import asyncio
import builtins
import collections
import copy
import datetime
import functools
import gc
import importlib
import inspect
import io
import linecache
import os
import dis
from os.path import normcase
import _pickle
import pickle
import shutil
import stat
import sys
import subprocess
import time
import types
import tempfile
import textwrap
import unicodedata
import unittest
import unittest.mock
import warnings
import weakref


try:
    from concurrent.futures import ThreadPoolExecutor
except ImportError:
    ThreadPoolExecutor = None

from test.support import cpython_only, import_helper, suppress_immortalization
from test.support import MISSING_C_DOCSTRINGS, ALWAYS_EQ
from test.support.import_helper import DirsOnSysPath, ready_to_import
from test.support.os_helper import TESTFN, temp_cwd
from test.support.script_helper import assert_python_ok, assert_python_failure, kill_python
from test.support import has_subprocess_support, SuppressCrashReport
from test import support

from test.test_inspect import inspect_fodder as mod
from test.test_inspect import inspect_fodder2 as mod2
from test.test_inspect import inspect_stringized_annotations
from test.test_inspect import inspect_stringized_annotations_2


# Functions tested in this suite:
# ismodule, isclass, ismethod, isfunction, istraceback, isframe, iscode,
# isbuiltin, isroutine, isgenerator, isgeneratorfunction, getmembers,
# getdoc, getfile, getmodule, getsourcefile, getcomments, getsource,
# getclasstree, getargvalues, formatargvalues,
# currentframe, stack, trace, isdatadescriptor,
# ismethodwrapper

# NOTE: There are some additional tests relating to interaction with
#       zipimport in the test_zipimport_support test module.

modfile = mod.__file__
if modfile.endswith(('c', 'o')):
    modfile = modfile[:-1]

# Normalize file names: on Windows, the case of file names of compiled
# modules depends on the path used to start the python executable.
modfile = normcase(modfile)

def revise(filename, *args):
    return (normcase(filename),) + args

git = mod.StupidGit()


def tearDownModule():
    if support.has_socket_support:
        asyncio.set_event_loop_policy(None)


def signatures_with_lexicographic_keyword_only_parameters():
    """
    Yields a whole bunch of functions with only keyword-only parameters,
    where those parameters are always in lexicographically sorted order.
    """
    parameters = ['a', 'bar', 'c', 'delta', 'ephraim', 'magical', 'yoyo', 'z']
    for i in range(1, 2**len(parameters)):
        p = []
        bit = 1
        for j in range(len(parameters)):
            if i & (bit << j):
                p.append(parameters[j])
        fn_text = "def foo(*, " + ", ".join(p) + "): pass"
        symbols = {}
        exec(fn_text, symbols, symbols)
        yield symbols['foo']


def unsorted_keyword_only_parameters_fn(*, throw, out, the, baby, with_,
                                        the_, bathwater):
    pass

unsorted_keyword_only_parameters = 'throw out the baby with_ the_ bathwater'.split()

class IsTestBase(unittest.TestCase):
    predicates = set([inspect.isbuiltin, inspect.isclass, inspect.iscode,
                      inspect.isframe, inspect.isfunction, inspect.ismethod,
                      inspect.ismodule, inspect.istraceback,
                      inspect.isgenerator, inspect.isgeneratorfunction,
                      inspect.iscoroutine, inspect.iscoroutinefunction,
                      inspect.isasyncgen, inspect.isasyncgenfunction,
                      inspect.ismethodwrapper])

    def istest(self, predicate, exp):
        obj = eval(exp)
        self.assertTrue(predicate(obj), '%s(%s)' % (predicate.__name__, exp))

        for other in self.predicates - set([predicate]):
            if (predicate == inspect.isgeneratorfunction or \
               predicate == inspect.isasyncgenfunction or \
               predicate == inspect.iscoroutinefunction) and \
               other == inspect.isfunction:
                continue
            self.assertFalse(other(obj), 'not %s(%s)' % (other.__name__, exp))

    def test__all__(self):
        support.check__all__(self, inspect, not_exported=("modulesbyfile",), extra=("get_annotations",))

def generator_function_example(self):
    for i in range(2):
        yield i

async def async_generator_function_example(self):
    async for i in range(2):
        yield i

async def coroutine_function_example(self):
    return 'spam'

@types.coroutine
def gen_coroutine_function_example(self):
    yield
    return 'spam'

def meth_noargs(): pass
def meth_o(object, /): pass
def meth_self_noargs(self, /): pass
def meth_self_o(self, object, /): pass
def meth_type_noargs(type, /): pass
def meth_type_o(type, object, /): pass


class TestPredicates(IsTestBase):

    def test_excluding_predicates(self):
        global tb
        self.istest(inspect.isbuiltin, 'sys.exit')
        self.istest(inspect.isbuiltin, '[].append')
        self.istest(inspect.iscode, 'mod.spam.__code__')
        try:
            1/0
        except Exception as e:
            tb = e.__traceback__
            self.istest(inspect.isframe, 'tb.tb_frame')
            self.istest(inspect.istraceback, 'tb')
            if hasattr(types, 'GetSetDescriptorType'):
                self.istest(inspect.isgetsetdescriptor,
                            'type(tb.tb_frame).f_locals')
            else:
                self.assertFalse(inspect.isgetsetdescriptor(type(tb.tb_frame).f_locals))
        finally:
            # Clear traceback and all the frames and local variables hanging to it.
            tb = None
        self.istest(inspect.isfunction, 'mod.spam')
        self.istest(inspect.isfunction, 'mod.StupidGit.abuse')
        self.istest(inspect.ismethod, 'git.argue')
        self.istest(inspect.ismethod, 'mod.custom_method')
        self.istest(inspect.ismodule, 'mod')
        self.istest(inspect.isdatadescriptor, 'collections.defaultdict.default_factory')
        self.istest(inspect.isgenerator, '(x for x in range(2))')
        self.istest(inspect.isgeneratorfunction, 'generator_function_example')
        self.istest(inspect.isasyncgen,
                    'async_generator_function_example(1)')
        self.istest(inspect.isasyncgenfunction,
                    'async_generator_function_example')

        with warnings.catch_warnings():
            warnings.simplefilter("ignore")
            self.istest(inspect.iscoroutine, 'coroutine_function_example(1)')
            self.istest(inspect.iscoroutinefunction, 'coroutine_function_example')

        if hasattr(types, 'MemberDescriptorType'):
            self.istest(inspect.ismemberdescriptor, 'datetime.timedelta.days')
        else:
            self.assertFalse(inspect.ismemberdescriptor(datetime.timedelta.days))
        self.istest(inspect.ismethodwrapper, "object().__str__")
        self.istest(inspect.ismethodwrapper, "object().__eq__")
        self.istest(inspect.ismethodwrapper, "object().__repr__")
        self.assertFalse(inspect.ismethodwrapper(type))
        self.assertFalse(inspect.ismethodwrapper(int))
        self.assertFalse(inspect.ismethodwrapper(type("AnyClass", (), {})))



    def test_iscoroutine(self):
        async_gen_coro = async_generator_function_example(1)
        gen_coro = gen_coroutine_function_example(1)
        coro = coroutine_function_example(1)

        class PMClass:
            async_generator_partialmethod_example = functools.partialmethod(
                async_generator_function_example)
            coroutine_partialmethod_example = functools.partialmethod(
                coroutine_function_example)
            gen_coroutine_partialmethod_example = functools.partialmethod(
                gen_coroutine_function_example)

        # partialmethods on the class, bound to an instance
        pm_instance = PMClass()
        async_gen_coro_pmi = pm_instance.async_generator_partialmethod_example
        gen_coro_pmi = pm_instance.gen_coroutine_partialmethod_example
        coro_pmi = pm_instance.coroutine_partialmethod_example

        # partialmethods on the class, unbound but accessed via the class
        async_gen_coro_pmc = PMClass.async_generator_partialmethod_example
        gen_coro_pmc = PMClass.gen_coroutine_partialmethod_example
        coro_pmc = PMClass.coroutine_partialmethod_example

        self.assertFalse(
            inspect.iscoroutinefunction(gen_coroutine_function_example))
        self.assertFalse(
            inspect.iscoroutinefunction(
                functools.partial(functools.partial(
                    gen_coroutine_function_example))))
        self.assertFalse(inspect.iscoroutinefunction(gen_coro_pmi))
        self.assertFalse(inspect.iscoroutinefunction(gen_coro_pmc))
        self.assertFalse(inspect.iscoroutinefunction(inspect))
        self.assertFalse(inspect.iscoroutine(gen_coro))

        self.assertTrue(
            inspect.isgeneratorfunction(gen_coroutine_function_example))
        self.assertTrue(
            inspect.isgeneratorfunction(
                functools.partial(functools.partial(
                    gen_coroutine_function_example))))
        self.assertTrue(inspect.isgeneratorfunction(gen_coro_pmi))
        self.assertTrue(inspect.isgeneratorfunction(gen_coro_pmc))
        self.assertTrue(inspect.isgenerator(gen_coro))

        async def _fn3():
            pass

        @inspect.markcoroutinefunction
        def fn3():
            return _fn3()

        self.assertTrue(inspect.iscoroutinefunction(fn3))
        self.assertTrue(
            inspect.iscoroutinefunction(
                inspect.markcoroutinefunction(lambda: _fn3())
            )
        )

        class Cl:
            async def __call__(self):
                pass

        self.assertFalse(inspect.iscoroutinefunction(Cl))
        # instances with async def __call__ are NOT recognised.
        self.assertFalse(inspect.iscoroutinefunction(Cl()))
        # unless explicitly marked.
        self.assertTrue(inspect.iscoroutinefunction(
            inspect.markcoroutinefunction(Cl())
        ))

        class Cl2:
            @inspect.markcoroutinefunction
            def __call__(self):
                pass

        self.assertFalse(inspect.iscoroutinefunction(Cl2))
        # instances with marked __call__ are NOT recognised.
        self.assertFalse(inspect.iscoroutinefunction(Cl2()))
        # unless explicitly marked.
        self.assertTrue(inspect.iscoroutinefunction(
            inspect.markcoroutinefunction(Cl2())
        ))

        class Cl3:
            @inspect.markcoroutinefunction
            @classmethod
            def do_something_classy(cls):
                pass

            @inspect.markcoroutinefunction
            @staticmethod
            def do_something_static():
                pass

        self.assertTrue(inspect.iscoroutinefunction(Cl3.do_something_classy))
        self.assertTrue(inspect.iscoroutinefunction(Cl3.do_something_static))

        self.assertFalse(
            inspect.iscoroutinefunction(unittest.mock.Mock()))
        self.assertTrue(
            inspect.iscoroutinefunction(unittest.mock.AsyncMock()))
        self.assertTrue(
            inspect.iscoroutinefunction(coroutine_function_example))
        self.assertTrue(
            inspect.iscoroutinefunction(
                functools.partial(functools.partial(
                    coroutine_function_example))))
        self.assertTrue(inspect.iscoroutinefunction(coro_pmi))
        self.assertTrue(inspect.iscoroutinefunction(coro_pmc))
        self.assertTrue(inspect.iscoroutine(coro))

        self.assertFalse(
            inspect.isgeneratorfunction(unittest.mock.Mock()))
        self.assertFalse(
            inspect.isgeneratorfunction(unittest.mock.AsyncMock()))
        self.assertFalse(
            inspect.isgeneratorfunction(coroutine_function_example))
        self.assertFalse(
            inspect.isgeneratorfunction(
                functools.partial(functools.partial(
                    coroutine_function_example))))
        self.assertFalse(inspect.isgeneratorfunction(coro_pmi))
        self.assertFalse(inspect.isgeneratorfunction(coro_pmc))
        self.assertFalse(inspect.isgenerator(coro))

        self.assertFalse(
            inspect.isasyncgenfunction(unittest.mock.Mock()))
        self.assertFalse(
            inspect.isasyncgenfunction(unittest.mock.AsyncMock()))
        self.assertFalse(
            inspect.isasyncgenfunction(coroutine_function_example))
        self.assertTrue(
            inspect.isasyncgenfunction(async_generator_function_example))
        self.assertTrue(
            inspect.isasyncgenfunction(
                functools.partial(functools.partial(
                    async_generator_function_example))))
        self.assertTrue(inspect.isasyncgenfunction(async_gen_coro_pmi))
        self.assertTrue(inspect.isasyncgenfunction(async_gen_coro_pmc))
        self.assertTrue(inspect.isasyncgen(async_gen_coro))

        coro.close(); gen_coro.close(); # silence warnings

    def test_isawaitable(self):
        def gen(): yield
        self.assertFalse(inspect.isawaitable(gen()))

        coro = coroutine_function_example(1)
        gen_coro = gen_coroutine_function_example(1)

        self.assertTrue(inspect.isawaitable(coro))
        self.assertTrue(inspect.isawaitable(gen_coro))

        class Future:
            def __await__():
                pass
        self.assertTrue(inspect.isawaitable(Future()))
        self.assertFalse(inspect.isawaitable(Future))

        class NotFuture: pass
        not_fut = NotFuture()
        not_fut.__await__ = lambda: None
        self.assertFalse(inspect.isawaitable(not_fut))

        coro.close(); gen_coro.close() # silence warnings

    def test_isroutine(self):
        # method
        self.assertTrue(inspect.isroutine(git.argue))
        self.assertTrue(inspect.isroutine(mod.custom_method))
        self.assertTrue(inspect.isroutine([].count))
        # function
        self.assertTrue(inspect.isroutine(mod.spam))
        self.assertTrue(inspect.isroutine(mod.StupidGit.abuse))
        # slot-wrapper
        self.assertTrue(inspect.isroutine(object.__init__))
        self.assertTrue(inspect.isroutine(object.__str__))
        self.assertTrue(inspect.isroutine(object.__lt__))
        self.assertTrue(inspect.isroutine(int.__lt__))
        # method-wrapper
        self.assertTrue(inspect.isroutine(object().__init__))
        self.assertTrue(inspect.isroutine(object().__str__))
        self.assertTrue(inspect.isroutine(object().__lt__))
        self.assertTrue(inspect.isroutine((42).__lt__))
        # method-descriptor
        self.assertTrue(inspect.isroutine(str.join))
        self.assertTrue(inspect.isroutine(list.append))
        self.assertTrue(inspect.isroutine(''.join))
        self.assertTrue(inspect.isroutine([].append))
        # object
        self.assertFalse(inspect.isroutine(object))
        self.assertFalse(inspect.isroutine(object()))
        self.assertFalse(inspect.isroutine(str()))
        # module
        self.assertFalse(inspect.isroutine(mod))
        # type
        self.assertFalse(inspect.isroutine(type))
        self.assertFalse(inspect.isroutine(int))
        self.assertFalse(inspect.isroutine(type('some_class', (), {})))

    def test_isclass(self):
        self.istest(inspect.isclass, 'mod.StupidGit')
        self.assertTrue(inspect.isclass(list))

        class CustomGetattr(object):
            def __getattr__(self, attr):
                return None
        self.assertFalse(inspect.isclass(CustomGetattr()))

    def test_get_slot_members(self):
        class C(object):
            __slots__ = ("a", "b")
        x = C()
        x.a = 42
        members = dict(inspect.getmembers(x))
        self.assertIn('a', members)
        self.assertNotIn('b', members)

    def test_isabstract(self):
        from abc import ABCMeta, abstractmethod

        class AbstractClassExample(metaclass=ABCMeta):

            @abstractmethod
            def foo(self):
                pass

        class ClassExample(AbstractClassExample):
            def foo(self):
                pass

        a = ClassExample()

        # Test general behaviour.
        self.assertTrue(inspect.isabstract(AbstractClassExample))
        self.assertFalse(inspect.isabstract(ClassExample))
        self.assertFalse(inspect.isabstract(a))
        self.assertFalse(inspect.isabstract(int))
        self.assertFalse(inspect.isabstract(5))

    def test_isabstract_during_init_subclass(self):
        from abc import ABCMeta, abstractmethod
        isabstract_checks = []
        class AbstractChecker(metaclass=ABCMeta):
            def __init_subclass__(cls):
                isabstract_checks.append(inspect.isabstract(cls))
        class AbstractClassExample(AbstractChecker):
            @abstractmethod
            def foo(self):
                pass
        class ClassExample(AbstractClassExample):
            def foo(self):
                pass
        self.assertEqual(isabstract_checks, [True, False])

        isabstract_checks.clear()
        class AbstractChild(AbstractClassExample):
            pass
        class AbstractGrandchild(AbstractChild):
            pass
        class ConcreteGrandchild(ClassExample):
            pass
        self.assertEqual(isabstract_checks, [True, True, False])


class TestInterpreterStack(IsTestBase):
    def __init__(self, *args, **kwargs):
        unittest.TestCase.__init__(self, *args, **kwargs)

        git.abuse(7, 8, 9)

    def test_abuse_done(self):
        self.istest(inspect.istraceback, 'git.ex.__traceback__')
        self.istest(inspect.isframe, 'mod.fr')

    def test_stack(self):
        self.assertTrue(len(mod.st) >= 5)
        frame1, frame2, frame3, frame4, *_ = mod.st
        frameinfo = revise(*frame1[1:])
        self.assertEqual(frameinfo,
             (modfile, 16, 'eggs', ['    st = inspect.stack()\n'], 0))
        self.assertEqual(frame1.positions, dis.Positions(16, 16, 9, 24))
        frameinfo = revise(*frame2[1:])
        self.assertEqual(frameinfo,
             (modfile, 9, 'spam', ['    eggs(b + d, c + f)\n'], 0))
        self.assertEqual(frame2.positions, dis.Positions(9, 9, 4, 22))
        frameinfo = revise(*frame3[1:])
        self.assertEqual(frameinfo,
             (modfile, 43, 'argue', ['            spam(a, b, c)\n'], 0))
        self.assertEqual(frame3.positions, dis.Positions(43, 43, 12, 25))
        frameinfo = revise(*frame4[1:])
        self.assertEqual(frameinfo,
             (modfile, 39, 'abuse', ['        self.argue(a, b, c)\n'], 0))
        self.assertEqual(frame4.positions, dis.Positions(39, 39, 8, 27))
        # Test named tuple fields
        record = mod.st[0]
        self.assertIs(record.frame, mod.fr)
        self.assertEqual(record.lineno, 16)
        self.assertEqual(record.filename, mod.__file__)
        self.assertEqual(record.function, 'eggs')
        self.assertIn('inspect.stack()', record.code_context[0])
        self.assertEqual(record.index, 0)

    def test_trace(self):
        self.assertEqual(len(git.tr), 3)
        frame1, frame2, frame3, = git.tr
        self.assertEqual(revise(*frame1[1:]),
             (modfile, 43, 'argue', ['            spam(a, b, c)\n'], 0))
        self.assertEqual(frame1.positions, dis.Positions(43, 43, 12, 25))
        self.assertEqual(revise(*frame2[1:]),
             (modfile, 9, 'spam', ['    eggs(b + d, c + f)\n'], 0))
        self.assertEqual(frame2.positions, dis.Positions(9, 9, 4, 22))
        self.assertEqual(revise(*frame3[1:]),
             (modfile, 18, 'eggs', ['    q = y / 0\n'], 0))
        self.assertEqual(frame3.positions, dis.Positions(18, 18, 8, 13))

    def test_frame(self):
        args, varargs, varkw, locals = inspect.getargvalues(mod.fr)
        self.assertEqual(args, ['x', 'y'])
        self.assertEqual(varargs, None)
        self.assertEqual(varkw, None)
        self.assertEqual(locals, {'x': 11, 'p': 11, 'y': 14})
        self.assertEqual(inspect.formatargvalues(args, varargs, varkw, locals),
                         '(x=11, y=14)')

    def test_previous_frame(self):
        args, varargs, varkw, locals = inspect.getargvalues(mod.fr.f_back)
        self.assertEqual(args, ['a', 'b', 'c', 'd', 'e', 'f'])
        self.assertEqual(varargs, 'g')
        self.assertEqual(varkw, 'h')
        self.assertEqual(inspect.formatargvalues(args, varargs, varkw, locals),
             '(a=7, b=8, c=9, d=3, e=4, f=5, *g=(), **h={})')

class GetSourceBase(unittest.TestCase):
    # Subclasses must override.
    fodderModule = None

    def setUp(self):
        with open(inspect.getsourcefile(self.fodderModule), encoding="utf-8") as fp:
            self.source = fp.read()

    def sourcerange(self, top, bottom):
        lines = self.source.split("\n")
        return "\n".join(lines[top-1:bottom]) + ("\n" if bottom else "")

    def assertSourceEqual(self, obj, top, bottom):
        self.assertEqual(inspect.getsource(obj),
                         self.sourcerange(top, bottom))

class SlotUser:
    'Docstrings for __slots__'
    __slots__ = {'power': 'measured in kilowatts',
                 'distance': 'measured in kilometers'}

class TestRetrievingSourceCode(GetSourceBase):
    fodderModule = mod

    def test_getclasses(self):
        classes = inspect.getmembers(mod, inspect.isclass)
        self.assertEqual(classes,
                         [('FesteringGob', mod.FesteringGob),
                          ('MalodorousPervert', mod.MalodorousPervert),
                          ('ParrotDroppings', mod.ParrotDroppings),
                          ('StupidGit', mod.StupidGit),
                          ('Tit', mod.MalodorousPervert),
                          ('WhichComments', mod.WhichComments),
                         ])
        tree = inspect.getclasstree([cls[1] for cls in classes])
        self.assertEqual(tree,
                         [(object, ()),
                          [(mod.ParrotDroppings, (object,)),
                           [(mod.FesteringGob, (mod.MalodorousPervert,
                                                   mod.ParrotDroppings))
                            ],
                           (mod.StupidGit, (object,)),
                           [(mod.MalodorousPervert, (mod.StupidGit,)),
                            [(mod.FesteringGob, (mod.MalodorousPervert,
                                                    mod.ParrotDroppings))
                             ]
                            ],
                            (mod.WhichComments, (object,),)
                           ]
                          ])
        tree = inspect.getclasstree([cls[1] for cls in classes], True)
        self.assertEqual(tree,
                         [(object, ()),
                          [(mod.ParrotDroppings, (object,)),
                           (mod.StupidGit, (object,)),
                           [(mod.MalodorousPervert, (mod.StupidGit,)),
                            [(mod.FesteringGob, (mod.MalodorousPervert,
                                                    mod.ParrotDroppings))
                             ]
                            ],
                            (mod.WhichComments, (object,),)
                           ]
                          ])

    def test_getfunctions(self):
        functions = inspect.getmembers(mod, inspect.isfunction)
        self.assertEqual(functions, [('after_closing', mod.after_closing),
                                     ('eggs', mod.eggs),
                                     ('lobbest', mod.lobbest),
                                     ('spam', mod.spam)])

    @unittest.skipIf(sys.flags.optimize >= 2,
                     "Docstrings are omitted with -O2 and above")
    def test_getdoc(self):
        self.assertEqual(inspect.getdoc(mod), 'A module docstring.')
        self.assertEqual(inspect.getdoc(mod.StupidGit),
                         'A longer,\n\nindented\n\ndocstring.')
        self.assertEqual(inspect.getdoc(git.abuse),
                         'Another\n\ndocstring\n\ncontaining\n\ntabs')
        self.assertEqual(inspect.getdoc(SlotUser.power),
                         'measured in kilowatts')
        self.assertEqual(inspect.getdoc(SlotUser.distance),
                         'measured in kilometers')

    @unittest.skipIf(sys.flags.optimize >= 2,
                     "Docstrings are omitted with -O2 and above")
    def test_getdoc_inherited(self):
        self.assertEqual(inspect.getdoc(mod.FesteringGob),
                         'A longer,\n\nindented\n\ndocstring.')
        self.assertEqual(inspect.getdoc(mod.FesteringGob.abuse),
                         'Another\n\ndocstring\n\ncontaining\n\ntabs')
        self.assertEqual(inspect.getdoc(mod.FesteringGob().abuse),
                         'Another\n\ndocstring\n\ncontaining\n\ntabs')
        self.assertEqual(inspect.getdoc(mod.FesteringGob.contradiction),
                         'The automatic gainsaying.')

    @unittest.skipIf(MISSING_C_DOCSTRINGS, "test requires docstrings")
    def test_finddoc(self):
        finddoc = inspect._finddoc
        self.assertEqual(finddoc(int), int.__doc__)
        self.assertEqual(finddoc(int.to_bytes), int.to_bytes.__doc__)
        self.assertEqual(finddoc(int().to_bytes), int.to_bytes.__doc__)
        self.assertEqual(finddoc(int.from_bytes), int.from_bytes.__doc__)
        self.assertEqual(finddoc(int.real), int.real.__doc__)

    cleandoc_testdata = [
        # first line should have different margin
        (' An\n  indented\n   docstring.', 'An\nindented\n docstring.'),
        # trailing whitespace are not removed.
        (' An \n   \n  indented \n   docstring. ',
         'An \n \nindented \n docstring. '),
        # NUL is not termination.
        ('doc\0string\n\n  second\0line\n  third\0line\0',
         'doc\0string\n\nsecond\0line\nthird\0line\0'),
        # first line is lstrip()-ped. other lines are kept when no margin.[w:
        ('   ', ''),
        # compiler.cleandoc() doesn't strip leading/trailing newlines
        # to keep maximum backward compatibility.
        # inspect.cleandoc() removes them.
        ('\n\n\n  first paragraph\n\n   second paragraph\n\n',
         '\n\n\nfirst paragraph\n\n second paragraph\n\n'),
        ('   \n \n  \n   ', '\n \n  \n   '),
    ]

    def test_cleandoc(self):
        func = inspect.cleandoc
        for i, (input, expected) in enumerate(self.cleandoc_testdata):
            # only inspect.cleandoc() strip \n
            expected = expected.strip('\n')
            with self.subTest(i=i):
                self.assertEqual(func(input), expected)

    @cpython_only
    def test_c_cleandoc(self):
        try:
            import _testinternalcapi
        except ImportError:
            return unittest.skip("requires _testinternalcapi")
        func = _testinternalcapi.compiler_cleandoc
        for i, (input, expected) in enumerate(self.cleandoc_testdata):
            with self.subTest(i=i):
                self.assertEqual(func(input), expected)

    def test_getcomments(self):
        self.assertEqual(inspect.getcomments(mod), '# line 1\n')
        self.assertEqual(inspect.getcomments(mod.StupidGit), '# line 20\n')
        self.assertEqual(inspect.getcomments(mod2.cls160), '# line 159\n')
        # If the object source file is not available, return None.
        co = compile('x=1', '_non_existing_filename.py', 'exec')
        self.assertIsNone(inspect.getcomments(co))
        # If the object has been defined in C, return None.
        self.assertIsNone(inspect.getcomments(list))

    def test_getmodule(self):
        # Check actual module
        self.assertEqual(inspect.getmodule(mod), mod)
        # Check class (uses __module__ attribute)
        self.assertEqual(inspect.getmodule(mod.StupidGit), mod)
        # Check a method (no __module__ attribute, falls back to filename)
        self.assertEqual(inspect.getmodule(mod.StupidGit.abuse), mod)
        # Do it again (check the caching isn't broken)
        self.assertEqual(inspect.getmodule(mod.StupidGit.abuse), mod)
        # Check a builtin
        self.assertEqual(inspect.getmodule(str), sys.modules["builtins"])
        # Check filename override
        self.assertEqual(inspect.getmodule(None, modfile), mod)

    def test_getmodule_file_not_found(self):
        # See bpo-45406
        def _getabsfile(obj, _filename):
            raise FileNotFoundError('bad file')
        with unittest.mock.patch('inspect.getabsfile', _getabsfile):
            f = inspect.currentframe()
            self.assertIsNone(inspect.getmodule(f))
            inspect.getouterframes(f)  # smoke test

    def test_getframeinfo_get_first_line(self):
        frame_info = inspect.getframeinfo(self.fodderModule.fr, 50)
        self.assertEqual(frame_info.code_context[0], "# line 1\n")
        self.assertEqual(frame_info.code_context[1], "'A module docstring.'\n")

    def test_getsource(self):
        self.assertSourceEqual(git.abuse, 29, 39)
        self.assertSourceEqual(mod.StupidGit, 21, 51)
        self.assertSourceEqual(mod.lobbest, 75, 76)
        self.assertSourceEqual(mod.after_closing, 120, 120)

    def test_getsourcefile(self):
        self.assertEqual(normcase(inspect.getsourcefile(mod.spam)), modfile)
        self.assertEqual(normcase(inspect.getsourcefile(git.abuse)), modfile)
        fn = "_non_existing_filename_used_for_sourcefile_test.py"
        co = compile("x=1", fn, "exec")
        self.assertEqual(inspect.getsourcefile(co), None)
        linecache.cache[co.co_filename] = (1, None, "None", co.co_filename)
        try:
            self.assertEqual(normcase(inspect.getsourcefile(co)), fn)
        finally:
            del linecache.cache[co.co_filename]

    def test_getsource_empty_file(self):
        with temp_cwd() as cwd:
            with open('empty_file.py', 'w'):
                pass
            sys.path.insert(0, cwd)
            try:
                import empty_file
                self.assertEqual(inspect.getsource(empty_file), '\n')
                self.assertEqual(inspect.getsourcelines(empty_file), (['\n'], 0))
            finally:
                sys.path.remove(cwd)

    def test_getfile(self):
        self.assertEqual(inspect.getfile(mod.StupidGit), mod.__file__)

    def test_getfile_builtin_module(self):
        with self.assertRaises(TypeError) as e:
            inspect.getfile(sys)
        self.assertTrue(str(e.exception).startswith('<module'))

    def test_getfile_builtin_class(self):
        with self.assertRaises(TypeError) as e:
            inspect.getfile(int)
        self.assertTrue(str(e.exception).startswith('<class'))

    def test_getfile_builtin_function_or_method(self):
        with self.assertRaises(TypeError) as e_abs:
            inspect.getfile(abs)
        self.assertIn('expected, got', str(e_abs.exception))
        with self.assertRaises(TypeError) as e_append:
            inspect.getfile(list.append)
        self.assertIn('expected, got', str(e_append.exception))

    @suppress_immortalization()
    def test_getfile_class_without_module(self):
        class CM(type):
            @property
            def __module__(cls):
                raise AttributeError
        class C(metaclass=CM):
            pass
        with self.assertRaises(TypeError):
            inspect.getfile(C)

    def test_getfile_broken_repr(self):
        class ErrorRepr:
            def __repr__(self):
                raise Exception('xyz')
        er = ErrorRepr()
        with self.assertRaises(TypeError):
            inspect.getfile(er)

    def test_getmodule_recursion(self):
        from types import ModuleType
        name = '__inspect_dummy'
        m = sys.modules[name] = ModuleType(name)
        m.__file__ = "<string>" # hopefully not a real filename...
        m.__loader__ = "dummy"  # pretend the filename is understood by a loader
        exec("def x(): pass", m.__dict__)
        self.assertEqual(inspect.getsourcefile(m.x.__code__), '<string>')
        del sys.modules[name]
        inspect.getmodule(compile('a=10','','single'))

    def test_proceed_with_fake_filename(self):
        '''doctest monkeypatches linecache to enable inspection'''
        fn, source = '<test>', 'def x(): pass\n'
        getlines = linecache.getlines
        def monkey(filename, module_globals=None):
            if filename == fn:
                return source.splitlines(keepends=True)
            else:
                return getlines(filename, module_globals)
        linecache.getlines = monkey
        try:
            ns = {}
            exec(compile(source, fn, 'single'), ns)
            inspect.getsource(ns["x"])
        finally:
            linecache.getlines = getlines

    def test_getsource_on_code_object(self):
        self.assertSourceEqual(mod.eggs.__code__, 12, 18)

    def test_getsource_on_generated_class(self):
        A = type('A', (), {})
        self.assertEqual(inspect.getsourcefile(A), __file__)
        self.assertEqual(inspect.getfile(A), __file__)
        self.assertIs(inspect.getmodule(A), sys.modules[__name__])
        self.assertRaises(OSError, inspect.getsource, A)
        self.assertRaises(OSError, inspect.getsourcelines, A)
        self.assertIsNone(inspect.getcomments(A))

    def test_getsource_on_class_without_firstlineno(self):
        __firstlineno__ = 1
        class C:
            nonlocal __firstlineno__
        self.assertRaises(OSError, inspect.getsource, C)

class TestGetsourceInteractive(unittest.TestCase):
    def test_getclasses_interactive(self):
        # bpo-44648: simulate a REPL session;
        # there is no `__file__` in the __main__ module
        code = "import sys, inspect; \
                assert not hasattr(sys.modules['__main__'], '__file__'); \
                A = type('A', (), {}); \
                inspect.getsource(A)"
        _, _, stderr = assert_python_failure("-c", code, __isolated=True)
        self.assertIn(b'OSError: source code not available', stderr)

class TestGettingSourceOfToplevelFrames(GetSourceBase):
    fodderModule = mod

    def test_range_toplevel_frame(self):
        self.maxDiff = None
        self.assertSourceEqual(mod.currentframe, 1, None)

    def test_range_traceback_toplevel_frame(self):
        self.assertSourceEqual(mod.tb, 1, None)

class TestDecorators(GetSourceBase):
    fodderModule = mod2

    def test_wrapped_decorator(self):
        self.assertSourceEqual(mod2.wrapped, 14, 17)

    def test_replacing_decorator(self):
        self.assertSourceEqual(mod2.gone, 9, 10)

    def test_getsource_unwrap(self):
        self.assertSourceEqual(mod2.real, 130, 132)

    def test_decorator_with_lambda(self):
        self.assertSourceEqual(mod2.func114, 113, 115)

class TestOneliners(GetSourceBase):
    fodderModule = mod2
    def test_oneline_lambda(self):
        # Test inspect.getsource with a one-line lambda function.
        self.assertSourceEqual(mod2.oll, 25, 25)

    def test_threeline_lambda(self):
        # Test inspect.getsource with a three-line lambda function,
        # where the second and third lines are _not_ indented.
        self.assertSourceEqual(mod2.tll, 28, 30)

    def test_twoline_indented_lambda(self):
        # Test inspect.getsource with a two-line lambda function,
        # where the second line _is_ indented.
        self.assertSourceEqual(mod2.tlli, 33, 34)

    def test_parenthesized_multiline_lambda(self):
        # Test inspect.getsource with a parenthesized multi-line lambda
        # function.
        self.assertSourceEqual(mod2.parenthesized_lambda, 279, 279)
        self.assertSourceEqual(mod2.parenthesized_lambda2, 281, 281)
        self.assertSourceEqual(mod2.parenthesized_lambda3, 283, 283)

    def test_post_line_parenthesized_lambda(self):
        # Test inspect.getsource with a parenthesized multi-line lambda
        # function.
        self.assertSourceEqual(mod2.post_line_parenthesized_lambda1, 286, 287)

    def test_nested_lambda(self):
        # Test inspect.getsource with a nested lambda function.
        self.assertSourceEqual(mod2.nested_lambda, 291, 292)

    def test_onelinefunc(self):
        # Test inspect.getsource with a regular one-line function.
        self.assertSourceEqual(mod2.onelinefunc, 37, 37)

    def test_manyargs(self):
        # Test inspect.getsource with a regular function where
        # the arguments are on two lines and _not_ indented and
        # the body on the second line with the last arguments.
        self.assertSourceEqual(mod2.manyargs, 40, 41)

    def test_twolinefunc(self):
        # Test inspect.getsource with a regular function where
        # the body is on two lines, following the argument list and
        # continued on the next line by a \\.
        self.assertSourceEqual(mod2.twolinefunc, 44, 45)

    def test_lambda_in_list(self):
        # Test inspect.getsource with a one-line lambda function
        # defined in a list, indented.
        self.assertSourceEqual(mod2.a[1], 49, 49)

    def test_anonymous(self):
        # Test inspect.getsource with a lambda function defined
        # as argument to another function.
        self.assertSourceEqual(mod2.anonymous, 55, 55)

class TestBlockComments(GetSourceBase):
    fodderModule = mod

    def test_toplevel_class(self):
        self.assertSourceEqual(mod.WhichComments, 96, 114)

    def test_class_method(self):
        self.assertSourceEqual(mod.WhichComments.f, 99, 104)

    def test_class_async_method(self):
        self.assertSourceEqual(mod.WhichComments.asyncf, 109, 112)

class TestBuggyCases(GetSourceBase):
    fodderModule = mod2

    def test_with_comment(self):
        self.assertSourceEqual(mod2.with_comment, 58, 59)

    def test_multiline_sig(self):
        self.assertSourceEqual(mod2.multiline_sig[0], 63, 64)

    def test_nested_class(self):
        self.assertSourceEqual(mod2.func69().func71, 71, 72)

    def test_one_liner_followed_by_non_name(self):
        self.assertSourceEqual(mod2.func77, 77, 77)

    def test_one_liner_dedent_non_name(self):
        self.assertSourceEqual(mod2.cls82.func83, 83, 83)

    def test_with_comment_instead_of_docstring(self):
        self.assertSourceEqual(mod2.func88, 88, 90)

    def test_method_in_dynamic_class(self):
        self.assertSourceEqual(mod2.method_in_dynamic_class, 95, 97)

    # This should not skip for CPython, but might on a repackaged python where
    # unicodedata is not an external module, or on pypy.
    @unittest.skipIf(not hasattr(unicodedata, '__file__') or
                                 unicodedata.__file__.endswith('.py'),
                     "unicodedata is not an external binary module")
    def test_findsource_binary(self):
        self.assertRaises(OSError, inspect.getsource, unicodedata)
        self.assertRaises(OSError, inspect.findsource, unicodedata)

    def test_findsource_code_in_linecache(self):
        lines = ["x=1"]
        co = compile(lines[0], "_dynamically_created_file", "exec")
        self.assertRaises(OSError, inspect.findsource, co)
        self.assertRaises(OSError, inspect.getsource, co)
        linecache.cache[co.co_filename] = (1, None, lines, co.co_filename)
        try:
            self.assertEqual(inspect.findsource(co), (lines,0))
            self.assertEqual(inspect.getsource(co), lines[0])
        finally:
            del linecache.cache[co.co_filename]

    def test_findsource_without_filename(self):
        for fname in ['', '<string>']:
            co = compile('x=1', fname, "exec")
            self.assertRaises(IOError, inspect.findsource, co)
            self.assertRaises(IOError, inspect.getsource, co)

    def test_findsource_with_out_of_bounds_lineno(self):
        mod_len = len(inspect.getsource(mod))
        src = '\n' * 2* mod_len + "def f(): pass"
        co = compile(src, mod.__file__, "exec")
        g, l = {}, {}
        eval(co, g, l)
        func = l['f']
        self.assertEqual(func.__code__.co_firstlineno, 1+2*mod_len)
        with self.assertRaisesRegex(IOError, "lineno is out of bounds"):
            inspect.findsource(func)

    def test_getsource_on_method(self):
        self.assertSourceEqual(mod2.ClassWithMethod.method, 118, 119)

    def test_getsource_on_class_code_object(self):
        self.assertSourceEqual(mod2.ClassWithCodeObject.code, 315, 317)

    def test_nested_func(self):
        self.assertSourceEqual(mod2.cls135.func136, 136, 139)

    def test_class_definition_in_multiline_string_definition(self):
        self.assertSourceEqual(mod2.cls149, 149, 152)

    def test_class_definition_in_multiline_comment(self):
        self.assertSourceEqual(mod2.cls160, 160, 163)

    def test_nested_class_definition_indented_string(self):
        self.assertSourceEqual(mod2.cls173.cls175, 175, 176)

    def test_nested_class_definition(self):
        self.assertSourceEqual(mod2.cls183, 183, 188)
        self.assertSourceEqual(mod2.cls183.cls185, 185, 188)

    def test_class_decorator(self):
        self.assertSourceEqual(mod2.cls196, 194, 201)
        self.assertSourceEqual(mod2.cls196.cls200, 198, 201)

    @support.requires_docstrings
    def test_class_inside_conditional(self):
        # We skip this test when docstrings are not present,
        # because docstrings are one of the main factors of
        # finding the correct class in the source code.
        self.assertSourceEqual(mod2.cls238.cls239, 239, 240)

    def test_multiple_children_classes(self):
        self.assertSourceEqual(mod2.cls203, 203, 209)
        self.assertSourceEqual(mod2.cls203.cls204, 204, 206)
        self.assertSourceEqual(mod2.cls203.cls204.cls205, 205, 206)
        self.assertSourceEqual(mod2.cls203.cls207, 207, 209)
        self.assertSourceEqual(mod2.cls203.cls207.cls205, 208, 209)

    def test_nested_class_definition_inside_function(self):
        self.assertSourceEqual(mod2.func212(), 213, 214)
        self.assertSourceEqual(mod2.cls213, 218, 222)
        self.assertSourceEqual(mod2.cls213().func219(), 220, 221)

    def test_class_with_method_from_other_module(self):
        with tempfile.TemporaryDirectory() as tempdir:
            with open(os.path.join(tempdir, 'inspect_actual%spy' % os.extsep),
                      'w', encoding='utf-8') as f:
                f.write(textwrap.dedent("""
                    import inspect_other
                    class A:
                        def f(self):
                            pass
                    class A:
                        def f(self):
                            pass  # correct one
                    A.f = inspect_other.A.f
                    """))

            with open(os.path.join(tempdir, 'inspect_other%spy' % os.extsep),
                      'w', encoding='utf-8') as f:
                f.write(textwrap.dedent("""
                    class A:
                        def f(self):
                            pass
                    """))

            with DirsOnSysPath(tempdir):
                import inspect_actual
                self.assertIn("correct", inspect.getsource(inspect_actual.A))
                # Remove the module from sys.modules to force it to be reloaded.
                # This is necessary when the test is run multiple times.
                sys.modules.pop("inspect_actual")

    @unittest.skipIf(
        support.is_emscripten or support.is_wasi,
        "socket.accept is broken"
    )
    def test_nested_class_definition_inside_async_function(self):
        import asyncio
        self.addCleanup(asyncio.set_event_loop_policy, None)
        self.assertSourceEqual(asyncio.run(mod2.func225()), 226, 227)
        self.assertSourceEqual(mod2.cls226, 231, 235)
        self.assertSourceEqual(asyncio.run(mod2.cls226().func232()), 233, 234)

    def test_class_definition_same_name_diff_methods(self):
        self.assertSourceEqual(mod2.cls296, 296, 298)
        self.assertSourceEqual(mod2.cls310, 310, 312)

class TestNoEOL(GetSourceBase):
    def setUp(self):
        self.tempdir = TESTFN + '_dir'
        os.mkdir(self.tempdir)
        with open(os.path.join(self.tempdir, 'inspect_fodder3%spy' % os.extsep),
                  'w', encoding='utf-8') as f:
            f.write("class X:\n    pass # No EOL")
        with DirsOnSysPath(self.tempdir):
            import inspect_fodder3 as mod3
        self.fodderModule = mod3
        super().setUp()

    def tearDown(self):
        shutil.rmtree(self.tempdir)

    def test_class(self):
        self.assertSourceEqual(self.fodderModule.X, 1, 2)


class TestComplexDecorator(GetSourceBase):
    fodderModule = mod2

    def test_parens_in_decorator(self):
        self.assertSourceEqual(self.fodderModule.complex_decorated, 273, 275)

class _BrokenDataDescriptor(object):
    """
    A broken data descriptor. See bug #1785.
    """
    def __get__(*args):
        raise AttributeError("broken data descriptor")

    def __set__(*args):
        raise RuntimeError

    def __getattr__(*args):
        raise AttributeError("broken data descriptor")


class _BrokenMethodDescriptor(object):
    """
    A broken method descriptor. See bug #1785.
    """
    def __get__(*args):
        raise AttributeError("broken method descriptor")

    def __getattr__(*args):
        raise AttributeError("broken method descriptor")


# Helper for testing classify_class_attrs.
def attrs_wo_objs(cls):
    return [t[:3] for t in inspect.classify_class_attrs(cls)]


class TestClassesAndFunctions(unittest.TestCase):
    def test_newstyle_mro(self):
        # The same w/ new-class MRO.
        class A(object):    pass
        class B(A): pass
        class C(A): pass
        class D(B, C): pass

        expected = (D, B, C, A, object)
        got = inspect.getmro(D)
        self.assertEqual(expected, got)

    def assertFullArgSpecEquals(self, routine, args_e, varargs_e=None,
                                    varkw_e=None, defaults_e=None,
                                    posonlyargs_e=[], kwonlyargs_e=[],
                                    kwonlydefaults_e=None,
                                    ann_e={}):
        args, varargs, varkw, defaults, kwonlyargs, kwonlydefaults, ann = \
            inspect.getfullargspec(routine)
        self.assertEqual(args, args_e)
        self.assertEqual(varargs, varargs_e)
        self.assertEqual(varkw, varkw_e)
        self.assertEqual(defaults, defaults_e)
        self.assertEqual(kwonlyargs, kwonlyargs_e)
        self.assertEqual(kwonlydefaults, kwonlydefaults_e)
        self.assertEqual(ann, ann_e)

    def test_getfullargspec(self):
        self.assertFullArgSpecEquals(mod2.keyworded, [], varargs_e='arg1',
                                     kwonlyargs_e=['arg2'],
                                     kwonlydefaults_e={'arg2':1})

        self.assertFullArgSpecEquals(mod2.annotated, ['arg1'],
                                     ann_e={'arg1' : list})
        self.assertFullArgSpecEquals(mod2.keyword_only_arg, [],
                                     kwonlyargs_e=['arg'])

        self.assertFullArgSpecEquals(mod2.all_markers, ['a', 'b', 'c', 'd'],
                                     kwonlyargs_e=['e', 'f'])

        self.assertFullArgSpecEquals(mod2.all_markers_with_args_and_kwargs,
                                     ['a', 'b', 'c', 'd'],
                                     varargs_e='args',
                                     varkw_e='kwargs',
                                     kwonlyargs_e=['e', 'f'])

        self.assertFullArgSpecEquals(mod2.all_markers_with_defaults, ['a', 'b', 'c', 'd'],
                                     defaults_e=(1,2,3),
                                     kwonlyargs_e=['e', 'f'],
                                     kwonlydefaults_e={'e': 4, 'f': 5})

    def test_argspec_api_ignores_wrapped(self):
        # Issue 20684: low level introspection API must ignore __wrapped__
        @functools.wraps(mod.spam)
        def ham(x, y):
            pass
        # Basic check
        self.assertFullArgSpecEquals(ham, ['x', 'y'])
        self.assertFullArgSpecEquals(functools.partial(ham),
                                     ['x', 'y'])

    def test_getfullargspec_signature_attr(self):
        def test():
            pass
        spam_param = inspect.Parameter('spam', inspect.Parameter.POSITIONAL_ONLY)
        test.__signature__ = inspect.Signature(parameters=(spam_param,))

        self.assertFullArgSpecEquals(test, ['spam'])

    def test_getfullargspec_signature_annos(self):
        def test(a:'spam') -> 'ham': pass
        spec = inspect.getfullargspec(test)
        self.assertEqual(test.__annotations__, spec.annotations)

        def test(): pass
        spec = inspect.getfullargspec(test)
        self.assertEqual(test.__annotations__, spec.annotations)

    @unittest.skipIf(MISSING_C_DOCSTRINGS,
                     "Signature information for builtins requires docstrings")
    def test_getfullargspec_builtin_methods(self):
        self.assertFullArgSpecEquals(_pickle.Pickler.dump, ['self', 'obj'])

        self.assertFullArgSpecEquals(_pickle.Pickler(io.BytesIO()).dump, ['self', 'obj'])

        self.assertFullArgSpecEquals(
             os.stat,
             args_e=['path'],
             kwonlyargs_e=['dir_fd', 'follow_symlinks'],
             kwonlydefaults_e={'dir_fd': None, 'follow_symlinks': True})

    @cpython_only
    @unittest.skipIf(MISSING_C_DOCSTRINGS,
                     "Signature information for builtins requires docstrings")
    def test_getfullargspec_builtin_func(self):
        _testcapi = import_helper.import_module("_testcapi")
        builtin = _testcapi.docstring_with_signature_with_defaults
        spec = inspect.getfullargspec(builtin)
        self.assertEqual(spec.defaults[0], 'avocado')

    @cpython_only
    @unittest.skipIf(MISSING_C_DOCSTRINGS,
                     "Signature information for builtins requires docstrings")
    def test_getfullargspec_builtin_func_no_signature(self):
        _testcapi = import_helper.import_module("_testcapi")
        builtin = _testcapi.docstring_no_signature
        with self.assertRaises(TypeError):
            inspect.getfullargspec(builtin)

        cls = _testcapi.DocStringNoSignatureTest
        obj = _testcapi.DocStringNoSignatureTest()
        tests = [
            (_testcapi.docstring_no_signature_noargs, meth_noargs),
            (_testcapi.docstring_no_signature_o, meth_o),
            (cls.meth_noargs, meth_self_noargs),
            (cls.meth_o, meth_self_o),
            (obj.meth_noargs, meth_self_noargs),
            (obj.meth_o, meth_self_o),
            (cls.meth_noargs_class, meth_type_noargs),
            (cls.meth_o_class, meth_type_o),
            (cls.meth_noargs_static, meth_noargs),
            (cls.meth_o_static, meth_o),
            (cls.meth_noargs_coexist, meth_self_noargs),
            (cls.meth_o_coexist, meth_self_o),

            (time.time, meth_noargs),
            (str.lower, meth_self_noargs),
            (''.lower, meth_self_noargs),
            (set.add, meth_self_o),
            (set().add, meth_self_o),
            (set.__contains__, meth_self_o),
            (set().__contains__, meth_self_o),
            (datetime.datetime.__dict__['utcnow'], meth_type_noargs),
            (datetime.datetime.utcnow, meth_type_noargs),
            (dict.__dict__['__class_getitem__'], meth_type_o),
            (dict.__class_getitem__, meth_type_o),
        ]
        try:
            import _stat
        except ImportError:
            # if the _stat extension is not available, stat.S_IMODE() is
            # implemented in Python, not in C
            pass
        else:
            tests.append((stat.S_IMODE, meth_o))
        for builtin, template in tests:
            with self.subTest(builtin):
                self.assertEqual(inspect.getfullargspec(builtin),
                                 inspect.getfullargspec(template))

    def test_getfullargspec_definition_order_preserved_on_kwonly(self):
        for fn in signatures_with_lexicographic_keyword_only_parameters():
            signature = inspect.getfullargspec(fn)
            l = list(signature.kwonlyargs)
            sorted_l = sorted(l)
            self.assertTrue(l)
            self.assertEqual(l, sorted_l)
        signature = inspect.getfullargspec(unsorted_keyword_only_parameters_fn)
        l = list(signature.kwonlyargs)
        self.assertEqual(l, unsorted_keyword_only_parameters)

    def test_classify_newstyle(self):
        class A(object):

            def s(): pass
            s = staticmethod(s)

            def c(cls): pass
            c = classmethod(c)

            def getp(self): pass
            p = property(getp)

            def m(self): pass

            def m1(self): pass

            datablob = '1'

            dd = _BrokenDataDescriptor()
            md = _BrokenMethodDescriptor()

        attrs = attrs_wo_objs(A)

        self.assertIn(('__new__', 'static method', object), attrs,
                      'missing __new__')
        self.assertIn(('__init__', 'method', object), attrs, 'missing __init__')

        self.assertIn(('s', 'static method', A), attrs, 'missing static method')
        self.assertIn(('c', 'class method', A), attrs, 'missing class method')
        self.assertIn(('p', 'property', A), attrs, 'missing property')
        self.assertIn(('m', 'method', A), attrs,
                      'missing plain method: %r' % attrs)
        self.assertIn(('m1', 'method', A), attrs, 'missing plain method')
        self.assertIn(('datablob', 'data', A), attrs, 'missing data')
        self.assertIn(('md', 'method', A), attrs, 'missing method descriptor')
        self.assertIn(('dd', 'data', A), attrs, 'missing data descriptor')

        class B(A):

            def m(self): pass

        attrs = attrs_wo_objs(B)
        self.assertIn(('s', 'static method', A), attrs, 'missing static method')
        self.assertIn(('c', 'class method', A), attrs, 'missing class method')
        self.assertIn(('p', 'property', A), attrs, 'missing property')
        self.assertIn(('m', 'method', B), attrs, 'missing plain method')
        self.assertIn(('m1', 'method', A), attrs, 'missing plain method')
        self.assertIn(('datablob', 'data', A), attrs, 'missing data')
        self.assertIn(('md', 'method', A), attrs, 'missing method descriptor')
        self.assertIn(('dd', 'data', A), attrs, 'missing data descriptor')


        class C(A):

            def m(self): pass
            def c(self): pass

        attrs = attrs_wo_objs(C)
        self.assertIn(('s', 'static method', A), attrs, 'missing static method')
        self.assertIn(('c', 'method', C), attrs, 'missing plain method')
        self.assertIn(('p', 'property', A), attrs, 'missing property')
        self.assertIn(('m', 'method', C), attrs, 'missing plain method')
        self.assertIn(('m1', 'method', A), attrs, 'missing plain method')
        self.assertIn(('datablob', 'data', A), attrs, 'missing data')
        self.assertIn(('md', 'method', A), attrs, 'missing method descriptor')
        self.assertIn(('dd', 'data', A), attrs, 'missing data descriptor')

        class D(B, C):

            def m1(self): pass

        attrs = attrs_wo_objs(D)
        self.assertIn(('s', 'static method', A), attrs, 'missing static method')
        self.assertIn(('c', 'method', C), attrs, 'missing plain method')
        self.assertIn(('p', 'property', A), attrs, 'missing property')
        self.assertIn(('m', 'method', B), attrs, 'missing plain method')
        self.assertIn(('m1', 'method', D), attrs, 'missing plain method')
        self.assertIn(('datablob', 'data', A), attrs, 'missing data')
        self.assertIn(('md', 'method', A), attrs, 'missing method descriptor')
        self.assertIn(('dd', 'data', A), attrs, 'missing data descriptor')

    def test_classify_builtin_types(self):
        # Simple sanity check that all built-in types can have their
        # attributes classified.
        for name in dir(__builtins__):
            builtin = getattr(__builtins__, name)
            if isinstance(builtin, type):
                inspect.classify_class_attrs(builtin)

        attrs = attrs_wo_objs(bool)
        self.assertIn(('__new__', 'static method', bool), attrs,
                      'missing __new__')
        self.assertIn(('from_bytes', 'class method', int), attrs,
                      'missing class method')
        self.assertIn(('to_bytes', 'method', int), attrs,
                      'missing plain method')
        self.assertIn(('__add__', 'method', int), attrs,
                      'missing plain method')
        self.assertIn(('__and__', 'method', bool), attrs,
                      'missing plain method')

    def test_classify_DynamicClassAttribute(self):
        class Meta(type):
            def __getattr__(self, name):
                if name == 'ham':
                    return 'spam'
                return super().__getattr__(name)
        class VA(metaclass=Meta):
            @types.DynamicClassAttribute
            def ham(self):
                return 'eggs'
        should_find_dca = inspect.Attribute('ham', 'data', VA, VA.__dict__['ham'])
        self.assertIn(should_find_dca, inspect.classify_class_attrs(VA))
        should_find_ga = inspect.Attribute('ham', 'data', Meta, 'spam')
        self.assertIn(should_find_ga, inspect.classify_class_attrs(VA))

    def test_classify_overrides_bool(self):
        class NoBool(object):
            def __eq__(self, other):
                return NoBool()

            def __bool__(self):
                raise NotImplementedError(
                    "This object does not specify a boolean value")

        class HasNB(object):
            dd = NoBool()

        should_find_attr = inspect.Attribute('dd', 'data', HasNB, HasNB.dd)
        self.assertIn(should_find_attr, inspect.classify_class_attrs(HasNB))

    def test_classify_metaclass_class_attribute(self):
        class Meta(type):
            fish = 'slap'
            def __dir__(self):
                return ['__class__', '__module__', '__name__', 'fish']
        class Class(metaclass=Meta):
            pass
        should_find = inspect.Attribute('fish', 'data', Meta, 'slap')
        self.assertIn(should_find, inspect.classify_class_attrs(Class))

    def test_classify_VirtualAttribute(self):
        class Meta(type):
            def __dir__(cls):
                return ['__class__', '__module__', '__name__', 'BOOM']
            def __getattr__(self, name):
                if name =='BOOM':
                    return 42
                return super().__getattr(name)
        class Class(metaclass=Meta):
            pass
        should_find = inspect.Attribute('BOOM', 'data', Meta, 42)
        self.assertIn(should_find, inspect.classify_class_attrs(Class))

    def test_classify_VirtualAttribute_multi_classes(self):
        class Meta1(type):
            def __dir__(cls):
                return ['__class__', '__module__', '__name__', 'one']
            def __getattr__(self, name):
                if name =='one':
                    return 1
                return super().__getattr__(name)
        class Meta2(type):
            def __dir__(cls):
                return ['__class__', '__module__', '__name__', 'two']
            def __getattr__(self, name):
                if name =='two':
                    return 2
                return super().__getattr__(name)
        class Meta3(Meta1, Meta2):
            def __dir__(cls):
                return list(sorted(set(['__class__', '__module__', '__name__', 'three'] +
                    Meta1.__dir__(cls) + Meta2.__dir__(cls))))
            def __getattr__(self, name):
                if name =='three':
                    return 3
                return super().__getattr__(name)
        class Class1(metaclass=Meta1):
            pass
        class Class2(Class1, metaclass=Meta3):
            pass

        should_find1 = inspect.Attribute('one', 'data', Meta1, 1)
        should_find2 = inspect.Attribute('two', 'data', Meta2, 2)
        should_find3 = inspect.Attribute('three', 'data', Meta3, 3)
        cca = inspect.classify_class_attrs(Class2)
        for sf in (should_find1, should_find2, should_find3):
            self.assertIn(sf, cca)

    def test_classify_class_attrs_with_buggy_dir(self):
        class M(type):
            def __dir__(cls):
                return ['__class__', '__name__', 'missing']
        class C(metaclass=M):
            pass
        attrs = [a[0] for a in inspect.classify_class_attrs(C)]
        self.assertNotIn('missing', attrs)

    def test_getmembers_descriptors(self):
        class A(object):
            dd = _BrokenDataDescriptor()
            md = _BrokenMethodDescriptor()

        def pred_wrapper(pred):
            # A quick'n'dirty way to discard standard attributes of new-style
            # classes.
            class Empty(object):
                pass
            def wrapped(x):
                if '__name__' in dir(x) and hasattr(Empty, x.__name__):
                    return False
                return pred(x)
            return wrapped

        ismethoddescriptor = pred_wrapper(inspect.ismethoddescriptor)
        isdatadescriptor = pred_wrapper(inspect.isdatadescriptor)

        self.assertEqual(inspect.getmembers(A, ismethoddescriptor),
            [('md', A.__dict__['md'])])
        self.assertEqual(inspect.getmembers(A, isdatadescriptor),
            [('dd', A.__dict__['dd'])])

        class B(A):
            pass

        self.assertEqual(inspect.getmembers(B, ismethoddescriptor),
            [('md', A.__dict__['md'])])
        self.assertEqual(inspect.getmembers(B, isdatadescriptor),
            [('dd', A.__dict__['dd'])])

    def test_getmembers_method(self):
        class B:
            def f(self):
                pass

        self.assertIn(('f', B.f), inspect.getmembers(B))
        self.assertNotIn(('f', B.f), inspect.getmembers(B, inspect.ismethod))
        b = B()
        self.assertIn(('f', b.f), inspect.getmembers(b))
        self.assertIn(('f', b.f), inspect.getmembers(b, inspect.ismethod))

    def test_getmembers_VirtualAttribute(self):
        class M(type):
            def __getattr__(cls, name):
                if name == 'eggs':
                    return 'scrambled'
                return super().__getattr__(name)
        class A(metaclass=M):
            @types.DynamicClassAttribute
            def eggs(self):
                return 'spam'
        class B:
            def __getattr__(self, attribute):
                return None
        self.assertIn(('eggs', 'scrambled'), inspect.getmembers(A))
        self.assertIn(('eggs', 'spam'), inspect.getmembers(A()))
        b = B()
        self.assertIn(('__getattr__', b.__getattr__), inspect.getmembers(b))

    def test_getmembers_static(self):
        class A:
            @property
            def name(self):
                raise NotImplementedError
            @types.DynamicClassAttribute
            def eggs(self):
                raise NotImplementedError

        a = A()
        instance_members = inspect.getmembers_static(a)
        class_members = inspect.getmembers_static(A)
        self.assertIn(('name', inspect.getattr_static(a, 'name')), instance_members)
        self.assertIn(('eggs', inspect.getattr_static(a, 'eggs')), instance_members)
        self.assertIn(('name', inspect.getattr_static(A, 'name')), class_members)
        self.assertIn(('eggs', inspect.getattr_static(A, 'eggs')), class_members)

    def test_getmembers_with_buggy_dir(self):
        class M(type):
            def __dir__(cls):
                return ['__class__', '__name__', 'missing']
        class C(metaclass=M):
            pass
        attrs = [a[0] for a in inspect.getmembers(C)]
        self.assertNotIn('missing', attrs)

<<<<<<< HEAD
=======
    def test_annotation_format(self):
        self.assertIs(inspect.VALUE, inspect.AnnotationsFormat.VALUE)
        self.assertEqual(inspect.VALUE.value, 1)
        self.assertEqual(inspect.VALUE, 1)

    def test_get_annotations_with_stock_annotations(self):
        def foo(a:int, b:str): pass
        self.assertEqual(inspect.get_annotations(foo), {'a': int, 'b': str})

        foo.__annotations__ = {'a': 'foo', 'b':'str'}
        self.assertEqual(inspect.get_annotations(foo), {'a': 'foo', 'b': 'str'})

        self.assertEqual(inspect.get_annotations(foo, eval_str=True, locals=locals()), {'a': foo, 'b': str})
        self.assertEqual(inspect.get_annotations(foo, eval_str=True, globals=locals()), {'a': foo, 'b': str})

        isa = inspect_stock_annotations
        self.assertEqual(inspect.get_annotations(isa), {'a': int, 'b': str})
        self.assertEqual(inspect.get_annotations(isa.MyClass), {'a': int, 'b': str})
        self.assertEqual(inspect.get_annotations(isa.function), {'a': int, 'b': str, 'return': isa.MyClass})
        self.assertEqual(inspect.get_annotations(isa.function2), {'a': int, 'b': 'str', 'c': isa.MyClass, 'return': isa.MyClass})
        self.assertEqual(inspect.get_annotations(isa.function3), {'a': 'int', 'b': 'str', 'c': 'MyClass'})
        self.assertEqual(inspect.get_annotations(inspect), {}) # inspect module has no annotations
        self.assertEqual(inspect.get_annotations(isa.UnannotatedClass), {})
        self.assertEqual(inspect.get_annotations(isa.unannotated_function), {})

        self.assertEqual(inspect.get_annotations(isa, eval_str=True), {'a': int, 'b': str})
        self.assertEqual(inspect.get_annotations(isa.MyClass, eval_str=True), {'a': int, 'b': str})
        self.assertEqual(inspect.get_annotations(isa.function, eval_str=True), {'a': int, 'b': str, 'return': isa.MyClass})
        self.assertEqual(inspect.get_annotations(isa.function2, eval_str=True), {'a': int, 'b': str, 'c': isa.MyClass, 'return': isa.MyClass})
        self.assertEqual(inspect.get_annotations(isa.function3, eval_str=True), {'a': int, 'b': str, 'c': isa.MyClass})
        self.assertEqual(inspect.get_annotations(inspect, eval_str=True), {})
        self.assertEqual(inspect.get_annotations(isa.UnannotatedClass, eval_str=True), {})
        self.assertEqual(inspect.get_annotations(isa.unannotated_function, eval_str=True), {})

        self.assertEqual(inspect.get_annotations(isa, eval_str=False), {'a': int, 'b': str})
        self.assertEqual(inspect.get_annotations(isa.MyClass, eval_str=False), {'a': int, 'b': str})
        self.assertEqual(inspect.get_annotations(isa.function, eval_str=False), {'a': int, 'b': str, 'return': isa.MyClass})
        self.assertEqual(inspect.get_annotations(isa.function2, eval_str=False), {'a': int, 'b': 'str', 'c': isa.MyClass, 'return': isa.MyClass})
        self.assertEqual(inspect.get_annotations(isa.function3, eval_str=False), {'a': 'int', 'b': 'str', 'c': 'MyClass'})
        self.assertEqual(inspect.get_annotations(inspect, eval_str=False), {})
        self.assertEqual(inspect.get_annotations(isa.UnannotatedClass, eval_str=False), {})
        self.assertEqual(inspect.get_annotations(isa.unannotated_function, eval_str=False), {})

        def times_three(fn):
            @functools.wraps(fn)
            def wrapper(a, b):
                return fn(a*3, b*3)
            return wrapper

        wrapped = times_three(isa.function)
        self.assertEqual(wrapped(1, 'x'), isa.MyClass(3, 'xxx'))
        self.assertIsNot(wrapped.__globals__, isa.function.__globals__)
        self.assertEqual(inspect.get_annotations(wrapped), {'a': int, 'b': str, 'return': isa.MyClass})
        self.assertEqual(inspect.get_annotations(wrapped, eval_str=True), {'a': int, 'b': str, 'return': isa.MyClass})
        self.assertEqual(inspect.get_annotations(wrapped, eval_str=False), {'a': int, 'b': str, 'return': isa.MyClass})

    def test_get_annotations_with_stringized_annotations(self):
        isa = inspect_stringized_annotations
        self.assertEqual(inspect.get_annotations(isa), {'a': 'int', 'b': 'str'})
        self.assertEqual(inspect.get_annotations(isa.MyClass), {'a': 'int', 'b': 'str'})
        self.assertEqual(inspect.get_annotations(isa.function), {'a': 'int', 'b': 'str', 'return': 'MyClass'})
        self.assertEqual(inspect.get_annotations(isa.function2), {'a': 'int', 'b': "'str'", 'c': 'MyClass', 'return': 'MyClass'})
        self.assertEqual(inspect.get_annotations(isa.function3), {'a': "'int'", 'b': "'str'", 'c': "'MyClass'"})
        self.assertEqual(inspect.get_annotations(isa.UnannotatedClass), {})
        self.assertEqual(inspect.get_annotations(isa.unannotated_function), {})

        self.assertEqual(inspect.get_annotations(isa, eval_str=True), {'a': int, 'b': str})
        self.assertEqual(inspect.get_annotations(isa.MyClass, eval_str=True), {'a': int, 'b': str})
        self.assertEqual(inspect.get_annotations(isa.function, eval_str=True), {'a': int, 'b': str, 'return': isa.MyClass})
        self.assertEqual(inspect.get_annotations(isa.function2, eval_str=True), {'a': int, 'b': 'str', 'c': isa.MyClass, 'return': isa.MyClass})
        self.assertEqual(inspect.get_annotations(isa.function3, eval_str=True), {'a': 'int', 'b': 'str', 'c': 'MyClass'})
        self.assertEqual(inspect.get_annotations(isa.UnannotatedClass, eval_str=True), {})
        self.assertEqual(inspect.get_annotations(isa.unannotated_function, eval_str=True), {})

        self.assertEqual(inspect.get_annotations(isa, eval_str=False), {'a': 'int', 'b': 'str'})
        self.assertEqual(inspect.get_annotations(isa.MyClass, eval_str=False), {'a': 'int', 'b': 'str'})
        self.assertEqual(inspect.get_annotations(isa.function, eval_str=False), {'a': 'int', 'b': 'str', 'return': 'MyClass'})
        self.assertEqual(inspect.get_annotations(isa.function2, eval_str=False), {'a': 'int', 'b': "'str'", 'c': 'MyClass', 'return': 'MyClass'})
        self.assertEqual(inspect.get_annotations(isa.function3, eval_str=False), {'a': "'int'", 'b': "'str'", 'c': "'MyClass'"})
        self.assertEqual(inspect.get_annotations(isa.UnannotatedClass, eval_str=False), {})
        self.assertEqual(inspect.get_annotations(isa.unannotated_function, eval_str=False), {})

        isa2 = inspect_stringized_annotations_2
        self.assertEqual(inspect.get_annotations(isa2), {})
        self.assertEqual(inspect.get_annotations(isa2, eval_str=True), {})
        self.assertEqual(inspect.get_annotations(isa2, eval_str=False), {})

        def times_three(fn):
            @functools.wraps(fn)
            def wrapper(a, b):
                return fn(a*3, b*3)
            return wrapper

        wrapped = times_three(isa.function)
        self.assertEqual(wrapped(1, 'x'), isa.MyClass(3, 'xxx'))
        self.assertIsNot(wrapped.__globals__, isa.function.__globals__)
        self.assertEqual(inspect.get_annotations(wrapped), {'a': 'int', 'b': 'str', 'return': 'MyClass'})
        self.assertEqual(inspect.get_annotations(wrapped, eval_str=True), {'a': int, 'b': str, 'return': isa.MyClass})
        self.assertEqual(inspect.get_annotations(wrapped, eval_str=False), {'a': 'int', 'b': 'str', 'return': 'MyClass'})

        # test that local namespace lookups work
        self.assertEqual(inspect.get_annotations(isa.MyClassWithLocalAnnotations), {'x': 'mytype'})
        self.assertEqual(inspect.get_annotations(isa.MyClassWithLocalAnnotations, eval_str=True), {'x': int})

>>>>>>> 487ea34f

class TestFormatAnnotation(unittest.TestCase):
    def test_typing_replacement(self):
        from test.typinganndata.ann_module9 import ann, ann1
        self.assertEqual(inspect.formatannotation(ann), 'Union[List[str], int]')
        self.assertEqual(inspect.formatannotation(ann1), 'Union[List[testModule.typing.A], int]')


class TestIsDataDescriptor(unittest.TestCase):

    def test_custom_descriptors(self):
        class NonDataDescriptor:
            def __get__(self, value, type=None): pass
        class DataDescriptor0:
            def __set__(self, name, value): pass
        class DataDescriptor1:
            def __delete__(self, name): pass
        class DataDescriptor2:
            __set__ = None
        self.assertFalse(inspect.isdatadescriptor(NonDataDescriptor()),
                         'class with only __get__ not a data descriptor')
        self.assertTrue(inspect.isdatadescriptor(DataDescriptor0()),
                        'class with __set__ is a data descriptor')
        self.assertTrue(inspect.isdatadescriptor(DataDescriptor1()),
                        'class with __delete__ is a data descriptor')
        self.assertTrue(inspect.isdatadescriptor(DataDescriptor2()),
                        'class with __set__ = None is a data descriptor')

    def test_slot(self):
        class Slotted:
            __slots__ = 'foo',
        self.assertTrue(inspect.isdatadescriptor(Slotted.foo),
                        'a slot is a data descriptor')

    def test_property(self):
        class Propertied:
            @property
            def a_property(self):
                pass
        self.assertTrue(inspect.isdatadescriptor(Propertied.a_property),
                        'a property is a data descriptor')

    def test_functions(self):
        class Test(object):
            def instance_method(self): pass
            @classmethod
            def class_method(cls): pass
            @staticmethod
            def static_method(): pass
        def function():
            pass
        a_lambda = lambda: None
        self.assertFalse(inspect.isdatadescriptor(Test().instance_method),
                         'a instance method is not a data descriptor')
        self.assertFalse(inspect.isdatadescriptor(Test().class_method),
                         'a class method is not a data descriptor')
        self.assertFalse(inspect.isdatadescriptor(Test().static_method),
                         'a static method is not a data descriptor')
        self.assertFalse(inspect.isdatadescriptor(function),
                         'a function is not a data descriptor')
        self.assertFalse(inspect.isdatadescriptor(a_lambda),
                         'a lambda is not a data descriptor')


_global_ref = object()
class TestGetClosureVars(unittest.TestCase):

    def test_name_resolution(self):
        # Basic test of the 4 different resolution mechanisms
        def f(nonlocal_ref):
            def g(local_ref):
                print(local_ref, nonlocal_ref, _global_ref, unbound_ref)
            return g
        _arg = object()
        nonlocal_vars = {"nonlocal_ref": _arg}
        global_vars = {"_global_ref": _global_ref}
        builtin_vars = {"print": print}
        unbound_names = {"unbound_ref"}
        expected = inspect.ClosureVars(nonlocal_vars, global_vars,
                                       builtin_vars, unbound_names)
        self.assertEqual(inspect.getclosurevars(f(_arg)), expected)

    def test_generator_closure(self):
        def f(nonlocal_ref):
            def g(local_ref):
                print(local_ref, nonlocal_ref, _global_ref, unbound_ref)
                yield
            return g
        _arg = object()
        nonlocal_vars = {"nonlocal_ref": _arg}
        global_vars = {"_global_ref": _global_ref}
        builtin_vars = {"print": print}
        unbound_names = {"unbound_ref"}
        expected = inspect.ClosureVars(nonlocal_vars, global_vars,
                                       builtin_vars, unbound_names)
        self.assertEqual(inspect.getclosurevars(f(_arg)), expected)

    def test_method_closure(self):
        class C:
            def f(self, nonlocal_ref):
                def g(local_ref):
                    print(local_ref, nonlocal_ref, _global_ref, unbound_ref)
                return g
        _arg = object()
        nonlocal_vars = {"nonlocal_ref": _arg}
        global_vars = {"_global_ref": _global_ref}
        builtin_vars = {"print": print}
        unbound_names = {"unbound_ref"}
        expected = inspect.ClosureVars(nonlocal_vars, global_vars,
                                       builtin_vars, unbound_names)
        self.assertEqual(inspect.getclosurevars(C().f(_arg)), expected)

    def test_nonlocal_vars(self):
        # More complex tests of nonlocal resolution
        def _nonlocal_vars(f):
            return inspect.getclosurevars(f).nonlocals

        def make_adder(x):
            def add(y):
                return x + y
            return add

        def curry(func, arg1):
            return lambda arg2: func(arg1, arg2)

        def less_than(a, b):
            return a < b

        # The infamous Y combinator.
        def Y(le):
            def g(f):
                return le(lambda x: f(f)(x))
            Y.g_ref = g
            return g(g)

        def check_y_combinator(func):
            self.assertEqual(_nonlocal_vars(func), {'f': Y.g_ref})

        inc = make_adder(1)
        add_two = make_adder(2)
        greater_than_five = curry(less_than, 5)

        self.assertEqual(_nonlocal_vars(inc), {'x': 1})
        self.assertEqual(_nonlocal_vars(add_two), {'x': 2})
        self.assertEqual(_nonlocal_vars(greater_than_five),
                         {'arg1': 5, 'func': less_than})
        self.assertEqual(_nonlocal_vars((lambda x: lambda y: x + y)(3)),
                         {'x': 3})
        Y(check_y_combinator)

    def test_getclosurevars_empty(self):
        def foo(): pass
        _empty = inspect.ClosureVars({}, {}, {}, set())
        self.assertEqual(inspect.getclosurevars(lambda: True), _empty)
        self.assertEqual(inspect.getclosurevars(foo), _empty)

    def test_getclosurevars_error(self):
        class T: pass
        self.assertRaises(TypeError, inspect.getclosurevars, 1)
        self.assertRaises(TypeError, inspect.getclosurevars, list)
        self.assertRaises(TypeError, inspect.getclosurevars, {})

    def _private_globals(self):
        code = """def f(): print(path)"""
        ns = {}
        exec(code, ns)
        return ns["f"], ns

    def test_builtins_fallback(self):
        f, ns = self._private_globals()
        ns.pop("__builtins__", None)
        expected = inspect.ClosureVars({}, {}, {"print":print}, {"path"})
        self.assertEqual(inspect.getclosurevars(f), expected)

    def test_builtins_as_dict(self):
        f, ns = self._private_globals()
        ns["__builtins__"] = {"path":1}
        expected = inspect.ClosureVars({}, {}, {"path":1}, {"print"})
        self.assertEqual(inspect.getclosurevars(f), expected)

    def test_builtins_as_module(self):
        f, ns = self._private_globals()
        ns["__builtins__"] = os
        expected = inspect.ClosureVars({}, {}, {"path":os.path}, {"print"})
        self.assertEqual(inspect.getclosurevars(f), expected)


class TestGetcallargsFunctions(unittest.TestCase):

    def assertEqualCallArgs(self, func, call_params_string, locs=None):
        locs = dict(locs or {}, func=func)
        r1 = eval('func(%s)' % call_params_string, None, locs)
        r2 = eval('inspect.getcallargs(func, %s)' % call_params_string, None,
                  locs)
        self.assertEqual(r1, r2)

    def assertEqualException(self, func, call_param_string, locs=None):
        locs = dict(locs or {}, func=func)
        try:
            eval('func(%s)' % call_param_string, None, locs)
        except Exception as e:
            ex1 = e
        else:
            self.fail('Exception not raised')
        try:
            eval('inspect.getcallargs(func, %s)' % call_param_string, None,
                 locs)
        except Exception as e:
            ex2 = e
        else:
            self.fail('Exception not raised')
        self.assertIs(type(ex1), type(ex2))
        self.assertEqual(str(ex1), str(ex2))
        del ex1, ex2

    def makeCallable(self, signature):
        """Create a function that returns its locals()"""
        code = "lambda %s: locals()"
        return eval(code % signature)

    def test_plain(self):
        f = self.makeCallable('a, b=1')
        self.assertEqualCallArgs(f, '2')
        self.assertEqualCallArgs(f, '2, 3')
        self.assertEqualCallArgs(f, 'a=2')
        self.assertEqualCallArgs(f, 'b=3, a=2')
        self.assertEqualCallArgs(f, '2, b=3')
        # expand *iterable / **mapping
        self.assertEqualCallArgs(f, '*(2,)')
        self.assertEqualCallArgs(f, '*[2]')
        self.assertEqualCallArgs(f, '*(2, 3)')
        self.assertEqualCallArgs(f, '*[2, 3]')
        self.assertEqualCallArgs(f, '**{"a":2}')
        self.assertEqualCallArgs(f, 'b=3, **{"a":2}')
        self.assertEqualCallArgs(f, '2, **{"b":3}')
        self.assertEqualCallArgs(f, '**{"b":3, "a":2}')
        # expand UserList / UserDict
        self.assertEqualCallArgs(f, '*collections.UserList([2])')
        self.assertEqualCallArgs(f, '*collections.UserList([2, 3])')
        self.assertEqualCallArgs(f, '**collections.UserDict(a=2)')
        self.assertEqualCallArgs(f, '2, **collections.UserDict(b=3)')
        self.assertEqualCallArgs(f, 'b=2, **collections.UserDict(a=3)')

    def test_varargs(self):
        f = self.makeCallable('a, b=1, *c')
        self.assertEqualCallArgs(f, '2')
        self.assertEqualCallArgs(f, '2, 3')
        self.assertEqualCallArgs(f, '2, 3, 4')
        self.assertEqualCallArgs(f, '*(2,3,4)')
        self.assertEqualCallArgs(f, '2, *[3,4]')
        self.assertEqualCallArgs(f, '2, 3, *collections.UserList([4])')

    def test_varkw(self):
        f = self.makeCallable('a, b=1, **c')
        self.assertEqualCallArgs(f, 'a=2')
        self.assertEqualCallArgs(f, '2, b=3, c=4')
        self.assertEqualCallArgs(f, 'b=3, a=2, c=4')
        self.assertEqualCallArgs(f, 'c=4, **{"a":2, "b":3}')
        self.assertEqualCallArgs(f, '2, c=4, **{"b":3}')
        self.assertEqualCallArgs(f, 'b=2, **{"a":3, "c":4}')
        self.assertEqualCallArgs(f, '**collections.UserDict(a=2, b=3, c=4)')
        self.assertEqualCallArgs(f, '2, c=4, **collections.UserDict(b=3)')
        self.assertEqualCallArgs(f, 'b=2, **collections.UserDict(a=3, c=4)')

    def test_varkw_only(self):
        # issue11256:
        f = self.makeCallable('**c')
        self.assertEqualCallArgs(f, '')
        self.assertEqualCallArgs(f, 'a=1')
        self.assertEqualCallArgs(f, 'a=1, b=2')
        self.assertEqualCallArgs(f, 'c=3, **{"a": 1, "b": 2}')
        self.assertEqualCallArgs(f, '**collections.UserDict(a=1, b=2)')
        self.assertEqualCallArgs(f, 'c=3, **collections.UserDict(a=1, b=2)')

    def test_keyword_only(self):
        f = self.makeCallable('a=3, *, c, d=2')
        self.assertEqualCallArgs(f, 'c=3')
        self.assertEqualCallArgs(f, 'c=3, a=3')
        self.assertEqualCallArgs(f, 'a=2, c=4')
        self.assertEqualCallArgs(f, '4, c=4')
        self.assertEqualException(f, '')
        self.assertEqualException(f, '3')
        self.assertEqualException(f, 'a=3')
        self.assertEqualException(f, 'd=4')

        f = self.makeCallable('*, c, d=2')
        self.assertEqualCallArgs(f, 'c=3')
        self.assertEqualCallArgs(f, 'c=3, d=4')
        self.assertEqualCallArgs(f, 'd=4, c=3')

    def test_multiple_features(self):
        f = self.makeCallable('a, b=2, *f, **g')
        self.assertEqualCallArgs(f, '2, 3, 7')
        self.assertEqualCallArgs(f, '2, 3, x=8')
        self.assertEqualCallArgs(f, '2, 3, x=8, *[(4,[5,6]), 7]')
        self.assertEqualCallArgs(f, '2, x=8, *[3, (4,[5,6]), 7], y=9')
        self.assertEqualCallArgs(f, 'x=8, *[2, 3, (4,[5,6])], y=9')
        self.assertEqualCallArgs(f, 'x=8, *collections.UserList('
                                 '[2, 3, (4,[5,6])]), **{"y":9, "z":10}')
        self.assertEqualCallArgs(f, '2, x=8, *collections.UserList([3, '
                                 '(4,[5,6])]), **collections.UserDict('
                                 'y=9, z=10)')

        f = self.makeCallable('a, b=2, *f, x, y=99, **g')
        self.assertEqualCallArgs(f, '2, 3, x=8')
        self.assertEqualCallArgs(f, '2, 3, x=8, *[(4,[5,6]), 7]')
        self.assertEqualCallArgs(f, '2, x=8, *[3, (4,[5,6]), 7], y=9, z=10')
        self.assertEqualCallArgs(f, 'x=8, *[2, 3, (4,[5,6])], y=9, z=10')
        self.assertEqualCallArgs(f, 'x=8, *collections.UserList('
                                 '[2, 3, (4,[5,6])]), q=0, **{"y":9, "z":10}')
        self.assertEqualCallArgs(f, '2, x=8, *collections.UserList([3, '
                                 '(4,[5,6])]), q=0, **collections.UserDict('
                                 'y=9, z=10)')

    def test_errors(self):
        f0 = self.makeCallable('')
        f1 = self.makeCallable('a, b')
        f2 = self.makeCallable('a, b=1')
        # f0 takes no arguments
        self.assertEqualException(f0, '1')
        self.assertEqualException(f0, 'x=1')
        self.assertEqualException(f0, '1,x=1')
        # f1 takes exactly 2 arguments
        self.assertEqualException(f1, '')
        self.assertEqualException(f1, '1')
        self.assertEqualException(f1, 'a=2')
        self.assertEqualException(f1, 'b=3')
        # f2 takes at least 1 argument
        self.assertEqualException(f2, '')
        self.assertEqualException(f2, 'b=3')
        for f in f1, f2:
            # f1/f2 takes exactly/at most 2 arguments
            self.assertEqualException(f, '2, 3, 4')
            self.assertEqualException(f, '1, 2, 3, a=1')
            self.assertEqualException(f, '2, 3, 4, c=5')
            self.assertEqualException(f, '2, 3, 4, a=1, c=5')
            # f got an unexpected keyword argument
            self.assertEqualException(f, 'c=2')
            self.assertEqualException(f, '2, c=3')
            self.assertEqualException(f, '2, 3, c=4')
            self.assertEqualException(f, '2, c=4, b=3')
            self.assertEqualException(f, '**{u"\u03c0\u03b9": 4}')
            # f got multiple values for keyword argument
            self.assertEqualException(f, '1, a=2')
            self.assertEqualException(f, '1, **{"a":2}')
            self.assertEqualException(f, '1, 2, b=3')
            self.assertEqualException(f, '1, c=3, a=2')
        # issue11256:
        f3 = self.makeCallable('**c')
        self.assertEqualException(f3, '1, 2')
        self.assertEqualException(f3, '1, 2, a=1, b=2')
        f4 = self.makeCallable('*, a, b=0')
        self.assertEqualException(f4, '1, 2')
        self.assertEqualException(f4, '1, 2, a=1, b=2')
        self.assertEqualException(f4, 'a=1, a=3')
        self.assertEqualException(f4, 'a=1, c=3')
        self.assertEqualException(f4, 'a=1, a=3, b=4')
        self.assertEqualException(f4, 'a=1, b=2, a=3, b=4')
        self.assertEqualException(f4, 'a=1, a=2, a=3, b=4')

        # issue #20816: getcallargs() fails to iterate over non-existent
        # kwonlydefaults and raises a wrong TypeError
        def f5(*, a): pass
        with self.assertRaisesRegex(TypeError,
                                    'missing 1 required keyword-only'):
            inspect.getcallargs(f5)


        # issue20817:
        def f6(a, b, c):
            pass
        with self.assertRaisesRegex(TypeError, "'a', 'b' and 'c'"):
            inspect.getcallargs(f6)

        # bpo-33197
        with self.assertRaisesRegex(ValueError,
                                    'variadic keyword parameters cannot'
                                    ' have default values'):
            inspect.Parameter("foo", kind=inspect.Parameter.VAR_KEYWORD,
                              default=42)
        with self.assertRaisesRegex(ValueError,
                                    "value 5 is not a valid Parameter.kind"):
            inspect.Parameter("bar", kind=5, default=42)

        with self.assertRaisesRegex(TypeError,
                                   'name must be a str, not a int'):
            inspect.Parameter(123, kind=4)

class TestGetcallargsMethods(TestGetcallargsFunctions):

    def setUp(self):
        class Foo(object):
            pass
        self.cls = Foo
        self.inst = Foo()

    def makeCallable(self, signature):
        assert 'self' not in signature
        mk = super(TestGetcallargsMethods, self).makeCallable
        self.cls.method = mk('self, ' + signature)
        return self.inst.method

class TestGetcallargsUnboundMethods(TestGetcallargsMethods):

    def makeCallable(self, signature):
        super(TestGetcallargsUnboundMethods, self).makeCallable(signature)
        return self.cls.method

    def assertEqualCallArgs(self, func, call_params_string, locs=None):
        return super(TestGetcallargsUnboundMethods, self).assertEqualCallArgs(
            *self._getAssertEqualParams(func, call_params_string, locs))

    def assertEqualException(self, func, call_params_string, locs=None):
        return super(TestGetcallargsUnboundMethods, self).assertEqualException(
            *self._getAssertEqualParams(func, call_params_string, locs))

    def _getAssertEqualParams(self, func, call_params_string, locs=None):
        assert 'inst' not in call_params_string
        locs = dict(locs or {}, inst=self.inst)
        return (func, 'inst,' + call_params_string, locs)


class TestGetattrStatic(unittest.TestCase):

    def test_basic(self):
        class Thing(object):
            x = object()

        thing = Thing()
        self.assertEqual(inspect.getattr_static(thing, 'x'), Thing.x)
        self.assertEqual(inspect.getattr_static(thing, 'x', None), Thing.x)
        with self.assertRaises(AttributeError):
            inspect.getattr_static(thing, 'y')

        self.assertEqual(inspect.getattr_static(thing, 'y', 3), 3)

    def test_inherited(self):
        class Thing(object):
            x = object()
        class OtherThing(Thing):
            pass

        something = OtherThing()
        self.assertEqual(inspect.getattr_static(something, 'x'), Thing.x)

    def test_instance_attr(self):
        class Thing(object):
            x = 2
            def __init__(self, x):
                self.x = x
        thing = Thing(3)
        self.assertEqual(inspect.getattr_static(thing, 'x'), 3)
        del thing.x
        self.assertEqual(inspect.getattr_static(thing, 'x'), 2)

    def test_property(self):
        class Thing(object):
            @property
            def x(self):
                raise AttributeError("I'm pretending not to exist")
        thing = Thing()
        self.assertEqual(inspect.getattr_static(thing, 'x'), Thing.x)

    def test_descriptor_raises_AttributeError(self):
        class descriptor(object):
            def __get__(*_):
                raise AttributeError("I'm pretending not to exist")
        desc = descriptor()
        class Thing(object):
            x = desc
        thing = Thing()
        self.assertEqual(inspect.getattr_static(thing, 'x'), desc)

    def test_classAttribute(self):
        class Thing(object):
            x = object()

        self.assertEqual(inspect.getattr_static(Thing, 'x'), Thing.x)

    def test_classVirtualAttribute(self):
        class Thing(object):
            @types.DynamicClassAttribute
            def x(self):
                return self._x
            _x = object()

        self.assertEqual(inspect.getattr_static(Thing, 'x'), Thing.__dict__['x'])

    def test_inherited_classattribute(self):
        class Thing(object):
            x = object()
        class OtherThing(Thing):
            pass

        self.assertEqual(inspect.getattr_static(OtherThing, 'x'), Thing.x)

    def test_slots(self):
        class Thing(object):
            y = 'bar'
            __slots__ = ['x']
            def __init__(self):
                self.x = 'foo'
        thing = Thing()
        self.assertEqual(inspect.getattr_static(thing, 'x'), Thing.x)
        self.assertEqual(inspect.getattr_static(thing, 'y'), 'bar')

        del thing.x
        self.assertEqual(inspect.getattr_static(thing, 'x'), Thing.x)

    def test_metaclass(self):
        class meta(type):
            attr = 'foo'
        class Thing(object, metaclass=meta):
            pass
        self.assertEqual(inspect.getattr_static(Thing, 'attr'), 'foo')

        class sub(meta):
            pass
        class OtherThing(object, metaclass=sub):
            x = 3
        self.assertEqual(inspect.getattr_static(OtherThing, 'attr'), 'foo')

        class OtherOtherThing(OtherThing):
            pass
        # this test is odd, but it was added as it exposed a bug
        self.assertEqual(inspect.getattr_static(OtherOtherThing, 'x'), 3)

    def test_no_dict_no_slots(self):
        self.assertEqual(inspect.getattr_static(1, 'foo', None), None)
        self.assertNotEqual(inspect.getattr_static('foo', 'lower'), None)

    def test_no_dict_no_slots_instance_member(self):
        # returns descriptor
        with open(__file__, encoding='utf-8') as handle:
            self.assertEqual(inspect.getattr_static(handle, 'name'), type(handle).name)

    def test_inherited_slots(self):
        # returns descriptor
        class Thing(object):
            __slots__ = ['x']
            def __init__(self):
                self.x = 'foo'

        class OtherThing(Thing):
            pass
        # it would be nice if this worked...
        # we get the descriptor instead of the instance attribute
        self.assertEqual(inspect.getattr_static(OtherThing(), 'x'), Thing.x)

    def test_descriptor(self):
        class descriptor(object):
            def __get__(self, instance, owner):
                return 3
        class Foo(object):
            d = descriptor()

        foo = Foo()

        # for a non data descriptor we return the instance attribute
        foo.__dict__['d'] = 1
        self.assertEqual(inspect.getattr_static(foo, 'd'), 1)

        # if the descriptor is a data-descriptor we should return the
        # descriptor
        descriptor.__set__ = lambda s, i, v: None
        self.assertEqual(inspect.getattr_static(foo, 'd'), Foo.__dict__['d'])

        del descriptor.__set__
        descriptor.__delete__ = lambda s, i, o: None
        self.assertEqual(inspect.getattr_static(foo, 'd'), Foo.__dict__['d'])

    def test_metaclass_with_descriptor(self):
        class descriptor(object):
            def __get__(self, instance, owner):
                return 3
        class meta(type):
            d = descriptor()
        class Thing(object, metaclass=meta):
            pass
        self.assertEqual(inspect.getattr_static(Thing, 'd'), meta.__dict__['d'])


    def test_class_as_property(self):
        class Base(object):
            foo = 3

        class Something(Base):
            executed = False
            @property
            def __class__(self):
                self.executed = True
                return object

        instance = Something()
        self.assertEqual(inspect.getattr_static(instance, 'foo'), 3)
        self.assertFalse(instance.executed)
        self.assertEqual(inspect.getattr_static(Something, 'foo'), 3)

    def test_mro_as_property(self):
        class Meta(type):
            @property
            def __mro__(self):
                return (object,)

        class Base(object):
            foo = 3

        class Something(Base, metaclass=Meta):
            pass

        self.assertEqual(inspect.getattr_static(Something(), 'foo'), 3)
        self.assertEqual(inspect.getattr_static(Something, 'foo'), 3)

    def test_dict_as_property(self):
        test = self
        test.called = False

        class Foo(dict):
            a = 3
            @property
            def __dict__(self):
                test.called = True
                return {}

        foo = Foo()
        foo.a = 4
        self.assertEqual(inspect.getattr_static(foo, 'a'), 3)
        self.assertFalse(test.called)

        class Bar(Foo): pass

        bar = Bar()
        bar.a = 5
        self.assertEqual(inspect.getattr_static(bar, 'a'), 3)
        self.assertFalse(test.called)

    def test_mutated_mro(self):
        test = self
        test.called = False

        class Foo(dict):
            a = 3
            @property
            def __dict__(self):
                test.called = True
                return {}

        class Bar(dict):
            a = 4

        class Baz(Bar): pass

        baz = Baz()
        self.assertEqual(inspect.getattr_static(baz, 'a'), 4)
        Baz.__bases__ = (Foo,)
        self.assertEqual(inspect.getattr_static(baz, 'a'), 3)
        self.assertFalse(test.called)

    def test_custom_object_dict(self):
        test = self
        test.called = False

        class Custom(dict):
            def get(self, key, default=None):
                test.called = True
                super().get(key, default)

        class Foo(object):
            a = 3
        foo = Foo()
        foo.__dict__ = Custom()
        self.assertEqual(inspect.getattr_static(foo, 'a'), 3)
        self.assertFalse(test.called)

    def test_metaclass_dict_as_property(self):
        class Meta(type):
            @property
            def __dict__(self):
                self.executed = True

        class Thing(metaclass=Meta):
            executed = False

            def __init__(self):
                self.spam = 42

        instance = Thing()
        self.assertEqual(inspect.getattr_static(instance, "spam"), 42)
        self.assertFalse(Thing.executed)

    def test_module(self):
        sentinel = object()
        self.assertIsNot(inspect.getattr_static(sys, "version", sentinel),
                         sentinel)

    def test_metaclass_with_metaclass_with_dict_as_property(self):
        class MetaMeta(type):
            @property
            def __dict__(self):
                self.executed = True
                return dict(spam=42)

        class Meta(type, metaclass=MetaMeta):
            executed = False

        class Thing(metaclass=Meta):
            pass

        with self.assertRaises(AttributeError):
            inspect.getattr_static(Thing, "spam")
        self.assertFalse(Thing.executed)

    def test_custom___getattr__(self):
        test = self
        test.called = False

        class Foo:
            def __getattr__(self, attr):
                test.called = True
                return {}

        with self.assertRaises(AttributeError):
            inspect.getattr_static(Foo(), 'whatever')

        self.assertFalse(test.called)

    def test_custom___getattribute__(self):
        test = self
        test.called = False

        class Foo:
            def __getattribute__(self, attr):
                test.called = True
                return {}

        with self.assertRaises(AttributeError):
            inspect.getattr_static(Foo(), 'really_could_be_anything')

        self.assertFalse(test.called)

    @suppress_immortalization()
    def test_cache_does_not_cause_classes_to_persist(self):
        # regression test for gh-118013:
        # check that the internal _shadowed_dict cache does not cause
        # dynamically created classes to have extended lifetimes even
        # when no other strong references to those classes remain.
        # Since these classes can themselves hold strong references to
        # other objects, this can cause unexpected memory consumption.
        class Foo: pass
        Foo.instance = Foo()
        weakref_to_class = weakref.ref(Foo)
        inspect.getattr_static(Foo.instance, 'whatever', 'irrelevant')
        del Foo
        gc.collect()
        self.assertIsNone(weakref_to_class())


class TestGetGeneratorState(unittest.TestCase):

    def setUp(self):
        def number_generator():
            for number in range(5):
                yield number
        self.generator = number_generator()

    def _generatorstate(self):
        return inspect.getgeneratorstate(self.generator)

    def test_created(self):
        self.assertEqual(self._generatorstate(), inspect.GEN_CREATED)

    def test_suspended(self):
        next(self.generator)
        self.assertEqual(self._generatorstate(), inspect.GEN_SUSPENDED)

    def test_closed_after_exhaustion(self):
        for i in self.generator:
            pass
        self.assertEqual(self._generatorstate(), inspect.GEN_CLOSED)

    def test_closed_after_immediate_exception(self):
        with self.assertRaises(RuntimeError):
            self.generator.throw(RuntimeError)
        self.assertEqual(self._generatorstate(), inspect.GEN_CLOSED)

    def test_closed_after_close(self):
        self.generator.close()
        self.assertEqual(self._generatorstate(), inspect.GEN_CLOSED)

    def test_running(self):
        # As mentioned on issue #10220, checking for the RUNNING state only
        # makes sense inside the generator itself.
        # The following generator checks for this by using the closure's
        # reference to self and the generator state checking helper method
        def running_check_generator():
            for number in range(5):
                self.assertEqual(self._generatorstate(), inspect.GEN_RUNNING)
                yield number
                self.assertEqual(self._generatorstate(), inspect.GEN_RUNNING)
        self.generator = running_check_generator()
        # Running up to the first yield
        next(self.generator)
        # Running after the first yield
        next(self.generator)

    def test_easy_debugging(self):
        # repr() and str() of a generator state should contain the state name
        names = 'GEN_CREATED GEN_RUNNING GEN_SUSPENDED GEN_CLOSED'.split()
        for name in names:
            state = getattr(inspect, name)
            self.assertIn(name, repr(state))
            self.assertIn(name, str(state))

    def test_getgeneratorlocals(self):
        def each(lst, a=None):
            b=(1, 2, 3)
            for v in lst:
                if v == 3:
                    c = 12
                yield v

        numbers = each([1, 2, 3])
        self.assertEqual(inspect.getgeneratorlocals(numbers),
                         {'a': None, 'lst': [1, 2, 3]})
        next(numbers)
        self.assertEqual(inspect.getgeneratorlocals(numbers),
                         {'a': None, 'lst': [1, 2, 3], 'v': 1,
                          'b': (1, 2, 3)})
        next(numbers)
        self.assertEqual(inspect.getgeneratorlocals(numbers),
                         {'a': None, 'lst': [1, 2, 3], 'v': 2,
                          'b': (1, 2, 3)})
        next(numbers)
        self.assertEqual(inspect.getgeneratorlocals(numbers),
                         {'a': None, 'lst': [1, 2, 3], 'v': 3,
                          'b': (1, 2, 3), 'c': 12})
        try:
            next(numbers)
        except StopIteration:
            pass
        self.assertEqual(inspect.getgeneratorlocals(numbers), {})

    def test_getgeneratorlocals_empty(self):
        def yield_one():
            yield 1
        one = yield_one()
        self.assertEqual(inspect.getgeneratorlocals(one), {})
        try:
            next(one)
        except StopIteration:
            pass
        self.assertEqual(inspect.getgeneratorlocals(one), {})

    def test_getgeneratorlocals_error(self):
        self.assertRaises(TypeError, inspect.getgeneratorlocals, 1)
        self.assertRaises(TypeError, inspect.getgeneratorlocals, lambda x: True)
        self.assertRaises(TypeError, inspect.getgeneratorlocals, set)
        self.assertRaises(TypeError, inspect.getgeneratorlocals, (2,3))


class TestGetCoroutineState(unittest.TestCase):

    def setUp(self):
        @types.coroutine
        def number_coroutine():
            for number in range(5):
                yield number
        async def coroutine():
            await number_coroutine()
        self.coroutine = coroutine()

    def tearDown(self):
        self.coroutine.close()

    def _coroutinestate(self):
        return inspect.getcoroutinestate(self.coroutine)

    def test_created(self):
        self.assertEqual(self._coroutinestate(), inspect.CORO_CREATED)

    def test_suspended(self):
        self.coroutine.send(None)
        self.assertEqual(self._coroutinestate(), inspect.CORO_SUSPENDED)

    def test_closed_after_exhaustion(self):
        while True:
            try:
                self.coroutine.send(None)
            except StopIteration:
                break

        self.assertEqual(self._coroutinestate(), inspect.CORO_CLOSED)

    def test_closed_after_immediate_exception(self):
        with self.assertRaises(RuntimeError):
            self.coroutine.throw(RuntimeError)
        self.assertEqual(self._coroutinestate(), inspect.CORO_CLOSED)

    def test_closed_after_close(self):
        self.coroutine.close()
        self.assertEqual(self._coroutinestate(), inspect.CORO_CLOSED)

    def test_easy_debugging(self):
        # repr() and str() of a coroutine state should contain the state name
        names = 'CORO_CREATED CORO_RUNNING CORO_SUSPENDED CORO_CLOSED'.split()
        for name in names:
            state = getattr(inspect, name)
            self.assertIn(name, repr(state))
            self.assertIn(name, str(state))

    def test_getcoroutinelocals(self):
        @types.coroutine
        def gencoro():
            yield

        gencoro = gencoro()
        async def func(a=None):
            b = 'spam'
            await gencoro

        coro = func()
        self.assertEqual(inspect.getcoroutinelocals(coro),
                         {'a': None, 'gencoro': gencoro})
        coro.send(None)
        self.assertEqual(inspect.getcoroutinelocals(coro),
                         {'a': None, 'gencoro': gencoro, 'b': 'spam'})


@support.requires_working_socket()
class TestGetAsyncGenState(unittest.IsolatedAsyncioTestCase):

    def setUp(self):
        async def number_asyncgen():
            for number in range(5):
                yield number
        self.asyncgen = number_asyncgen()

    async def asyncTearDown(self):
        await self.asyncgen.aclose()

    def _asyncgenstate(self):
        return inspect.getasyncgenstate(self.asyncgen)

    def test_created(self):
        self.assertEqual(self._asyncgenstate(), inspect.AGEN_CREATED)

    async def test_suspended(self):
        value = await anext(self.asyncgen)
        self.assertEqual(self._asyncgenstate(), inspect.AGEN_SUSPENDED)
        self.assertEqual(value, 0)

    async def test_closed_after_exhaustion(self):
        countdown = 7
        with self.assertRaises(StopAsyncIteration):
            while countdown := countdown - 1:
                await anext(self.asyncgen)
        self.assertEqual(countdown, 1)
        self.assertEqual(self._asyncgenstate(), inspect.AGEN_CLOSED)

    async def test_closed_after_immediate_exception(self):
        with self.assertRaises(RuntimeError):
            await self.asyncgen.athrow(RuntimeError)
        self.assertEqual(self._asyncgenstate(), inspect.AGEN_CLOSED)

    async def test_running(self):
        async def running_check_asyncgen():
            for number in range(5):
                self.assertEqual(self._asyncgenstate(), inspect.AGEN_RUNNING)
                yield number
                self.assertEqual(self._asyncgenstate(), inspect.AGEN_RUNNING)
        self.asyncgen = running_check_asyncgen()
        # Running up to the first yield
        await anext(self.asyncgen)
        self.assertEqual(self._asyncgenstate(), inspect.AGEN_SUSPENDED)
        # Running after the first yield
        await anext(self.asyncgen)
        self.assertEqual(self._asyncgenstate(), inspect.AGEN_SUSPENDED)

    def test_easy_debugging(self):
        # repr() and str() of a asyncgen state should contain the state name
        names = 'AGEN_CREATED AGEN_RUNNING AGEN_SUSPENDED AGEN_CLOSED'.split()
        for name in names:
            state = getattr(inspect, name)
            self.assertIn(name, repr(state))
            self.assertIn(name, str(state))

    async def test_getasyncgenlocals(self):
        async def each(lst, a=None):
            b=(1, 2, 3)
            for v in lst:
                if v == 3:
                    c = 12
                yield v

        numbers = each([1, 2, 3])
        self.assertEqual(inspect.getasyncgenlocals(numbers),
                         {'a': None, 'lst': [1, 2, 3]})
        await anext(numbers)
        self.assertEqual(inspect.getasyncgenlocals(numbers),
                         {'a': None, 'lst': [1, 2, 3], 'v': 1,
                          'b': (1, 2, 3)})
        await anext(numbers)
        self.assertEqual(inspect.getasyncgenlocals(numbers),
                         {'a': None, 'lst': [1, 2, 3], 'v': 2,
                          'b': (1, 2, 3)})
        await anext(numbers)
        self.assertEqual(inspect.getasyncgenlocals(numbers),
                         {'a': None, 'lst': [1, 2, 3], 'v': 3,
                          'b': (1, 2, 3), 'c': 12})
        with self.assertRaises(StopAsyncIteration):
            await anext(numbers)
        self.assertEqual(inspect.getasyncgenlocals(numbers), {})

    async def test_getasyncgenlocals_empty(self):
        async def yield_one():
            yield 1
        one = yield_one()
        self.assertEqual(inspect.getasyncgenlocals(one), {})
        await anext(one)
        self.assertEqual(inspect.getasyncgenlocals(one), {})
        with self.assertRaises(StopAsyncIteration):
            await anext(one)
        self.assertEqual(inspect.getasyncgenlocals(one), {})

    def test_getasyncgenlocals_error(self):
        self.assertRaises(TypeError, inspect.getasyncgenlocals, 1)
        self.assertRaises(TypeError, inspect.getasyncgenlocals, lambda x: True)
        self.assertRaises(TypeError, inspect.getasyncgenlocals, set)
        self.assertRaises(TypeError, inspect.getasyncgenlocals, (2,3))


class MySignature(inspect.Signature):
    # Top-level to make it picklable;
    # used in test_signature_object_pickle
    pass

class MyParameter(inspect.Parameter):
    # Top-level to make it picklable;
    # used in test_signature_object_pickle
    pass



class TestSignatureObject(unittest.TestCase):
    @staticmethod
    def signature(func, **kw):
        sig = inspect.signature(func, **kw)
        return (tuple((param.name,
                       (... if param.default is param.empty else param.default),
                       (... if param.annotation is param.empty
                                                        else param.annotation),
                       str(param.kind).lower())
                                    for param in sig.parameters.values()),
                (... if sig.return_annotation is sig.empty
                                            else sig.return_annotation))

    def test_signature_object(self):
        S = inspect.Signature
        P = inspect.Parameter

        self.assertEqual(str(S()), '()')
        self.assertEqual(repr(S().parameters), 'mappingproxy(OrderedDict())')

        def test(po, /, pk, pkd=100, *args, ko, kod=10, **kwargs):
            pass

        sig = inspect.signature(test)
        self.assertTrue(repr(sig).startswith('<Signature'))
        self.assertTrue('(po, /, pk' in repr(sig))

        # We need two functions, because it is impossible to represent
        # all param kinds in a single one.
        def test2(pod=42, /):
            pass

        sig2 = inspect.signature(test2)
        self.assertTrue(repr(sig2).startswith('<Signature'))
        self.assertTrue('(pod=42, /)' in repr(sig2))

        po = sig.parameters['po']
        pod = sig2.parameters['pod']
        pk = sig.parameters['pk']
        pkd = sig.parameters['pkd']
        args = sig.parameters['args']
        ko = sig.parameters['ko']
        kod = sig.parameters['kod']
        kwargs = sig.parameters['kwargs']

        S((po, pk, args, ko, kwargs))
        S((po, pk, ko, kod))
        S((po, pod, ko))
        S((po, pod, kod))
        S((pod, ko, kod))
        S((pod, kod))
        S((pod, args, kod, kwargs))
        # keyword-only parameters without default values
        # can follow keyword-only parameters with default values:
        S((kod, ko))
        S((kod, ko, kwargs))
        S((args, kod, ko))

        with self.assertRaisesRegex(ValueError, 'wrong parameter order'):
            S((pk, po, args, ko, kwargs))

        with self.assertRaisesRegex(ValueError, 'wrong parameter order'):
            S((po, args, pk, ko, kwargs))

        with self.assertRaisesRegex(ValueError, 'wrong parameter order'):
            S((args, po, pk, ko, kwargs))

        with self.assertRaisesRegex(ValueError, 'wrong parameter order'):
            S((po, pk, args, kwargs, ko))

        kwargs2 = kwargs.replace(name='args')
        with self.assertRaisesRegex(ValueError, 'duplicate parameter name'):
            S((po, pk, args, kwargs2, ko))

        with self.assertRaisesRegex(ValueError, 'follows default argument'):
            S((pod, po))

        with self.assertRaisesRegex(ValueError, 'follows default argument'):
            S((pod, pk))

        with self.assertRaisesRegex(ValueError, 'follows default argument'):
            S((po, pod, pk))

        with self.assertRaisesRegex(ValueError, 'follows default argument'):
            S((po, pkd, pk))

        with self.assertRaisesRegex(ValueError, 'follows default argument'):
            S((pkd, pk))

    def test_signature_object_pickle(self):
        def foo(a, b, *, c:1={}, **kw) -> {42:'ham'}: pass
        foo_partial = functools.partial(foo, a=1)

        sig = inspect.signature(foo_partial)

        for ver in range(pickle.HIGHEST_PROTOCOL + 1):
            with self.subTest(pickle_ver=ver, subclass=False):
                sig_pickled = pickle.loads(pickle.dumps(sig, ver))
                self.assertEqual(sig, sig_pickled)

        # Test that basic sub-classing works
        sig = inspect.signature(foo)
        myparam = MyParameter(name='z', kind=inspect.Parameter.POSITIONAL_ONLY)
        myparams = collections.OrderedDict(sig.parameters, a=myparam)
        mysig = MySignature().replace(parameters=myparams.values(),
                                      return_annotation=sig.return_annotation)
        self.assertTrue(isinstance(mysig, MySignature))
        self.assertTrue(isinstance(mysig.parameters['z'], MyParameter))

        for ver in range(pickle.HIGHEST_PROTOCOL + 1):
            with self.subTest(pickle_ver=ver, subclass=True):
                sig_pickled = pickle.loads(pickle.dumps(mysig, ver))
                self.assertEqual(mysig, sig_pickled)
                self.assertTrue(isinstance(sig_pickled, MySignature))
                self.assertTrue(isinstance(sig_pickled.parameters['z'],
                                           MyParameter))

    def test_signature_immutability(self):
        def test(a):
            pass
        sig = inspect.signature(test)

        with self.assertRaises(AttributeError):
            sig.foo = 'bar'

        with self.assertRaises(TypeError):
            sig.parameters['a'] = None

    def test_signature_on_noarg(self):
        def test():
            pass
        self.assertEqual(self.signature(test), ((), ...))

    def test_signature_on_wargs(self):
        def test(a, b:'foo') -> 123:
            pass
        self.assertEqual(self.signature(test),
                         ((('a', ..., ..., "positional_or_keyword"),
                           ('b', ..., 'foo', "positional_or_keyword")),
                          123))

    def test_signature_on_wkwonly(self):
        def test(*, a:float, b:str) -> int:
            pass
        self.assertEqual(self.signature(test),
                         ((('a', ..., float, "keyword_only"),
                           ('b', ..., str, "keyword_only")),
                           int))

    def test_signature_on_complex_args(self):
        def test(a, b:'foo'=10, *args:'bar', spam:'baz', ham=123, **kwargs:int):
            pass
        self.assertEqual(self.signature(test),
                         ((('a', ..., ..., "positional_or_keyword"),
                           ('b', 10, 'foo', "positional_or_keyword"),
                           ('args', ..., 'bar', "var_positional"),
                           ('spam', ..., 'baz', "keyword_only"),
                           ('ham', 123, ..., "keyword_only"),
                           ('kwargs', ..., int, "var_keyword")),
                          ...))

    def test_signature_without_self(self):
        def test_args_only(*args):  # NOQA
            pass

        def test_args_kwargs_only(*args, **kwargs):  # NOQA
            pass

        class A:
            @classmethod
            def test_classmethod(*args):  # NOQA
                pass

            @staticmethod
            def test_staticmethod(*args):  # NOQA
                pass

            f1 = functools.partialmethod((test_classmethod), 1)
            f2 = functools.partialmethod((test_args_only), 1)
            f3 = functools.partialmethod((test_staticmethod), 1)
            f4 = functools.partialmethod((test_args_kwargs_only),1)

        self.assertEqual(self.signature(test_args_only),
                         ((('args', ..., ..., 'var_positional'),), ...))
        self.assertEqual(self.signature(test_args_kwargs_only),
                         ((('args', ..., ..., 'var_positional'),
                           ('kwargs', ..., ..., 'var_keyword')), ...))
        self.assertEqual(self.signature(A.f1),
                         ((('args', ..., ..., 'var_positional'),), ...))
        self.assertEqual(self.signature(A.f2),
                         ((('args', ..., ..., 'var_positional'),), ...))
        self.assertEqual(self.signature(A.f3),
                         ((('args', ..., ..., 'var_positional'),), ...))
        self.assertEqual(self.signature(A.f4),
                         ((('args', ..., ..., 'var_positional'),
                            ('kwargs', ..., ..., 'var_keyword')), ...))
    @cpython_only
    @unittest.skipIf(MISSING_C_DOCSTRINGS,
                     "Signature information for builtins requires docstrings")
    def test_signature_on_builtins(self):
        _testcapi = import_helper.import_module("_testcapi")

        def test_unbound_method(o):
            """Use this to test unbound methods (things that should have a self)"""
            signature = inspect.signature(o)
            self.assertTrue(isinstance(signature, inspect.Signature))
            self.assertEqual(list(signature.parameters.values())[0].name, 'self')
            return signature

        def test_callable(o):
            """Use this to test bound methods or normal callables (things that don't expect self)"""
            signature = inspect.signature(o)
            self.assertTrue(isinstance(signature, inspect.Signature))
            if signature.parameters:
                self.assertNotEqual(list(signature.parameters.values())[0].name, 'self')
            return signature

        signature = test_callable(_testcapi.docstring_with_signature_with_defaults)
        def p(name): return signature.parameters[name].default
        self.assertEqual(p('s'), 'avocado')
        self.assertEqual(p('b'), b'bytes')
        self.assertEqual(p('d'), 3.14)
        self.assertEqual(p('i'), 35)
        self.assertEqual(p('n'), None)
        self.assertEqual(p('t'), True)
        self.assertEqual(p('f'), False)
        self.assertEqual(p('local'), 3)
        self.assertEqual(p('sys'), sys.maxsize)
        self.assertEqual(p('exp'), sys.maxsize - 1)

        test_callable(object)

        # normal method
        # (PyMethodDescr_Type, "method_descriptor")
        test_unbound_method(_pickle.Pickler.dump)
        d = _pickle.Pickler(io.StringIO())
        test_callable(d.dump)

        # static method
        test_callable(bytes.maketrans)
        test_callable(b'abc'.maketrans)

        # class method
        test_callable(dict.fromkeys)
        test_callable({}.fromkeys)

        # wrapper around slot (PyWrapperDescr_Type, "wrapper_descriptor")
        test_unbound_method(type.__call__)
        test_unbound_method(int.__add__)
        test_callable((3).__add__)

        # _PyMethodWrapper_Type
        # support for 'method-wrapper'
        test_callable(min.__call__)

        # This doesn't work now.
        # (We don't have a valid signature for "type" in 3.4)
        class ThisWorksNow:
            __call__ = type
        # TODO: Support type.
        self.assertEqual(ThisWorksNow()(1), int)
        self.assertEqual(ThisWorksNow()('A', (), {}).__name__, 'A')
        with self.assertRaisesRegex(ValueError, "no signature found"):
            test_callable(ThisWorksNow())

        # Regression test for issue #20786
        test_unbound_method(dict.__delitem__)
        test_unbound_method(property.__delete__)

        # Regression test for issue #20586
        test_callable(_testcapi.docstring_with_signature_but_no_doc)

        # Regression test for gh-104955
        method = bytearray.__release_buffer__
        sig = test_unbound_method(method)
        self.assertEqual(list(sig.parameters), ['self', 'buffer'])

    @cpython_only
    @unittest.skipIf(MISSING_C_DOCSTRINGS,
                     "Signature information for builtins requires docstrings")
    def test_signature_on_decorated_builtins(self):
        _testcapi = import_helper.import_module("_testcapi")
        func = _testcapi.docstring_with_signature_with_defaults

        def decorator(func):
            @functools.wraps(func)
            def wrapper(*args, **kwargs) -> int:
                return func(*args, **kwargs)
            return wrapper

        decorated_func = decorator(func)

        self.assertEqual(inspect.signature(func),
                         inspect.signature(decorated_func))

        def wrapper_like(*args, **kwargs) -> int: pass
        self.assertEqual(inspect.signature(decorated_func,
                                           follow_wrapped=False),
                         inspect.signature(wrapper_like))

    @cpython_only
    def test_signature_on_builtins_no_signature(self):
        _testcapi = import_helper.import_module("_testcapi")
        with self.assertRaisesRegex(ValueError,
                                    'no signature found for builtin'):
            inspect.signature(_testcapi.docstring_no_signature)

        with self.assertRaisesRegex(ValueError,
                                    'no signature found for builtin'):
            inspect.signature(str)

        cls = _testcapi.DocStringNoSignatureTest
        obj = _testcapi.DocStringNoSignatureTest()
        tests = [
            (_testcapi.docstring_no_signature_noargs, meth_noargs),
            (_testcapi.docstring_no_signature_o, meth_o),
            (cls.meth_noargs, meth_self_noargs),
            (cls.meth_o, meth_self_o),
            (obj.meth_noargs, meth_noargs),
            (obj.meth_o, meth_o),
            (cls.meth_noargs_class, meth_noargs),
            (cls.meth_o_class, meth_o),
            (cls.meth_noargs_static, meth_noargs),
            (cls.meth_o_static, meth_o),
            (cls.meth_noargs_coexist, meth_self_noargs),
            (cls.meth_o_coexist, meth_self_o),

            (time.time, meth_noargs),
            (str.lower, meth_self_noargs),
            (''.lower, meth_noargs),
            (set.add, meth_self_o),
            (set().add, meth_o),
            (set.__contains__, meth_self_o),
            (set().__contains__, meth_o),
            (datetime.datetime.__dict__['utcnow'], meth_type_noargs),
            (datetime.datetime.utcnow, meth_noargs),
            (dict.__dict__['__class_getitem__'], meth_type_o),
            (dict.__class_getitem__, meth_o),
        ]
        try:
            import _stat
        except ImportError:
            # if the _stat extension is not available, stat.S_IMODE() is
            # implemented in Python, not in C
            pass
        else:
            tests.append((stat.S_IMODE, meth_o))
        for builtin, template in tests:
            with self.subTest(builtin):
                self.assertEqual(inspect.signature(builtin),
                                 inspect.signature(template))

    @unittest.skipIf(MISSING_C_DOCSTRINGS,
                     "Signature information for builtins requires docstrings")
    def test_signature_parsing_with_defaults(self):
        _testcapi = import_helper.import_module("_testcapi")
        meth = _testcapi.DocStringUnrepresentableSignatureTest.with_default
        self.assertEqual(str(inspect.signature(meth)), '(self, /, x=1)')

    def test_signature_on_non_function(self):
        with self.assertRaisesRegex(TypeError, 'is not a callable object'):
            inspect.signature(42)

    def test_signature_from_functionlike_object(self):
        def func(a,b, *args, kwonly=True, kwonlyreq, **kwargs):
            pass

        class funclike:
            # Has to be callable, and have correct
            # __code__, __annotations__, __defaults__, __name__,
            # and __kwdefaults__ attributes

            def __init__(self, func):
                self.__name__ = func.__name__
                self.__code__ = func.__code__
                self.__annotations__ = func.__annotations__
                self.__defaults__ = func.__defaults__
                self.__kwdefaults__ = func.__kwdefaults__
                self.func = func

            def __call__(self, *args, **kwargs):
                return self.func(*args, **kwargs)

        sig_func = inspect.Signature.from_callable(func)

        sig_funclike = inspect.Signature.from_callable(funclike(func))
        self.assertEqual(sig_funclike, sig_func)

        sig_funclike = inspect.signature(funclike(func))
        self.assertEqual(sig_funclike, sig_func)

        # If object is not a duck type of function, then
        # signature will try to get a signature for its '__call__'
        # method
        fl = funclike(func)
        del fl.__defaults__
        self.assertEqual(self.signature(fl),
                         ((('args', ..., ..., "var_positional"),
                           ('kwargs', ..., ..., "var_keyword")),
                           ...))

        # Test with cython-like builtins:
        _orig_isdesc = inspect.ismethoddescriptor
        def _isdesc(obj):
            if hasattr(obj, '_builtinmock'):
                return True
            return _orig_isdesc(obj)

        with unittest.mock.patch('inspect.ismethoddescriptor', _isdesc):
            builtin_func = funclike(func)
            # Make sure that our mock setup is working
            self.assertFalse(inspect.ismethoddescriptor(builtin_func))
            builtin_func._builtinmock = True
            self.assertTrue(inspect.ismethoddescriptor(builtin_func))
            self.assertEqual(inspect.signature(builtin_func), sig_func)

    def test_signature_functionlike_class(self):
        # We only want to duck type function-like objects,
        # not classes.

        def func(a,b, *args, kwonly=True, kwonlyreq, **kwargs):
            pass

        class funclike:
            def __init__(self, marker):
                pass

            __name__ = func.__name__
            __code__ = func.__code__
            __annotations__ = func.__annotations__
            __defaults__ = func.__defaults__
            __kwdefaults__ = func.__kwdefaults__

        self.assertEqual(str(inspect.signature(funclike)), '(marker)')

    def test_signature_on_method(self):
        class Test:
            def __init__(*args):
                pass
            def m1(self, arg1, arg2=1) -> int:
                pass
            def m2(*args):
                pass
            def __call__(*, a):
                pass

        self.assertEqual(self.signature(Test().m1),
                         ((('arg1', ..., ..., "positional_or_keyword"),
                           ('arg2', 1, ..., "positional_or_keyword")),
                          int))

        self.assertEqual(self.signature(Test().m2),
                         ((('args', ..., ..., "var_positional"),),
                          ...))

        self.assertEqual(self.signature(Test),
                         ((('args', ..., ..., "var_positional"),),
                          ...))

        with self.assertRaisesRegex(ValueError, 'invalid method signature'):
            self.signature(Test())

    def test_signature_wrapped_bound_method(self):
        # Issue 24298
        class Test:
            def m1(self, arg1, arg2=1) -> int:
                pass
        @functools.wraps(Test().m1)
        def m1d(*args, **kwargs):
            pass
        self.assertEqual(self.signature(m1d),
                         ((('arg1', ..., ..., "positional_or_keyword"),
                           ('arg2', 1, ..., "positional_or_keyword")),
                          int))

    def test_signature_on_classmethod(self):
        self.assertEqual(self.signature(classmethod),
                         ((('function', ..., ..., "positional_only"),),
                          ...))

        class Test:
            @classmethod
            def foo(cls, arg1, *, arg2=1):
                pass

        meth = Test().foo
        self.assertEqual(self.signature(meth),
                         ((('arg1', ..., ..., "positional_or_keyword"),
                           ('arg2', 1, ..., "keyword_only")),
                          ...))

        meth = Test.foo
        self.assertEqual(self.signature(meth),
                         ((('arg1', ..., ..., "positional_or_keyword"),
                           ('arg2', 1, ..., "keyword_only")),
                          ...))

    def test_signature_on_staticmethod(self):
        self.assertEqual(self.signature(staticmethod),
                         ((('function', ..., ..., "positional_only"),),
                          ...))

        class Test:
            @staticmethod
            def foo(cls, *, arg):
                pass

        meth = Test().foo
        self.assertEqual(self.signature(meth),
                         ((('cls', ..., ..., "positional_or_keyword"),
                           ('arg', ..., ..., "keyword_only")),
                          ...))

        meth = Test.foo
        self.assertEqual(self.signature(meth),
                         ((('cls', ..., ..., "positional_or_keyword"),
                           ('arg', ..., ..., "keyword_only")),
                          ...))

    def test_signature_on_partial(self):
        from functools import partial

        def test():
            pass

        self.assertEqual(self.signature(partial(test)), ((), ...))

        with self.assertRaisesRegex(ValueError, "has incorrect arguments"):
            inspect.signature(partial(test, 1))

        with self.assertRaisesRegex(ValueError, "has incorrect arguments"):
            inspect.signature(partial(test, a=1))

        def test(a, b, *, c, d):
            pass

        self.assertEqual(self.signature(partial(test)),
                         ((('a', ..., ..., "positional_or_keyword"),
                           ('b', ..., ..., "positional_or_keyword"),
                           ('c', ..., ..., "keyword_only"),
                           ('d', ..., ..., "keyword_only")),
                          ...))

        self.assertEqual(self.signature(partial(test, 1)),
                         ((('b', ..., ..., "positional_or_keyword"),
                           ('c', ..., ..., "keyword_only"),
                           ('d', ..., ..., "keyword_only")),
                          ...))

        self.assertEqual(self.signature(partial(test, 1, c=2)),
                         ((('b', ..., ..., "positional_or_keyword"),
                           ('c', 2, ..., "keyword_only"),
                           ('d', ..., ..., "keyword_only")),
                          ...))

        self.assertEqual(self.signature(partial(test, b=1, c=2)),
                         ((('a', ..., ..., "positional_or_keyword"),
                           ('b', 1, ..., "keyword_only"),
                           ('c', 2, ..., "keyword_only"),
                           ('d', ..., ..., "keyword_only")),
                          ...))

        self.assertEqual(self.signature(partial(test, 0, b=1, c=2)),
                         ((('b', 1, ..., "keyword_only"),
                           ('c', 2, ..., "keyword_only"),
                           ('d', ..., ..., "keyword_only")),
                          ...))

        self.assertEqual(self.signature(partial(test, a=1)),
                         ((('a', 1, ..., "keyword_only"),
                           ('b', ..., ..., "keyword_only"),
                           ('c', ..., ..., "keyword_only"),
                           ('d', ..., ..., "keyword_only")),
                          ...))

        def test(a, *args, b, **kwargs):
            pass

        self.assertEqual(self.signature(partial(test, 1)),
                         ((('args', ..., ..., "var_positional"),
                           ('b', ..., ..., "keyword_only"),
                           ('kwargs', ..., ..., "var_keyword")),
                          ...))

        self.assertEqual(self.signature(partial(test, a=1)),
                         ((('a', 1, ..., "keyword_only"),
                           ('b', ..., ..., "keyword_only"),
                           ('kwargs', ..., ..., "var_keyword")),
                          ...))

        self.assertEqual(self.signature(partial(test, 1, 2, 3)),
                         ((('args', ..., ..., "var_positional"),
                           ('b', ..., ..., "keyword_only"),
                           ('kwargs', ..., ..., "var_keyword")),
                          ...))

        self.assertEqual(self.signature(partial(test, 1, 2, 3, test=True)),
                         ((('args', ..., ..., "var_positional"),
                           ('b', ..., ..., "keyword_only"),
                           ('kwargs', ..., ..., "var_keyword")),
                          ...))

        self.assertEqual(self.signature(partial(test, 1, 2, 3, test=1, b=0)),
                         ((('args', ..., ..., "var_positional"),
                           ('b', 0, ..., "keyword_only"),
                           ('kwargs', ..., ..., "var_keyword")),
                          ...))

        self.assertEqual(self.signature(partial(test, b=0)),
                         ((('a', ..., ..., "positional_or_keyword"),
                           ('args', ..., ..., "var_positional"),
                           ('b', 0, ..., "keyword_only"),
                           ('kwargs', ..., ..., "var_keyword")),
                          ...))

        self.assertEqual(self.signature(partial(test, b=0, test=1)),
                         ((('a', ..., ..., "positional_or_keyword"),
                           ('args', ..., ..., "var_positional"),
                           ('b', 0, ..., "keyword_only"),
                           ('kwargs', ..., ..., "var_keyword")),
                          ...))

        def test(a, b, c:int) -> 42:
            pass

        sig = test.__signature__ = inspect.signature(test)

        self.assertEqual(self.signature(partial(partial(test, 1))),
                         ((('b', ..., ..., "positional_or_keyword"),
                           ('c', ..., int, "positional_or_keyword")),
                          42))

        self.assertEqual(self.signature(partial(partial(test, 1), 2)),
                         ((('c', ..., int, "positional_or_keyword"),),
                          42))

        def foo(a):
            return a
        _foo = partial(partial(foo, a=10), a=20)
        self.assertEqual(self.signature(_foo),
                         ((('a', 20, ..., "keyword_only"),),
                          ...))
        # check that we don't have any side-effects in signature(),
        # and the partial object is still functioning
        self.assertEqual(_foo(), 20)

        def foo(a, b, c):
            return a, b, c
        _foo = partial(partial(foo, 1, b=20), b=30)

        self.assertEqual(self.signature(_foo),
                         ((('b', 30, ..., "keyword_only"),
                           ('c', ..., ..., "keyword_only")),
                          ...))
        self.assertEqual(_foo(c=10), (1, 30, 10))

        def foo(a, b, c, *, d):
            return a, b, c, d
        _foo = partial(partial(foo, d=20, c=20), b=10, d=30)
        self.assertEqual(self.signature(_foo),
                         ((('a', ..., ..., "positional_or_keyword"),
                           ('b', 10, ..., "keyword_only"),
                           ('c', 20, ..., "keyword_only"),
                           ('d', 30, ..., "keyword_only"),
                           ),
                          ...))
        ba = inspect.signature(_foo).bind(a=200, b=11)
        self.assertEqual(_foo(*ba.args, **ba.kwargs), (200, 11, 20, 30))

        def foo(a=1, b=2, c=3):
            return a, b, c
        _foo = partial(foo, c=13) # (a=1, b=2, *, c=13)

        ba = inspect.signature(_foo).bind(a=11)
        self.assertEqual(_foo(*ba.args, **ba.kwargs), (11, 2, 13))

        ba = inspect.signature(_foo).bind(11, 12)
        self.assertEqual(_foo(*ba.args, **ba.kwargs), (11, 12, 13))

        ba = inspect.signature(_foo).bind(11, b=12)
        self.assertEqual(_foo(*ba.args, **ba.kwargs), (11, 12, 13))

        ba = inspect.signature(_foo).bind(b=12)
        self.assertEqual(_foo(*ba.args, **ba.kwargs), (1, 12, 13))

        _foo = partial(_foo, b=10, c=20)
        ba = inspect.signature(_foo).bind(12)
        self.assertEqual(_foo(*ba.args, **ba.kwargs), (12, 10, 20))


        def foo(a, b, /, c, d, **kwargs):
            pass
        sig = inspect.signature(foo)
        self.assertEqual(str(sig), '(a, b, /, c, d, **kwargs)')

        self.assertEqual(self.signature(partial(foo, 1)),
                         ((('b', ..., ..., 'positional_only'),
                           ('c', ..., ..., 'positional_or_keyword'),
                           ('d', ..., ..., 'positional_or_keyword'),
                           ('kwargs', ..., ..., 'var_keyword')),
                         ...))

        self.assertEqual(self.signature(partial(foo, 1, 2)),
                         ((('c', ..., ..., 'positional_or_keyword'),
                           ('d', ..., ..., 'positional_or_keyword'),
                           ('kwargs', ..., ..., 'var_keyword')),
                         ...))

        self.assertEqual(self.signature(partial(foo, 1, 2, 3)),
                         ((('d', ..., ..., 'positional_or_keyword'),
                           ('kwargs', ..., ..., 'var_keyword')),
                         ...))

        self.assertEqual(self.signature(partial(foo, 1, 2, c=3)),
                         ((('c', 3, ..., 'keyword_only'),
                           ('d', ..., ..., 'keyword_only'),
                           ('kwargs', ..., ..., 'var_keyword')),
                         ...))

        self.assertEqual(self.signature(partial(foo, 1, c=3)),
                         ((('b', ..., ..., 'positional_only'),
                           ('c', 3, ..., 'keyword_only'),
                           ('d', ..., ..., 'keyword_only'),
                           ('kwargs', ..., ..., 'var_keyword')),
                         ...))

    def test_signature_on_partialmethod(self):
        from functools import partialmethod

        class Spam:
            def test():
                pass
            ham = partialmethod(test)

        with self.assertRaisesRegex(ValueError, "has incorrect arguments"):
            inspect.signature(Spam.ham)

        class Spam:
            def test(it, a, *, c) -> 'spam':
                pass
            ham = partialmethod(test, c=1)

        self.assertEqual(self.signature(Spam.ham, eval_str=False),
                         ((('it', ..., ..., 'positional_or_keyword'),
                           ('a', ..., ..., 'positional_or_keyword'),
                           ('c', 1, ..., 'keyword_only')),
                          'spam'))

        self.assertEqual(self.signature(Spam().ham, eval_str=False),
                         ((('a', ..., ..., 'positional_or_keyword'),
                           ('c', 1, ..., 'keyword_only')),
                          'spam'))

        class Spam:
            def test(self: 'anno', x):
                pass

            g = partialmethod(test, 1)

        self.assertEqual(self.signature(Spam.g, eval_str=False),
                         ((('self', ..., 'anno', 'positional_or_keyword'),),
                          ...))

    def test_signature_on_fake_partialmethod(self):
        def foo(a): pass
        foo.__partialmethod__ = 'spam'
        self.assertEqual(str(inspect.signature(foo)), '(a)')

    def test_signature_on_decorated(self):
        def decorator(func):
            @functools.wraps(func)
            def wrapper(*args, **kwargs) -> int:
                return func(*args, **kwargs)
            return wrapper

        class Foo:
            @decorator
            def bar(self, a, b):
                pass

        bar = decorator(Foo().bar)

        self.assertEqual(self.signature(Foo.bar),
                         ((('self', ..., ..., "positional_or_keyword"),
                           ('a', ..., ..., "positional_or_keyword"),
                           ('b', ..., ..., "positional_or_keyword")),
                          ...))

        self.assertEqual(self.signature(Foo().bar),
                         ((('a', ..., ..., "positional_or_keyword"),
                           ('b', ..., ..., "positional_or_keyword")),
                          ...))

        self.assertEqual(self.signature(Foo.bar, follow_wrapped=False),
                         ((('args', ..., ..., "var_positional"),
                           ('kwargs', ..., ..., "var_keyword")),
                          ...)) # functools.wraps will copy __annotations__
                                # from "func" to "wrapper", hence no
                                # return_annotation

        self.assertEqual(self.signature(bar),
                         ((('a', ..., ..., "positional_or_keyword"),
                           ('b', ..., ..., "positional_or_keyword")),
                          ...))

        # Test that we handle method wrappers correctly
        def decorator(func):
            @functools.wraps(func)
            def wrapper(*args, **kwargs) -> int:
                return func(42, *args, **kwargs)
            sig = inspect.signature(func)
            new_params = tuple(sig.parameters.values())[1:]
            wrapper.__signature__ = sig.replace(parameters=new_params)
            return wrapper

        class Foo:
            @decorator
            def __call__(self, a, b):
                pass

        self.assertEqual(self.signature(Foo.__call__),
                         ((('a', ..., ..., "positional_or_keyword"),
                           ('b', ..., ..., "positional_or_keyword")),
                          ...))

        self.assertEqual(self.signature(Foo().__call__),
                         ((('b', ..., ..., "positional_or_keyword"),),
                          ...))

        # Test we handle __signature__ partway down the wrapper stack
        def wrapped_foo_call():
            pass
        wrapped_foo_call.__wrapped__ = Foo.__call__

        self.assertEqual(self.signature(wrapped_foo_call),
                         ((('a', ..., ..., "positional_or_keyword"),
                           ('b', ..., ..., "positional_or_keyword")),
                          ...))


    def test_signature_on_class(self):
        class C:
            def __init__(self, a):
                pass

        self.assertEqual(self.signature(C),
                         ((('a', ..., ..., "positional_or_keyword"),),
                          ...))

        class CM(type):
            def __call__(cls, a):
                pass
        class C(metaclass=CM):
            def __init__(self, b):
                pass

        self.assertEqual(self.signature(C),
                         ((('a', ..., ..., "positional_or_keyword"),),
                          ...))

        with self.subTest('classmethod'):
            class CM(type):
                @classmethod
                def __call__(cls, a):
                    return a
            class C(metaclass=CM):
                def __init__(self, b):
                    pass

            self.assertEqual(C(1), 1)
            self.assertEqual(self.signature(C),
                            ((('a', ..., ..., "positional_or_keyword"),),
                            ...))

        with self.subTest('staticmethod'):
            class CM(type):
                @staticmethod
                def __call__(a):
                    return a
            class C(metaclass=CM):
                def __init__(self, b):
                    pass

            self.assertEqual(C(1), 1)
            self.assertEqual(self.signature(C),
                            ((('a', ..., ..., "positional_or_keyword"),),
                            ...))

        with self.subTest('MethodType'):
            class A:
                def call(self, a):
                    return a
            class CM(type):
                __call__ = A().call
            class C(metaclass=CM):
                def __init__(self, b):
                    pass

            self.assertEqual(C(1), 1)
            self.assertEqual(self.signature(C),
                            ((('a', ..., ..., "positional_or_keyword"),),
                            ...))

        with self.subTest('partial'):
            class CM(type):
                __call__ = functools.partial(lambda x, a: (x, a), 2)
            class C(metaclass=CM):
                def __init__(self, b):
                    pass

            self.assertEqual(C(1), (2, 1))
            self.assertEqual(self.signature(C),
                            ((('a', ..., ..., "positional_or_keyword"),),
                            ...))

        with self.subTest('partialmethod'):
            class CM(type):
                __call__ = functools.partialmethod(lambda self, x, a: (x, a), 2)
            class C(metaclass=CM):
                def __init__(self, b):
                    pass

            self.assertEqual(C(1), (2, 1))
            self.assertEqual(self.signature(C),
                            ((('a', ..., ..., "positional_or_keyword"),),
                            ...))

        with self.subTest('BuiltinMethodType'):
            class CM(type):
                __call__ = ':'.join
            class C(metaclass=CM):
                def __init__(self, b):
                    pass

            self.assertEqual(C(['a', 'bc']), 'a:bc')
            # BUG: Returns '<Signature (b)>'
            with self.assertRaises(AssertionError):
                self.assertEqual(self.signature(C), self.signature(''.join))

        with self.subTest('MethodWrapperType'):
            class CM(type):
                __call__ = (2).__pow__
            class C(metaclass=CM):
                def __init__(self, b):
                    pass

            self.assertEqual(C(3), 8)
            self.assertEqual(C(3, 7), 1)
            # BUG: Returns '<Signature (b)>'
            with self.assertRaises(AssertionError):
                self.assertEqual(self.signature(C), self.signature((0).__pow__))

        class CM(type):
            def __new__(mcls, name, bases, dct, *, foo=1):
                return super().__new__(mcls, name, bases, dct)
        class C(metaclass=CM):
            def __init__(self, b):
                pass

        self.assertEqual(self.signature(C),
                         ((('b', ..., ..., "positional_or_keyword"),),
                          ...))

        self.assertEqual(self.signature(CM),
                         ((('name', ..., ..., "positional_or_keyword"),
                           ('bases', ..., ..., "positional_or_keyword"),
                           ('dct', ..., ..., "positional_or_keyword"),
                           ('foo', 1, ..., "keyword_only")),
                          ...))

        class CMM(type):
            def __new__(mcls, name, bases, dct, *, foo=1):
                return super().__new__(mcls, name, bases, dct)
            def __call__(cls, nm, bs, dt):
                return type(nm, bs, dt)
        class CM(type, metaclass=CMM):
            def __new__(mcls, name, bases, dct, *, bar=2):
                return super().__new__(mcls, name, bases, dct)
        class C(metaclass=CM):
            def __init__(self, b):
                pass

        self.assertEqual(self.signature(CMM),
                         ((('name', ..., ..., "positional_or_keyword"),
                           ('bases', ..., ..., "positional_or_keyword"),
                           ('dct', ..., ..., "positional_or_keyword"),
                           ('foo', 1, ..., "keyword_only")),
                          ...))

        self.assertEqual(self.signature(CM),
                         ((('nm', ..., ..., "positional_or_keyword"),
                           ('bs', ..., ..., "positional_or_keyword"),
                           ('dt', ..., ..., "positional_or_keyword")),
                          ...))

        self.assertEqual(self.signature(C),
                         ((('b', ..., ..., "positional_or_keyword"),),
                          ...))

        class CM(type):
            def __init__(cls, name, bases, dct, *, bar=2):
                return super().__init__(name, bases, dct)
        class C(metaclass=CM):
            def __init__(self, b):
                pass

        self.assertEqual(self.signature(CM),
                         ((('name', ..., ..., "positional_or_keyword"),
                           ('bases', ..., ..., "positional_or_keyword"),
                           ('dct', ..., ..., "positional_or_keyword"),
                           ('bar', 2, ..., "keyword_only")),
                          ...))

    def test_signature_on_class_with_init(self):
        class C:
            def __init__(self, b):
                pass

        C(1)  # does not raise
        self.assertEqual(self.signature(C),
                        ((('b', ..., ..., "positional_or_keyword"),),
                        ...))

        with self.subTest('classmethod'):
            class C:
                @classmethod
                def __init__(cls, b):
                    pass

            C(1)  # does not raise
            self.assertEqual(self.signature(C),
                            ((('b', ..., ..., "positional_or_keyword"),),
                            ...))

        with self.subTest('staticmethod'):
            class C:
                @staticmethod
                def __init__(b):
                    pass

            C(1)  # does not raise
            self.assertEqual(self.signature(C),
                            ((('b', ..., ..., "positional_or_keyword"),),
                            ...))

        with self.subTest('MethodType'):
            class A:
                def call(self, a):
                    pass
            class C:
                __init__ = A().call

            C(1)  # does not raise
            self.assertEqual(self.signature(C),
                            ((('a', ..., ..., "positional_or_keyword"),),
                            ...))

        with self.subTest('partial'):
            class C:
                __init__ = functools.partial(lambda x, a: None, 2)

            C(1)  # does not raise
            self.assertEqual(self.signature(C),
                            ((('a', ..., ..., "positional_or_keyword"),),
                            ...))

        with self.subTest('partialmethod'):
            class C:
                def _init(self, x, a):
                    self.a = (x, a)
                __init__ = functools.partialmethod(_init, 2)

            self.assertEqual(C(1).a, (2, 1))
            self.assertEqual(self.signature(C),
                            ((('a', ..., ..., "positional_or_keyword"),),
                            ...))

    def test_signature_on_class_with_new(self):
        with self.subTest('FunctionType'):
            class C:
                def __new__(cls, a):
                    return a

            self.assertEqual(C(1), 1)
            self.assertEqual(self.signature(C),
                            ((('a', ..., ..., "positional_or_keyword"),),
                            ...))

        with self.subTest('classmethod'):
            class C:
                @classmethod
                def __new__(cls, cls2, a):
                    return a

            self.assertEqual(C(1), 1)
            self.assertEqual(self.signature(C),
                            ((('a', ..., ..., "positional_or_keyword"),),
                            ...))

        with self.subTest('staticmethod'):
            class C:
                @staticmethod
                def __new__(cls, a):
                    return a

            self.assertEqual(C(1), 1)
            self.assertEqual(self.signature(C),
                            ((('a', ..., ..., "positional_or_keyword"),),
                            ...))

        with self.subTest('MethodType'):
            class A:
                def call(self, cls, a):
                    return a
            class C:
                __new__ = A().call

            self.assertEqual(C(1), 1)
            self.assertEqual(self.signature(C),
                            ((('a', ..., ..., "positional_or_keyword"),),
                            ...))

        with self.subTest('partial'):
            class C:
                __new__ = functools.partial(lambda x, cls, a: (x, a), 2)

            self.assertEqual(C(1), (2, 1))
            self.assertEqual(self.signature(C),
                            ((('a', ..., ..., "positional_or_keyword"),),
                            ...))

        with self.subTest('partialmethod'):
            class C:
                __new__ = functools.partialmethod(lambda cls, x, a: (x, a), 2)

            self.assertEqual(C(1), (2, 1))
            self.assertEqual(self.signature(C),
                            ((('a', ..., ..., "positional_or_keyword"),),
                            ...))

        with self.subTest('BuiltinMethodType'):
            class C:
                __new__ = str.__subclasscheck__

            self.assertEqual(C(), False)
            # TODO: Support BuiltinMethodType
            # self.assertEqual(self.signature(C), ((), ...))
            self.assertRaises(ValueError, self.signature, C)

        with self.subTest('MethodWrapperType'):
            class C:
                __new__ = type.__or__.__get__(int, type)

            self.assertEqual(C(), C | int)
            # TODO: Support MethodWrapperType
            # self.assertEqual(self.signature(C), ((), ...))
            self.assertRaises(ValueError, self.signature, C)

        # TODO: Test ClassMethodDescriptorType

        with self.subTest('MethodDescriptorType'):
            class C:
                __new__ = type.__dict__['__subclasscheck__']

            self.assertEqual(C(C), True)
            self.assertEqual(self.signature(C), self.signature(C.__subclasscheck__))

        with self.subTest('WrapperDescriptorType'):
            class C:
                __new__ = type.__or__

            self.assertEqual(C(int), C | int)
            # TODO: Support WrapperDescriptorType
            # self.assertEqual(self.signature(C), self.signature(C.__or__))
            self.assertRaises(ValueError, self.signature, C)

    def test_signature_on_subclass(self):
        class A:
            def __new__(cls, a=1, *args, **kwargs):
                return object.__new__(cls)
        class B(A):
            def __init__(self, b):
                pass
        class C(A):
            def __new__(cls, a=1, b=2, *args, **kwargs):
                return object.__new__(cls)
        class D(A):
            pass

        self.assertEqual(self.signature(B),
                         ((('b', ..., ..., "positional_or_keyword"),),
                          ...))
        self.assertEqual(self.signature(C),
                         ((('a', 1, ..., 'positional_or_keyword'),
                           ('b', 2, ..., 'positional_or_keyword'),
                           ('args', ..., ..., 'var_positional'),
                           ('kwargs', ..., ..., 'var_keyword')),
                          ...))
        self.assertEqual(self.signature(D),
                         ((('a', 1, ..., 'positional_or_keyword'),
                           ('args', ..., ..., 'var_positional'),
                           ('kwargs', ..., ..., 'var_keyword')),
                          ...))

    def test_signature_on_generic_subclass(self):
        from typing import Generic, TypeVar

        T = TypeVar('T')

        class A(Generic[T]):
            def __init__(self, *, a: int) -> None:
                pass

        self.assertEqual(self.signature(A),
                         ((('a', ..., int, 'keyword_only'),),
                          None))

    @unittest.skipIf(MISSING_C_DOCSTRINGS,
                     "Signature information for builtins requires docstrings")
    def test_signature_on_class_without_init(self):
        # Test classes without user-defined __init__ or __new__
        class C: pass
        self.assertEqual(str(inspect.signature(C)), '()')
        class D(C): pass
        self.assertEqual(str(inspect.signature(D)), '()')

        # Test meta-classes without user-defined __init__ or __new__
        class C(type): pass
        class D(C): pass
        self.assertEqual(C('A', (), {}).__name__, 'A')
        # TODO: Support type.
        with self.assertRaisesRegex(ValueError, "callable.*is not supported"):
            self.assertEqual(inspect.signature(C), None)
        self.assertEqual(D('A', (), {}).__name__, 'A')
        with self.assertRaisesRegex(ValueError, "callable.*is not supported"):
            self.assertEqual(inspect.signature(D), None)

    @unittest.skipIf(MISSING_C_DOCSTRINGS,
                     "Signature information for builtins requires docstrings")
    def test_signature_on_builtin_class(self):
        expected = ('(file, protocol=None, fix_imports=True, '
                    'buffer_callback=None)')
        self.assertEqual(str(inspect.signature(_pickle.Pickler)), expected)

        class P(_pickle.Pickler): pass
        class EmptyTrait: pass
        class P2(EmptyTrait, P): pass
        self.assertEqual(str(inspect.signature(P)), expected)
        self.assertEqual(str(inspect.signature(P2)), expected)

        class P3(P2):
            def __init__(self, spam):
                pass
        self.assertEqual(str(inspect.signature(P3)), '(spam)')

        class MetaP(type):
            def __call__(cls, foo, bar):
                pass
        class P4(P2, metaclass=MetaP):
            pass
        self.assertEqual(str(inspect.signature(P4)), '(foo, bar)')

    def test_signature_on_callable_objects(self):
        class Foo:
            def __call__(self, a):
                pass

        self.assertEqual(self.signature(Foo()),
                         ((('a', ..., ..., "positional_or_keyword"),),
                          ...))

        class Spam:
            pass
        with self.assertRaisesRegex(TypeError, "is not a callable object"):
            inspect.signature(Spam())

        class Bar(Spam, Foo):
            pass

        self.assertEqual(self.signature(Bar()),
                         ((('a', ..., ..., "positional_or_keyword"),),
                          ...))

        with self.subTest('classmethod'):
            class C:
                @classmethod
                def __call__(cls, a):
                    pass

            self.assertEqual(self.signature(C()),
                            ((('a', ..., ..., "positional_or_keyword"),),
                            ...))

        with self.subTest('staticmethod'):
            class C:
                @staticmethod
                def __call__(a):
                    pass

            self.assertEqual(self.signature(C()),
                            ((('a', ..., ..., "positional_or_keyword"),),
                            ...))

        with self.subTest('MethodType'):
            class A:
                def call(self, a):
                    return a
            class C:
                __call__ = A().call

            self.assertEqual(C()(1), 1)
            self.assertEqual(self.signature(C()),
                            ((('a', ..., ..., "positional_or_keyword"),),
                            ...))

        with self.subTest('partial'):
            class C:
                __call__ = functools.partial(lambda x, a: (x, a), 2)

            self.assertEqual(C()(1), (2, 1))
            self.assertEqual(self.signature(C()),
                            ((('a', ..., ..., "positional_or_keyword"),),
                            ...))

        with self.subTest('partialmethod'):
            class C:
                __call__ = functools.partialmethod(lambda self, x, a: (x, a), 2)

            self.assertEqual(C()(1), (2, 1))
            self.assertEqual(self.signature(C()),
                            ((('a', ..., ..., "positional_or_keyword"),),
                            ...))

        with self.subTest('BuiltinMethodType'):
            class C:
                __call__ = ':'.join

            self.assertEqual(C()(['a', 'bc']), 'a:bc')
            self.assertEqual(self.signature(C()), self.signature(''.join))

        with self.subTest('MethodWrapperType'):
            class C:
                __call__ = (2).__pow__

            self.assertEqual(C()(3), 8)
            self.assertEqual(self.signature(C()), self.signature((0).__pow__))

        with self.subTest('ClassMethodDescriptorType'):
            class C(dict):
                __call__ = dict.__dict__['fromkeys']

            res = C()([1, 2], 3)
            self.assertEqual(res, {1: 3, 2: 3})
            self.assertEqual(type(res), C)
            self.assertEqual(self.signature(C()), self.signature(dict.fromkeys))

        with self.subTest('MethodDescriptorType'):
            class C(str):
                __call__ = str.join

            self.assertEqual(C(':')(['a', 'bc']), 'a:bc')
            self.assertEqual(self.signature(C()), self.signature(''.join))

        with self.subTest('WrapperDescriptorType'):
            class C(int):
                __call__ = int.__pow__

            self.assertEqual(C(2)(3), 8)
            self.assertEqual(self.signature(C()), self.signature((0).__pow__))

        with self.subTest('MemberDescriptorType'):
            class C:
                __slots__ = '__call__'
            c = C()
            c.__call__ = lambda a: a
            self.assertEqual(c(1), 1)
            self.assertEqual(self.signature(c),
                            ((('a', ..., ..., "positional_or_keyword"),),
                            ...))

    def test_signature_on_callable_objects_with_text_signature_attr(self):
        class C:
            __text_signature__ = '(a, /, b, c=True)'
            def __call__(self, *args, **kwargs):
                pass

        self.assertEqual(self.signature(C), ((), ...))
        self.assertEqual(self.signature(C()),
                         ((('a', ..., ..., "positional_only"),
                           ('b', ..., ..., "positional_or_keyword"),
                           ('c', True, ..., "positional_or_keyword"),
                          ),
                          ...))

        c = C()
        c.__text_signature__ = '(x, y)'
        self.assertEqual(self.signature(c),
                         ((('x', ..., ..., "positional_or_keyword"),
                           ('y', ..., ..., "positional_or_keyword"),
                          ),
                          ...))

    def test_signature_on_wrapper(self):
        class Wrapper:
            def __call__(self, b):
                pass
        wrapper = Wrapper()
        wrapper.__wrapped__ = lambda a: None
        self.assertEqual(self.signature(wrapper),
                         ((('a', ..., ..., "positional_or_keyword"),),
                          ...))
        # wrapper loop:
        wrapper = Wrapper()
        wrapper.__wrapped__ = wrapper
        with self.assertRaisesRegex(ValueError, 'wrapper loop'):
            self.signature(wrapper)

    def test_signature_on_lambdas(self):
        self.assertEqual(self.signature((lambda a=10: a)),
                         ((('a', 10, ..., "positional_or_keyword"),),
                          ...))

    def test_signature_on_mocks(self):
        # https://github.com/python/cpython/issues/96127
        for mock in (
            unittest.mock.Mock(),
            unittest.mock.AsyncMock(),
            unittest.mock.MagicMock(),
        ):
            with self.subTest(mock=mock):
                self.assertEqual(str(inspect.signature(mock)), '(*args, **kwargs)')

    def test_signature_on_noncallable_mocks(self):
        for mock in (
            unittest.mock.NonCallableMock(),
            unittest.mock.NonCallableMagicMock(),
        ):
            with self.subTest(mock=mock):
                with self.assertRaises(TypeError):
                    inspect.signature(mock)

    def test_signature_equality(self):
        def foo(a, *, b:int) -> float: pass
        self.assertFalse(inspect.signature(foo) == 42)
        self.assertTrue(inspect.signature(foo) != 42)
        self.assertTrue(inspect.signature(foo) == ALWAYS_EQ)
        self.assertFalse(inspect.signature(foo) != ALWAYS_EQ)

        def bar(a, *, b:int) -> float: pass
        self.assertTrue(inspect.signature(foo) == inspect.signature(bar))
        self.assertFalse(inspect.signature(foo) != inspect.signature(bar))
        self.assertEqual(
            hash(inspect.signature(foo)), hash(inspect.signature(bar)))

        def bar(a, *, b:int) -> int: pass
        self.assertFalse(inspect.signature(foo) == inspect.signature(bar))
        self.assertTrue(inspect.signature(foo) != inspect.signature(bar))
        self.assertNotEqual(
            hash(inspect.signature(foo)), hash(inspect.signature(bar)))

        def bar(a, *, b:int): pass
        self.assertFalse(inspect.signature(foo) == inspect.signature(bar))
        self.assertTrue(inspect.signature(foo) != inspect.signature(bar))
        self.assertNotEqual(
            hash(inspect.signature(foo)), hash(inspect.signature(bar)))

        def bar(a, *, b:int=42) -> float: pass
        self.assertFalse(inspect.signature(foo) == inspect.signature(bar))
        self.assertTrue(inspect.signature(foo) != inspect.signature(bar))
        self.assertNotEqual(
            hash(inspect.signature(foo)), hash(inspect.signature(bar)))

        def bar(a, *, c) -> float: pass
        self.assertFalse(inspect.signature(foo) == inspect.signature(bar))
        self.assertTrue(inspect.signature(foo) != inspect.signature(bar))
        self.assertNotEqual(
            hash(inspect.signature(foo)), hash(inspect.signature(bar)))

        def bar(a, b:int) -> float: pass
        self.assertFalse(inspect.signature(foo) == inspect.signature(bar))
        self.assertTrue(inspect.signature(foo) != inspect.signature(bar))
        self.assertNotEqual(
            hash(inspect.signature(foo)), hash(inspect.signature(bar)))
        def spam(b:int, a) -> float: pass
        self.assertFalse(inspect.signature(spam) == inspect.signature(bar))
        self.assertTrue(inspect.signature(spam) != inspect.signature(bar))
        self.assertNotEqual(
            hash(inspect.signature(spam)), hash(inspect.signature(bar)))

        def foo(*, a, b, c): pass
        def bar(*, c, b, a): pass
        self.assertTrue(inspect.signature(foo) == inspect.signature(bar))
        self.assertFalse(inspect.signature(foo) != inspect.signature(bar))
        self.assertEqual(
            hash(inspect.signature(foo)), hash(inspect.signature(bar)))

        def foo(*, a=1, b, c): pass
        def bar(*, c, b, a=1): pass
        self.assertTrue(inspect.signature(foo) == inspect.signature(bar))
        self.assertFalse(inspect.signature(foo) != inspect.signature(bar))
        self.assertEqual(
            hash(inspect.signature(foo)), hash(inspect.signature(bar)))

        def foo(pos, *, a=1, b, c): pass
        def bar(pos, *, c, b, a=1): pass
        self.assertTrue(inspect.signature(foo) == inspect.signature(bar))
        self.assertFalse(inspect.signature(foo) != inspect.signature(bar))
        self.assertEqual(
            hash(inspect.signature(foo)), hash(inspect.signature(bar)))

        def foo(pos, *, a, b, c): pass
        def bar(pos, *, c, b, a=1): pass
        self.assertFalse(inspect.signature(foo) == inspect.signature(bar))
        self.assertTrue(inspect.signature(foo) != inspect.signature(bar))
        self.assertNotEqual(
            hash(inspect.signature(foo)), hash(inspect.signature(bar)))

        def foo(pos, *args, a=42, b, c, **kwargs:int): pass
        def bar(pos, *args, c, b, a=42, **kwargs:int): pass
        self.assertTrue(inspect.signature(foo) == inspect.signature(bar))
        self.assertFalse(inspect.signature(foo) != inspect.signature(bar))
        self.assertEqual(
            hash(inspect.signature(foo)), hash(inspect.signature(bar)))

    def test_signature_hashable(self):
        S = inspect.Signature
        P = inspect.Parameter

        def foo(a): pass
        foo_sig = inspect.signature(foo)

        manual_sig = S(parameters=[P('a', P.POSITIONAL_OR_KEYWORD)])

        self.assertEqual(hash(foo_sig), hash(manual_sig))
        self.assertNotEqual(hash(foo_sig),
                            hash(manual_sig.replace(return_annotation='spam')))

        def bar(a) -> 1: pass
        self.assertNotEqual(hash(foo_sig), hash(inspect.signature(bar)))

        def foo(a={}): pass
        with self.assertRaisesRegex(TypeError, 'unhashable type'):
            hash(inspect.signature(foo))

        def foo(a) -> {}: pass
        with self.assertRaisesRegex(TypeError, 'unhashable type'):
            hash(inspect.signature(foo))

    def test_signature_str(self):
        def foo(a:int=1, *, b, c=None, **kwargs) -> 42:
            pass
        self.assertEqual(str(inspect.signature(foo)),
                         '(a: int = 1, *, b, c=None, **kwargs) -> 42')
        self.assertEqual(str(inspect.signature(foo)),
                         inspect.signature(foo).format())

        def foo(a:int=1, *args, b, c=None, **kwargs) -> 42:
            pass
        self.assertEqual(str(inspect.signature(foo)),
                         '(a: int = 1, *args, b, c=None, **kwargs) -> 42')
        self.assertEqual(str(inspect.signature(foo)),
                         inspect.signature(foo).format())

        def foo():
            pass
        self.assertEqual(str(inspect.signature(foo)), '()')
        self.assertEqual(str(inspect.signature(foo)),
                         inspect.signature(foo).format())

        def foo(a: list[str]) -> tuple[str, float]:
            pass
        self.assertEqual(str(inspect.signature(foo)),
                         '(a: list[str]) -> tuple[str, float]')
        self.assertEqual(str(inspect.signature(foo)),
                         inspect.signature(foo).format())

        from typing import Tuple
        def foo(a: list[str]) -> Tuple[str, float]:
            pass
        self.assertEqual(str(inspect.signature(foo)),
                         '(a: list[str]) -> Tuple[str, float]')
        self.assertEqual(str(inspect.signature(foo)),
                         inspect.signature(foo).format())

    def test_signature_str_positional_only(self):
        P = inspect.Parameter
        S = inspect.Signature

        def test(a_po, /, *, b, **kwargs):
            return a_po, kwargs

        self.assertEqual(str(inspect.signature(test)),
                         '(a_po, /, *, b, **kwargs)')
        self.assertEqual(str(inspect.signature(test)),
                         inspect.signature(test).format())

        test = S(parameters=[P('foo', P.POSITIONAL_ONLY)])
        self.assertEqual(str(test), '(foo, /)')
        self.assertEqual(str(test), test.format())

        test = S(parameters=[P('foo', P.POSITIONAL_ONLY),
                             P('bar', P.VAR_KEYWORD)])
        self.assertEqual(str(test), '(foo, /, **bar)')
        self.assertEqual(str(test), test.format())

        test = S(parameters=[P('foo', P.POSITIONAL_ONLY),
                             P('bar', P.VAR_POSITIONAL)])
        self.assertEqual(str(test), '(foo, /, *bar)')
        self.assertEqual(str(test), test.format())

    def test_signature_format(self):
        from typing import Annotated, Literal

        def func(x: Annotated[int, 'meta'], y: Literal['a', 'b'], z: 'LiteralString'):
            pass

        expected_singleline = "(x: Annotated[int, 'meta'], y: Literal['a', 'b'], z: 'LiteralString')"
        expected_multiline = """(
    x: Annotated[int, 'meta'],
    y: Literal['a', 'b'],
    z: 'LiteralString'
)"""
        self.assertEqual(
            inspect.signature(func).format(),
            expected_singleline,
        )
        self.assertEqual(
            inspect.signature(func).format(max_width=None),
            expected_singleline,
        )
        self.assertEqual(
            inspect.signature(func).format(max_width=len(expected_singleline)),
            expected_singleline,
        )
        self.assertEqual(
            inspect.signature(func).format(max_width=len(expected_singleline) - 1),
            expected_multiline,
        )
        self.assertEqual(
            inspect.signature(func).format(max_width=0),
            expected_multiline,
        )
        self.assertEqual(
            inspect.signature(func).format(max_width=-1),
            expected_multiline,
        )

    def test_signature_format_all_arg_types(self):
        from typing import Annotated, Literal

        def func(
            x: Annotated[int, 'meta'],
            /,
            y: Literal['a', 'b'],
            *,
            z: 'LiteralString',
            **kwargs: object,
        ) -> None:
            pass

        expected_multiline = """(
    x: Annotated[int, 'meta'],
    /,
    y: Literal['a', 'b'],
    *,
    z: 'LiteralString',
    **kwargs: object
) -> None"""
        self.assertEqual(
            inspect.signature(func).format(max_width=-1),
            expected_multiline,
        )

    def test_signature_replace_parameters(self):
        def test(a, b) -> 42:
            pass

        sig = inspect.signature(test)
        parameters = sig.parameters
        sig = sig.replace(parameters=list(parameters.values())[1:])
        self.assertEqual(list(sig.parameters), ['b'])
        self.assertEqual(sig.parameters['b'], parameters['b'])
        self.assertEqual(sig.return_annotation, 42)
        sig = sig.replace(parameters=())
        self.assertEqual(dict(sig.parameters), {})

        sig = inspect.signature(test)
        parameters = sig.parameters
        sig = copy.replace(sig, parameters=list(parameters.values())[1:])
        self.assertEqual(list(sig.parameters), ['b'])
        self.assertEqual(sig.parameters['b'], parameters['b'])
        self.assertEqual(sig.return_annotation, 42)
        sig = copy.replace(sig, parameters=())
        self.assertEqual(dict(sig.parameters), {})

    def test_signature_replace_anno(self):
        def test() -> 42:
            pass

        sig = inspect.signature(test)
        sig = sig.replace(return_annotation=None)
        self.assertIs(sig.return_annotation, None)
        sig = sig.replace(return_annotation=sig.empty)
        self.assertIs(sig.return_annotation, sig.empty)
        sig = sig.replace(return_annotation=42)
        self.assertEqual(sig.return_annotation, 42)
        self.assertEqual(sig, inspect.signature(test))

        sig = inspect.signature(test)
        sig = copy.replace(sig, return_annotation=None)
        self.assertIs(sig.return_annotation, None)
        sig = copy.replace(sig, return_annotation=sig.empty)
        self.assertIs(sig.return_annotation, sig.empty)
        sig = copy.replace(sig, return_annotation=42)
        self.assertEqual(sig.return_annotation, 42)
        self.assertEqual(sig, inspect.signature(test))

    def test_signature_replaced(self):
        def test():
            pass

        spam_param = inspect.Parameter('spam', inspect.Parameter.POSITIONAL_ONLY)
        sig = test.__signature__ = inspect.Signature(parameters=(spam_param,))
        self.assertEqual(sig, inspect.signature(test))

    def test_signature_on_mangled_parameters(self):
        class Spam:
            def foo(self, __p1:1=2, *, __p2:2=3):
                pass
        class Ham(Spam):
            pass

        self.assertEqual(self.signature(Spam.foo),
                         ((('self', ..., ..., "positional_or_keyword"),
                           ('_Spam__p1', 2, 1, "positional_or_keyword"),
                           ('_Spam__p2', 3, 2, "keyword_only")),
                          ...))

        self.assertEqual(self.signature(Spam.foo),
                         self.signature(Ham.foo))

    def test_signature_from_callable_python_obj(self):
        class MySignature(inspect.Signature): pass
        def foo(a, *, b:1): pass
        foo_sig = MySignature.from_callable(foo)
        self.assertIsInstance(foo_sig, MySignature)

    @unittest.skipIf(MISSING_C_DOCSTRINGS,
                     "Signature information for builtins requires docstrings")
    def test_signature_from_callable_class(self):
        # A regression test for a class inheriting its signature from `object`.
        class MySignature(inspect.Signature): pass
        class foo: pass
        foo_sig = MySignature.from_callable(foo)
        self.assertIsInstance(foo_sig, MySignature)

    @unittest.skipIf(MISSING_C_DOCSTRINGS,
                     "Signature information for builtins requires docstrings")
    def test_signature_from_callable_builtin_obj(self):
        class MySignature(inspect.Signature): pass
        sig = MySignature.from_callable(_pickle.Pickler)
        self.assertIsInstance(sig, MySignature)

    def test_signature_definition_order_preserved_on_kwonly(self):
        for fn in signatures_with_lexicographic_keyword_only_parameters():
            signature = inspect.signature(fn)
            l = list(signature.parameters)
            sorted_l = sorted(l)
            self.assertTrue(l)
            self.assertEqual(l, sorted_l)
        signature = inspect.signature(unsorted_keyword_only_parameters_fn)
        l = list(signature.parameters)
        self.assertEqual(l, unsorted_keyword_only_parameters)

    def test_signater_parameters_is_ordered(self):
        p1 = inspect.signature(lambda x, y: None).parameters
        p2 = inspect.signature(lambda y, x: None).parameters
        self.assertNotEqual(p1, p2)

    def test_signature_annotations_with_local_namespaces(self):
        class Foo: ...
        def func(foo: Foo) -> int: pass
        def func2(foo: Foo, bar: 'Bar') -> int: pass

        for signature_func in (inspect.signature, inspect.Signature.from_callable):
            with self.subTest(signature_func = signature_func):
                sig1 = signature_func(func)
                self.assertEqual(sig1.return_annotation, int)
                self.assertEqual(sig1.parameters['foo'].annotation, Foo)

                sig2 = signature_func(func, locals=locals())
                self.assertEqual(sig2.return_annotation, int)
                self.assertEqual(sig2.parameters['foo'].annotation, Foo)

                sig3 = signature_func(func2, globals={'Bar': int}, locals=locals())
                self.assertEqual(sig3.return_annotation, int)
                self.assertEqual(sig3.parameters['foo'].annotation, Foo)
                self.assertEqual(sig3.parameters['bar'].annotation, 'Bar')

    def test_signature_eval_str(self):
        isa = inspect_stringized_annotations
        sig = inspect.Signature
        par = inspect.Parameter
        PORK = inspect.Parameter.POSITIONAL_OR_KEYWORD
        for signature_func in (inspect.signature, inspect.Signature.from_callable):
            with self.subTest(signature_func = signature_func):
                self.assertEqual(
                    signature_func(isa.MyClass),
                    sig(
                        parameters=(
                            par('a', PORK),
                            par('b', PORK),
                        )))
                self.assertEqual(
                    signature_func(isa.function),
                    sig(
                        return_annotation='MyClass',
                        parameters=(
                            par('a', PORK, annotation='int'),
                            par('b', PORK, annotation='str'),
                        )))
                self.assertEqual(
                    signature_func(isa.function2),
                    sig(
                        return_annotation='MyClass',
                        parameters=(
                            par('a', PORK, annotation='int'),
                            par('b', PORK, annotation="'str'"),
                            par('c', PORK, annotation="MyClass"),
                        )))
                self.assertEqual(
                    signature_func(isa.function3),
                    sig(
                        parameters=(
                            par('a', PORK, annotation="'int'"),
                            par('b', PORK, annotation="'str'"),
                            par('c', PORK, annotation="'MyClass'"),
                        )))

                if not MISSING_C_DOCSTRINGS:
                    self.assertEqual(signature_func(isa.UnannotatedClass), sig())
                self.assertEqual(signature_func(isa.unannotated_function),
                    sig(
                        parameters=(
                            par('a', PORK),
                            par('b', PORK),
                            par('c', PORK),
                        )))

                self.assertEqual(
                    signature_func(isa.MyClass, eval_str=True),
                    sig(
                        parameters=(
                            par('a', PORK),
                            par('b', PORK),
                        )))
                self.assertEqual(
                    signature_func(isa.function, eval_str=True),
                    sig(
                        return_annotation=isa.MyClass,
                        parameters=(
                            par('a', PORK, annotation=int),
                            par('b', PORK, annotation=str),
                        )))
                self.assertEqual(
                    signature_func(isa.function2, eval_str=True),
                    sig(
                        return_annotation=isa.MyClass,
                        parameters=(
                            par('a', PORK, annotation=int),
                            par('b', PORK, annotation='str'),
                            par('c', PORK, annotation=isa.MyClass),
                        )))
                self.assertEqual(
                    signature_func(isa.function3, eval_str=True),
                    sig(
                        parameters=(
                            par('a', PORK, annotation='int'),
                            par('b', PORK, annotation='str'),
                            par('c', PORK, annotation='MyClass'),
                        )))

                globalns = {'int': float, 'str': complex}
                localns = {'str': tuple, 'MyClass': dict}
                with self.assertRaises(NameError):
                    signature_func(isa.function, eval_str=True, globals=globalns)

                self.assertEqual(
                    signature_func(isa.function, eval_str=True, locals=localns),
                    sig(
                        return_annotation=dict,
                        parameters=(
                            par('a', PORK, annotation=int),
                            par('b', PORK, annotation=tuple),
                        )))

                self.assertEqual(
                    signature_func(isa.function, eval_str=True, globals=globalns, locals=localns),
                    sig(
                        return_annotation=dict,
                        parameters=(
                            par('a', PORK, annotation=float),
                            par('b', PORK, annotation=tuple),
                        )))

    def test_signature_none_annotation(self):
        class funclike:
            # Has to be callable, and have correct
            # __code__, __annotations__, __defaults__, __name__,
            # and __kwdefaults__ attributes

            def __init__(self, func):
                self.__name__ = func.__name__
                self.__code__ = func.__code__
                self.__annotations__ = func.__annotations__
                self.__defaults__ = func.__defaults__
                self.__kwdefaults__ = func.__kwdefaults__
                self.func = func

            def __call__(self, *args, **kwargs):
                return self.func(*args, **kwargs)

        def foo(): pass
        foo = funclike(foo)
        foo.__annotations__ = None
        for signature_func in (inspect.signature, inspect.Signature.from_callable):
            with self.subTest(signature_func = signature_func):
                self.assertEqual(signature_func(foo), inspect.Signature())
        self.assertEqual(inspect.get_annotations(foo), {})

    def test_signature_as_str(self):
        self.maxDiff = None
        class S:
            __signature__ = '(a, b=2)'

        self.assertEqual(self.signature(S),
                         ((('a', ..., ..., 'positional_or_keyword'),
                           ('b', 2, ..., 'positional_or_keyword')),
                          ...))

    def test_signature_as_callable(self):
        # __signature__ should be either a staticmethod or a bound classmethod
        class S:
            @classmethod
            def __signature__(cls):
                return '(a, b=2)'

        self.assertEqual(self.signature(S),
                         ((('a', ..., ..., 'positional_or_keyword'),
                           ('b', 2, ..., 'positional_or_keyword')),
                          ...))

        class S:
            @staticmethod
            def __signature__():
                return '(a, b=2)'

        self.assertEqual(self.signature(S),
                         ((('a', ..., ..., 'positional_or_keyword'),
                           ('b', 2, ..., 'positional_or_keyword')),
                          ...))

    def test_signature_on_derived_classes(self):
        # gh-105080: Make sure that signatures are consistent on derived classes

        class B:
            def __new__(self, *args, **kwargs):
                return super().__new__(self)
            def __init__(self, value):
                self.value = value

        class D1(B):
            def __init__(self, value):
                super().__init__(value)

        class D2(D1):
            pass

        self.assertEqual(inspect.signature(D2), inspect.signature(D1))

    def test_signature_on_non_comparable(self):
        class NoncomparableCallable:
            def __call__(self, a):
                pass
            def __eq__(self, other):
                1/0
        self.assertEqual(self.signature(NoncomparableCallable()),
                         ((('a', ..., ..., 'positional_or_keyword'),),
                          ...))


class TestParameterObject(unittest.TestCase):
    def test_signature_parameter_kinds(self):
        P = inspect.Parameter
        self.assertTrue(P.POSITIONAL_ONLY < P.POSITIONAL_OR_KEYWORD < \
                        P.VAR_POSITIONAL < P.KEYWORD_ONLY < P.VAR_KEYWORD)

        self.assertEqual(str(P.POSITIONAL_ONLY), 'POSITIONAL_ONLY')
        self.assertTrue('POSITIONAL_ONLY' in repr(P.POSITIONAL_ONLY))

    def test_signature_parameter_object(self):
        p = inspect.Parameter('foo', default=10,
                              kind=inspect.Parameter.POSITIONAL_ONLY)
        self.assertEqual(p.name, 'foo')
        self.assertEqual(p.default, 10)
        self.assertIs(p.annotation, p.empty)
        self.assertEqual(p.kind, inspect.Parameter.POSITIONAL_ONLY)

        with self.assertRaisesRegex(ValueError, "value '123' is "
                                    "not a valid Parameter.kind"):
            inspect.Parameter('foo', default=10, kind='123')

        with self.assertRaisesRegex(ValueError, 'not a valid parameter name'):
            inspect.Parameter('1', kind=inspect.Parameter.VAR_KEYWORD)

        with self.assertRaisesRegex(ValueError, 'not a valid parameter name'):
            inspect.Parameter('from', kind=inspect.Parameter.VAR_KEYWORD)

        with self.assertRaisesRegex(TypeError, 'name must be a str'):
            inspect.Parameter(None, kind=inspect.Parameter.VAR_KEYWORD)

        with self.assertRaisesRegex(ValueError,
                                    'is not a valid parameter name'):
            inspect.Parameter('$', kind=inspect.Parameter.VAR_KEYWORD)

        with self.assertRaisesRegex(ValueError,
                                    'is not a valid parameter name'):
            inspect.Parameter('.a', kind=inspect.Parameter.VAR_KEYWORD)

        with self.assertRaisesRegex(ValueError, 'cannot have default values'):
            inspect.Parameter('a', default=42,
                              kind=inspect.Parameter.VAR_KEYWORD)

        with self.assertRaisesRegex(ValueError, 'cannot have default values'):
            inspect.Parameter('a', default=42,
                              kind=inspect.Parameter.VAR_POSITIONAL)

        p = inspect.Parameter('a', default=42,
                              kind=inspect.Parameter.POSITIONAL_OR_KEYWORD)
        with self.assertRaisesRegex(ValueError, 'cannot have default values'):
            p.replace(kind=inspect.Parameter.VAR_POSITIONAL)

        self.assertTrue(repr(p).startswith('<Parameter'))
        self.assertTrue('"a=42"' in repr(p))

    def test_signature_parameter_hashable(self):
        P = inspect.Parameter
        foo = P('foo', kind=P.POSITIONAL_ONLY)
        self.assertEqual(hash(foo), hash(P('foo', kind=P.POSITIONAL_ONLY)))
        self.assertNotEqual(hash(foo), hash(P('foo', kind=P.POSITIONAL_ONLY,
                                              default=42)))
        self.assertNotEqual(hash(foo),
                            hash(foo.replace(kind=P.VAR_POSITIONAL)))

    def test_signature_parameter_equality(self):
        P = inspect.Parameter
        p = P('foo', default=42, kind=inspect.Parameter.KEYWORD_ONLY)

        self.assertTrue(p == p)
        self.assertFalse(p != p)
        self.assertFalse(p == 42)
        self.assertTrue(p != 42)
        self.assertTrue(p == ALWAYS_EQ)
        self.assertFalse(p != ALWAYS_EQ)

        self.assertTrue(p == P('foo', default=42,
                               kind=inspect.Parameter.KEYWORD_ONLY))
        self.assertFalse(p != P('foo', default=42,
                                kind=inspect.Parameter.KEYWORD_ONLY))

    def test_signature_parameter_replace(self):
        p = inspect.Parameter('foo', default=42,
                              kind=inspect.Parameter.KEYWORD_ONLY)

        self.assertIsNot(p.replace(), p)
        self.assertEqual(p.replace(), p)
        self.assertIsNot(copy.replace(p), p)
        self.assertEqual(copy.replace(p), p)

        p2 = p.replace(annotation=1)
        self.assertEqual(p2.annotation, 1)
        p2 = p2.replace(annotation=p2.empty)
        self.assertEqual(p2, p)
        p3 = copy.replace(p, annotation=1)
        self.assertEqual(p3.annotation, 1)
        p3 = copy.replace(p3, annotation=p3.empty)
        self.assertEqual(p3, p)

        p2 = p2.replace(name='bar')
        self.assertEqual(p2.name, 'bar')
        self.assertNotEqual(p2, p)
        p3 = copy.replace(p3, name='bar')
        self.assertEqual(p3.name, 'bar')
        self.assertNotEqual(p3, p)

        with self.assertRaisesRegex(ValueError,
                                    'name is a required attribute'):
            p2 = p2.replace(name=p2.empty)
        with self.assertRaisesRegex(ValueError,
                                    'name is a required attribute'):
            p3 = copy.replace(p3, name=p3.empty)

        p2 = p2.replace(name='foo', default=None)
        self.assertIs(p2.default, None)
        self.assertNotEqual(p2, p)
        p3 = copy.replace(p3, name='foo', default=None)
        self.assertIs(p3.default, None)
        self.assertNotEqual(p3, p)

        p2 = p2.replace(name='foo', default=p2.empty)
        self.assertIs(p2.default, p2.empty)
        p3 = copy.replace(p3, name='foo', default=p3.empty)
        self.assertIs(p3.default, p3.empty)

        p2 = p2.replace(default=42, kind=p2.POSITIONAL_OR_KEYWORD)
        self.assertEqual(p2.kind, p2.POSITIONAL_OR_KEYWORD)
        self.assertNotEqual(p2, p)
        p3 = copy.replace(p3, default=42, kind=p3.POSITIONAL_OR_KEYWORD)
        self.assertEqual(p3.kind, p3.POSITIONAL_OR_KEYWORD)
        self.assertNotEqual(p3, p)

        with self.assertRaisesRegex(ValueError,
                                    "value <class 'inspect._empty'> "
                                    "is not a valid Parameter.kind"):
            p2 = p2.replace(kind=p2.empty)
        with self.assertRaisesRegex(ValueError,
                                    "value <class 'inspect._empty'> "
                                    "is not a valid Parameter.kind"):
            p3 = copy.replace(p3, kind=p3.empty)

        p2 = p2.replace(kind=p2.KEYWORD_ONLY)
        self.assertEqual(p2, p)
        p3 = copy.replace(p3, kind=p3.KEYWORD_ONLY)
        self.assertEqual(p3, p)

    def test_signature_parameter_positional_only(self):
        with self.assertRaisesRegex(TypeError, 'name must be a str'):
            inspect.Parameter(None, kind=inspect.Parameter.POSITIONAL_ONLY)

    @cpython_only
    def test_signature_parameter_implicit(self):
        with self.assertRaisesRegex(ValueError,
                                    'implicit arguments must be passed as '
                                    'positional or keyword arguments, '
                                    'not positional-only'):
            inspect.Parameter('.0', kind=inspect.Parameter.POSITIONAL_ONLY)

        param = inspect.Parameter(
            '.0', kind=inspect.Parameter.POSITIONAL_OR_KEYWORD)
        self.assertEqual(param.kind, inspect.Parameter.POSITIONAL_ONLY)
        self.assertEqual(param.name, 'implicit0')

    def test_signature_parameter_immutability(self):
        p = inspect.Parameter('spam', kind=inspect.Parameter.KEYWORD_ONLY)

        with self.assertRaises(AttributeError):
            p.foo = 'bar'

        with self.assertRaises(AttributeError):
            p.kind = 123


class TestSignatureBind(unittest.TestCase):
    @staticmethod
    def call(func, *args, **kwargs):
        sig = inspect.signature(func)
        ba = sig.bind(*args, **kwargs)
        return func(*ba.args, **ba.kwargs)

    def test_signature_bind_empty(self):
        def test():
            return 42

        self.assertEqual(self.call(test), 42)
        with self.assertRaisesRegex(TypeError, 'too many positional arguments'):
            self.call(test, 1)
        with self.assertRaisesRegex(TypeError, 'too many positional arguments'):
            self.call(test, 1, spam=10)
        with self.assertRaisesRegex(
            TypeError, "got an unexpected keyword argument 'spam'"):

            self.call(test, spam=1)

    def test_signature_bind_var(self):
        def test(*args, **kwargs):
            return args, kwargs

        self.assertEqual(self.call(test), ((), {}))
        self.assertEqual(self.call(test, 1), ((1,), {}))
        self.assertEqual(self.call(test, 1, 2), ((1, 2), {}))
        self.assertEqual(self.call(test, foo='bar'), ((), {'foo': 'bar'}))
        self.assertEqual(self.call(test, 1, foo='bar'), ((1,), {'foo': 'bar'}))
        self.assertEqual(self.call(test, args=10), ((), {'args': 10}))
        self.assertEqual(self.call(test, 1, 2, foo='bar'),
                         ((1, 2), {'foo': 'bar'}))

    def test_signature_bind_just_args(self):
        def test(a, b, c):
            return a, b, c

        self.assertEqual(self.call(test, 1, 2, 3), (1, 2, 3))

        with self.assertRaisesRegex(TypeError, 'too many positional arguments'):
            self.call(test, 1, 2, 3, 4)

        with self.assertRaisesRegex(TypeError,
                                    "missing a required argument: 'b'"):
            self.call(test, 1)

        with self.assertRaisesRegex(TypeError,
                                    "missing a required argument: 'a'"):
            self.call(test)

        def test(a, b, c=10):
            return a, b, c
        self.assertEqual(self.call(test, 1, 2, 3), (1, 2, 3))
        self.assertEqual(self.call(test, 1, 2), (1, 2, 10))

        def test(a=1, b=2, c=3):
            return a, b, c
        self.assertEqual(self.call(test, a=10, c=13), (10, 2, 13))
        self.assertEqual(self.call(test, a=10), (10, 2, 3))
        self.assertEqual(self.call(test, b=10), (1, 10, 3))

    def test_signature_bind_varargs_order(self):
        def test(*args):
            return args

        self.assertEqual(self.call(test), ())
        self.assertEqual(self.call(test, 1, 2, 3), (1, 2, 3))

    def test_signature_bind_args_and_varargs(self):
        def test(a, b, c=3, *args):
            return a, b, c, args

        self.assertEqual(self.call(test, 1, 2, 3, 4, 5), (1, 2, 3, (4, 5)))
        self.assertEqual(self.call(test, 1, 2), (1, 2, 3, ()))
        self.assertEqual(self.call(test, b=1, a=2), (2, 1, 3, ()))
        self.assertEqual(self.call(test, 1, b=2), (1, 2, 3, ()))

        with self.assertRaisesRegex(TypeError,
                                     "multiple values for argument 'c'"):
            self.call(test, 1, 2, 3, c=4)

    def test_signature_bind_just_kwargs(self):
        def test(**kwargs):
            return kwargs

        self.assertEqual(self.call(test), {})
        self.assertEqual(self.call(test, foo='bar', spam='ham'),
                         {'foo': 'bar', 'spam': 'ham'})

    def test_signature_bind_args_and_kwargs(self):
        def test(a, b, c=3, **kwargs):
            return a, b, c, kwargs

        self.assertEqual(self.call(test, 1, 2), (1, 2, 3, {}))
        self.assertEqual(self.call(test, 1, 2, foo='bar', spam='ham'),
                         (1, 2, 3, {'foo': 'bar', 'spam': 'ham'}))
        self.assertEqual(self.call(test, b=2, a=1, foo='bar', spam='ham'),
                         (1, 2, 3, {'foo': 'bar', 'spam': 'ham'}))
        self.assertEqual(self.call(test, a=1, b=2, foo='bar', spam='ham'),
                         (1, 2, 3, {'foo': 'bar', 'spam': 'ham'}))
        self.assertEqual(self.call(test, 1, b=2, foo='bar', spam='ham'),
                         (1, 2, 3, {'foo': 'bar', 'spam': 'ham'}))
        self.assertEqual(self.call(test, 1, b=2, c=4, foo='bar', spam='ham'),
                         (1, 2, 4, {'foo': 'bar', 'spam': 'ham'}))
        self.assertEqual(self.call(test, 1, 2, 4, foo='bar'),
                         (1, 2, 4, {'foo': 'bar'}))
        self.assertEqual(self.call(test, c=5, a=4, b=3),
                         (4, 3, 5, {}))

    def test_signature_bind_kwonly(self):
        def test(*, foo):
            return foo
        with self.assertRaisesRegex(TypeError,
                                     'too many positional arguments'):
            self.call(test, 1)
        self.assertEqual(self.call(test, foo=1), 1)

        def test(a, *, foo=1, bar):
            return foo
        with self.assertRaisesRegex(TypeError,
                                     "missing a required argument: 'bar'"):
            self.call(test, 1)

        def test(foo, *, bar):
            return foo, bar
        self.assertEqual(self.call(test, 1, bar=2), (1, 2))
        self.assertEqual(self.call(test, bar=2, foo=1), (1, 2))

        with self.assertRaisesRegex(
            TypeError, "got an unexpected keyword argument 'spam'"):

            self.call(test, bar=2, foo=1, spam=10)

        with self.assertRaisesRegex(TypeError,
                                     'too many positional arguments'):
            self.call(test, 1, 2)

        with self.assertRaisesRegex(TypeError,
                                     'too many positional arguments'):
            self.call(test, 1, 2, bar=2)

        with self.assertRaisesRegex(
            TypeError, "got an unexpected keyword argument 'spam'"):

            self.call(test, 1, bar=2, spam='ham')

        with self.assertRaisesRegex(TypeError,
                                     "missing a required keyword-only "
                                     "argument: 'bar'"):
            self.call(test, 1)

        def test(foo, *, bar, **bin):
            return foo, bar, bin
        self.assertEqual(self.call(test, 1, bar=2), (1, 2, {}))
        self.assertEqual(self.call(test, foo=1, bar=2), (1, 2, {}))
        self.assertEqual(self.call(test, 1, bar=2, spam='ham'),
                         (1, 2, {'spam': 'ham'}))
        self.assertEqual(self.call(test, spam='ham', foo=1, bar=2),
                         (1, 2, {'spam': 'ham'}))
        with self.assertRaisesRegex(TypeError,
                                    "missing a required argument: 'foo'"):
            self.call(test, spam='ham', bar=2)
        self.assertEqual(self.call(test, 1, bar=2, bin=1, spam=10),
                         (1, 2, {'bin': 1, 'spam': 10}))

    def test_signature_bind_arguments(self):
        def test(a, *args, b, z=100, **kwargs):
            pass
        sig = inspect.signature(test)
        ba = sig.bind(10, 20, b=30, c=40, args=50, kwargs=60)
        # we won't have 'z' argument in the bound arguments object, as we didn't
        # pass it to the 'bind'
        self.assertEqual(tuple(ba.arguments.items()),
                         (('a', 10), ('args', (20,)), ('b', 30),
                          ('kwargs', {'c': 40, 'args': 50, 'kwargs': 60})))
        self.assertEqual(ba.kwargs,
                         {'b': 30, 'c': 40, 'args': 50, 'kwargs': 60})
        self.assertEqual(ba.args, (10, 20))

    def test_signature_bind_positional_only(self):
        def test(a_po, b_po, c_po=3, /, foo=42, *, bar=50, **kwargs):
            return a_po, b_po, c_po, foo, bar, kwargs

        self.assertEqual(self.call(test, 1, 2, 4, 5, bar=6),
                         (1, 2, 4, 5, 6, {}))

        self.assertEqual(self.call(test, 1, 2),
                         (1, 2, 3, 42, 50, {}))

        self.assertEqual(self.call(test, 1, 2, foo=4, bar=5),
                         (1, 2, 3, 4, 5, {}))

        self.assertEqual(self.call(test, 1, 2, foo=4, bar=5, c_po=10),
                         (1, 2, 3, 4, 5, {'c_po': 10}))

        self.assertEqual(self.call(test, 1, 2, 30, c_po=31, foo=4, bar=5),
                         (1, 2, 30, 4, 5, {'c_po': 31}))

        self.assertEqual(self.call(test, 1, 2, 30, foo=4, bar=5, c_po=31),
                         (1, 2, 30, 4, 5, {'c_po': 31}))

        self.assertEqual(self.call(test, 1, 2, c_po=4),
                         (1, 2, 3, 42, 50, {'c_po': 4}))

        with self.assertRaisesRegex(TypeError, "missing 2 required positional arguments"):
            self.call(test, a_po=1, b_po=2)

        def without_var_kwargs(c_po=3, d_po=4, /):
            return c_po, d_po

        with self.assertRaisesRegex(
            TypeError,
            "positional-only arguments passed as keyword arguments: 'c_po, d_po'",
        ):
            self.call(without_var_kwargs, c_po=33, d_po=44)

    def test_signature_bind_with_self_arg(self):
        # Issue #17071: one of the parameters is named "self
        def test(a, self, b):
            pass
        sig = inspect.signature(test)
        ba = sig.bind(1, 2, 3)
        self.assertEqual(ba.args, (1, 2, 3))
        ba = sig.bind(1, self=2, b=3)
        self.assertEqual(ba.args, (1, 2, 3))

    def test_signature_bind_vararg_name(self):
        def test(a, *args):
            return a, args
        sig = inspect.signature(test)

        with self.assertRaisesRegex(
            TypeError, "got an unexpected keyword argument 'args'"):

            sig.bind(a=0, args=1)

        def test(*args, **kwargs):
            return args, kwargs
        self.assertEqual(self.call(test, args=1), ((), {'args': 1}))

        sig = inspect.signature(test)
        ba = sig.bind(args=1)
        self.assertEqual(ba.arguments, {'kwargs': {'args': 1}})

    @cpython_only
    def test_signature_bind_implicit_arg(self):
        # Issue #19611: getcallargs should work with comprehensions
        def make_set():
            return set(z * z for z in range(5))
        gencomp_code = make_set.__code__.co_consts[1]
        gencomp_func = types.FunctionType(gencomp_code, {})

        iterator = iter(range(5))
        self.assertEqual(set(self.call(gencomp_func, iterator)), {0, 1, 4, 9, 16})

    def test_signature_bind_posonly_kwargs(self):
        def foo(bar, /, **kwargs):
            return bar, kwargs.get(bar)

        sig = inspect.signature(foo)
        result = sig.bind("pos-only", bar="keyword")

        self.assertEqual(result.kwargs, {"bar": "keyword"})
        self.assertIn(("bar", "pos-only"), result.arguments.items())


class TestBoundArguments(unittest.TestCase):
    def test_signature_bound_arguments_unhashable(self):
        def foo(a): pass
        ba = inspect.signature(foo).bind(1)

        with self.assertRaisesRegex(TypeError, 'unhashable type'):
            hash(ba)

    def test_signature_bound_arguments_equality(self):
        def foo(a): pass
        ba = inspect.signature(foo).bind(1)
        self.assertTrue(ba == ba)
        self.assertFalse(ba != ba)
        self.assertTrue(ba == ALWAYS_EQ)
        self.assertFalse(ba != ALWAYS_EQ)

        ba2 = inspect.signature(foo).bind(1)
        self.assertTrue(ba == ba2)
        self.assertFalse(ba != ba2)

        ba3 = inspect.signature(foo).bind(2)
        self.assertFalse(ba == ba3)
        self.assertTrue(ba != ba3)
        ba3.arguments['a'] = 1
        self.assertTrue(ba == ba3)
        self.assertFalse(ba != ba3)

        def bar(b): pass
        ba4 = inspect.signature(bar).bind(1)
        self.assertFalse(ba == ba4)
        self.assertTrue(ba != ba4)

        def foo(*, a, b): pass
        sig = inspect.signature(foo)
        ba1 = sig.bind(a=1, b=2)
        ba2 = sig.bind(b=2, a=1)
        self.assertTrue(ba1 == ba2)
        self.assertFalse(ba1 != ba2)

    def test_signature_bound_arguments_pickle(self):
        def foo(a, b, *, c:1={}, **kw) -> {42:'ham'}: pass
        sig = inspect.signature(foo)
        ba = sig.bind(20, 30, z={})

        for ver in range(pickle.HIGHEST_PROTOCOL + 1):
            with self.subTest(pickle_ver=ver):
                ba_pickled = pickle.loads(pickle.dumps(ba, ver))
                self.assertEqual(ba, ba_pickled)

    def test_signature_bound_arguments_repr(self):
        def foo(a, b, *, c:1={}, **kw) -> {42:'ham'}: pass
        sig = inspect.signature(foo)
        ba = sig.bind(20, 30, z={})
        self.assertRegex(repr(ba), r'<BoundArguments \(a=20,.*\}\}\)>')

    def test_signature_bound_arguments_apply_defaults(self):
        def foo(a, b=1, *args, c:1={}, **kw): pass
        sig = inspect.signature(foo)

        ba = sig.bind(20)
        ba.apply_defaults()
        self.assertEqual(
            list(ba.arguments.items()),
            [('a', 20), ('b', 1), ('args', ()), ('c', {}), ('kw', {})])

        # Make sure that we preserve the order:
        # i.e. 'c' should be *before* 'kw'.
        ba = sig.bind(10, 20, 30, d=1)
        ba.apply_defaults()
        self.assertEqual(
            list(ba.arguments.items()),
            [('a', 10), ('b', 20), ('args', (30,)), ('c', {}), ('kw', {'d':1})])

        # Make sure that BoundArguments produced by bind_partial()
        # are supported.
        def foo(a, b): pass
        sig = inspect.signature(foo)
        ba = sig.bind_partial(20)
        ba.apply_defaults()
        self.assertEqual(
            list(ba.arguments.items()),
            [('a', 20)])

        # Test no args
        def foo(): pass
        sig = inspect.signature(foo)
        ba = sig.bind()
        ba.apply_defaults()
        self.assertEqual(list(ba.arguments.items()), [])

        # Make sure a no-args binding still acquires proper defaults.
        def foo(a='spam'): pass
        sig = inspect.signature(foo)
        ba = sig.bind()
        ba.apply_defaults()
        self.assertEqual(list(ba.arguments.items()), [('a', 'spam')])

    def test_signature_bound_arguments_arguments_type(self):
        def foo(a): pass
        ba = inspect.signature(foo).bind(1)
        self.assertIs(type(ba.arguments), dict)

class TestSignaturePrivateHelpers(unittest.TestCase):
    def _strip_non_python_syntax(self, input,
        clean_signature, self_parameter):
        computed_clean_signature, \
            computed_self_parameter = \
            inspect._signature_strip_non_python_syntax(input)
        self.assertEqual(computed_clean_signature, clean_signature)
        self.assertEqual(computed_self_parameter, self_parameter)

    def test_signature_strip_non_python_syntax(self):
        self._strip_non_python_syntax(
            "($module, /, path, mode, *, dir_fd=None, " +
                "effective_ids=False,\n       follow_symlinks=True)",
            "(module, /, path, mode, *, dir_fd=None, " +
                "effective_ids=False, follow_symlinks=True)",
            0)

        self._strip_non_python_syntax(
            "($module, word, salt, /)",
            "(module, word, salt, /)",
            0)

        self._strip_non_python_syntax(
            "(x, y=None, z=None, /)",
            "(x, y=None, z=None, /)",
            None)

        self._strip_non_python_syntax(
            "(x, y=None, z=None)",
            "(x, y=None, z=None)",
            None)

        self._strip_non_python_syntax(
            "(x,\n    y=None,\n      z = None  )",
            "(x, y=None, z=None)",
            None)

        self._strip_non_python_syntax(
            "",
            "",
            None)

        self._strip_non_python_syntax(
            None,
            None,
            None)

class TestSignatureDefinitions(unittest.TestCase):
    # This test case provides a home for checking that particular APIs
    # have signatures available for introspection

    @staticmethod
    def is_public(name):
        return not name.startswith('_') or name.startswith('__') and name.endswith('__')

    @cpython_only
    @unittest.skipIf(MISSING_C_DOCSTRINGS,
                     "Signature information for builtins requires docstrings")
    def _test_module_has_signatures(self, module,
                no_signature=(), unsupported_signature=(),
                methods_no_signature={}, methods_unsupported_signature={},
                good_exceptions=()):
        # This checks all builtin callables in CPython have signatures
        # A few have signatures Signature can't yet handle, so we skip those
        # since they will have to wait until PEP 457 adds the required
        # introspection support to the inspect module
        # Some others also haven't been converted yet for various other
        # reasons, so we also skip those for the time being, but design
        # the test to fail in order to indicate when it needs to be
        # updated.
        no_signature = no_signature or set()
        # Check the signatures we expect to be there
        ns = vars(module)
        try:
            names = set(module.__all__)
        except AttributeError:
            names = set(name for name in ns if self.is_public(name))
        for name, obj in sorted(ns.items()):
            if name not in names:
                continue
            if not callable(obj):
                continue
            if (isinstance(obj, type) and
                issubclass(obj, BaseException) and
                name not in good_exceptions):
                no_signature.add(name)
            if name not in no_signature and name not in unsupported_signature:
                with self.subTest('supported', builtin=name):
                    self.assertIsNotNone(inspect.signature(obj))
            if isinstance(obj, type):
                with self.subTest(type=name):
                    self._test_builtin_methods_have_signatures(obj,
                            methods_no_signature.get(name, ()),
                            methods_unsupported_signature.get(name, ()))
        # Check callables that haven't been converted don't claim a signature
        # This ensures this test will start failing as more signatures are
        # added, so the affected items can be moved into the scope of the
        # regression test above
        for name in no_signature:
            with self.subTest('none', builtin=name):
                obj = ns[name]
                self.assertIsNone(obj.__text_signature__)
                self.assertRaises(ValueError, inspect.signature, obj)
        for name in unsupported_signature:
            with self.subTest('unsupported', builtin=name):
                obj = ns[name]
                self.assertIsNotNone(obj.__text_signature__)
                self.assertRaises(ValueError, inspect.signature, obj)

    def _test_builtin_methods_have_signatures(self, cls, no_signature, unsupported_signature):
        ns = vars(cls)
        for name in ns:
            obj = getattr(cls, name, None)
            if not callable(obj) or isinstance(obj, type):
                continue
            if name not in no_signature and name not in unsupported_signature:
                with self.subTest('supported', method=name):
                    self.assertIsNotNone(inspect.signature(obj))
        for name in no_signature:
            with self.subTest('none', method=name):
                self.assertIsNone(getattr(cls, name).__text_signature__)
                self.assertRaises(ValueError, inspect.signature, getattr(cls, name))
        for name in unsupported_signature:
            with self.subTest('unsupported', method=name):
                self.assertIsNotNone(getattr(cls, name).__text_signature__)
                self.assertRaises(ValueError, inspect.signature, getattr(cls, name))

    def test_builtins_have_signatures(self):
        no_signature = {'type', 'super', 'bytearray', 'bytes', 'dict', 'int', 'str'}
        # These need PEP 457 groups
        needs_groups = {"range", "slice", "dir", "getattr",
                        "next", "iter", "vars"}
        no_signature |= needs_groups
        # These have unrepresentable parameter default values of NULL
        unsupported_signature = {"anext"}
        # These need *args support in Argument Clinic
        needs_varargs = {"min", "max", "__build_class__"}
        no_signature |= needs_varargs

        methods_no_signature = {
            'dict': {'update'},
            'object': {'__class__'},
        }
        methods_unsupported_signature = {
            'bytearray': {'count', 'endswith', 'find', 'hex', 'index', 'rfind', 'rindex', 'startswith'},
            'bytes': {'count', 'endswith', 'find', 'hex', 'index', 'rfind', 'rindex', 'startswith'},
            'dict': {'pop'},
            'memoryview': {'cast', 'hex'},
            'str': {'count', 'endswith', 'find', 'index', 'maketrans', 'rfind', 'rindex', 'startswith'},
        }
        self._test_module_has_signatures(builtins,
                no_signature, unsupported_signature,
                methods_no_signature, methods_unsupported_signature)

    def test_types_module_has_signatures(self):
        unsupported_signature = {'CellType'}
        methods_no_signature = {
            'AsyncGeneratorType': {'athrow'},
            'CoroutineType': {'throw'},
            'GeneratorType': {'throw'},
        }
        self._test_module_has_signatures(types,
                unsupported_signature=unsupported_signature,
                methods_no_signature=methods_no_signature)

    def test_sys_module_has_signatures(self):
        no_signature = {'getsizeof', 'set_asyncgen_hooks'}
        no_signature |= {name for name in ['getobjects']
                         if hasattr(sys, name)}
        self._test_module_has_signatures(sys, no_signature)

    def test_abc_module_has_signatures(self):
        import abc
        self._test_module_has_signatures(abc)

    def test_atexit_module_has_signatures(self):
        import atexit
        self._test_module_has_signatures(atexit)

    def test_codecs_module_has_signatures(self):
        import codecs
        methods_no_signature = {'StreamReader': {'charbuffertype'}}
        self._test_module_has_signatures(codecs,
                methods_no_signature=methods_no_signature)

    def test_collections_module_has_signatures(self):
        no_signature = {'OrderedDict', 'defaultdict'}
        unsupported_signature = {'deque'}
        methods_no_signature = {
            'OrderedDict': {'update'},
        }
        methods_unsupported_signature = {
            'deque': {'index'},
            'OrderedDict': {'pop'},
            'UserString': {'maketrans'},
        }
        self._test_module_has_signatures(collections,
                no_signature, unsupported_signature,
                methods_no_signature, methods_unsupported_signature)

    def test_collections_abc_module_has_signatures(self):
        import collections.abc
        self._test_module_has_signatures(collections.abc)

    def test_errno_module_has_signatures(self):
        import errno
        self._test_module_has_signatures(errno)

    def test_faulthandler_module_has_signatures(self):
        import faulthandler
        unsupported_signature = {'dump_traceback', 'dump_traceback_later', 'enable'}
        unsupported_signature |= {name for name in ['register']
                                  if hasattr(faulthandler, name)}
        self._test_module_has_signatures(faulthandler, unsupported_signature=unsupported_signature)

    def test_functools_module_has_signatures(self):
        no_signature = {'reduce'}
        self._test_module_has_signatures(functools, no_signature)

    def test_gc_module_has_signatures(self):
        import gc
        no_signature = {'set_threshold'}
        self._test_module_has_signatures(gc, no_signature)

    def test_io_module_has_signatures(self):
        methods_no_signature = {
            'BufferedRWPair': {'read', 'peek', 'read1', 'readinto', 'readinto1', 'write'},
        }
        self._test_module_has_signatures(io,
                methods_no_signature=methods_no_signature)

    def test_itertools_module_has_signatures(self):
        import itertools
        no_signature = {'islice', 'repeat'}
        self._test_module_has_signatures(itertools, no_signature)

    def test_locale_module_has_signatures(self):
        import locale
        self._test_module_has_signatures(locale)

    def test_marshal_module_has_signatures(self):
        import marshal
        self._test_module_has_signatures(marshal)

    def test_operator_module_has_signatures(self):
        import operator
        self._test_module_has_signatures(operator)

    def test_os_module_has_signatures(self):
        unsupported_signature = {'chmod', 'utime'}
        unsupported_signature |= {name for name in
            ['get_terminal_size', 'posix_spawn', 'posix_spawnp',
             'register_at_fork', 'startfile']
            if hasattr(os, name)}
        self._test_module_has_signatures(os, unsupported_signature=unsupported_signature)

    def test_pwd_module_has_signatures(self):
        pwd = import_helper.import_module('pwd')
        self._test_module_has_signatures(pwd)

    def test_re_module_has_signatures(self):
        import re
        methods_no_signature = {'Match': {'group'}}
        self._test_module_has_signatures(re,
                methods_no_signature=methods_no_signature,
                good_exceptions={'error', 'PatternError'})

    def test_signal_module_has_signatures(self):
        import signal
        self._test_module_has_signatures(signal)

    def test_stat_module_has_signatures(self):
        import stat
        self._test_module_has_signatures(stat)

    def test_string_module_has_signatures(self):
        import string
        self._test_module_has_signatures(string)

    def test_symtable_module_has_signatures(self):
        import symtable
        self._test_module_has_signatures(symtable)

    def test_sysconfig_module_has_signatures(self):
        import sysconfig
        self._test_module_has_signatures(sysconfig)

    def test_threading_module_has_signatures(self):
        import threading
        self._test_module_has_signatures(threading)

    def test_thread_module_has_signatures(self):
        import _thread
        no_signature = {'RLock'}
        self._test_module_has_signatures(_thread, no_signature)

    def test_time_module_has_signatures(self):
        no_signature = {
            'asctime', 'ctime', 'get_clock_info', 'gmtime', 'localtime',
            'strftime', 'strptime'
        }
        no_signature |= {name for name in
            ['clock_getres', 'clock_settime', 'clock_settime_ns',
             'pthread_getcpuclockid']
            if hasattr(time, name)}
        self._test_module_has_signatures(time, no_signature)

    def test_tokenize_module_has_signatures(self):
        import tokenize
        self._test_module_has_signatures(tokenize)

    def test_tracemalloc_module_has_signatures(self):
        import tracemalloc
        self._test_module_has_signatures(tracemalloc)

    def test_typing_module_has_signatures(self):
        import typing
        no_signature = {'ParamSpec', 'ParamSpecArgs', 'ParamSpecKwargs',
                        'Text', 'TypeAliasType', 'TypeVar', 'TypeVarTuple'}
        methods_no_signature = {
            'Generic': {'__class_getitem__', '__init_subclass__'},
        }
        methods_unsupported_signature = {
            'Text': {'count', 'find', 'index', 'rfind', 'rindex', 'startswith', 'endswith', 'maketrans'},
        }
        self._test_module_has_signatures(typing, no_signature,
                methods_no_signature=methods_no_signature,
                methods_unsupported_signature=methods_unsupported_signature)

    def test_warnings_module_has_signatures(self):
        unsupported_signature = {'warn', 'warn_explicit'}
        self._test_module_has_signatures(warnings, unsupported_signature=unsupported_signature)

    def test_weakref_module_has_signatures(self):
        import weakref
        no_signature = {'ReferenceType', 'ref'}
        self._test_module_has_signatures(weakref, no_signature)

    def test_python_function_override_signature(self):
        def func(*args, **kwargs):
            pass
        func.__text_signature__ = '($self, a, b=1, *args, c, d=2, **kwargs)'
        sig = inspect.signature(func)
        self.assertIsNotNone(sig)
        self.assertEqual(str(sig), '(self, /, a, b=1, *args, c, d=2, **kwargs)')

        func.__text_signature__ = '($self, a, b=1, /, *args, c, d=2, **kwargs)'
        sig = inspect.signature(func)
        self.assertEqual(str(sig), '(self, a, b=1, /, *args, c, d=2, **kwargs)')

        func.__text_signature__ = '(self, a=1+2, b=4-3, c=1 | 3 | 16)'
        sig = inspect.signature(func)
        self.assertEqual(str(sig), '(self, a=3, b=1, c=19)')

        func.__text_signature__ = '(self, a=1,\nb=2,\n\n\n   c=3)'
        sig = inspect.signature(func)
        self.assertEqual(str(sig), '(self, a=1, b=2, c=3)')

        func.__text_signature__ = '(self, x=does_not_exist)'
        with self.assertRaises(ValueError):
            inspect.signature(func)
        func.__text_signature__ = '(self, x=sys, y=inspect)'
        with self.assertRaises(ValueError):
            inspect.signature(func)
        func.__text_signature__ = '(self, 123)'
        with self.assertRaises(ValueError):
            inspect.signature(func)

    @support.requires_docstrings
    def test_base_class_have_text_signature(self):
        # see issue 43118
        from test.typinganndata.ann_module7 import BufferedReader
        class MyBufferedReader(BufferedReader):
            """buffer reader class."""

        text_signature = BufferedReader.__text_signature__
        self.assertEqual(text_signature, '(raw, buffer_size=DEFAULT_BUFFER_SIZE)')
        sig = inspect.signature(MyBufferedReader)
        self.assertEqual(str(sig), '(raw, buffer_size=8192)')


class NTimesUnwrappable:
    def __init__(self, n):
        self.n = n
        self._next = None

    @property
    def __wrapped__(self):
        if self.n <= 0:
            raise Exception("Unwrapped too many times")
        if self._next is None:
            self._next = NTimesUnwrappable(self.n - 1)
        return self._next

class TestUnwrap(unittest.TestCase):

    def test_unwrap_one(self):
        def func(a, b):
            return a + b
        wrapper = functools.lru_cache(maxsize=20)(func)
        self.assertIs(inspect.unwrap(wrapper), func)

    def test_unwrap_several(self):
        def func(a, b):
            return a + b
        wrapper = func
        for __ in range(10):
            @functools.wraps(wrapper)
            def wrapper():
                pass
        self.assertIsNot(wrapper.__wrapped__, func)
        self.assertIs(inspect.unwrap(wrapper), func)

    def test_stop(self):
        def func1(a, b):
            return a + b
        @functools.wraps(func1)
        def func2():
            pass
        @functools.wraps(func2)
        def wrapper():
            pass
        func2.stop_here = 1
        unwrapped = inspect.unwrap(wrapper,
                                   stop=(lambda f: hasattr(f, "stop_here")))
        self.assertIs(unwrapped, func2)

    def test_cycle(self):
        def func1(): pass
        func1.__wrapped__ = func1
        with self.assertRaisesRegex(ValueError, 'wrapper loop'):
            inspect.unwrap(func1)

        def func2(): pass
        func2.__wrapped__ = func1
        func1.__wrapped__ = func2
        with self.assertRaisesRegex(ValueError, 'wrapper loop'):
            inspect.unwrap(func1)
        with self.assertRaisesRegex(ValueError, 'wrapper loop'):
            inspect.unwrap(func2)

    def test_unhashable(self):
        def func(): pass
        func.__wrapped__ = None
        class C:
            __hash__ = None
            __wrapped__ = func
        self.assertIsNone(inspect.unwrap(C()))

    def test_recursion_limit(self):
        obj = NTimesUnwrappable(sys.getrecursionlimit() + 1)
        with self.assertRaisesRegex(ValueError, 'wrapper loop'):
            inspect.unwrap(obj)

    def test_wrapped_descriptor(self):
        self.assertIs(inspect.unwrap(NTimesUnwrappable), NTimesUnwrappable)
        self.assertIs(inspect.unwrap(staticmethod), staticmethod)
        self.assertIs(inspect.unwrap(classmethod), classmethod)
        self.assertIs(inspect.unwrap(staticmethod(classmethod)), classmethod)
        self.assertIs(inspect.unwrap(classmethod(staticmethod)), staticmethod)


class TestMain(unittest.TestCase):
    def test_only_source(self):
        module = importlib.import_module('unittest')
        rc, out, err = assert_python_ok('-m', 'inspect',
                                        'unittest')
        lines = out.decode().splitlines()
        # ignore the final newline
        self.assertEqual(lines[:-1], inspect.getsource(module).splitlines())
        self.assertEqual(err, b'')

    def test_custom_getattr(self):
        def foo():
            pass
        foo.__signature__ = 42
        with self.assertRaises(TypeError):
            inspect.signature(foo)

    @unittest.skipIf(ThreadPoolExecutor is None,
            'threads required to test __qualname__ for source files')
    def test_qualname_source(self):
        rc, out, err = assert_python_ok('-m', 'inspect',
                                     'concurrent.futures:ThreadPoolExecutor')
        lines = out.decode().splitlines()
        # ignore the final newline
        self.assertEqual(lines[:-1],
                         inspect.getsource(ThreadPoolExecutor).splitlines())
        self.assertEqual(err, b'')

    def test_builtins(self):
        _, out, err = assert_python_failure('-m', 'inspect',
                                            'sys')
        lines = err.decode().splitlines()
        self.assertEqual(lines, ["Can't get info for builtin modules."])

    def test_details(self):
        module = importlib.import_module('unittest')
        args = support.optim_args_from_interpreter_flags()
        rc, out, err = assert_python_ok(*args, '-m', 'inspect',
                                        'unittest', '--details')
        output = out.decode()
        # Just a quick sanity check on the output
        self.assertIn(module.__spec__.name, output)
        self.assertIn(module.__name__, output)
        self.assertIn(module.__spec__.origin, output)
        self.assertIn(module.__file__, output)
        self.assertIn(module.__spec__.cached, output)
        self.assertIn(module.__cached__, output)
        self.assertEqual(err, b'')


class TestReload(unittest.TestCase):

    src_before = textwrap.dedent("""\
def foo():
    print("Bla")
    """)

    src_after = textwrap.dedent("""\
def foo():
    print("Oh no!")
    """)

    def assertInspectEqual(self, path, source):
        inspected_src = inspect.getsource(source)
        with open(path, encoding='utf-8') as src:
            self.assertEqual(
                src.read().splitlines(True),
                inspected_src.splitlines(True)
            )

    def test_getsource_reload(self):
        # see issue 1218234
        with ready_to_import('reload_bug', self.src_before) as (name, path):
            module = importlib.import_module(name)
            self.assertInspectEqual(path, module)
            with open(path, 'w', encoding='utf-8') as src:
                src.write(self.src_after)
            self.assertInspectEqual(path, module)


class TestRepl(unittest.TestCase):

    def spawn_repl(self, *args, stdout=subprocess.PIPE, stderr=subprocess.STDOUT, **kw):
        """Run the Python REPL with the given arguments.

        kw is extra keyword args to pass to subprocess.Popen. Returns a Popen
        object.
        """

        # To run the REPL without using a terminal, spawn python with the command
        # line option '-i' and the process name set to '<stdin>'.
        # The directory of argv[0] must match the directory of the Python
        # executable for the Popen() call to python to succeed as the directory
        # path may be used by Py_GetPath() to build the default module search
        # path.
        stdin_fname = os.path.join(os.path.dirname(sys.executable), "<stdin>")
        cmd_line = [stdin_fname, '-E', '-i']
        cmd_line.extend(args)

        # Set TERM=vt100, for the rationale see the comments in spawn_python() of
        # test.support.script_helper.
        env = kw.setdefault('env', dict(os.environ))
        env['TERM'] = 'vt100'
        return subprocess.Popen(cmd_line,
                                executable=sys.executable,
                                text=True,
                                stdin=subprocess.PIPE,
                                stdout=stdout, stderr=stderr,
                                **kw)

    def run_on_interactive_mode(self, source):
        """Spawn a new Python interpreter, pass the given
        input source code from the stdin and return the
        result back. If the interpreter exits non-zero, it
        raises a ValueError."""

        process = self.spawn_repl()
        process.stdin.write(source)
        output = kill_python(process)

        if process.returncode != 0:
            raise ValueError("Process didn't exit properly.")
        return output

    @unittest.skipIf(not has_subprocess_support, "test requires subprocess")
    def test_getsource(self):
        output = self.run_on_interactive_mode(textwrap.dedent("""\
        def f():
            print(0)
            return 1 + 2

        import inspect
        print(f"The source is: <<<{inspect.getsource(f)}>>>")
        """))

        expected = "The source is: <<<def f():\n    print(0)\n    return 1 + 2\n>>>"
        self.assertIn(expected, output)




if __name__ == "__main__":
    unittest.main()<|MERGE_RESOLUTION|>--- conflicted
+++ resolved
@@ -1592,113 +1592,6 @@
         attrs = [a[0] for a in inspect.getmembers(C)]
         self.assertNotIn('missing', attrs)
 
-<<<<<<< HEAD
-=======
-    def test_annotation_format(self):
-        self.assertIs(inspect.VALUE, inspect.AnnotationsFormat.VALUE)
-        self.assertEqual(inspect.VALUE.value, 1)
-        self.assertEqual(inspect.VALUE, 1)
-
-    def test_get_annotations_with_stock_annotations(self):
-        def foo(a:int, b:str): pass
-        self.assertEqual(inspect.get_annotations(foo), {'a': int, 'b': str})
-
-        foo.__annotations__ = {'a': 'foo', 'b':'str'}
-        self.assertEqual(inspect.get_annotations(foo), {'a': 'foo', 'b': 'str'})
-
-        self.assertEqual(inspect.get_annotations(foo, eval_str=True, locals=locals()), {'a': foo, 'b': str})
-        self.assertEqual(inspect.get_annotations(foo, eval_str=True, globals=locals()), {'a': foo, 'b': str})
-
-        isa = inspect_stock_annotations
-        self.assertEqual(inspect.get_annotations(isa), {'a': int, 'b': str})
-        self.assertEqual(inspect.get_annotations(isa.MyClass), {'a': int, 'b': str})
-        self.assertEqual(inspect.get_annotations(isa.function), {'a': int, 'b': str, 'return': isa.MyClass})
-        self.assertEqual(inspect.get_annotations(isa.function2), {'a': int, 'b': 'str', 'c': isa.MyClass, 'return': isa.MyClass})
-        self.assertEqual(inspect.get_annotations(isa.function3), {'a': 'int', 'b': 'str', 'c': 'MyClass'})
-        self.assertEqual(inspect.get_annotations(inspect), {}) # inspect module has no annotations
-        self.assertEqual(inspect.get_annotations(isa.UnannotatedClass), {})
-        self.assertEqual(inspect.get_annotations(isa.unannotated_function), {})
-
-        self.assertEqual(inspect.get_annotations(isa, eval_str=True), {'a': int, 'b': str})
-        self.assertEqual(inspect.get_annotations(isa.MyClass, eval_str=True), {'a': int, 'b': str})
-        self.assertEqual(inspect.get_annotations(isa.function, eval_str=True), {'a': int, 'b': str, 'return': isa.MyClass})
-        self.assertEqual(inspect.get_annotations(isa.function2, eval_str=True), {'a': int, 'b': str, 'c': isa.MyClass, 'return': isa.MyClass})
-        self.assertEqual(inspect.get_annotations(isa.function3, eval_str=True), {'a': int, 'b': str, 'c': isa.MyClass})
-        self.assertEqual(inspect.get_annotations(inspect, eval_str=True), {})
-        self.assertEqual(inspect.get_annotations(isa.UnannotatedClass, eval_str=True), {})
-        self.assertEqual(inspect.get_annotations(isa.unannotated_function, eval_str=True), {})
-
-        self.assertEqual(inspect.get_annotations(isa, eval_str=False), {'a': int, 'b': str})
-        self.assertEqual(inspect.get_annotations(isa.MyClass, eval_str=False), {'a': int, 'b': str})
-        self.assertEqual(inspect.get_annotations(isa.function, eval_str=False), {'a': int, 'b': str, 'return': isa.MyClass})
-        self.assertEqual(inspect.get_annotations(isa.function2, eval_str=False), {'a': int, 'b': 'str', 'c': isa.MyClass, 'return': isa.MyClass})
-        self.assertEqual(inspect.get_annotations(isa.function3, eval_str=False), {'a': 'int', 'b': 'str', 'c': 'MyClass'})
-        self.assertEqual(inspect.get_annotations(inspect, eval_str=False), {})
-        self.assertEqual(inspect.get_annotations(isa.UnannotatedClass, eval_str=False), {})
-        self.assertEqual(inspect.get_annotations(isa.unannotated_function, eval_str=False), {})
-
-        def times_three(fn):
-            @functools.wraps(fn)
-            def wrapper(a, b):
-                return fn(a*3, b*3)
-            return wrapper
-
-        wrapped = times_three(isa.function)
-        self.assertEqual(wrapped(1, 'x'), isa.MyClass(3, 'xxx'))
-        self.assertIsNot(wrapped.__globals__, isa.function.__globals__)
-        self.assertEqual(inspect.get_annotations(wrapped), {'a': int, 'b': str, 'return': isa.MyClass})
-        self.assertEqual(inspect.get_annotations(wrapped, eval_str=True), {'a': int, 'b': str, 'return': isa.MyClass})
-        self.assertEqual(inspect.get_annotations(wrapped, eval_str=False), {'a': int, 'b': str, 'return': isa.MyClass})
-
-    def test_get_annotations_with_stringized_annotations(self):
-        isa = inspect_stringized_annotations
-        self.assertEqual(inspect.get_annotations(isa), {'a': 'int', 'b': 'str'})
-        self.assertEqual(inspect.get_annotations(isa.MyClass), {'a': 'int', 'b': 'str'})
-        self.assertEqual(inspect.get_annotations(isa.function), {'a': 'int', 'b': 'str', 'return': 'MyClass'})
-        self.assertEqual(inspect.get_annotations(isa.function2), {'a': 'int', 'b': "'str'", 'c': 'MyClass', 'return': 'MyClass'})
-        self.assertEqual(inspect.get_annotations(isa.function3), {'a': "'int'", 'b': "'str'", 'c': "'MyClass'"})
-        self.assertEqual(inspect.get_annotations(isa.UnannotatedClass), {})
-        self.assertEqual(inspect.get_annotations(isa.unannotated_function), {})
-
-        self.assertEqual(inspect.get_annotations(isa, eval_str=True), {'a': int, 'b': str})
-        self.assertEqual(inspect.get_annotations(isa.MyClass, eval_str=True), {'a': int, 'b': str})
-        self.assertEqual(inspect.get_annotations(isa.function, eval_str=True), {'a': int, 'b': str, 'return': isa.MyClass})
-        self.assertEqual(inspect.get_annotations(isa.function2, eval_str=True), {'a': int, 'b': 'str', 'c': isa.MyClass, 'return': isa.MyClass})
-        self.assertEqual(inspect.get_annotations(isa.function3, eval_str=True), {'a': 'int', 'b': 'str', 'c': 'MyClass'})
-        self.assertEqual(inspect.get_annotations(isa.UnannotatedClass, eval_str=True), {})
-        self.assertEqual(inspect.get_annotations(isa.unannotated_function, eval_str=True), {})
-
-        self.assertEqual(inspect.get_annotations(isa, eval_str=False), {'a': 'int', 'b': 'str'})
-        self.assertEqual(inspect.get_annotations(isa.MyClass, eval_str=False), {'a': 'int', 'b': 'str'})
-        self.assertEqual(inspect.get_annotations(isa.function, eval_str=False), {'a': 'int', 'b': 'str', 'return': 'MyClass'})
-        self.assertEqual(inspect.get_annotations(isa.function2, eval_str=False), {'a': 'int', 'b': "'str'", 'c': 'MyClass', 'return': 'MyClass'})
-        self.assertEqual(inspect.get_annotations(isa.function3, eval_str=False), {'a': "'int'", 'b': "'str'", 'c': "'MyClass'"})
-        self.assertEqual(inspect.get_annotations(isa.UnannotatedClass, eval_str=False), {})
-        self.assertEqual(inspect.get_annotations(isa.unannotated_function, eval_str=False), {})
-
-        isa2 = inspect_stringized_annotations_2
-        self.assertEqual(inspect.get_annotations(isa2), {})
-        self.assertEqual(inspect.get_annotations(isa2, eval_str=True), {})
-        self.assertEqual(inspect.get_annotations(isa2, eval_str=False), {})
-
-        def times_three(fn):
-            @functools.wraps(fn)
-            def wrapper(a, b):
-                return fn(a*3, b*3)
-            return wrapper
-
-        wrapped = times_three(isa.function)
-        self.assertEqual(wrapped(1, 'x'), isa.MyClass(3, 'xxx'))
-        self.assertIsNot(wrapped.__globals__, isa.function.__globals__)
-        self.assertEqual(inspect.get_annotations(wrapped), {'a': 'int', 'b': 'str', 'return': 'MyClass'})
-        self.assertEqual(inspect.get_annotations(wrapped, eval_str=True), {'a': int, 'b': str, 'return': isa.MyClass})
-        self.assertEqual(inspect.get_annotations(wrapped, eval_str=False), {'a': 'int', 'b': 'str', 'return': 'MyClass'})
-
-        # test that local namespace lookups work
-        self.assertEqual(inspect.get_annotations(isa.MyClassWithLocalAnnotations), {'x': 'mytype'})
-        self.assertEqual(inspect.get_annotations(isa.MyClassWithLocalAnnotations, eval_str=True), {'x': int})
-
->>>>>>> 487ea34f
 
 class TestFormatAnnotation(unittest.TestCase):
     def test_typing_replacement(self):
