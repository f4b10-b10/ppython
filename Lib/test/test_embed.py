--- conflicted
+++ resolved
@@ -1666,10 +1666,7 @@
             # All optional features should be enabled.
             'feature_flags':
                 OBMALLOC | FORK | EXEC | THREADS | DAEMON_THREADS,
-<<<<<<< HEAD
             'own_gil': True,
-=======
->>>>>>> b51da991
         }
         out, err = self.run_embedded_interpreter(
             'test_init_main_interpreter_settings',
