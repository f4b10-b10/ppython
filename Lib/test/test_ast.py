--- conflicted
+++ resolved
@@ -342,15 +342,11 @@
 
     def test_field_attr_existence(self):
         for name, item in ast.__dict__.items():
-<<<<<<< HEAD
-            if isinstance(item, type) and name != 'AST' and name[0].isupper():
+            if self._is_ast_node(name, item):
                 if name == 'Index':
                     # Index(value) just returns value now.
                     # The argument is required.
                     continue
-=======
-            if self._is_ast_node(name, item):
->>>>>>> 31350f9a
                 x = item()
                 if isinstance(x, ast.AST):
                     self.assertEqual(type(x._fields), tuple)
