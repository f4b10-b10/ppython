--- conflicted
+++ resolved
@@ -653,15 +653,6 @@
         s2 = struct.Struct(s.format.encode())
         self.assertEqual(s2.format, s.format)
 
-<<<<<<< HEAD
-    def test_issue35714(self):
-        # Embedded null characters should not be allowed in format strings.
-        for s in '\0', '\144\u0064\000xf', 'd\0d', '>ih\0', '=Q\0\0':
-            with self.assertRaisesRegex(struct.error,
-                                        'embedded null character'):
-                struct.calcsize(s)
-
-=======
     def test_struct_cleans_up_at_runtime_shutdown(self):
         code = """if 1:
             import struct
@@ -679,7 +670,14 @@
         self.assertEqual(stdout.rstrip(), b"")
         self.assertIn(b"Exception ignored in:", stderr)
         self.assertIn(b"C.__del__", stderr)
->>>>>>> 485e715c
+
+    def test_issue35714(self):
+        # Embedded null characters should not be allowed in format strings.
+        for s in '\0', '\144\u0064\000xf', 'd\0d', '>ih\0', '=Q\0\0':
+            with self.assertRaisesRegex(struct.error,
+                                        'embedded null character'):
+                struct.calcsize(s)
+
 
 class UnpackIteratorTest(unittest.TestCase):
     """
