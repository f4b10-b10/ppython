--- conflicted
+++ resolved
@@ -9,12 +9,8 @@
 import types
 import unittest
 import asyncio
-<<<<<<< HEAD
 from test import support
-from test.support import script_helper
-=======
-from test.support import requires_specialization
->>>>>>> e6e35327
+from test.support import requires_specialization, script_helper
 
 PAIR = (0,1)
 
