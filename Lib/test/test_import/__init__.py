--- conflicted
+++ resolved
@@ -19,17 +19,12 @@
 from unittest import mock
 
 import test.support
-<<<<<<< HEAD
-from test.support import (is_jython, swap_attr, swap_item, cpython_only)
-from test.support import os_helper
-=======
 from test.support import os_helper
 from test.support import (is_jython, swap_attr, swap_item, cpython_only)
 from test.support.import_helper import (
     forget, make_legacy_pyc, unlink, unload, DirsOnSysPath)
 from test.support.os_helper import (
     TESTFN, rmtree, temp_umask, TESTFN_UNENCODABLE, temp_dir)
->>>>>>> 6a1e9c26
 from test.support import script_helper
 from test.support import threading_helper
 from test.support.import_helper import (forget, make_legacy_pyc, unlink,
