"""This script contains the actual auditing tests.

It should not be imported directly, but should be run by the test_audit
module with arguments identifying each test.

"""

import contextlib
import os
from test import support
import sys


class TestHook:
    """Used in standard hook tests to collect any logged events.

    Should be used in a with block to ensure that it has no impact
    after the test completes.
    """

    def __init__(self, raise_on_events=None, exc_type=RuntimeError):
        self.raise_on_events = raise_on_events or ()
        self.exc_type = exc_type
        self.seen = []
        self.closed = False

    def __enter__(self, *a):
        sys.addaudithook(self)
        return self

    def __exit__(self, *a):
        self.close()

    def close(self):
        self.closed = True

    @property
    def seen_events(self):
        return [i[0] for i in self.seen]

    def __call__(self, event, args):
        if self.closed:
            return
        self.seen.append((event, args))
        if event in self.raise_on_events:
            raise self.exc_type("saw event " + event)


# Simple helpers, since we are not in unittest here
def assertEqual(x, y):
    if x != y:
        raise AssertionError(f"{x!r} should equal {y!r}")


def assertIn(el, series):
    if el not in series:
        raise AssertionError(f"{el!r} should be in {series!r}")


def assertNotIn(el, series):
    if el in series:
        raise AssertionError(f"{el!r} should not be in {series!r}")


def assertSequenceEqual(x, y):
    if len(x) != len(y):
        raise AssertionError(f"{x!r} should equal {y!r}")
    if any(ix != iy for ix, iy in zip(x, y)):
        raise AssertionError(f"{x!r} should equal {y!r}")


@contextlib.contextmanager
def assertRaises(ex_type):
    try:
        yield
        assert False, f"expected {ex_type}"
    except BaseException as ex:
        if isinstance(ex, AssertionError):
            raise
        assert type(ex) is ex_type, f"{ex} should be {ex_type}"


def test_basic():
    with TestHook() as hook:
        sys.audit("test_event", 1, 2, 3)
        assertEqual(hook.seen[0][0], "test_event")
        assertEqual(hook.seen[0][1], (1, 2, 3))


def test_block_add_hook():
    # Raising an exception should prevent a new hook from being added,
    # but will not propagate out.
    with TestHook(raise_on_events="sys.addaudithook") as hook1:
        with TestHook() as hook2:
            sys.audit("test_event")
            assertIn("test_event", hook1.seen_events)
            assertNotIn("test_event", hook2.seen_events)


def test_block_add_hook_baseexception():
    # Raising BaseException will propagate out when adding a hook
    with assertRaises(BaseException):
        with TestHook(
            raise_on_events="sys.addaudithook", exc_type=BaseException
        ) as hook1:
            # Adding this next hook should raise BaseException
            with TestHook() as hook2:
                pass


def test_marshal():
    import marshal
    o = ("a", "b", "c", 1, 2, 3)
    payload = marshal.dumps(o)

    with TestHook() as hook:
        assertEqual(o, marshal.loads(marshal.dumps(o)))

        try:
            with open("test-marshal.bin", "wb") as f:
                marshal.dump(o, f)
            with open("test-marshal.bin", "rb") as f:
                assertEqual(o, marshal.load(f))
        finally:
            os.unlink("test-marshal.bin")

    actual = [(a[0], a[1]) for e, a in hook.seen if e == "marshal.dumps"]
    assertSequenceEqual(actual, [(o, marshal.version)] * 2)

    actual = [a[0] for e, a in hook.seen if e == "marshal.loads"]
    assertSequenceEqual(actual, [payload])

    actual = [e for e, a in hook.seen if e == "marshal.load"]
    assertSequenceEqual(actual, ["marshal.load"])


def test_pickle():
    import pickle

    class PicklePrint:
        def __reduce_ex__(self, p):
            return str, ("Pwned!",)

    payload_1 = pickle.dumps(PicklePrint())
    payload_2 = pickle.dumps(("a", "b", "c", 1, 2, 3))

    # Before we add the hook, ensure our malicious pickle loads
    assertEqual("Pwned!", pickle.loads(payload_1))

    with TestHook(raise_on_events="pickle.find_class") as hook:
        with assertRaises(RuntimeError):
            # With the hook enabled, loading globals is not allowed
            pickle.loads(payload_1)
        # pickles with no globals are okay
        pickle.loads(payload_2)


def test_monkeypatch():
    class A:
        pass

    class B:
        pass

    class C(A):
        pass

    a = A()

    with TestHook() as hook:
        # Catch name changes
        C.__name__ = "X"
        # Catch type changes
        C.__bases__ = (B,)
        # Ensure bypassing __setattr__ is still caught
        type.__dict__["__bases__"].__set__(C, (B,))
        # Catch attribute replacement
        C.__init__ = B.__init__
        # Catch attribute addition
        C.new_attr = 123
        # Catch class changes
        a.__class__ = B

    actual = [(a[0], a[1]) for e, a in hook.seen if e == "object.__setattr__"]
    assertSequenceEqual(
        [(C, "__name__"), (C, "__bases__"), (C, "__bases__"), (a, "__class__")], actual
    )


def test_open():
    # SSLContext.load_dh_params uses _Py_fopen_obj rather than normal open()
    try:
        import ssl

        load_dh_params = ssl.create_default_context().load_dh_params
    except ImportError:
        load_dh_params = None

    # Try a range of "open" functions.
    # All of them should fail
    with TestHook(raise_on_events={"open"}) as hook:
        for fn, *args in [
            (open, sys.argv[2], "r"),
            (open, sys.executable, "rb"),
            (open, 3, "wb"),
            (open, sys.argv[2], "w", -1, None, None, None, False, lambda *a: 1),
            (load_dh_params, sys.argv[2]),
        ]:
            if not fn:
                continue
            with assertRaises(RuntimeError):
                fn(*args)

    actual_mode = [(a[0], a[1]) for e, a in hook.seen if e == "open" and a[1]]
    actual_flag = [(a[0], a[2]) for e, a in hook.seen if e == "open" and not a[1]]
    assertSequenceEqual(
        [
            i
            for i in [
                (sys.argv[2], "r"),
                (sys.executable, "r"),
                (3, "w"),
                (sys.argv[2], "w"),
                (sys.argv[2], "rb") if load_dh_params else None,
            ]
            if i is not None
        ],
        actual_mode,
    )
    assertSequenceEqual([], actual_flag)


def test_cantrace():
    traced = []

    def trace(frame, event, *args):
        if frame.f_code == TestHook.__call__.__code__:
            traced.append(event)

    old = sys.settrace(trace)
    try:
        with TestHook() as hook:
            # No traced call
            eval("1")

            # No traced call
            hook.__cantrace__ = False
            eval("2")

            # One traced call
            hook.__cantrace__ = True
            eval("3")

            # Two traced calls (writing to private member, eval)
            hook.__cantrace__ = 1
            eval("4")

            # One traced call (writing to private member)
            hook.__cantrace__ = 0
    finally:
        sys.settrace(old)

    assertSequenceEqual(["call"] * 4, traced)


def test_mmap():
    import mmap

    with TestHook() as hook:
        mmap.mmap(-1, 8)
        assertEqual(hook.seen[0][1][:2], (-1, 8))


def test_excepthook():
    def excepthook(exc_type, exc_value, exc_tb):
        if exc_type is not RuntimeError:
            sys.__excepthook__(exc_type, exc_value, exc_tb)

    def hook(event, args):
        if event == "sys.excepthook":
            if not isinstance(args[2], args[1]):
                raise TypeError(f"Expected isinstance({args[2]!r}, " f"{args[1]!r})")
            if args[0] != excepthook:
                raise ValueError(f"Expected {args[0]} == {excepthook}")
            print(event, repr(args[2]))

    sys.addaudithook(hook)
    sys.excepthook = excepthook
    raise RuntimeError("fatal-error")


def test_unraisablehook():
    from _testcapi import write_unraisable_exc

    def unraisablehook(hookargs):
        pass

    def hook(event, args):
        if event == "sys.unraisablehook":
            if args[0] != unraisablehook:
                raise ValueError(f"Expected {args[0]} == {unraisablehook}")
            print(event, repr(args[1].exc_value), args[1].err_msg)

    sys.addaudithook(hook)
    sys.unraisablehook = unraisablehook
    write_unraisable_exc(RuntimeError("nonfatal-error"), "for audit hook test", None)


def test_winreg():
    from winreg import OpenKey, EnumKey, CloseKey, HKEY_LOCAL_MACHINE

    def hook(event, args):
        if not event.startswith("winreg."):
            return
        print(event, *args)

    sys.addaudithook(hook)

    k = OpenKey(HKEY_LOCAL_MACHINE, "Software")
    EnumKey(k, 0)
    try:
        EnumKey(k, 10000)
    except OSError:
        pass
    else:
        raise RuntimeError("Expected EnumKey(HKLM, 10000) to fail")

    kv = k.Detach()
    CloseKey(kv)


def test_socket():
    import socket

    def hook(event, args):
        if event.startswith("socket."):
            print(event, *args)

    sys.addaudithook(hook)

    socket.gethostname()

    # Don't care if this fails, we just want the audit message
    sock = socket.socket(socket.AF_INET, socket.SOCK_STREAM)
    try:
        # Don't care if this fails, we just want the audit message
        sock.bind(('127.0.0.1', 8080))
    except Exception:
        pass
    finally:
        sock.close()


def test_gc():
    import gc

    def hook(event, args):
        if event.startswith("gc."):
            print(event, *args)

    sys.addaudithook(hook)

    gc.get_objects(generation=1)

    x = object()
    y = [x]

    gc.get_referrers(x)
    gc.get_referents(y)


def test_http_client():
    import http.client

    def hook(event, args):
        if event.startswith("http.client."):
            print(event, *args[1:])

    sys.addaudithook(hook)

    conn = http.client.HTTPConnection('www.python.org')
    try:
        conn.request('GET', '/')
    except OSError:
        print('http.client.send', '[cannot send]')
    finally:
        conn.close()


def test_sqlite3():
    import sqlite3

    def hook(event, *args):
        if event.startswith("sqlite3."):
            print(event, *args)

    sys.addaudithook(hook)
    cx1 = sqlite3.connect(":memory:")
    cx2 = sqlite3.Connection(":memory:")

    # Configured without --enable-loadable-sqlite-extensions
    if hasattr(sqlite3.Connection, "enable_load_extension"):
        cx1.enable_load_extension(False)
        try:
            cx1.load_extension("test")
        except sqlite3.OperationalError:
            pass
        else:
            raise RuntimeError("Expected sqlite3.load_extension to fail")


def test_sys_getframe():
    def hook(event, args):
        if event.startswith("sys."):
            print(event, args[0].f_code.co_name)

    sys.addaudithook(hook)
    sys._getframe()


<<<<<<< HEAD
def test_int_digits():
    def hook(event, args):
        if event.startswith("int/digits/"):
            print(event, *(hex(arg) for arg in args))

    sys.addaudithook(hook)

    threshold = sys.int_info.str_digits_check_threshold
    with support.adjust_int_max_str_digits(2*threshold):
        fives = int('5' * (threshold+20))
        int('1' * (threshold*3//2), base=36)
        for base in (2, 4, 8, 16, 32):  # linear unaudited bases
            int('1' * (threshold+1), base)
        str(fives)
=======
def test_wmi_exec_query():
    import _wmi

    def hook(event, args):
        if event.startswith("_wmi."):
            print(event, args[0])

    sys.addaudithook(hook)
    _wmi.exec_query("SELECT * FROM Win32_OperatingSystem")


if __name__ == "__main__":
    from test.support import suppress_msvcrt_asserts
>>>>>>> 16c33a96


if __name__ == "__main__":
    support.suppress_msvcrt_asserts()

    test = sys.argv[1]
    globals()[test]()<|MERGE_RESOLUTION|>--- conflicted
+++ resolved
@@ -418,7 +418,17 @@
     sys._getframe()
 
 
-<<<<<<< HEAD
+def test_wmi_exec_query():
+    import _wmi
+
+    def hook(event, args):
+        if event.startswith("_wmi."):
+            print(event, args[0])
+
+    sys.addaudithook(hook)
+    _wmi.exec_query("SELECT * FROM Win32_OperatingSystem")
+
+
 def test_int_digits():
     def hook(event, args):
         if event.startswith("int/digits/"):
@@ -433,21 +443,6 @@
         for base in (2, 4, 8, 16, 32):  # linear unaudited bases
             int('1' * (threshold+1), base)
         str(fives)
-=======
-def test_wmi_exec_query():
-    import _wmi
-
-    def hook(event, args):
-        if event.startswith("_wmi."):
-            print(event, args[0])
-
-    sys.addaudithook(hook)
-    _wmi.exec_query("SELECT * FROM Win32_OperatingSystem")
-
-
-if __name__ == "__main__":
-    from test.support import suppress_msvcrt_asserts
->>>>>>> 16c33a96
 
 
 if __name__ == "__main__":
