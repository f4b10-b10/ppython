--- conflicted
+++ resolved
@@ -9,11 +9,8 @@
 import sys
 import time
 import os
-<<<<<<< HEAD
 import fcntl
-=======
 import platform
->>>>>>> ade03e6b
 import pwd
 import shutil
 import stat
