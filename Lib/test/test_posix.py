--- conflicted
+++ resolved
@@ -21,10 +21,8 @@
 
 try:
     import posix
-    nt = None
 except ImportError:
-    import nt
-    posix = nt
+    import nt as posix
 
 try:
     import pwd
@@ -1019,11 +1017,7 @@
             self.check_lchmod_link(posix.chmod, target, link)
         else:
             self.check_chmod_link(posix.chmod, target, link)
-<<<<<<< HEAD
         self.check_chmod_link(posix.chmod, target, link, follow_symlinks=True)
-=======
-            self.check_chmod_link(posix.chmod, target, link, follow_symlinks=True)
->>>>>>> b4f2c891
 
     @os_helper.skip_unless_symlink
     def test_chmod_dir_symlink(self):
@@ -1035,11 +1029,7 @@
             self.check_lchmod_link(posix.chmod, target, link)
         else:
             self.check_chmod_link(posix.chmod, target, link)
-<<<<<<< HEAD
         self.check_chmod_link(posix.chmod, target, link, follow_symlinks=True)
-=======
-            self.check_chmod_link(posix.chmod, target, link, follow_symlinks=True)
->>>>>>> b4f2c891
 
     @unittest.skipUnless(hasattr(posix, 'lchmod'), 'test needs os.lchmod()')
     @os_helper.skip_unless_symlink
