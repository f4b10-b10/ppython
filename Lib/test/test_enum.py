--- conflicted
+++ resolved
@@ -3023,7 +3023,6 @@
                         FlagStooges.CURLY&~FlagStooges.CURLY)
         test_pickle_dump_load(self.assertIs, FlagStooges)
 
-<<<<<<< HEAD
         test_pickle_dump_load(self.assertIs, FlagStoogesWithZero.CURLY)
         test_pickle_dump_load(self.assertEqual,
                         FlagStoogesWithZero.CURLY|FlagStoogesWithZero.MOE)
@@ -3043,36 +3042,6 @@
                         IntFlagStoogesWithZero.CURLY|IntFlagStoogesWithZero.MOE)
         test_pickle_dump_load(self.assertIs, IntFlagStoogesWithZero.NOFLAG)
 
-    @unittest.skipIf(
-            python_version >= (3, 12),
-            '__contains__ now returns True/False for all inputs',
-            )
-    @unittest.expectedFailure
-    def test_contains_er(self):
-        Open = self.Open
-        Color = self.Color
-        self.assertFalse(Color.BLACK in Open)
-        self.assertFalse(Open.RO in Color)
-        with self.assertRaises(TypeError):
-            with self.assertWarns(DeprecationWarning):
-                'BLACK' in Color
-        with self.assertRaises(TypeError):
-            with self.assertWarns(DeprecationWarning):
-                'RO' in Open
-        with self.assertRaises(TypeError):
-            with self.assertWarns(DeprecationWarning):
-                1 in Color
-        with self.assertRaises(TypeError):
-            with self.assertWarns(DeprecationWarning):
-                1 in Open
-
-    @unittest.skipIf(
-            python_version < (3, 12),
-            '__contains__ only works with enum memmbers before 3.12',
-            )
-    @unittest.expectedFailure
-=======
->>>>>>> bec802db
     def test_contains_tf(self):
         Open = self.Open
         Color = self.Color
