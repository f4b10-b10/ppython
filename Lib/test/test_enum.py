import copy
import enum
import doctest
import inspect
import os
import pydoc
import sys
import unittest
import threading
import typing
import builtins as bltns
from collections import OrderedDict
from datetime import date
from enum import Enum, EnumMeta, IntEnum, StrEnum, EnumType, Flag, IntFlag, unique, auto
from enum import STRICT, CONFORM, EJECT, KEEP, _simple_enum, _test_simple_enum
from enum import verify, UNIQUE, CONTINUOUS, NAMED_FLAGS, ReprEnum
from enum import member, nonmember, _iter_bits_lsb
from io import StringIO
from pickle import dumps, loads, PicklingError, HIGHEST_PROTOCOL
from test import support
from test.support import ALWAYS_EQ, REPO_ROOT
from test.support import threading_helper
from datetime import timedelta

python_version = sys.version_info[:2]

def load_tests(loader, tests, ignore):
    tests.addTests(doctest.DocTestSuite(enum))

    lib_tests = os.path.join(REPO_ROOT, 'Doc/library/enum.rst')
    if os.path.exists(lib_tests):
        tests.addTests(doctest.DocFileSuite(
                lib_tests,
                module_relative=False,
                optionflags=doctest.ELLIPSIS|doctest.NORMALIZE_WHITESPACE,
                ))
    howto_tests = os.path.join(REPO_ROOT, 'Doc/howto/enum.rst')
    if os.path.exists(howto_tests):
        tests.addTests(doctest.DocFileSuite(
                howto_tests,
                module_relative=False,
                optionflags=doctest.ELLIPSIS|doctest.NORMALIZE_WHITESPACE,
                ))
    return tests

def reraise_if_not_enum(*enum_types_or_exceptions):
    from functools import wraps

    def decorator(func):
        @wraps(func)
        def inner(*args, **kwargs):
            excs = [
                e
                for e in enum_types_or_exceptions
                if isinstance(e, Exception)
            ]
            if len(excs) == 1:
                raise excs[0]
            elif excs:
                raise ExceptionGroup('Enum Exceptions', excs)
            return func(*args, **kwargs)
        return inner
    return decorator

MODULE = __name__
SHORT_MODULE = MODULE.split('.')[-1]

# for pickle tests
try:
    class Stooges(Enum):
        LARRY = 1
        CURLY = 2
        MOE = 3
except Exception as exc:
    Stooges = exc

try:
    class IntStooges(int, Enum):
        LARRY = 1
        CURLY = 2
        MOE = 3
except Exception as exc:
    IntStooges = exc

try:
    class FloatStooges(float, Enum):
        LARRY = 1.39
        CURLY = 2.72
        MOE = 3.142596
except Exception as exc:
    FloatStooges = exc

try:
    class FlagStooges(Flag):
        LARRY = 1
        CURLY = 2
        MOE = 4
        BIG = 389
except Exception as exc:
    FlagStooges = exc

try:
    class FlagStoogesWithZero(Flag):
        NOFLAG = 0
        LARRY = 1
        CURLY = 2
        MOE = 4
        BIG = 389
except Exception as exc:
    FlagStoogesWithZero = exc

try:
    class IntFlagStooges(IntFlag):
        LARRY = 1
        CURLY = 2
        MOE = 4
        BIG = 389
except Exception as exc:
    IntFlagStooges = exc

try:
    class IntFlagStoogesWithZero(IntFlag):
        NOFLAG = 0
        LARRY = 1
        CURLY = 2
        MOE = 4
        BIG = 389
except Exception as exc:
    IntFlagStoogesWithZero = exc

# for pickle test and subclass tests
try:
    class Name(StrEnum):
        BDFL = 'Guido van Rossum'
        FLUFL = 'Barry Warsaw'
except Exception as exc:
    Name = exc

try:
    Question = Enum('Question', 'who what when where why', module=__name__)
except Exception as exc:
    Question = exc

try:
    Answer = Enum('Answer', 'him this then there because')
except Exception as exc:
    Answer = exc

try:
    Theory = Enum('Theory', 'rule law supposition', qualname='spanish_inquisition')
except Exception as exc:
    Theory = exc

# for doctests
try:
    class Fruit(Enum):
        TOMATO = 1
        BANANA = 2
        CHERRY = 3
except Exception:
    pass

def test_pickle_dump_load(assertion, source, target=None):
    if target is None:
        target = source
    for protocol in range(HIGHEST_PROTOCOL + 1):
        assertion(loads(dumps(source, protocol=protocol)), target)

def test_pickle_exception(assertion, exception, obj):
    for protocol in range(HIGHEST_PROTOCOL + 1):
        with assertion(exception):
            dumps(obj, protocol=protocol)

class TestHelpers(unittest.TestCase):
    # _is_descriptor, _is_sunder, _is_dunder

    sunder_names = '_bad_', '_good_', '_what_ho_'
    dunder_names = '__mal__', '__bien__', '__que_que__'
    private_names = '_MyEnum__private', '_MyEnum__still_private', '_MyEnum___triple_private'
    private_and_sunder_names = '_MyEnum__private_', '_MyEnum__also_private_'
    random_names = 'okay', '_semi_private', '_weird__', '_MyEnum__'

    def test_is_descriptor(self):
        class foo:
            pass
        for attr in ('__get__','__set__','__delete__'):
            obj = foo()
            self.assertFalse(enum._is_descriptor(obj))
            setattr(obj, attr, 1)
            self.assertTrue(enum._is_descriptor(obj))

    def test_sunder(self):
        for name in self.sunder_names + self.private_and_sunder_names:
            self.assertTrue(enum._is_sunder(name), '%r is a not sunder name?' % name)
        for name in self.dunder_names + self.private_names + self.random_names:
            self.assertFalse(enum._is_sunder(name), '%r is a sunder name?' % name)
        for s in ('_a_', '_aa_'):
            self.assertTrue(enum._is_sunder(s))
        for s in ('a', 'a_', '_a', '__a', 'a__', '__a__', '_a__', '__a_', '_',
                '__', '___', '____', '_____',):
            self.assertFalse(enum._is_sunder(s))

    def test_dunder(self):
        for name in self.dunder_names:
            self.assertTrue(enum._is_dunder(name), '%r is a not dunder name?' % name)
        for name in self.sunder_names + self.private_names + self.private_and_sunder_names + self.random_names:
            self.assertFalse(enum._is_dunder(name), '%r is a dunder name?' % name)
        for s in ('__a__', '__aa__'):
            self.assertTrue(enum._is_dunder(s))
        for s in ('a', 'a_', '_a', '__a', 'a__', '_a_', '_a__', '__a_', '_',
                '__', '___', '____', '_____',):
            self.assertFalse(enum._is_dunder(s))


    def test_is_private(self):
        for name in self.private_names + self.private_and_sunder_names:
            self.assertTrue(enum._is_private('MyEnum', name), '%r is a not private name?')
        for name in self.sunder_names + self.dunder_names + self.random_names:
            self.assertFalse(enum._is_private('MyEnum', name), '%r is a private name?')

    def test_iter_bits_lsb(self):
        self.assertEqual(list(_iter_bits_lsb(7)), [1, 2, 4])
        self.assertRaisesRegex(ValueError, '-8 is not a positive integer', list, _iter_bits_lsb(-8))


# for subclassing tests

class classproperty:

    def __init__(self, fget=None, fset=None, fdel=None, doc=None):
        self.fget = fget
        self.fset = fset
        self.fdel = fdel
        if doc is None and fget is not None:
            doc = fget.__doc__
        self.__doc__ = doc

    def __get__(self, instance, ownerclass):
        return self.fget(ownerclass)

# for global repr tests

try:
    @enum.global_enum
    class HeadlightsK(IntFlag, boundary=enum.KEEP):
        OFF_K = 0
        LOW_BEAM_K = auto()
        HIGH_BEAM_K = auto()
        FOG_K = auto()
except Exception as exc:
    HeadlightsK = exc


try:
    @enum.global_enum
    class HeadlightsC(IntFlag, boundary=enum.CONFORM):
        OFF_C = 0
        LOW_BEAM_C = auto()
        HIGH_BEAM_C = auto()
        FOG_C = auto()
except Exception as exc:
    HeadlightsC = exc


try:
    @enum.global_enum
    class NoName(Flag):
        ONE = 1
        TWO = 2
except Exception as exc:
    NoName = exc


# tests

class _EnumTests:
    """
    Test for behavior that is the same across the different types of enumerations.
    """

    values = None

    def setUp(self):
        if self.__class__.__name__[-5:] == 'Class':
            class BaseEnum(self.enum_type):
                @enum.property
                def first(self):
                    return '%s is first!' % self.name
            class MainEnum(BaseEnum):
                first = auto()
                second = auto()
                third = auto()
                if issubclass(self.enum_type, Flag):
                    dupe = 3
                else:
                    dupe = third
            self.MainEnum = MainEnum
            #
            class NewStrEnum(self.enum_type):
                def __str__(self):
                    return self.name.upper()
                first = auto()
            self.NewStrEnum = NewStrEnum
            #
            class NewFormatEnum(self.enum_type):
                def __format__(self, spec):
                    return self.name.upper()
                first = auto()
            self.NewFormatEnum = NewFormatEnum
            #
            class NewStrFormatEnum(self.enum_type):
                def __str__(self):
                    return self.name.title()
                def __format__(self, spec):
                    return ''.join(reversed(self.name))
                first = auto()
            self.NewStrFormatEnum = NewStrFormatEnum
            #
            class NewBaseEnum(self.enum_type):
                def __str__(self):
                    return self.name.title()
                def __format__(self, spec):
                    return ''.join(reversed(self.name))
            self.NewBaseEnum = NewBaseEnum
            class NewSubEnum(NewBaseEnum):
                first = auto()
            self.NewSubEnum = NewSubEnum
            #
            class LazyGNV(self.enum_type):
                def _generate_next_value_(name, start, last, values):
                    pass
            self.LazyGNV = LazyGNV
            #
            class BusyGNV(self.enum_type):
                @staticmethod
                def _generate_next_value_(name, start, last, values):
                    pass
            self.BusyGNV = BusyGNV
            #
            self.is_flag = False
            self.names = ['first', 'second', 'third']
            if issubclass(MainEnum, StrEnum):
                self.values = self.names
            elif MainEnum._member_type_ is str:
                self.values = ['1', '2', '3']
            elif issubclass(self.enum_type, Flag):
                self.values = [1, 2, 4]
                self.is_flag = True
                self.dupe2 = MainEnum(5)
            else:
                self.values = self.values or [1, 2, 3]
            #
            if not getattr(self, 'source_values', False):
                self.source_values = self.values
        elif self.__class__.__name__[-8:] == 'Function':
            @enum.property
            def first(self):
                return '%s is first!' % self.name
            BaseEnum = self.enum_type('BaseEnum', {'first':first})
            #
            first = auto()
            second = auto()
            third = auto()
            if issubclass(self.enum_type, Flag):
                dupe = 3
            else:
                dupe = third
            self.MainEnum = MainEnum = BaseEnum('MainEnum', dict(first=first, second=second, third=third, dupe=dupe))
            #
            def __str__(self):
                return self.name.upper()
            first = auto()
            self.NewStrEnum = self.enum_type('NewStrEnum', (('first',first),('__str__',__str__)))
            #
            def __format__(self, spec):
                return self.name.upper()
            first = auto()
            self.NewFormatEnum = self.enum_type('NewFormatEnum', [('first',first),('__format__',__format__)])
            #
            def __str__(self):
                return self.name.title()
            def __format__(self, spec):
                return ''.join(reversed(self.name))
            first = auto()
            self.NewStrFormatEnum = self.enum_type('NewStrFormatEnum', dict(first=first, __format__=__format__, __str__=__str__))
            #
            def __str__(self):
                return self.name.title()
            def __format__(self, spec):
                return ''.join(reversed(self.name))
            self.NewBaseEnum = self.enum_type('NewBaseEnum', dict(__format__=__format__, __str__=__str__))
            self.NewSubEnum = self.NewBaseEnum('NewSubEnum', 'first')
            #
            def _generate_next_value_(name, start, last, values):
                pass
            self.LazyGNV = self.enum_type('LazyGNV', {'_generate_next_value_':_generate_next_value_})
            #
            @staticmethod
            def _generate_next_value_(name, start, last, values):
                pass
            self.BusyGNV = self.enum_type('BusyGNV', {'_generate_next_value_':_generate_next_value_})
            #
            self.is_flag = False
            self.names = ['first', 'second', 'third']
            if issubclass(MainEnum, StrEnum):
                self.values = self.names
            elif MainEnum._member_type_ is str:
                self.values = ['1', '2', '3']
            elif issubclass(self.enum_type, Flag):
                self.values = [1, 2, 4]
                self.is_flag = True
                self.dupe2 = MainEnum(5)
            else:
                self.values = self.values or [1, 2, 3]
            #
            if not getattr(self, 'source_values', False):
                self.source_values = self.values
        else:
            raise ValueError('unknown enum style: %r' % self.__class__.__name__)

    def assertFormatIsValue(self, spec, member):
        self.assertEqual(spec.format(member), spec.format(member.value))

    def assertFormatIsStr(self, spec, member):
        self.assertEqual(spec.format(member), spec.format(str(member)))

    def test_attribute_deletion(self):
        class Season(self.enum_type):
            SPRING = auto()
            SUMMER = auto()
            AUTUMN = auto()
            #
            def spam(cls):
                pass
        #
        self.assertTrue(hasattr(Season, 'spam'))
        del Season.spam
        self.assertFalse(hasattr(Season, 'spam'))
        #
        with self.assertRaises(AttributeError):
            del Season.SPRING
        with self.assertRaises(AttributeError):
            del Season.DRY
        with self.assertRaises(AttributeError):
            del Season.SPRING.name

    def test_bad_new_super(self):
        with self.assertRaisesRegex(
                TypeError,
                'has no members defined',
            ):
            class BadSuper(self.enum_type):
                def __new__(cls, value):
                    obj = super().__new__(cls, value)
                    return obj
                failed = 1

    def test_basics(self):
        TE = self.MainEnum
        if self.is_flag:
            self.assertEqual(repr(TE), "<flag 'MainEnum'>")
            self.assertEqual(str(TE), "<flag 'MainEnum'>")
            self.assertEqual(format(TE), "<flag 'MainEnum'>")
            self.assertTrue(TE(5) is self.dupe2)
        else:
            self.assertEqual(repr(TE), "<enum 'MainEnum'>")
            self.assertEqual(str(TE), "<enum 'MainEnum'>")
            self.assertEqual(format(TE), "<enum 'MainEnum'>")
        self.assertEqual(list(TE), [TE.first, TE.second, TE.third])
        self.assertEqual(
                [m.name for m in TE],
                self.names,
                )
        self.assertEqual(
                [m.value for m in TE],
                self.values,
                )
        self.assertEqual(
                [m.first for m in TE],
                ['first is first!', 'second is first!', 'third is first!']
                )
        for member, name in zip(TE, self.names, strict=True):
            self.assertIs(TE[name], member)
        for member, value in zip(TE, self.values, strict=True):
            self.assertIs(TE(value), member)
        if issubclass(TE, StrEnum):
            self.assertTrue(TE.dupe is TE('third') is TE['dupe'])
        elif TE._member_type_ is str:
            self.assertTrue(TE.dupe is TE('3') is TE['dupe'])
        elif issubclass(TE, Flag):
            self.assertTrue(TE.dupe is TE(3) is TE['dupe'])
        else:
            self.assertTrue(TE.dupe is TE(self.values[2]) is TE['dupe'])

    def test_bool_is_true(self):
        class Empty(self.enum_type):
            pass
        self.assertTrue(Empty)
        #
        self.assertTrue(self.MainEnum)
        for member in self.MainEnum:
            self.assertTrue(member)

    def test_changing_member_fails(self):
        MainEnum = self.MainEnum
        with self.assertRaises(AttributeError):
            self.MainEnum.second = 'really first'

    def test_contains_tf(self):
        MainEnum = self.MainEnum
        self.assertIn(MainEnum.first, MainEnum)
        self.assertTrue(self.values[0] in MainEnum)
        if type(self) not in (TestStrEnumClass, TestStrEnumFunction):
            self.assertFalse('first' in MainEnum)
        val = MainEnum.dupe
        self.assertIn(val, MainEnum)
        self.assertNotIn(float('nan'), MainEnum)
        #
        class OtherEnum(Enum):
            one = auto()
            two = auto()
        self.assertNotIn(OtherEnum.two, MainEnum)
        #
        if MainEnum._member_type_ is object:
            # enums without mixed data types will always be False
            class NotEqualEnum(self.enum_type):
                this = self.source_values[0]
                that = self.source_values[1]
            self.assertNotIn(NotEqualEnum.this, MainEnum)
            self.assertNotIn(NotEqualEnum.that, MainEnum)
        else:
            # enums with mixed data types may be True
            class EqualEnum(self.enum_type):
                this = self.source_values[0]
                that = self.source_values[1]
            self.assertIn(EqualEnum.this, MainEnum)
            self.assertIn(EqualEnum.that, MainEnum)

    def test_contains_same_name_diff_enum_diff_values(self):
        MainEnum = self.MainEnum
        #
        class OtherEnum(Enum):
            first = "brand"
            second = "new"
            third = "values"
        #
        self.assertIn(MainEnum.first, MainEnum)
        self.assertIn(MainEnum.second, MainEnum)
        self.assertIn(MainEnum.third, MainEnum)
        self.assertNotIn(MainEnum.first, OtherEnum)
        self.assertNotIn(MainEnum.second, OtherEnum)
        self.assertNotIn(MainEnum.third, OtherEnum)
        #
        self.assertIn(OtherEnum.first, OtherEnum)
        self.assertIn(OtherEnum.second, OtherEnum)
        self.assertIn(OtherEnum.third, OtherEnum)
        self.assertNotIn(OtherEnum.first, MainEnum)
        self.assertNotIn(OtherEnum.second, MainEnum)
        self.assertNotIn(OtherEnum.third, MainEnum)

    def test_dir_on_class(self):
        TE = self.MainEnum
        self.assertEqual(set(dir(TE)), set(enum_dir(TE)))

    def test_dir_on_item(self):
        TE = self.MainEnum
        self.assertEqual(set(dir(TE.first)), set(member_dir(TE.first)))

    def test_dir_with_added_behavior(self):
        class Test(self.enum_type):
            this = auto()
            these = auto()
            def wowser(self):
                return ("Wowser! I'm %s!" % self.name)
        self.assertTrue('wowser' not in dir(Test))
        self.assertTrue('wowser' in dir(Test.this))

    def test_dir_on_sub_with_behavior_on_super(self):
        # see issue22506
        class SuperEnum(self.enum_type):
            def invisible(self):
                return "did you see me?"
        class SubEnum(SuperEnum):
            sample = auto()
        self.assertTrue('invisible' not in dir(SubEnum))
        self.assertTrue('invisible' in dir(SubEnum.sample))

    def test_dir_on_sub_with_behavior_including_instance_dict_on_super(self):
        # see issue40084
        class SuperEnum(self.enum_type):
            def __new__(cls, *value, **kwds):
                new = self.enum_type._member_type_.__new__
                if self.enum_type._member_type_ is object:
                    obj = new(cls)
                else:
                    if isinstance(value[0], tuple):
                        create_value ,= value[0]
                    else:
                        create_value = value
                    obj = new(cls, *create_value)
                obj._value_ = value[0] if len(value) == 1 else value
                obj.description = 'test description'
                return obj
        class SubEnum(SuperEnum):
            sample = self.source_values[1]
        self.assertTrue('description' not in dir(SubEnum))
        self.assertTrue('description' in dir(SubEnum.sample), dir(SubEnum.sample))

    def test_empty_enum_has_no_values(self):
        with self.assertRaisesRegex(TypeError, "<.... 'NewBaseEnum'> has no members"):
            self.NewBaseEnum(7)

    def test_enum_in_enum_out(self):
        Main = self.MainEnum
        self.assertIs(Main(Main.first), Main.first)

    def test_gnv_is_static(self):
        lazy = self.LazyGNV
        busy = self.BusyGNV
        self.assertTrue(type(lazy.__dict__['_generate_next_value_']) is staticmethod)
        self.assertTrue(type(busy.__dict__['_generate_next_value_']) is staticmethod)

    def test_hash(self):
        MainEnum = self.MainEnum
        mapping = {}
        mapping[MainEnum.first] = '1225'
        mapping[MainEnum.second] = '0315'
        mapping[MainEnum.third] = '0704'
        self.assertEqual(mapping[MainEnum.second], '0315')

    def test_invalid_names(self):
        with self.assertRaises(ValueError):
            class Wrong(self.enum_type):
                mro = 9
        with self.assertRaises(ValueError):
            class Wrong(self.enum_type):
                _create_= 11
        with self.assertRaises(ValueError):
            class Wrong(self.enum_type):
                _get_mixins_ = 9
        with self.assertRaises(ValueError):
            class Wrong(self.enum_type):
                _find_new_ = 1
        with self.assertRaises(ValueError):
            class Wrong(self.enum_type):
                _any_name_ = 9

    def test_object_str_override(self):
        "check that setting __str__ to object's is not reset to Enum's"
        class Generic(self.enum_type):
            item = self.source_values[2]
            def __repr__(self):
                return "%s.test" % (self._name_, )
            __str__ = object.__str__
        self.assertEqual(str(Generic.item), 'item.test')

    def test_overridden_str(self):
        NS = self.NewStrEnum
        self.assertEqual(str(NS.first), NS.first.name.upper())
        self.assertEqual(format(NS.first), NS.first.name.upper())

    def test_overridden_str_format(self):
        NSF = self.NewStrFormatEnum
        self.assertEqual(str(NSF.first), NSF.first.name.title())
        self.assertEqual(format(NSF.first), ''.join(reversed(NSF.first.name)))

    def test_overridden_str_format_inherited(self):
        NSE = self.NewSubEnum
        self.assertEqual(str(NSE.first), NSE.first.name.title())
        self.assertEqual(format(NSE.first), ''.join(reversed(NSE.first.name)))

    def test_programmatic_function_string(self):
        MinorEnum = self.enum_type('MinorEnum', 'june july august')
        lst = list(MinorEnum)
        self.assertEqual(len(lst), len(MinorEnum))
        self.assertEqual(len(MinorEnum), 3, MinorEnum)
        self.assertEqual(
                [MinorEnum.june, MinorEnum.july, MinorEnum.august],
                lst,
                )
        values = self.values
        if self.enum_type is StrEnum:
            values = ['june','july','august']
        for month, av in zip('june july august'.split(), values):
            e = MinorEnum[month]
            self.assertEqual(e.value, av, list(MinorEnum))
            self.assertEqual(e.name, month)
            if MinorEnum._member_type_ is not object and issubclass(MinorEnum, MinorEnum._member_type_):
                self.assertEqual(e, av)
            else:
                self.assertNotEqual(e, av)
            self.assertIn(e, MinorEnum)
            self.assertIs(type(e), MinorEnum)
            self.assertIs(e, MinorEnum(av))

    def test_programmatic_function_string_list(self):
        MinorEnum = self.enum_type('MinorEnum', ['june', 'july', 'august'])
        lst = list(MinorEnum)
        self.assertEqual(len(lst), len(MinorEnum))
        self.assertEqual(len(MinorEnum), 3, MinorEnum)
        self.assertEqual(
                [MinorEnum.june, MinorEnum.july, MinorEnum.august],
                lst,
                )
        values = self.values
        if self.enum_type is StrEnum:
            values = ['june','july','august']
        for month, av in zip('june july august'.split(), values):
            e = MinorEnum[month]
            self.assertEqual(e.value, av)
            self.assertEqual(e.name, month)
            if MinorEnum._member_type_ is not object and issubclass(MinorEnum, MinorEnum._member_type_):
                self.assertEqual(e, av)
            else:
                self.assertNotEqual(e, av)
            self.assertIn(e, MinorEnum)
            self.assertIs(type(e), MinorEnum)
            self.assertIs(e, MinorEnum(av))

    def test_programmatic_function_iterable(self):
        MinorEnum = self.enum_type(
                'MinorEnum',
                (('june', self.source_values[0]), ('july', self.source_values[1]), ('august', self.source_values[2]))
                )
        lst = list(MinorEnum)
        self.assertEqual(len(lst), len(MinorEnum))
        self.assertEqual(len(MinorEnum), 3, MinorEnum)
        self.assertEqual(
                [MinorEnum.june, MinorEnum.july, MinorEnum.august],
                lst,
                )
        for month, av in zip('june july august'.split(), self.values):
            e = MinorEnum[month]
            self.assertEqual(e.value, av)
            self.assertEqual(e.name, month)
            if MinorEnum._member_type_ is not object and issubclass(MinorEnum, MinorEnum._member_type_):
                self.assertEqual(e, av)
            else:
                self.assertNotEqual(e, av)
            self.assertIn(e, MinorEnum)
            self.assertIs(type(e), MinorEnum)
            self.assertIs(e, MinorEnum(av))

    def test_programmatic_function_from_dict(self):
        MinorEnum = self.enum_type(
                'MinorEnum',
                OrderedDict((('june', self.source_values[0]), ('july', self.source_values[1]), ('august', self.source_values[2])))
                )
        lst = list(MinorEnum)
        self.assertEqual(len(lst), len(MinorEnum))
        self.assertEqual(len(MinorEnum), 3, MinorEnum)
        self.assertEqual(
                [MinorEnum.june, MinorEnum.july, MinorEnum.august],
                lst,
                )
        for month, av in zip('june july august'.split(), self.values):
            e = MinorEnum[month]
            if MinorEnum._member_type_ is not object and issubclass(MinorEnum, MinorEnum._member_type_):
                self.assertEqual(e, av)
            else:
                self.assertNotEqual(e, av)
            self.assertIn(e, MinorEnum)
            self.assertIs(type(e), MinorEnum)
            self.assertIs(e, MinorEnum(av))

    def test_repr(self):
        TE = self.MainEnum
        if self.is_flag:
            self.assertEqual(repr(TE(0)), "<MainEnum: 0>")
            self.assertEqual(repr(TE.dupe), "<MainEnum.dupe: 3>")
            self.assertEqual(repr(self.dupe2), "<MainEnum.first|third: 5>")
        elif issubclass(TE, StrEnum):
            self.assertEqual(repr(TE.dupe), "<MainEnum.third: 'third'>")
        else:
            self.assertEqual(repr(TE.dupe), "<MainEnum.third: %r>" % (self.values[2], ), TE._value_repr_)
        for name, value, member in zip(self.names, self.values, TE, strict=True):
            self.assertEqual(repr(member), "<MainEnum.%s: %r>" % (member.name, member.value))

    def test_repr_override(self):
        class Generic(self.enum_type):
            first = auto()
            second = auto()
            third = auto()
            def __repr__(self):
                return "don't you just love shades of %s?" % self.name
        self.assertEqual(
                repr(Generic.third),
                "don't you just love shades of third?",
                )

    def test_inherited_repr(self):
        class MyEnum(self.enum_type):
            def __repr__(self):
                return "My name is %s." % self.name
        class MySubEnum(MyEnum):
            this = auto()
            that = auto()
            theother = auto()
        self.assertEqual(repr(MySubEnum.that), "My name is that.")

    def test_multiple_superclasses_repr(self):
        class _EnumSuperClass(metaclass=EnumMeta):
            pass
        class E(_EnumSuperClass, Enum):
            A = 1
        self.assertEqual(repr(E.A), "<E.A: 1>")

    def test_reversed_iteration_order(self):
        self.assertEqual(
                list(reversed(self.MainEnum)),
                [self.MainEnum.third, self.MainEnum.second, self.MainEnum.first],
                )

class _PlainOutputTests:

    def test_str(self):
        TE = self.MainEnum
        if self.is_flag:
            self.assertEqual(str(TE(0)), "MainEnum(0)")
            self.assertEqual(str(TE.dupe), "MainEnum.dupe")
            self.assertEqual(str(self.dupe2), "MainEnum.first|third")
        else:
            self.assertEqual(str(TE.dupe), "MainEnum.third")
        for name, value, member in zip(self.names, self.values, TE, strict=True):
            self.assertEqual(str(member), "MainEnum.%s" % (member.name, ))

    def test_format(self):
        TE = self.MainEnum
        if self.is_flag:
            self.assertEqual(format(TE.dupe), "MainEnum.dupe")
            self.assertEqual(format(self.dupe2), "MainEnum.first|third")
        else:
            self.assertEqual(format(TE.dupe), "MainEnum.third")
        for name, value, member in zip(self.names, self.values, TE, strict=True):
            self.assertEqual(format(member), "MainEnum.%s" % (member.name, ))

    def test_overridden_format(self):
        NF = self.NewFormatEnum
        self.assertEqual(str(NF.first), "NewFormatEnum.first", '%s %r' % (NF.__str__, NF.first))
        self.assertEqual(format(NF.first), "FIRST")

    def test_format_specs(self):
        TE = self.MainEnum
        self.assertFormatIsStr('{}', TE.second)
        self.assertFormatIsStr('{:}', TE.second)
        self.assertFormatIsStr('{:20}', TE.second)
        self.assertFormatIsStr('{:^20}', TE.second)
        self.assertFormatIsStr('{:>20}', TE.second)
        self.assertFormatIsStr('{:<20}', TE.second)
        self.assertFormatIsStr('{:5.2}', TE.second)


class _MixedOutputTests:

    def test_str(self):
        TE = self.MainEnum
        if self.is_flag:
            self.assertEqual(str(TE.dupe), "MainEnum.dupe")
            self.assertEqual(str(self.dupe2), "MainEnum.first|third")
        else:
            self.assertEqual(str(TE.dupe), "MainEnum.third")
        for name, value, member in zip(self.names, self.values, TE, strict=True):
            self.assertEqual(str(member), "MainEnum.%s" % (member.name, ))

    def test_format(self):
        TE = self.MainEnum
        if self.is_flag:
            self.assertEqual(format(TE.dupe), "MainEnum.dupe")
            self.assertEqual(format(self.dupe2), "MainEnum.first|third")
        else:
            self.assertEqual(format(TE.dupe), "MainEnum.third")
        for name, value, member in zip(self.names, self.values, TE, strict=True):
            self.assertEqual(format(member), "MainEnum.%s" % (member.name, ))

    def test_overridden_format(self):
        NF = self.NewFormatEnum
        self.assertEqual(str(NF.first), "NewFormatEnum.first")
        self.assertEqual(format(NF.first), "FIRST")

    def test_format_specs(self):
        TE = self.MainEnum
        self.assertFormatIsStr('{}', TE.first)
        self.assertFormatIsStr('{:}', TE.first)
        self.assertFormatIsStr('{:20}', TE.first)
        self.assertFormatIsStr('{:^20}', TE.first)
        self.assertFormatIsStr('{:>20}', TE.first)
        self.assertFormatIsStr('{:<20}', TE.first)
        self.assertFormatIsStr('{:5.2}', TE.first)


class _MinimalOutputTests:

    def test_str(self):
        TE = self.MainEnum
        if self.is_flag:
            self.assertEqual(str(TE.dupe), "3")
            self.assertEqual(str(self.dupe2), "5")
        else:
            self.assertEqual(str(TE.dupe), str(self.values[2]))
        for name, value, member in zip(self.names, self.values, TE, strict=True):
            self.assertEqual(str(member), str(value))

    def test_format(self):
        TE = self.MainEnum
        if self.is_flag:
            self.assertEqual(format(TE.dupe), "3")
            self.assertEqual(format(self.dupe2), "5")
        else:
            self.assertEqual(format(TE.dupe), format(self.values[2]))
        for name, value, member in zip(self.names, self.values, TE, strict=True):
            self.assertEqual(format(member), format(value))

    def test_overridden_format(self):
        NF = self.NewFormatEnum
        self.assertEqual(str(NF.first), str(self.values[0]))
        self.assertEqual(format(NF.first), "FIRST")

    def test_format_specs(self):
        TE = self.MainEnum
        self.assertFormatIsValue('{}', TE.third)
        self.assertFormatIsValue('{:}', TE.third)
        self.assertFormatIsValue('{:20}', TE.third)
        self.assertFormatIsValue('{:^20}', TE.third)
        self.assertFormatIsValue('{:>20}', TE.third)
        self.assertFormatIsValue('{:<20}', TE.third)
        if TE._member_type_ is float:
            self.assertFormatIsValue('{:n}', TE.third)
            self.assertFormatIsValue('{:5.2}', TE.third)
            self.assertFormatIsValue('{:f}', TE.third)

    def test_copy(self):
        TE = self.MainEnum
        copied = copy.copy(TE)
        self.assertEqual(copied, TE)
        self.assertIs(copied, TE)
        deep = copy.deepcopy(TE)
        self.assertEqual(deep, TE)
        self.assertIs(deep, TE)

    def test_copy_member(self):
        TE = self.MainEnum
        copied = copy.copy(TE.first)
        self.assertIs(copied, TE.first)
        deep = copy.deepcopy(TE.first)
        self.assertIs(deep, TE.first)

class _FlagTests:

    def test_default_missing_with_wrong_type_value(self):
        with self.assertRaisesRegex(
            ValueError,
            "'RED' is not a valid ",
            ) as ctx:
            self.MainEnum('RED')
        self.assertIs(ctx.exception.__context__, None)

    def test_closed_invert_expectations(self):
        class ClosedAB(self.enum_type):
            A = 1
            B = 2
            MASK = 3
        A, B = ClosedAB
        AB_MASK = ClosedAB.MASK
        #
        self.assertIs(~A, B)
        self.assertIs(~B, A)
        self.assertIs(~(A|B), ClosedAB(0))
        self.assertIs(~AB_MASK, ClosedAB(0))
        self.assertIs(~ClosedAB(0), (A|B))
        #
        class ClosedXYZ(self.enum_type):
            X = 4
            Y = 2
            Z = 1
            MASK = 7
        X, Y, Z = ClosedXYZ
        XYZ_MASK = ClosedXYZ.MASK
        #
        self.assertIs(~X, Y|Z)
        self.assertIs(~Y, X|Z)
        self.assertIs(~Z, X|Y)
        self.assertIs(~(X|Y), Z)
        self.assertIs(~(X|Z), Y)
        self.assertIs(~(Y|Z), X)
        self.assertIs(~(X|Y|Z), ClosedXYZ(0))
        self.assertIs(~XYZ_MASK, ClosedXYZ(0))
        self.assertIs(~ClosedXYZ(0), (X|Y|Z))

    def test_open_invert_expectations(self):
        class OpenAB(self.enum_type):
            A = 1
            B = 2
            MASK = 255
        A, B = OpenAB
        AB_MASK = OpenAB.MASK
        #
        if OpenAB._boundary_ in (EJECT, KEEP):
            self.assertIs(~A, OpenAB(254))
            self.assertIs(~B, OpenAB(253))
            self.assertIs(~(A|B), OpenAB(252))
            self.assertIs(~AB_MASK, OpenAB(0))
            self.assertIs(~OpenAB(0), AB_MASK)
        else:
            self.assertIs(~A, B)
            self.assertIs(~B, A)
            self.assertIs(~(A|B), OpenAB(0))
            self.assertIs(~AB_MASK, OpenAB(0))
            self.assertIs(~OpenAB(0), (A|B))
        #
        class OpenXYZ(self.enum_type):
            X = 4
            Y = 2
            Z = 1
            MASK = 31
        X, Y, Z = OpenXYZ
        XYZ_MASK = OpenXYZ.MASK
        #
        if OpenXYZ._boundary_ in (EJECT, KEEP):
            self.assertIs(~X, OpenXYZ(27))
            self.assertIs(~Y, OpenXYZ(29))
            self.assertIs(~Z, OpenXYZ(30))
            self.assertIs(~(X|Y), OpenXYZ(25))
            self.assertIs(~(X|Z), OpenXYZ(26))
            self.assertIs(~(Y|Z), OpenXYZ(28))
            self.assertIs(~(X|Y|Z), OpenXYZ(24))
            self.assertIs(~XYZ_MASK, OpenXYZ(0))
            self.assertTrue(~OpenXYZ(0), XYZ_MASK)
        else:
            self.assertIs(~X, Y|Z)
            self.assertIs(~Y, X|Z)
            self.assertIs(~Z, X|Y)
            self.assertIs(~(X|Y), Z)
            self.assertIs(~(X|Z), Y)
            self.assertIs(~(Y|Z), X)
            self.assertIs(~(X|Y|Z), OpenXYZ(0))
            self.assertIs(~XYZ_MASK, OpenXYZ(0))
            self.assertTrue(~OpenXYZ(0), (X|Y|Z))


class TestPlainEnumClass(_EnumTests, _PlainOutputTests, unittest.TestCase):
    enum_type = Enum


class TestPlainEnumFunction(_EnumTests, _PlainOutputTests, unittest.TestCase):
    enum_type = Enum


class TestPlainFlagClass(_EnumTests, _PlainOutputTests, _FlagTests, unittest.TestCase):
    enum_type = Flag


class TestPlainFlagFunction(_EnumTests, _PlainOutputTests, _FlagTests, unittest.TestCase):
    enum_type = Flag


class TestIntEnumClass(_EnumTests, _MinimalOutputTests, unittest.TestCase):
    enum_type = IntEnum
    #
    def test_shadowed_attr(self):
        class Number(IntEnum):
            divisor = 1
            numerator = 2
        #
        self.assertEqual(Number.divisor.numerator, 1)
        self.assertIs(Number.numerator.divisor, Number.divisor)


class TestIntEnumFunction(_EnumTests, _MinimalOutputTests, unittest.TestCase):
    enum_type = IntEnum
    #
    def test_shadowed_attr(self):
        Number = IntEnum('Number', ('divisor', 'numerator'))
        #
        self.assertEqual(Number.divisor.numerator, 1)
        self.assertIs(Number.numerator.divisor, Number.divisor)


class TestStrEnumClass(_EnumTests, _MinimalOutputTests, unittest.TestCase):
    enum_type = StrEnum
    #
    def test_shadowed_attr(self):
        class Book(StrEnum):
            author = 'author'
            title = 'title'
        #
        self.assertEqual(Book.author.title(), 'Author')
        self.assertEqual(Book.title.title(), 'Title')
        self.assertIs(Book.title.author, Book.author)


class TestStrEnumFunction(_EnumTests, _MinimalOutputTests, unittest.TestCase):
    enum_type = StrEnum
    #
    def test_shadowed_attr(self):
        Book = StrEnum('Book', ('author', 'title'))
        #
        self.assertEqual(Book.author.title(), 'Author')
        self.assertEqual(Book.title.title(), 'Title')
        self.assertIs(Book.title.author, Book.author)


class TestIntFlagClass(_EnumTests, _MinimalOutputTests, _FlagTests, unittest.TestCase):
    enum_type = IntFlag


class TestIntFlagFunction(_EnumTests, _MinimalOutputTests, _FlagTests, unittest.TestCase):
    enum_type = IntFlag


class TestMixedIntClass(_EnumTests, _MixedOutputTests, unittest.TestCase):
    class enum_type(int, Enum): pass


class TestMixedIntFunction(_EnumTests, _MixedOutputTests, unittest.TestCase):
    enum_type = Enum('enum_type', type=int)


class TestMixedStrClass(_EnumTests, _MixedOutputTests, unittest.TestCase):
    class enum_type(str, Enum): pass


class TestMixedStrFunction(_EnumTests, _MixedOutputTests, unittest.TestCase):
    enum_type = Enum('enum_type', type=str)


class TestMixedIntFlagClass(_EnumTests, _MixedOutputTests, _FlagTests, unittest.TestCase):
    class enum_type(int, Flag): pass


class TestMixedIntFlagFunction(_EnumTests, _MixedOutputTests, _FlagTests, unittest.TestCase):
    enum_type = Flag('enum_type', type=int)


class TestMixedDateClass(_EnumTests, _MixedOutputTests, unittest.TestCase):
    #
    values = [date(2021, 12, 25), date(2020, 3, 15), date(2019, 11, 27)]
    source_values = [(2021, 12, 25), (2020, 3, 15), (2019, 11, 27)]
    #
    class enum_type(date, Enum):
        @staticmethod
        def _generate_next_value_(name, start, count, last_values):
            values = [(2021, 12, 25), (2020, 3, 15), (2019, 11, 27)]
            return values[count]


class TestMixedDateFunction(_EnumTests, _MixedOutputTests, unittest.TestCase):
    #
    values = [date(2021, 12, 25), date(2020, 3, 15), date(2019, 11, 27)]
    source_values = [(2021, 12, 25), (2020, 3, 15), (2019, 11, 27)]
    #
    # staticmethod decorator will be added by EnumType if not present
    def _generate_next_value_(name, start, count, last_values):
        values = [(2021, 12, 25), (2020, 3, 15), (2019, 11, 27)]
        return values[count]
    #
    enum_type = Enum('enum_type', {'_generate_next_value_':_generate_next_value_}, type=date)


class TestMinimalDateClass(_EnumTests, _MinimalOutputTests, unittest.TestCase):
    #
    values = [date(2023, 12, 1), date(2016, 2, 29), date(2009, 1, 1)]
    source_values = [(2023, 12, 1), (2016, 2, 29), (2009, 1, 1)]
    #
    class enum_type(date, ReprEnum):
        # staticmethod decorator will be added by EnumType if absent
        def _generate_next_value_(name, start, count, last_values):
            values = [(2023, 12, 1), (2016, 2, 29), (2009, 1, 1)]
            return values[count]


class TestMinimalDateFunction(_EnumTests, _MinimalOutputTests, unittest.TestCase):
    #
    values = [date(2023, 12, 1), date(2016, 2, 29), date(2009, 1, 1)]
    source_values = [(2023, 12, 1), (2016, 2, 29), (2009, 1, 1)]
    #
    @staticmethod
    def _generate_next_value_(name, start, count, last_values):
        values = [(2023, 12, 1), (2016, 2, 29), (2009, 1, 1)]
        return values[count]
    #
    enum_type = ReprEnum('enum_type', {'_generate_next_value_':_generate_next_value_}, type=date)


class TestMixedFloatClass(_EnumTests, _MixedOutputTests, unittest.TestCase):
    #
    values = [1.1, 2.2, 3.3]
    #
    class enum_type(float, Enum):
        def _generate_next_value_(name, start, count, last_values):
            values = [1.1, 2.2, 3.3]
            return values[count]


class TestMixedFloatFunction(_EnumTests, _MixedOutputTests, unittest.TestCase):
    #
    values = [1.1, 2.2, 3.3]
    #
    def _generate_next_value_(name, start, count, last_values):
        values = [1.1, 2.2, 3.3]
        return values[count]
    #
    enum_type = Enum('enum_type', {'_generate_next_value_':_generate_next_value_}, type=float)


class TestMinimalFloatClass(_EnumTests, _MinimalOutputTests, unittest.TestCase):
    #
    values = [4.4, 5.5, 6.6]
    #
    class enum_type(float, ReprEnum):
        def _generate_next_value_(name, start, count, last_values):
            values = [4.4, 5.5, 6.6]
            return values[count]


class TestMinimalFloatFunction(_EnumTests, _MinimalOutputTests, unittest.TestCase):
    #
    values = [4.4, 5.5, 6.6]
    #
    def _generate_next_value_(name, start, count, last_values):
        values = [4.4, 5.5, 6.6]
        return values[count]
    #
    enum_type = ReprEnum('enum_type', {'_generate_next_value_':_generate_next_value_}, type=float)


class TestSpecial(unittest.TestCase):
    """
    various operations that are not attributable to every possible enum
    """

    def setUp(self):
        class Season(Enum):
            SPRING = 1
            SUMMER = 2
            AUTUMN = 3
            WINTER = 4
        self.Season = Season
        #
        class Grades(IntEnum):
            A = 5
            B = 4
            C = 3
            D = 2
            F = 0
        self.Grades = Grades
        #
        class Directional(str, Enum):
            EAST = 'east'
            WEST = 'west'
            NORTH = 'north'
            SOUTH = 'south'
        self.Directional = Directional
        #
        from datetime import date
        class Holiday(date, Enum):
            NEW_YEAR = 2013, 1, 1
            IDES_OF_MARCH = 2013, 3, 15
        self.Holiday = Holiday

    def test_bool(self):
        # plain Enum members are always True
        class Logic(Enum):
            true = True
            false = False
        self.assertTrue(Logic.true)
        self.assertTrue(Logic.false)
        # unless overridden
        class RealLogic(Enum):
            true = True
            false = False
            def __bool__(self):
                return bool(self._value_)
        self.assertTrue(RealLogic.true)
        self.assertFalse(RealLogic.false)
        # mixed Enums depend on mixed-in type
        class IntLogic(int, Enum):
            true = 1
            false = 0
        self.assertTrue(IntLogic.true)
        self.assertFalse(IntLogic.false)

    def test_comparisons(self):
        Season = self.Season
        with self.assertRaises(TypeError):
            Season.SPRING < Season.WINTER
        with self.assertRaises(TypeError):
            Season.SPRING > 4
        #
        self.assertNotEqual(Season.SPRING, 1)
        #
        class Part(Enum):
            SPRING = 1
            CLIP = 2
            BARREL = 3
        #
        self.assertNotEqual(Season.SPRING, Part.SPRING)
        with self.assertRaises(TypeError):
            Season.SPRING < Part.CLIP

    @unittest.skip('to-do list')
    def test_dir_with_custom_dunders(self):
        class PlainEnum(Enum):
            pass
        cls_dir = dir(PlainEnum)
        self.assertNotIn('__repr__', cls_dir)
        self.assertNotIn('__str__', cls_dir)
        self.assertNotIn('__format__', cls_dir)
        self.assertNotIn('__init__', cls_dir)
        #
        class MyEnum(Enum):
            def __repr__(self):
                return object.__repr__(self)
            def __str__(self):
                return object.__repr__(self)
            def __format__(self):
                return object.__repr__(self)
            def __init__(self):
                pass
        cls_dir = dir(MyEnum)
        self.assertIn('__repr__', cls_dir)
        self.assertIn('__str__', cls_dir)
        self.assertIn('__format__', cls_dir)
        self.assertIn('__init__', cls_dir)

    def test_duplicate_name_error(self):
        with self.assertRaises(TypeError):
            class Color(Enum):
                red = 1
                green = 2
                blue = 3
                red = 4
        #
        with self.assertRaises(TypeError):
            class Color(Enum):
                red = 1
                green = 2
                blue = 3
                def red(self):
                    return 'red'
        #
        with self.assertRaises(TypeError):
            class Color(Enum):
                @enum.property
                def red(self):
                    return 'redder'
                red = 1
                green = 2
                blue = 3

    @reraise_if_not_enum(Theory)
    def test_enum_function_with_qualname(self):
        self.assertEqual(Theory.__qualname__, 'spanish_inquisition')

    def test_enum_of_types(self):
        """Support using Enum to refer to types deliberately."""
        class MyTypes(Enum):
            i = int
            f = float
            s = str
        self.assertEqual(MyTypes.i.value, int)
        self.assertEqual(MyTypes.f.value, float)
        self.assertEqual(MyTypes.s.value, str)
        class Foo:
            pass
        class Bar:
            pass
        class MyTypes2(Enum):
            a = Foo
            b = Bar
        self.assertEqual(MyTypes2.a.value, Foo)
        self.assertEqual(MyTypes2.b.value, Bar)
        class SpamEnumNotInner:
            pass
        class SpamEnum(Enum):
            spam = SpamEnumNotInner
        self.assertEqual(SpamEnum.spam.value, SpamEnumNotInner)

    def test_enum_of_generic_aliases(self):
        class E(Enum):
            a = typing.List[int]
            b = list[int]
        self.assertEqual(E.a.value, typing.List[int])
        self.assertEqual(E.b.value, list[int])
        self.assertEqual(repr(E.a), '<E.a: typing.List[int]>')
        self.assertEqual(repr(E.b), '<E.b: list[int]>')

    @unittest.skipIf(
            python_version >= (3, 13),
            'inner classes are not members',
            )
    def test_nested_classes_in_enum_are_members(self):
        """
        Check for warnings pre-3.13
        """
        with self.assertWarnsRegex(DeprecationWarning, 'will not become a member'):
            class Outer(Enum):
                a = 1
                b = 2
                class Inner(Enum):
                    foo = 10
                    bar = 11
        self.assertTrue(isinstance(Outer.Inner, Outer))
        self.assertEqual(Outer.a.value, 1)
        self.assertEqual(Outer.Inner.value.foo.value, 10)
        self.assertEqual(
            list(Outer.Inner.value),
            [Outer.Inner.value.foo, Outer.Inner.value.bar],
            )
        self.assertEqual(
            list(Outer),
            [Outer.a, Outer.b, Outer.Inner],
            )

    @unittest.skipIf(
            python_version < (3, 13),
            'inner classes are still members',
            )
    def test_nested_classes_in_enum_are_not_members(self):
        """Support locally-defined nested classes."""
        class Outer(Enum):
            a = 1
            b = 2
            class Inner(Enum):
                foo = 10
                bar = 11
        self.assertTrue(isinstance(Outer.Inner, type))
        self.assertEqual(Outer.a.value, 1)
        self.assertEqual(Outer.Inner.foo.value, 10)
        self.assertEqual(
            list(Outer.Inner),
            [Outer.Inner.foo, Outer.Inner.bar],
            )
        self.assertEqual(
            list(Outer),
            [Outer.a, Outer.b],
            )

    def test_nested_classes_in_enum_with_nonmember(self):
        class Outer(Enum):
            a = 1
            b = 2
            @nonmember
            class Inner(Enum):
                foo = 10
                bar = 11
        self.assertTrue(isinstance(Outer.Inner, type))
        self.assertEqual(Outer.a.value, 1)
        self.assertEqual(Outer.Inner.foo.value, 10)
        self.assertEqual(
            list(Outer.Inner),
            [Outer.Inner.foo, Outer.Inner.bar],
            )
        self.assertEqual(
            list(Outer),
            [Outer.a, Outer.b],
            )

    def test_enum_of_types_with_nonmember(self):
        """Support using Enum to refer to types deliberately."""
        class MyTypes(Enum):
            i = int
            f = nonmember(float)
            s = str
        self.assertEqual(MyTypes.i.value, int)
        self.assertTrue(MyTypes.f is float)
        self.assertEqual(MyTypes.s.value, str)
        class Foo:
            pass
        class Bar:
            pass
        class MyTypes2(Enum):
            a = Foo
            b = nonmember(Bar)
        self.assertEqual(MyTypes2.a.value, Foo)
        self.assertTrue(MyTypes2.b is Bar)
        class SpamEnumIsInner:
            pass
        class SpamEnum(Enum):
            spam = nonmember(SpamEnumIsInner)
        self.assertTrue(SpamEnum.spam is SpamEnumIsInner)

    def test_nested_classes_in_enum_with_member(self):
        """Support locally-defined nested classes."""
        class Outer(Enum):
            a = 1
            b = 2
            @member
            class Inner(Enum):
                foo = 10
                bar = 11
        self.assertTrue(isinstance(Outer.Inner, Outer))
        self.assertEqual(Outer.a.value, 1)
        self.assertEqual(Outer.Inner.value.foo.value, 10)
        self.assertEqual(
            list(Outer.Inner.value),
            [Outer.Inner.value.foo, Outer.Inner.value.bar],
            )
        self.assertEqual(
            list(Outer),
            [Outer.a, Outer.b, Outer.Inner],
            )

    def test_enum_with_value_name(self):
        class Huh(Enum):
            name = 1
            value = 2
        self.assertEqual(list(Huh), [Huh.name, Huh.value])
        self.assertIs(type(Huh.name), Huh)
        self.assertEqual(Huh.name.name, 'name')
        self.assertEqual(Huh.name.value, 1)

    def test_contains_name_and_value_overlap(self):
        class IntEnum1(IntEnum):
            X = 1
        class IntEnum2(IntEnum):
            X = 1
        class IntEnum3(IntEnum):
            X = 2
        class IntEnum4(IntEnum):
            Y = 1
        self.assertIn(IntEnum1.X, IntEnum1)
        self.assertIn(IntEnum1.X, IntEnum2)
        self.assertNotIn(IntEnum1.X, IntEnum3)
        self.assertIn(IntEnum1.X, IntEnum4)

    def test_contains_different_types_same_members(self):
        class IntEnum1(IntEnum):
            X = 1
        class IntFlag1(IntFlag):
            X = 1
        self.assertIn(IntEnum1.X, IntFlag1)
        self.assertIn(IntFlag1.X, IntEnum1)

    def test_inherited_data_type(self):
        class HexInt(int):
            __qualname__ = 'HexInt'
            def __repr__(self):
                return hex(self)
        class MyEnum(HexInt, enum.Enum):
            __qualname__ = 'MyEnum'
            A = 1
            B = 2
            C = 3
        self.assertEqual(repr(MyEnum.A), '<MyEnum.A: 0x1>')
        globals()['HexInt'] = HexInt
        globals()['MyEnum'] = MyEnum
        test_pickle_dump_load(self.assertIs, MyEnum.A)
        test_pickle_dump_load(self.assertIs, MyEnum)
        #
        class SillyInt(HexInt):
            __qualname__ = 'SillyInt'
        class MyOtherEnum(SillyInt, enum.Enum):
            __qualname__ = 'MyOtherEnum'
            D = 4
            E = 5
            F = 6
        self.assertIs(MyOtherEnum._member_type_, SillyInt)
        globals()['SillyInt'] = SillyInt
        globals()['MyOtherEnum'] = MyOtherEnum
        test_pickle_dump_load(self.assertIs, MyOtherEnum.E)
        test_pickle_dump_load(self.assertIs, MyOtherEnum)
        #
        # This did not work in 3.10, but does now with pickling by name
        class UnBrokenInt(int):
            __qualname__ = 'UnBrokenInt'
            def __new__(cls, value):
                return int.__new__(cls, value)
        class MyUnBrokenEnum(UnBrokenInt, Enum):
            __qualname__ = 'MyUnBrokenEnum'
            G = 7
            H = 8
            I = 9
        self.assertIs(MyUnBrokenEnum._member_type_, UnBrokenInt)
        self.assertIs(MyUnBrokenEnum(7), MyUnBrokenEnum.G)
        globals()['UnBrokenInt'] = UnBrokenInt
        globals()['MyUnBrokenEnum'] = MyUnBrokenEnum
        test_pickle_dump_load(self.assertIs, MyUnBrokenEnum.I)
        test_pickle_dump_load(self.assertIs, MyUnBrokenEnum)

    @reraise_if_not_enum(FloatStooges)
    def test_floatenum_fromhex(self):
        h = float.hex(FloatStooges.MOE.value)
        self.assertIs(FloatStooges.fromhex(h), FloatStooges.MOE)
        h = float.hex(FloatStooges.MOE.value + 0.01)
        with self.assertRaises(ValueError):
            FloatStooges.fromhex(h)

    def test_programmatic_function_type(self):
        MinorEnum = Enum('MinorEnum', 'june july august', type=int)
        lst = list(MinorEnum)
        self.assertEqual(len(lst), len(MinorEnum))
        self.assertEqual(len(MinorEnum), 3, MinorEnum)
        self.assertEqual(
                [MinorEnum.june, MinorEnum.july, MinorEnum.august],
                lst,
                )
        for i, month in enumerate('june july august'.split(), 1):
            e = MinorEnum(i)
            self.assertEqual(e, i)
            self.assertEqual(e.name, month)
            self.assertIn(e, MinorEnum)
            self.assertIs(type(e), MinorEnum)

    def test_programmatic_function_string_with_start(self):
        MinorEnum = Enum('MinorEnum', 'june july august', start=10)
        lst = list(MinorEnum)
        self.assertEqual(len(lst), len(MinorEnum))
        self.assertEqual(len(MinorEnum), 3, MinorEnum)
        self.assertEqual(
                [MinorEnum.june, MinorEnum.july, MinorEnum.august],
                lst,
                )
        for i, month in enumerate('june july august'.split(), 10):
            e = MinorEnum(i)
            self.assertEqual(int(e.value), i)
            self.assertNotEqual(e, i)
            self.assertEqual(e.name, month)
            self.assertIn(e, MinorEnum)
            self.assertIs(type(e), MinorEnum)

    def test_programmatic_function_type_with_start(self):
        MinorEnum = Enum('MinorEnum', 'june july august', type=int, start=30)
        lst = list(MinorEnum)
        self.assertEqual(len(lst), len(MinorEnum))
        self.assertEqual(len(MinorEnum), 3, MinorEnum)
        self.assertEqual(
                [MinorEnum.june, MinorEnum.july, MinorEnum.august],
                lst,
                )
        for i, month in enumerate('june july august'.split(), 30):
            e = MinorEnum(i)
            self.assertEqual(e, i)
            self.assertEqual(e.name, month)
            self.assertIn(e, MinorEnum)
            self.assertIs(type(e), MinorEnum)

    def test_programmatic_function_string_list_with_start(self):
        MinorEnum = Enum('MinorEnum', ['june', 'july', 'august'], start=20)
        lst = list(MinorEnum)
        self.assertEqual(len(lst), len(MinorEnum))
        self.assertEqual(len(MinorEnum), 3, MinorEnum)
        self.assertEqual(
                [MinorEnum.june, MinorEnum.july, MinorEnum.august],
                lst,
                )
        for i, month in enumerate('june july august'.split(), 20):
            e = MinorEnum(i)
            self.assertEqual(int(e.value), i)
            self.assertNotEqual(e, i)
            self.assertEqual(e.name, month)
            self.assertIn(e, MinorEnum)
            self.assertIs(type(e), MinorEnum)

    def test_programmatic_function_type_from_subclass(self):
        MinorEnum = IntEnum('MinorEnum', 'june july august')
        lst = list(MinorEnum)
        self.assertEqual(len(lst), len(MinorEnum))
        self.assertEqual(len(MinorEnum), 3, MinorEnum)
        self.assertEqual(
                [MinorEnum.june, MinorEnum.july, MinorEnum.august],
                lst,
                )
        for i, month in enumerate('june july august'.split(), 1):
            e = MinorEnum(i)
            self.assertEqual(e, i)
            self.assertEqual(e.name, month)
            self.assertIn(e, MinorEnum)
            self.assertIs(type(e), MinorEnum)

    def test_programmatic_function_type_from_subclass_with_start(self):
        MinorEnum = IntEnum('MinorEnum', 'june july august', start=40)
        lst = list(MinorEnum)
        self.assertEqual(len(lst), len(MinorEnum))
        self.assertEqual(len(MinorEnum), 3, MinorEnum)
        self.assertEqual(
                [MinorEnum.june, MinorEnum.july, MinorEnum.august],
                lst,
                )
        for i, month in enumerate('june july august'.split(), 40):
            e = MinorEnum(i)
            self.assertEqual(e, i)
            self.assertEqual(e.name, month)
            self.assertIn(e, MinorEnum)
            self.assertIs(type(e), MinorEnum)

    def test_programmatic_function_is_value_call(self):
        class TwoPart(Enum):
            ONE = 1, 1.0
            TWO = 2, 2.0
            THREE = 3, 3.0
        self.assertRaisesRegex(ValueError, '1 is not a valid .*TwoPart', TwoPart, 1)
        self.assertIs(TwoPart((1, 1.0)), TwoPart.ONE)
        self.assertIs(TwoPart(1, 1.0), TwoPart.ONE)
        class ThreePart(Enum):
            ONE = 1, 1.0, 'one'
            TWO = 2, 2.0, 'two'
            THREE = 3, 3.0, 'three'
        self.assertIs(ThreePart((3, 3.0, 'three')), ThreePart.THREE)
        self.assertIs(ThreePart(3, 3.0, 'three'), ThreePart.THREE)

    @reraise_if_not_enum(IntStooges)
    def test_intenum_from_bytes(self):
        self.assertIs(IntStooges.from_bytes(b'\x00\x03', 'big'), IntStooges.MOE)
        with self.assertRaises(ValueError):
            IntStooges.from_bytes(b'\x00\x05', 'big')

    def test_reserved_sunder_error(self):
        with self.assertRaisesRegex(
                ValueError,
                '_sunder_ names, such as ._bad_., are reserved',
            ):
            class Bad(Enum):
                _bad_ = 1

    def test_too_many_data_types(self):
        with self.assertRaisesRegex(TypeError, 'too many data types'):
            class Huh(str, int, Enum):
                One = 1

        class MyStr(str):
            def hello(self):
                return 'hello, %s' % self
        class MyInt(int):
            def repr(self):
                return hex(self)
        with self.assertRaisesRegex(TypeError, 'too many data types'):
            class Huh(MyStr, MyInt, Enum):
                One = 1

    @reraise_if_not_enum(Stooges)
    def test_pickle_enum(self):
        test_pickle_dump_load(self.assertIs, Stooges.CURLY)
        test_pickle_dump_load(self.assertIs, Stooges)

    @reraise_if_not_enum(IntStooges)
    def test_pickle_int(self):
        test_pickle_dump_load(self.assertIs, IntStooges.CURLY)
        test_pickle_dump_load(self.assertIs, IntStooges)

    @reraise_if_not_enum(FloatStooges)
    def test_pickle_float(self):
        test_pickle_dump_load(self.assertIs, FloatStooges.CURLY)
        test_pickle_dump_load(self.assertIs, FloatStooges)

    @reraise_if_not_enum(Answer)
    def test_pickle_enum_function(self):
        test_pickle_dump_load(self.assertIs, Answer.him)
        test_pickle_dump_load(self.assertIs, Answer)

    @reraise_if_not_enum(Question)
    def test_pickle_enum_function_with_module(self):
        test_pickle_dump_load(self.assertIs, Question.who)
        test_pickle_dump_load(self.assertIs, Question)

    def test_pickle_nested_class(self):
        # would normally just have this directly in the class namespace
        class NestedEnum(Enum):
            twigs = 'common'
            shiny = 'rare'

        self.__class__.NestedEnum = NestedEnum
        self.NestedEnum.__qualname__ = '%s.NestedEnum' % self.__class__.__name__
        test_pickle_dump_load(self.assertIs, self.NestedEnum.twigs)

    def test_pickle_by_name(self):
        class ReplaceGlobalInt(IntEnum):
            ONE = 1
            TWO = 2
        ReplaceGlobalInt.__reduce_ex__ = enum._reduce_ex_by_global_name
        for proto in range(HIGHEST_PROTOCOL):
            self.assertEqual(ReplaceGlobalInt.TWO.__reduce_ex__(proto), 'TWO')

    def test_pickle_explodes(self):
        BadPickle = Enum(
                'BadPickle', 'dill sweet bread-n-butter', module=__name__)
        globals()['BadPickle'] = BadPickle
        # now break BadPickle to test exception raising
        enum._make_class_unpicklable(BadPickle)
        test_pickle_exception(self.assertRaises, TypeError, BadPickle.dill)
        test_pickle_exception(self.assertRaises, PicklingError, BadPickle)

    def test_string_enum(self):
        class SkillLevel(str, Enum):
            master = 'what is the sound of one hand clapping?'
            journeyman = 'why did the chicken cross the road?'
            apprentice = 'knock, knock!'
        self.assertEqual(SkillLevel.apprentice, 'knock, knock!')

    def test_getattr_getitem(self):
        class Period(Enum):
            morning = 1
            noon = 2
            evening = 3
            night = 4
        self.assertIs(Period(2), Period.noon)
        self.assertIs(getattr(Period, 'night'), Period.night)
        self.assertIs(Period['morning'], Period.morning)

    def test_getattr_dunder(self):
        Season = self.Season
        self.assertTrue(getattr(Season, '__eq__'))

    def test_iteration_order(self):
        class Season(Enum):
            SUMMER = 2
            WINTER = 4
            AUTUMN = 3
            SPRING = 1
        self.assertEqual(
                list(Season),
                [Season.SUMMER, Season.WINTER, Season.AUTUMN, Season.SPRING],
                )

    @reraise_if_not_enum(Name)
    def test_subclassing(self):
        self.assertEqual(Name.BDFL, 'Guido van Rossum')
        self.assertTrue(Name.BDFL, Name('Guido van Rossum'))
        self.assertIs(Name.BDFL, getattr(Name, 'BDFL'))
        test_pickle_dump_load(self.assertIs, Name.BDFL)

    def test_extending(self):
        class Color(Enum):
            red = 1
            green = 2
            blue = 3
        #
        with self.assertRaises(TypeError):
            class MoreColor(Color):
                cyan = 4
                magenta = 5
                yellow = 6
        #
        with self.assertRaisesRegex(TypeError, "<enum .EvenMoreColor.> cannot extend <enum .Color.>"):
            class EvenMoreColor(Color, IntEnum):
                chartruese = 7
        #
        with self.assertRaisesRegex(ValueError, r"\(.Foo., \(.pink., .black.\)\) is not a valid .*Color"):
            Color('Foo', ('pink', 'black'))

    def test_exclude_methods(self):
        class whatever(Enum):
            this = 'that'
            these = 'those'
            def really(self):
                return 'no, not %s' % self.value
        self.assertIsNot(type(whatever.really), whatever)
        self.assertEqual(whatever.this.really(), 'no, not that')

    def test_wrong_inheritance_order(self):
        with self.assertRaises(TypeError):
            class Wrong(Enum, str):
                NotHere = 'error before this point'

    def test_intenum_transitivity(self):
        class number(IntEnum):
            one = 1
            two = 2
            three = 3
        class numero(IntEnum):
            uno = 1
            dos = 2
            tres = 3
        self.assertEqual(number.one, numero.uno)
        self.assertEqual(number.two, numero.dos)
        self.assertEqual(number.three, numero.tres)

    def test_wrong_enum_in_call(self):
        class Monochrome(Enum):
            black = 0
            white = 1
        class Gender(Enum):
            male = 0
            female = 1
        self.assertRaises(ValueError, Monochrome, Gender.male)

    def test_wrong_enum_in_mixed_call(self):
        class Monochrome(IntEnum):
            black = 0
            white = 1
        class Gender(Enum):
            male = 0
            female = 1
        self.assertRaises(ValueError, Monochrome, Gender.male)

    def test_mixed_enum_in_call_1(self):
        class Monochrome(IntEnum):
            black = 0
            white = 1
        class Gender(IntEnum):
            male = 0
            female = 1
        self.assertIs(Monochrome(Gender.female), Monochrome.white)

    def test_mixed_enum_in_call_2(self):
        class Monochrome(Enum):
            black = 0
            white = 1
        class Gender(IntEnum):
            male = 0
            female = 1
        self.assertIs(Monochrome(Gender.male), Monochrome.black)

    def test_flufl_enum(self):
        class Fluflnum(Enum):
            def __int__(self):
                return int(self.value)
        class MailManOptions(Fluflnum):
            option1 = 1
            option2 = 2
            option3 = 3
        self.assertEqual(int(MailManOptions.option1), 1)

    def test_introspection(self):
        class Number(IntEnum):
            one = 100
            two = 200
        self.assertIs(Number.one._member_type_, int)
        self.assertIs(Number._member_type_, int)
        class String(str, Enum):
            yarn = 'soft'
            rope = 'rough'
            wire = 'hard'
        self.assertIs(String.yarn._member_type_, str)
        self.assertIs(String._member_type_, str)
        class Plain(Enum):
            vanilla = 'white'
            one = 1
        self.assertIs(Plain.vanilla._member_type_, object)
        self.assertIs(Plain._member_type_, object)

    def test_no_such_enum_member(self):
        class Color(Enum):
            red = 1
            green = 2
            blue = 3
        with self.assertRaises(ValueError):
            Color(4)
        with self.assertRaises(KeyError):
            Color['chartreuse']

    # tests that need to be evalualted for moving

    def test_multiple_mixin_mro(self):
        class auto_enum(type(Enum)):
            def __new__(metacls, cls, bases, classdict):
                temp = type(classdict)()
                temp._cls_name = cls
                names = set(classdict._member_names)
                i = 0
                for k in classdict._member_names:
                    v = classdict[k]
                    if v is Ellipsis:
                        v = i
                    else:
                        i = v
                    i += 1
                    temp[k] = v
                for k, v in classdict.items():
                    if k not in names:
                        temp[k] = v
                return super(auto_enum, metacls).__new__(
                        metacls, cls, bases, temp)

        class AutoNumberedEnum(Enum, metaclass=auto_enum):
            pass

        class AutoIntEnum(IntEnum, metaclass=auto_enum):
            pass

        class TestAutoNumber(AutoNumberedEnum):
            a = ...
            b = 3
            c = ...

        class TestAutoInt(AutoIntEnum):
            a = ...
            b = 3
            c = ...

    def test_subclasses_with_getnewargs(self):
        class NamedInt(int):
            __qualname__ = 'NamedInt'       # needed for pickle protocol 4
            def __new__(cls, *args):
                _args = args
                name, *args = args
                if len(args) == 0:
                    raise TypeError("name and value must be specified")
                self = int.__new__(cls, *args)
                self._intname = name
                self._args = _args
                return self
            def __getnewargs__(self):
                return self._args
            @bltns.property
            def __name__(self):
                return self._intname
            def __repr__(self):
                # repr() is updated to include the name and type info
                return "{}({!r}, {})".format(
                        type(self).__name__,
                        self.__name__,
                        int.__repr__(self),
                        )
            def __str__(self):
                # str() is unchanged, even if it relies on the repr() fallback
                base = int
                base_str = base.__str__
                if base_str.__objclass__ is object:
                    return base.__repr__(self)
                return base_str(self)
            # for simplicity, we only define one operator that
            # propagates expressions
            def __add__(self, other):
                temp = int(self) + int( other)
                if isinstance(self, NamedInt) and isinstance(other, NamedInt):
                    return NamedInt(
                        '({0} + {1})'.format(self.__name__, other.__name__),
                        temp,
                        )
                else:
                    return temp

        class NEI(NamedInt, Enum):
            __qualname__ = 'NEI'      # needed for pickle protocol 4
            x = ('the-x', 1)
            y = ('the-y', 2)


        self.assertIs(NEI.__new__, Enum.__new__)
        self.assertEqual(repr(NEI.x + NEI.y), "NamedInt('(the-x + the-y)', 3)")
        globals()['NamedInt'] = NamedInt
        globals()['NEI'] = NEI
        NI5 = NamedInt('test', 5)
        self.assertEqual(NI5, 5)
        test_pickle_dump_load(self.assertEqual, NI5, 5)
        self.assertEqual(NEI.y.value, 2)
        test_pickle_dump_load(self.assertIs, NEI.y)
        test_pickle_dump_load(self.assertIs, NEI)

    def test_subclasses_with_getnewargs_ex(self):
        class NamedInt(int):
            __qualname__ = 'NamedInt'       # needed for pickle protocol 4
            def __new__(cls, *args):
                _args = args
                name, *args = args
                if len(args) == 0:
                    raise TypeError("name and value must be specified")
                self = int.__new__(cls, *args)
                self._intname = name
                self._args = _args
                return self
            def __getnewargs_ex__(self):
                return self._args, {}
            @bltns.property
            def __name__(self):
                return self._intname
            def __repr__(self):
                # repr() is updated to include the name and type info
                return "{}({!r}, {})".format(
                        type(self).__name__,
                        self.__name__,
                        int.__repr__(self),
                        )
            def __str__(self):
                # str() is unchanged, even if it relies on the repr() fallback
                base = int
                base_str = base.__str__
                if base_str.__objclass__ is object:
                    return base.__repr__(self)
                return base_str(self)
            # for simplicity, we only define one operator that
            # propagates expressions
            def __add__(self, other):
                temp = int(self) + int( other)
                if isinstance(self, NamedInt) and isinstance(other, NamedInt):
                    return NamedInt(
                        '({0} + {1})'.format(self.__name__, other.__name__),
                        temp,
                        )
                else:
                    return temp

        class NEI(NamedInt, Enum):
            __qualname__ = 'NEI'      # needed for pickle protocol 4
            x = ('the-x', 1)
            y = ('the-y', 2)


        self.assertIs(NEI.__new__, Enum.__new__)
        self.assertEqual(repr(NEI.x + NEI.y), "NamedInt('(the-x + the-y)', 3)")
        globals()['NamedInt'] = NamedInt
        globals()['NEI'] = NEI
        NI5 = NamedInt('test', 5)
        self.assertEqual(NI5, 5)
        test_pickle_dump_load(self.assertEqual, NI5, 5)
        self.assertEqual(NEI.y.value, 2)
        test_pickle_dump_load(self.assertIs, NEI.y)
        test_pickle_dump_load(self.assertIs, NEI)

    def test_subclasses_with_reduce(self):
        class NamedInt(int):
            __qualname__ = 'NamedInt'       # needed for pickle protocol 4
            def __new__(cls, *args):
                _args = args
                name, *args = args
                if len(args) == 0:
                    raise TypeError("name and value must be specified")
                self = int.__new__(cls, *args)
                self._intname = name
                self._args = _args
                return self
            def __reduce__(self):
                return self.__class__, self._args
            @bltns.property
            def __name__(self):
                return self._intname
            def __repr__(self):
                # repr() is updated to include the name and type info
                return "{}({!r}, {})".format(
                        type(self).__name__,
                        self.__name__,
                        int.__repr__(self),
                        )
            def __str__(self):
                # str() is unchanged, even if it relies on the repr() fallback
                base = int
                base_str = base.__str__
                if base_str.__objclass__ is object:
                    return base.__repr__(self)
                return base_str(self)
            # for simplicity, we only define one operator that
            # propagates expressions
            def __add__(self, other):
                temp = int(self) + int( other)
                if isinstance(self, NamedInt) and isinstance(other, NamedInt):
                    return NamedInt(
                        '({0} + {1})'.format(self.__name__, other.__name__),
                        temp,
                        )
                else:
                    return temp

        class NEI(NamedInt, Enum):
            __qualname__ = 'NEI'      # needed for pickle protocol 4
            x = ('the-x', 1)
            y = ('the-y', 2)


        self.assertIs(NEI.__new__, Enum.__new__)
        self.assertEqual(repr(NEI.x + NEI.y), "NamedInt('(the-x + the-y)', 3)")
        globals()['NamedInt'] = NamedInt
        globals()['NEI'] = NEI
        NI5 = NamedInt('test', 5)
        self.assertEqual(NI5, 5)
        test_pickle_dump_load(self.assertEqual, NI5, 5)
        self.assertEqual(NEI.y.value, 2)
        test_pickle_dump_load(self.assertIs, NEI.y)
        test_pickle_dump_load(self.assertIs, NEI)

    def test_subclasses_with_reduce_ex(self):
        class NamedInt(int):
            __qualname__ = 'NamedInt'       # needed for pickle protocol 4
            def __new__(cls, *args):
                _args = args
                name, *args = args
                if len(args) == 0:
                    raise TypeError("name and value must be specified")
                self = int.__new__(cls, *args)
                self._intname = name
                self._args = _args
                return self
            def __reduce_ex__(self, proto):
                return self.__class__, self._args
            @bltns.property
            def __name__(self):
                return self._intname
            def __repr__(self):
                # repr() is updated to include the name and type info
                return "{}({!r}, {})".format(
                        type(self).__name__,
                        self.__name__,
                        int.__repr__(self),
                        )
            def __str__(self):
                # str() is unchanged, even if it relies on the repr() fallback
                base = int
                base_str = base.__str__
                if base_str.__objclass__ is object:
                    return base.__repr__(self)
                return base_str(self)
            # for simplicity, we only define one operator that
            # propagates expressions
            def __add__(self, other):
                temp = int(self) + int( other)
                if isinstance(self, NamedInt) and isinstance(other, NamedInt):
                    return NamedInt(
                        '({0} + {1})'.format(self.__name__, other.__name__),
                        temp,
                        )
                else:
                    return temp

        class NEI(NamedInt, Enum):
            __qualname__ = 'NEI'      # needed for pickle protocol 4
            x = ('the-x', 1)
            y = ('the-y', 2)

        self.assertIs(NEI.__new__, Enum.__new__)
        self.assertEqual(repr(NEI.x + NEI.y), "NamedInt('(the-x + the-y)', 3)")
        globals()['NamedInt'] = NamedInt
        globals()['NEI'] = NEI
        NI5 = NamedInt('test', 5)
        self.assertEqual(NI5, 5)
        test_pickle_dump_load(self.assertEqual, NI5, 5)
        self.assertEqual(NEI.y.value, 2)
        test_pickle_dump_load(self.assertIs, NEI.y)
        test_pickle_dump_load(self.assertIs, NEI)

    def test_subclasses_without_direct_pickle_support(self):
        class NamedInt(int):
            __qualname__ = 'NamedInt'
            def __new__(cls, *args):
                _args = args
                name, *args = args
                if len(args) == 0:
                    raise TypeError("name and value must be specified")
                self = int.__new__(cls, *args)
                self._intname = name
                self._args = _args
                return self
            @bltns.property
            def __name__(self):
                return self._intname
            def __repr__(self):
                # repr() is updated to include the name and type info
                return "{}({!r}, {})".format(
                        type(self).__name__,
                        self.__name__,
                        int.__repr__(self),
                        )
            def __str__(self):
                # str() is unchanged, even if it relies on the repr() fallback
                base = int
                base_str = base.__str__
                if base_str.__objclass__ is object:
                    return base.__repr__(self)
                return base_str(self)
            # for simplicity, we only define one operator that
            # propagates expressions
            def __add__(self, other):
                temp = int(self) + int( other)
                if isinstance(self, NamedInt) and isinstance(other, NamedInt):
                    return NamedInt(
                        '({0} + {1})'.format(self.__name__, other.__name__),
                        temp )
                else:
                    return temp

        class NEI(NamedInt, Enum):
            __qualname__ = 'NEI'
            x = ('the-x', 1)
            y = ('the-y', 2)
        self.assertIs(NEI.__new__, Enum.__new__)
        self.assertEqual(repr(NEI.x + NEI.y), "NamedInt('(the-x + the-y)', 3)")
        globals()['NamedInt'] = NamedInt
        globals()['NEI'] = NEI
        NI5 = NamedInt('test', 5)
        self.assertEqual(NI5, 5)
        self.assertEqual(NEI.y.value, 2)
        with self.assertRaisesRegex(TypeError, "name and value must be specified"):
            test_pickle_dump_load(self.assertIs, NEI.y)
        # fix pickle support and try again
        NEI.__reduce_ex__ = enum.pickle_by_enum_name
        test_pickle_dump_load(self.assertIs, NEI.y)
        test_pickle_dump_load(self.assertIs, NEI)

    def test_subclasses_with_direct_pickle_support(self):
        class NamedInt(int):
            __qualname__ = 'NamedInt'
            def __new__(cls, *args):
                _args = args
                name, *args = args
                if len(args) == 0:
                    raise TypeError("name and value must be specified")
                self = int.__new__(cls, *args)
                self._intname = name
                self._args = _args
                return self
            @bltns.property
            def __name__(self):
                return self._intname
            def __repr__(self):
                # repr() is updated to include the name and type info
                return "{}({!r}, {})".format(
                        type(self).__name__,
                        self.__name__,
                        int.__repr__(self),
                        )
            def __str__(self):
                # str() is unchanged, even if it relies on the repr() fallback
                base = int
                base_str = base.__str__
                if base_str.__objclass__ is object:
                    return base.__repr__(self)
                return base_str(self)
            # for simplicity, we only define one operator that
            # propagates expressions
            def __add__(self, other):
                temp = int(self) + int( other)
                if isinstance(self, NamedInt) and isinstance(other, NamedInt):
                    return NamedInt(
                        '({0} + {1})'.format(self.__name__, other.__name__),
                        temp,
                        )
                else:
                    return temp

        class NEI(NamedInt, Enum):
            __qualname__ = 'NEI'
            x = ('the-x', 1)
            y = ('the-y', 2)
            def __reduce_ex__(self, proto):
                return getattr, (self.__class__, self._name_)

        self.assertIs(NEI.__new__, Enum.__new__)
        self.assertEqual(repr(NEI.x + NEI.y), "NamedInt('(the-x + the-y)', 3)")
        globals()['NamedInt'] = NamedInt
        globals()['NEI'] = NEI
        NI5 = NamedInt('test', 5)
        self.assertEqual(NI5, 5)
        self.assertEqual(NEI.y.value, 2)
        test_pickle_dump_load(self.assertIs, NEI.y)
        test_pickle_dump_load(self.assertIs, NEI)

    def test_tuple_subclass(self):
        class SomeTuple(tuple, Enum):
            __qualname__ = 'SomeTuple'      # needed for pickle protocol 4
            first = (1, 'for the money')
            second = (2, 'for the show')
            third = (3, 'for the music')
        self.assertIs(type(SomeTuple.first), SomeTuple)
        self.assertIsInstance(SomeTuple.second, tuple)
        self.assertEqual(SomeTuple.third, (3, 'for the music'))
        globals()['SomeTuple'] = SomeTuple
        test_pickle_dump_load(self.assertIs, SomeTuple.first)

    def test_duplicate_values_give_unique_enum_items(self):
        class AutoNumber(Enum):
            first = ()
            second = ()
            third = ()
            def __new__(cls):
                value = len(cls.__members__) + 1
                obj = object.__new__(cls)
                obj._value_ = value
                return obj
            def __int__(self):
                return int(self._value_)
        self.assertEqual(
                list(AutoNumber),
                [AutoNumber.first, AutoNumber.second, AutoNumber.third],
                )
        self.assertEqual(int(AutoNumber.second), 2)
        self.assertEqual(AutoNumber.third.value, 3)
        self.assertIs(AutoNumber(1), AutoNumber.first)

    def test_inherited_new_from_enhanced_enum(self):
        class AutoNumber(Enum):
            def __new__(cls):
                value = len(cls.__members__) + 1
                obj = object.__new__(cls)
                obj._value_ = value
                return obj
            def __int__(self):
                return int(self._value_)
        class Color(AutoNumber):
            red = ()
            green = ()
            blue = ()
        self.assertEqual(list(Color), [Color.red, Color.green, Color.blue])
        self.assertEqual(list(map(int, Color)), [1, 2, 3])

    def test_inherited_new_from_mixed_enum(self):
        class AutoNumber(IntEnum):
            def __new__(cls):
                value = len(cls.__members__) + 1
                obj = int.__new__(cls, value)
                obj._value_ = value
                return obj
        class Color(AutoNumber):
            red = ()
            green = ()
            blue = ()
        self.assertEqual(list(Color), [Color.red, Color.green, Color.blue])
        self.assertEqual(list(map(int, Color)), [1, 2, 3])

    def test_equality(self):
        class OrdinaryEnum(Enum):
            a = 1
        self.assertEqual(ALWAYS_EQ, OrdinaryEnum.a)
        self.assertEqual(OrdinaryEnum.a, ALWAYS_EQ)

    def test_ordered_mixin(self):
        class OrderedEnum(Enum):
            def __ge__(self, other):
                if self.__class__ is other.__class__:
                    return self._value_ >= other._value_
                return NotImplemented
            def __gt__(self, other):
                if self.__class__ is other.__class__:
                    return self._value_ > other._value_
                return NotImplemented
            def __le__(self, other):
                if self.__class__ is other.__class__:
                    return self._value_ <= other._value_
                return NotImplemented
            def __lt__(self, other):
                if self.__class__ is other.__class__:
                    return self._value_ < other._value_
                return NotImplemented
        class Grade(OrderedEnum):
            A = 5
            B = 4
            C = 3
            D = 2
            F = 1
        self.assertGreater(Grade.A, Grade.B)
        self.assertLessEqual(Grade.F, Grade.C)
        self.assertLess(Grade.D, Grade.A)
        self.assertGreaterEqual(Grade.B, Grade.B)
        self.assertEqual(Grade.B, Grade.B)
        self.assertNotEqual(Grade.C, Grade.D)

    def test_extending2(self):
        class Shade(Enum):
            def shade(self):
                print(self.name)
        class Color(Shade):
            red = 1
            green = 2
            blue = 3
        with self.assertRaises(TypeError):
            class MoreColor(Color):
                cyan = 4
                magenta = 5
                yellow = 6

    def test_extending3(self):
        class Shade(Enum):
            def shade(self):
                return self.name
        class Color(Shade):
            def hex(self):
                return '%s hexlified!' % self.value
        class MoreColor(Color):
            cyan = 4
            magenta = 5
            yellow = 6
        self.assertEqual(MoreColor.magenta.hex(), '5 hexlified!')

    def test_subclass_duplicate_name(self):
        class Base(Enum):
            def test(self):
                pass
        class Test(Base):
            test = 1
        self.assertIs(type(Test.test), Test)

    def test_subclass_duplicate_name_dynamic(self):
        from types import DynamicClassAttribute
        class Base(Enum):
            @DynamicClassAttribute
            def test(self):
                return 'dynamic'
        class Test(Base):
            test = 1
        self.assertEqual(Test.test.test, 'dynamic')
        self.assertEqual(Test.test.value, 1)
        class Base2(Enum):
            @enum.property
            def flash(self):
                return 'flashy dynamic'
        class Test(Base2):
            flash = 1
        self.assertEqual(Test.flash.flash, 'flashy dynamic')
        self.assertEqual(Test.flash.value, 1)

    def test_no_duplicates(self):
        class UniqueEnum(Enum):
            def __init__(self, *args):
                cls = self.__class__
                if any(self.value == e.value for e in cls):
                    a = self.name
                    e = cls(self.value).name
                    raise ValueError(
                            "aliases not allowed in UniqueEnum:  %r --> %r"
                            % (a, e)
                            )
        class Color(UniqueEnum):
            red = 1
            green = 2
            blue = 3
        with self.assertRaises(ValueError):
            class Color(UniqueEnum):
                red = 1
                green = 2
                blue = 3
                grene = 2

    def test_init(self):
        class Planet(Enum):
            MERCURY = (3.303e+23, 2.4397e6)
            VENUS   = (4.869e+24, 6.0518e6)
            EARTH   = (5.976e+24, 6.37814e6)
            MARS    = (6.421e+23, 3.3972e6)
            JUPITER = (1.9e+27,   7.1492e7)
            SATURN  = (5.688e+26, 6.0268e7)
            URANUS  = (8.686e+25, 2.5559e7)
            NEPTUNE = (1.024e+26, 2.4746e7)
            def __init__(self, mass, radius):
                self.mass = mass       # in kilograms
                self.radius = radius   # in meters
            @enum.property
            def surface_gravity(self):
                # universal gravitational constant  (m3 kg-1 s-2)
                G = 6.67300E-11
                return G * self.mass / (self.radius * self.radius)
        self.assertEqual(round(Planet.EARTH.surface_gravity, 2), 9.80)
        self.assertEqual(Planet.EARTH.value, (5.976e+24, 6.37814e6))

    def test_ignore(self):
        class Period(timedelta, Enum):
            '''
            different lengths of time
            '''
            def __new__(cls, value, period):
                obj = timedelta.__new__(cls, value)
                obj._value_ = value
                obj.period = period
                return obj
            _ignore_ = 'Period i'
            Period = vars()
            for i in range(13):
                Period['month_%d' % i] = i*30, 'month'
            for i in range(53):
                Period['week_%d' % i] = i*7, 'week'
            for i in range(32):
                Period['day_%d' % i] = i, 'day'
            OneDay = day_1
            OneWeek = week_1
            OneMonth = month_1
        self.assertFalse(hasattr(Period, '_ignore_'))
        self.assertFalse(hasattr(Period, 'Period'))
        self.assertFalse(hasattr(Period, 'i'))
        self.assertTrue(isinstance(Period.day_1, timedelta))
        self.assertTrue(Period.month_1 is Period.day_30)
        self.assertTrue(Period.week_4 is Period.day_28)

    def test_nonhash_value(self):
        class AutoNumberInAList(Enum):
            def __new__(cls):
                value = [len(cls.__members__) + 1]
                obj = object.__new__(cls)
                obj._value_ = value
                return obj
        class ColorInAList(AutoNumberInAList):
            red = ()
            green = ()
            blue = ()
        self.assertEqual(list(ColorInAList), [ColorInAList.red, ColorInAList.green, ColorInAList.blue])
        for enum, value in zip(ColorInAList, range(3)):
            value += 1
            self.assertEqual(enum.value, [value])
            self.assertIs(ColorInAList([value]), enum)

    def test_conflicting_types_resolved_in_new(self):
        class LabelledIntEnum(int, Enum):
            def __new__(cls, *args):
                value, label = args
                obj = int.__new__(cls, value)
                obj.label = label
                obj._value_ = value
                return obj

        class LabelledList(LabelledIntEnum):
            unprocessed = (1, "Unprocessed")
            payment_complete = (2, "Payment Complete")

        self.assertEqual(list(LabelledList), [LabelledList.unprocessed, LabelledList.payment_complete])
        self.assertEqual(LabelledList.unprocessed, 1)
        self.assertEqual(LabelledList(1), LabelledList.unprocessed)

    def test_default_missing_no_chained_exception(self):
        class Color(Enum):
            RED = 1
            GREEN = 2
            BLUE = 3
        try:
            Color(7)
        except ValueError as exc:
            self.assertTrue(exc.__context__ is None)
        else:
            raise Exception('Exception not raised.')

    def test_missing_override(self):
        class Color(Enum):
            red = 1
            green = 2
            blue = 3
            @classmethod
            def _missing_(cls, item):
                if item == 'three':
                    return cls.blue
                elif item == 'bad return':
                    # trigger internal error
                    return 5
                elif item == 'error out':
                    raise ZeroDivisionError
                else:
                    # trigger not found
                    return None
        self.assertIs(Color('three'), Color.blue)
        try:
            Color(7)
        except ValueError as exc:
            self.assertTrue(exc.__context__ is None)
        else:
            raise Exception('Exception not raised.')
        try:
            Color('bad return')
        except TypeError as exc:
            self.assertTrue(isinstance(exc.__context__, ValueError))
        else:
            raise Exception('Exception not raised.')
        try:
            Color('error out')
        except ZeroDivisionError as exc:
            self.assertTrue(isinstance(exc.__context__, ValueError))
        else:
            raise Exception('Exception not raised.')

    def test_missing_exceptions_reset(self):
        import gc
        import weakref
        #
        class TestEnum(enum.Enum):
            VAL1 = 'val1'
            VAL2 = 'val2'
        #
        class Class1:
            def __init__(self):
                # Gracefully handle an exception of our own making
                try:
                    raise ValueError()
                except ValueError:
                    pass
        #
        class Class2:
            def __init__(self):
                # Gracefully handle an exception of Enum's making
                try:
                    TestEnum('invalid_value')
                except ValueError:
                    pass
        # No strong refs here so these are free to die.
        class_1_ref = weakref.ref(Class1())
        class_2_ref = weakref.ref(Class2())
        #
        # The exception raised by Enum used to create a reference loop and thus
        # Class2 instances would stick around until the next garbage collection
        # cycle, unlike Class1.  Verify Class2 no longer does this.
        gc.collect()  # For PyPy or other GCs.
        self.assertIs(class_1_ref(), None)
        self.assertIs(class_2_ref(), None)

    def test_multiple_mixin(self):
        class MaxMixin:
            @classproperty
            def MAX(cls):
                max = len(cls)
                cls.MAX = max
                return max
        class StrMixin:
            def __str__(self):
                return self._name_.lower()
        class SomeEnum(Enum):
            def behavior(self):
                return 'booyah'
        class AnotherEnum(Enum):
            def behavior(self):
                return 'nuhuh!'
            def social(self):
                return "what's up?"
        class Color(MaxMixin, Enum):
            RED = auto()
            GREEN = auto()
            BLUE = auto()
        self.assertEqual(Color.RED.value, 1)
        self.assertEqual(Color.GREEN.value, 2)
        self.assertEqual(Color.BLUE.value, 3)
        self.assertEqual(Color.MAX, 3)
        self.assertEqual(str(Color.BLUE), 'Color.BLUE')
        class Color(MaxMixin, StrMixin, Enum):
            RED = auto()
            GREEN = auto()
            BLUE = auto()
            __str__ = StrMixin.__str__          # needed as of 3.11
        self.assertEqual(Color.RED.value, 1)
        self.assertEqual(Color.GREEN.value, 2)
        self.assertEqual(Color.BLUE.value, 3)
        self.assertEqual(Color.MAX, 3)
        self.assertEqual(str(Color.BLUE), 'blue')
        class Color(StrMixin, MaxMixin, Enum):
            RED = auto()
            GREEN = auto()
            BLUE = auto()
            __str__ = StrMixin.__str__          # needed as of 3.11
        self.assertEqual(Color.RED.value, 1)
        self.assertEqual(Color.GREEN.value, 2)
        self.assertEqual(Color.BLUE.value, 3)
        self.assertEqual(Color.MAX, 3)
        self.assertEqual(str(Color.BLUE), 'blue')
        class CoolColor(StrMixin, SomeEnum, Enum):
            RED = auto()
            GREEN = auto()
            BLUE = auto()
            __str__ = StrMixin.__str__          # needed as of 3.11
        self.assertEqual(CoolColor.RED.value, 1)
        self.assertEqual(CoolColor.GREEN.value, 2)
        self.assertEqual(CoolColor.BLUE.value, 3)
        self.assertEqual(str(CoolColor.BLUE), 'blue')
        self.assertEqual(CoolColor.RED.behavior(), 'booyah')
        class CoolerColor(StrMixin, AnotherEnum, Enum):
            RED = auto()
            GREEN = auto()
            BLUE = auto()
            __str__ = StrMixin.__str__          # needed as of 3.11
        self.assertEqual(CoolerColor.RED.value, 1)
        self.assertEqual(CoolerColor.GREEN.value, 2)
        self.assertEqual(CoolerColor.BLUE.value, 3)
        self.assertEqual(str(CoolerColor.BLUE), 'blue')
        self.assertEqual(CoolerColor.RED.behavior(), 'nuhuh!')
        self.assertEqual(CoolerColor.RED.social(), "what's up?")
        class CoolestColor(StrMixin, SomeEnum, AnotherEnum):
            RED = auto()
            GREEN = auto()
            BLUE = auto()
            __str__ = StrMixin.__str__          # needed as of 3.11
        self.assertEqual(CoolestColor.RED.value, 1)
        self.assertEqual(CoolestColor.GREEN.value, 2)
        self.assertEqual(CoolestColor.BLUE.value, 3)
        self.assertEqual(str(CoolestColor.BLUE), 'blue')
        self.assertEqual(CoolestColor.RED.behavior(), 'booyah')
        self.assertEqual(CoolestColor.RED.social(), "what's up?")
        class ConfusedColor(StrMixin, AnotherEnum, SomeEnum):
            RED = auto()
            GREEN = auto()
            BLUE = auto()
            __str__ = StrMixin.__str__          # needed as of 3.11
        self.assertEqual(ConfusedColor.RED.value, 1)
        self.assertEqual(ConfusedColor.GREEN.value, 2)
        self.assertEqual(ConfusedColor.BLUE.value, 3)
        self.assertEqual(str(ConfusedColor.BLUE), 'blue')
        self.assertEqual(ConfusedColor.RED.behavior(), 'nuhuh!')
        self.assertEqual(ConfusedColor.RED.social(), "what's up?")
        class ReformedColor(StrMixin, IntEnum, SomeEnum, AnotherEnum):
            RED = auto()
            GREEN = auto()
            BLUE = auto()
            __str__ = StrMixin.__str__          # needed as of 3.11
        self.assertEqual(ReformedColor.RED.value, 1)
        self.assertEqual(ReformedColor.GREEN.value, 2)
        self.assertEqual(ReformedColor.BLUE.value, 3)
        self.assertEqual(str(ReformedColor.BLUE), 'blue')
        self.assertEqual(ReformedColor.RED.behavior(), 'booyah')
        self.assertEqual(ConfusedColor.RED.social(), "what's up?")
        self.assertTrue(issubclass(ReformedColor, int))

    def test_multiple_inherited_mixin(self):
        @unique
        class Decision1(StrEnum):
            REVERT = "REVERT"
            REVERT_ALL = "REVERT_ALL"
            RETRY = "RETRY"
        class MyEnum(StrEnum):
            pass
        @unique
        class Decision2(MyEnum):
            REVERT = "REVERT"
            REVERT_ALL = "REVERT_ALL"
            RETRY = "RETRY"

    def test_multiple_mixin_inherited(self):
        class MyInt(int):
            def __new__(cls, value):
                return super().__new__(cls, value)

        class HexMixin:
            def __repr__(self):
                return hex(self)

        class MyIntEnum(HexMixin, MyInt, enum.Enum):
            __repr__ = HexMixin.__repr__

        class Foo(MyIntEnum):
            TEST = 1
        self.assertTrue(isinstance(Foo.TEST, MyInt))
        self.assertEqual(Foo._member_type_, MyInt)
        self.assertEqual(repr(Foo.TEST), "0x1")

        class Fee(MyIntEnum):
            TEST = 1
            def __new__(cls, value):
                value += 1
                member = int.__new__(cls, value)
                member._value_ = value
                return member
        self.assertEqual(Fee.TEST, 2)

    def test_multiple_mixin_with_common_data_type(self):
        class CaseInsensitiveStrEnum(str, Enum):
            @classmethod
            def _missing_(cls, value):
                for member in cls._member_map_.values():
                    if member._value_.lower() == value.lower():
                        return member
                return super()._missing_(value)
        #
        class LenientStrEnum(str, Enum):
            def __init__(self, *args):
                self._valid = True
            @classmethod
            def _missing_(cls, value):
                unknown = cls._member_type_.__new__(cls, value)
                unknown._valid = False
                unknown._name_ = value.upper()
                unknown._value_ = value
                cls._member_map_[value] = unknown
                return unknown
            @enum.property
            def valid(self):
                return self._valid
        #
        class JobStatus(CaseInsensitiveStrEnum, LenientStrEnum):
            ACTIVE = "active"
            PENDING = "pending"
            TERMINATED = "terminated"
        #
        JS = JobStatus
        self.assertEqual(list(JobStatus), [JS.ACTIVE, JS.PENDING, JS.TERMINATED])
        self.assertEqual(JS.ACTIVE, 'active')
        self.assertEqual(JS.ACTIVE.value, 'active')
        self.assertIs(JS('Active'), JS.ACTIVE)
        self.assertTrue(JS.ACTIVE.valid)
        missing = JS('missing')
        self.assertEqual(list(JobStatus), [JS.ACTIVE, JS.PENDING, JS.TERMINATED])
        self.assertEqual(JS.ACTIVE, 'active')
        self.assertEqual(JS.ACTIVE.value, 'active')
        self.assertIs(JS('Active'), JS.ACTIVE)
        self.assertTrue(JS.ACTIVE.valid)
        self.assertTrue(isinstance(missing, JS))
        self.assertFalse(missing.valid)

    def test_empty_globals(self):
        # bpo-35717: sys._getframe(2).f_globals['__name__'] fails with KeyError
        # when using compile and exec because f_globals is empty
        code = "from enum import Enum; Enum('Animal', 'ANT BEE CAT DOG')"
        code = compile(code, "<string>", "exec")
        global_ns = {}
        local_ls = {}
        exec(code, global_ns, local_ls)

    def test_strenum(self):
        class GoodStrEnum(StrEnum):
            one = '1'
            two = '2'
            three = b'3', 'ascii'
            four = b'4', 'latin1', 'strict'
        self.assertEqual(GoodStrEnum.one, '1')
        self.assertEqual(str(GoodStrEnum.one), '1')
        self.assertEqual('{}'.format(GoodStrEnum.one), '1')
        self.assertEqual(GoodStrEnum.one, str(GoodStrEnum.one))
        self.assertEqual(GoodStrEnum.one, '{}'.format(GoodStrEnum.one))
        self.assertEqual(repr(GoodStrEnum.one), "<GoodStrEnum.one: '1'>")
        #
        class DumbMixin:
            def __str__(self):
                return "don't do this"
        class DumbStrEnum(DumbMixin, StrEnum):
            five = '5'
            six = '6'
            seven = '7'
            __str__ = DumbMixin.__str__             # needed as of 3.11
        self.assertEqual(DumbStrEnum.seven, '7')
        self.assertEqual(str(DumbStrEnum.seven), "don't do this")
        #
        class EnumMixin(Enum):
            def hello(self):
                print('hello from %s' % (self, ))
        class HelloEnum(EnumMixin, StrEnum):
            eight = '8'
        self.assertEqual(HelloEnum.eight, '8')
        self.assertEqual(HelloEnum.eight, str(HelloEnum.eight))
        #
        class GoodbyeMixin:
            def goodbye(self):
                print('%s wishes you a fond farewell')
        class GoodbyeEnum(GoodbyeMixin, EnumMixin, StrEnum):
            nine = '9'
        self.assertEqual(GoodbyeEnum.nine, '9')
        self.assertEqual(GoodbyeEnum.nine, str(GoodbyeEnum.nine))
        #
        with self.assertRaisesRegex(TypeError, '1 is not a string'):
            class FirstFailedStrEnum(StrEnum):
                one = 1
                two = '2'
        with self.assertRaisesRegex(TypeError, "2 is not a string"):
            class SecondFailedStrEnum(StrEnum):
                one = '1'
                two = 2,
                three = '3'
        with self.assertRaisesRegex(TypeError, '2 is not a string'):
            class ThirdFailedStrEnum(StrEnum):
                one = '1'
                two = 2
        with self.assertRaisesRegex(TypeError, 'encoding must be a string, not %r' % (sys.getdefaultencoding, )):
            class ThirdFailedStrEnum(StrEnum):
                one = '1'
                two = b'2', sys.getdefaultencoding
        with self.assertRaisesRegex(TypeError, 'errors must be a string, not 9'):
            class ThirdFailedStrEnum(StrEnum):
                one = '1'
                two = b'2', 'ascii', 9

    def test_custom_strenum(self):
        class CustomStrEnum(str, Enum):
            pass
        class OkayEnum(CustomStrEnum):
            one = '1'
            two = '2'
            three = b'3', 'ascii'
            four = b'4', 'latin1', 'strict'
        self.assertEqual(OkayEnum.one, '1')
        self.assertEqual(str(OkayEnum.one), 'OkayEnum.one')
        self.assertEqual('{}'.format(OkayEnum.one), 'OkayEnum.one')
        self.assertEqual(repr(OkayEnum.one), "<OkayEnum.one: '1'>")
        #
        class DumbMixin:
            def __str__(self):
                return "don't do this"
        class DumbStrEnum(DumbMixin, CustomStrEnum):
            five = '5'
            six = '6'
            seven = '7'
            __str__ = DumbMixin.__str__         # needed as of 3.11
        self.assertEqual(DumbStrEnum.seven, '7')
        self.assertEqual(str(DumbStrEnum.seven), "don't do this")
        #
        class EnumMixin(Enum):
            def hello(self):
                print('hello from %s' % (self, ))
        class HelloEnum(EnumMixin, CustomStrEnum):
            eight = '8'
        self.assertEqual(HelloEnum.eight, '8')
        self.assertEqual(str(HelloEnum.eight), 'HelloEnum.eight')
        #
        class GoodbyeMixin:
            def goodbye(self):
                print('%s wishes you a fond farewell')
        class GoodbyeEnum(GoodbyeMixin, EnumMixin, CustomStrEnum):
            nine = '9'
        self.assertEqual(GoodbyeEnum.nine, '9')
        self.assertEqual(str(GoodbyeEnum.nine), 'GoodbyeEnum.nine')
        #
        class FirstFailedStrEnum(CustomStrEnum):
            one = 1   # this will become '1'
            two = '2'
        class SecondFailedStrEnum(CustomStrEnum):
            one = '1'
            two = 2,  # this will become '2'
            three = '3'
        class ThirdFailedStrEnum(CustomStrEnum):
            one = '1'
            two = 2  # this will become '2'
        with self.assertRaisesRegex(TypeError,
                r"argument (2|'encoding') must be str, not "):
            class ThirdFailedStrEnum(CustomStrEnum):
                one = '1'
                two = b'2', sys.getdefaultencoding
        with self.assertRaisesRegex(TypeError,
                r"argument (3|'errors') must be str, not "):
            class ThirdFailedStrEnum(CustomStrEnum):
                one = '1'
                two = b'2', 'ascii', 9

    def test_missing_value_error(self):
        with self.assertRaisesRegex(TypeError, "_value_ not set in __new__"):
            class Combined(str, Enum):
                #
                def __new__(cls, value, sequence):
                    enum = str.__new__(cls, value)
                    if '(' in value:
                        fis_name, segment = value.split('(', 1)
                        segment = segment.strip(' )')
                    else:
                        fis_name = value
                        segment = None
                    enum.fis_name = fis_name
                    enum.segment = segment
                    enum.sequence = sequence
                    return enum
                #
                def __repr__(self):
                    return "<%s.%s>" % (self.__class__.__name__, self._name_)
                #
                key_type      = 'An$(1,2)', 0
                company_id    = 'An$(3,2)', 1
                code          = 'An$(5,1)', 2
                description   = 'Bn$',      3


    def test_private_variable_is_normal_attribute(self):
        class Private(Enum):
            __corporal = 'Radar'
            __major_ = 'Hoolihan'
        self.assertEqual(Private._Private__corporal, 'Radar')
        self.assertEqual(Private._Private__major_, 'Hoolihan')

    def test_member_from_member_access(self):
        class Di(Enum):
            YES = 1
            NO = 0
            name = 3
        warn = Di.YES.NO
        self.assertIs(warn, Di.NO)
        self.assertIs(Di.name, Di['name'])
        self.assertEqual(Di.name.name, 'name')

    def test_dynamic_members_with_static_methods(self):
        #
        foo_defines = {'FOO_CAT': 'aloof', 'BAR_DOG': 'friendly', 'FOO_HORSE': 'big'}
        class Foo(Enum):
            vars().update({
                    k: v
                    for k, v in foo_defines.items()
                    if k.startswith('FOO_')
                    })
            def upper(self):
                return self.value.upper()
        self.assertEqual(list(Foo), [Foo.FOO_CAT, Foo.FOO_HORSE])
        self.assertEqual(Foo.FOO_CAT.value, 'aloof')
        self.assertEqual(Foo.FOO_HORSE.upper(), 'BIG')
        #
        with self.assertRaisesRegex(TypeError, "'FOO_CAT' already defined as 'aloof'"):
            class FooBar(Enum):
                vars().update({
                        k: v
                        for k, v in foo_defines.items()
                        if k.startswith('FOO_')
                        },
                        **{'FOO_CAT': 'small'},
                        )
                def upper(self):
                    return self.value.upper()

    def test_repr_with_dataclass(self):
        "ensure dataclass-mixin has correct repr()"
        #
        # check overridden dataclass __repr__ is used
        #
        from dataclasses import dataclass, field
        @dataclass(repr=False)
        class Foo:
            __qualname__ = 'Foo'
            a: int
            def __repr__(self):
                return 'ha hah!'
        class Entries(Foo, Enum):
            ENTRY1 = 1
        self.assertEqual(repr(Entries.ENTRY1), '<Entries.ENTRY1: ha hah!>')
        self.assertTrue(Entries.ENTRY1.value == Foo(1), Entries.ENTRY1.value)
        self.assertTrue(isinstance(Entries.ENTRY1, Foo))
        self.assertTrue(Entries._member_type_ is Foo, Entries._member_type_)
        #
        # check auto-generated dataclass __repr__ is not used
        #
        @dataclass
        class CreatureDataMixin:
            __qualname__ = 'CreatureDataMixin'
            size: str
            legs: int
            tail: bool = field(repr=False, default=True)
        class Creature(CreatureDataMixin, Enum):
            __qualname__ = 'Creature'
            BEETLE = ('small', 6)
            DOG = ('medium', 4)
        self.assertEqual(repr(Creature.DOG), "<Creature.DOG: size='medium', legs=4>")
        #
        # check inherited repr used
        #
        class Huh:
            def __repr__(self):
                return 'inherited'
        @dataclass(repr=False)
        class CreatureDataMixin(Huh):
            __qualname__ = 'CreatureDataMixin'
            size: str
            legs: int
            tail: bool = field(repr=False, default=True)
        class Creature(CreatureDataMixin, Enum):
            __qualname__ = 'Creature'
            BEETLE = ('small', 6)
            DOG = ('medium', 4)
        self.assertEqual(repr(Creature.DOG), "<Creature.DOG: inherited>")
        #
        # check default object.__repr__ used if nothing provided
        #
        @dataclass(repr=False)
        class CreatureDataMixin:
            __qualname__ = 'CreatureDataMixin'
            size: str
            legs: int
            tail: bool = field(repr=False, default=True)
        class Creature(CreatureDataMixin, Enum):
            __qualname__ = 'Creature'
            BEETLE = ('small', 6)
            DOG = ('medium', 4)
        self.assertRegex(repr(Creature.DOG), "<Creature.DOG: .*CreatureDataMixin object at .*>")

    def test_repr_with_init_mixin(self):
        class Foo:
            def __init__(self, a):
                self.a = a
            def __repr__(self):
                return f'Foo(a={self.a!r})'
        class Entries(Foo, Enum):
            ENTRY1 = 1
        #
        self.assertEqual(repr(Entries.ENTRY1), 'Foo(a=1)')

    def test_repr_and_str_with_no_init_mixin(self):
        # non-data_type is a mixin that doesn't define __new__
        class Foo:
            def __repr__(self):
                return 'Foo'
            def __str__(self):
                return 'ooF'
        class Entries(Foo, Enum):
            ENTRY1 = 1
        #
        self.assertEqual(repr(Entries.ENTRY1), 'Foo')
        self.assertEqual(str(Entries.ENTRY1), 'ooF')

    def test_value_backup_assign(self):
        # check that enum will add missing values when custom __new__ does not
        class Some(Enum):
            def __new__(cls, val):
                return object.__new__(cls)
            x = 1
            y = 2
        self.assertEqual(Some.x.value, 1)
        self.assertEqual(Some.y.value, 2)

    def test_custom_flag_bitwise(self):
        class MyIntFlag(int, Flag):
            ONE = 1
            TWO = 2
            FOUR = 4
        self.assertTrue(isinstance(MyIntFlag.ONE | MyIntFlag.TWO, MyIntFlag), MyIntFlag.ONE | MyIntFlag.TWO)
        self.assertTrue(isinstance(MyIntFlag.ONE | 2, MyIntFlag))

    def test_int_flags_copy(self):
        class MyIntFlag(IntFlag):
            ONE = 1
            TWO = 2
            FOUR = 4

        flags = MyIntFlag.ONE | MyIntFlag.TWO
        copied = copy.copy(flags)
        deep = copy.deepcopy(flags)
        self.assertEqual(copied, flags)
        self.assertEqual(deep, flags)

        flags = MyIntFlag.ONE | MyIntFlag.TWO | 8
        copied = copy.copy(flags)
        deep = copy.deepcopy(flags)
        self.assertEqual(copied, flags)
        self.assertEqual(deep, flags)
        self.assertEqual(copied.value, 1 | 2 | 8)

    def test_namedtuple_as_value(self):
        from collections import namedtuple
        TTuple = namedtuple('TTuple', 'id a blist')
        class NTEnum(Enum):
            NONE = TTuple(0, 0, [])
            A = TTuple(1, 2, [4])
            B = TTuple(2, 4, [0, 1, 2])
        self.assertEqual(repr(NTEnum.NONE), "<NTEnum.NONE: TTuple(id=0, a=0, blist=[])>")
        self.assertEqual(NTEnum.NONE.value, TTuple(id=0, a=0, blist=[]))
        self.assertEqual(
                [x.value for x in NTEnum],
                [TTuple(id=0, a=0, blist=[]), TTuple(id=1, a=2, blist=[4]), TTuple(id=2, a=4, blist=[0, 1, 2])],
                )
<<<<<<< HEAD
        self.assertRaises(AttributeError, getattr, NTEnum.NONE, 'id')
        #
        class NTCEnum(TTuple, Enum):
            NONE = 0, 0, []
            A = 1, 2, [4]
            B = 2, 4, [0, 1, 2]
        self.assertEqual(repr(NTCEnum.NONE), "<NTCEnum.NONE: TTuple(id=0, a=0, blist=[])>")
        self.assertEqual(NTCEnum.NONE.value, TTuple(id=0, a=0, blist=[]))
        self.assertEqual(NTCEnum.NONE.id, 0)
        self.assertEqual(NTCEnum.A.a, 2)
        self.assertEqual(NTCEnum.B.blist, [0, 1 ,2])
        self.assertEqual(
                [x.value for x in NTCEnum],
                [TTuple(id=0, a=0, blist=[]), TTuple(id=1, a=2, blist=[4]), TTuple(id=2, a=4, blist=[0, 1, 2])],
                )
        #
        class NTDEnum(Enum):
            def __new__(cls, id, a, blist):
                member = object.__new__(cls)
                member.id = id
                member.a = a
                member.blist = blist
=======
        #
        class NTDEnum(Enum):
            def __new__(cls, t_value):
                member = object.__new__(cls)
                member._value_ = t_value[0]
                member.id = t_value[0]
                member.a = t_value[1]
                member.blist = t_value[2]
>>>>>>> f56d132d
                return member
            NONE = TTuple(0, 0, [])
            A = TTuple(1, 2, [4])
            B = TTuple(2, 4, [0, 1, 2])
<<<<<<< HEAD
        self.assertEqual(repr(NTDEnum.NONE), "<NTDEnum.NONE: TTuple(id=0, a=0, blist=[])>")
=======
        self.assertEqual(repr(NTDEnum.NONE), "<NTDEnum.NONE: 0>")
>>>>>>> f56d132d
        self.assertEqual(NTDEnum.NONE.id, 0)
        self.assertEqual(NTDEnum.A.a, 2)
        self.assertEqual(NTDEnum.B.blist, [0, 1 ,2])

    def test_flag_with_custom_new(self):
        class FlagFromChar(IntFlag):
            def __new__(cls, c):
                value = 1 << c
                self = int.__new__(cls, value)
                self._value_ = value
                return self
            #
            a = ord('a')
        #
        self.assertEqual(FlagFromChar._all_bits_, 316912650057057350374175801343)
        self.assertEqual(FlagFromChar._flag_mask_, 158456325028528675187087900672)
        self.assertEqual(FlagFromChar.a, 158456325028528675187087900672)
        self.assertEqual(FlagFromChar.a|1, 158456325028528675187087900673)
        #
        #
        class FlagFromChar(Flag):
            def __new__(cls, c):
                value = 1 << c
                self = object.__new__(cls)
                self._value_ = value
                return self
            #
            a = ord('a')
            z = 1
        #
        self.assertEqual(FlagFromChar._all_bits_, 316912650057057350374175801343)
        self.assertEqual(FlagFromChar._flag_mask_, 158456325028528675187087900674)
        self.assertEqual(FlagFromChar.a.value, 158456325028528675187087900672)
        self.assertEqual((FlagFromChar.a|FlagFromChar.z).value, 158456325028528675187087900674)
        #
        #
        class FlagFromChar(int, Flag, boundary=KEEP):
            def __new__(cls, c):
                value = 1 << c
                self = int.__new__(cls, value)
                self._value_ = value
                return self
            #
            a = ord('a')
        #
        self.assertEqual(FlagFromChar._all_bits_, 316912650057057350374175801343)
        self.assertEqual(FlagFromChar._flag_mask_, 158456325028528675187087900672)
        self.assertEqual(FlagFromChar.a, 158456325028528675187087900672)
        self.assertEqual(FlagFromChar.a|1, 158456325028528675187087900673)

    def test_init_exception(self):
        class Base:
            def __new__(cls, *args):
                return object.__new__(cls)
            def __init__(self, x):
                raise ValueError("I don't like", x)
        with self.assertRaises(TypeError):
            class MyEnum(Base, enum.Enum):
                A = 'a'
                def __init__(self, y):
                    self.y = y
        with self.assertRaises(ValueError):
            class MyEnum(Base, enum.Enum):
                A = 'a'
                def __init__(self, y):
                    self.y = y
                def __new__(cls, value):
                    member = Base.__new__(cls)
                    member._value_ = Base(value)
                    return member

    def test_extra_member_creation(self):
        class IDEnumMeta(EnumMeta):
            def __new__(metacls, cls, bases, classdict, **kwds):
                # add new entries to classdict
                for name in classdict.member_names:
                    classdict[f'{name}_DESC'] = f'-{classdict[name]}'
                return super().__new__(metacls, cls, bases, classdict, **kwds)
        class IDEnum(StrEnum, metaclass=IDEnumMeta):
            pass
        class MyEnum(IDEnum):
            ID = 'id'
            NAME = 'name'
        self.assertEqual(list(MyEnum), [MyEnum.ID, MyEnum.NAME, MyEnum.ID_DESC, MyEnum.NAME_DESC])

    def test_add_alias(self):
        class mixin:
            @property
            def ORG(self):
                return 'huh'
        class Color(mixin, Enum):
            RED = 1
            GREEN = 2
            BLUE = 3
        Color.RED._add_alias_('ROJO')
        self.assertIs(Color.RED, Color['ROJO'])
        self.assertIs(Color.RED, Color.ROJO)
        Color.BLUE._add_alias_('ORG')
        self.assertIs(Color.BLUE, Color['ORG'])
        self.assertIs(Color.BLUE, Color.ORG)
        self.assertEqual(Color.RED.ORG, 'huh')
        self.assertEqual(Color.GREEN.ORG, 'huh')
        self.assertEqual(Color.BLUE.ORG, 'huh')
        self.assertEqual(Color.ORG.ORG, 'huh')

    def test_add_value_alias_after_creation(self):
        class Color(Enum):
            RED = 1
            GREEN = 2
            BLUE = 3
        Color.RED._add_value_alias_(5)
        self.assertIs(Color.RED, Color(5))

    def test_add_value_alias_during_creation(self):
        class Types(Enum):
            Unknown = 0,
            Source  = 1, 'src'
            NetList = 2, 'nl'
            def __new__(cls, int_value, *value_aliases):
                member = object.__new__(cls)
                member._value_ = int_value
                for alias in value_aliases:
                    member._add_value_alias_(alias)
                return member
        self.assertIs(Types(0), Types.Unknown)
        self.assertIs(Types(1), Types.Source)
        self.assertIs(Types('src'), Types.Source)
        self.assertIs(Types(2), Types.NetList)
        self.assertIs(Types('nl'), Types.NetList)


class TestOrder(unittest.TestCase):
    "test usage of the `_order_` attribute"

    def test_same_members(self):
        class Color(Enum):
            _order_ = 'red green blue'
            red = 1
            green = 2
            blue = 3

    def test_same_members_with_aliases(self):
        class Color(Enum):
            _order_ = 'red green blue'
            red = 1
            green = 2
            blue = 3
            verde = green

    def test_same_members_wrong_order(self):
        with self.assertRaisesRegex(TypeError, 'member order does not match _order_'):
            class Color(Enum):
                _order_ = 'red green blue'
                red = 1
                blue = 3
                green = 2

    def test_order_has_extra_members(self):
        with self.assertRaisesRegex(TypeError, 'member order does not match _order_'):
            class Color(Enum):
                _order_ = 'red green blue purple'
                red = 1
                green = 2
                blue = 3

    def test_order_has_extra_members_with_aliases(self):
        with self.assertRaisesRegex(TypeError, 'member order does not match _order_'):
            class Color(Enum):
                _order_ = 'red green blue purple'
                red = 1
                green = 2
                blue = 3
                verde = green

    def test_enum_has_extra_members(self):
        with self.assertRaisesRegex(TypeError, 'member order does not match _order_'):
            class Color(Enum):
                _order_ = 'red green blue'
                red = 1
                green = 2
                blue = 3
                purple = 4

    def test_enum_has_extra_members_with_aliases(self):
        with self.assertRaisesRegex(TypeError, 'member order does not match _order_'):
            class Color(Enum):
                _order_ = 'red green blue'
                red = 1
                green = 2
                blue = 3
                purple = 4
                verde = green


class OldTestFlag(unittest.TestCase):
    """Tests of the Flags."""

    class Perm(Flag):
        R, W, X = 4, 2, 1

    class Open(Flag):
        RO = 0
        WO = 1
        RW = 2
        AC = 3
        CE = 1<<19

    class Color(Flag):
        BLACK = 0
        RED = 1
        ROJO = 1
        GREEN = 2
        BLUE = 4
        PURPLE = RED|BLUE
        WHITE = RED|GREEN|BLUE
        BLANCO = RED|GREEN|BLUE

    def test_or(self):
        Perm = self.Perm
        for i in Perm:
            for j in Perm:
                self.assertEqual((i | j), Perm(i.value | j.value))
                self.assertEqual((i | j).value, i.value | j.value)
                self.assertIs(type(i | j), Perm)
        for i in Perm:
            self.assertIs(i | i, i)
        Open = self.Open
        self.assertIs(Open.RO | Open.CE, Open.CE)

    def test_and(self):
        Perm = self.Perm
        RW = Perm.R | Perm.W
        RX = Perm.R | Perm.X
        WX = Perm.W | Perm.X
        RWX = Perm.R | Perm.W | Perm.X
        values = list(Perm) + [RW, RX, WX, RWX, Perm(0)]
        for i in values:
            for j in values:
                self.assertEqual((i & j).value, i.value & j.value)
                self.assertIs(type(i & j), Perm)
        for i in Perm:
            self.assertIs(i & i, i)
            self.assertIs(i & RWX, i)
            self.assertIs(RWX & i, i)
        Open = self.Open
        self.assertIs(Open.RO & Open.CE, Open.RO)

    def test_xor(self):
        Perm = self.Perm
        for i in Perm:
            for j in Perm:
                self.assertEqual((i ^ j).value, i.value ^ j.value)
                self.assertIs(type(i ^ j), Perm)
        for i in Perm:
            self.assertIs(i ^ Perm(0), i)
            self.assertIs(Perm(0) ^ i, i)
        Open = self.Open
        self.assertIs(Open.RO ^ Open.CE, Open.CE)
        self.assertIs(Open.CE ^ Open.CE, Open.RO)

    def test_bool(self):
        Perm = self.Perm
        for f in Perm:
            self.assertTrue(f)
        Open = self.Open
        for f in Open:
            self.assertEqual(bool(f.value), bool(f))

    def test_boundary(self):
        self.assertIs(enum.Flag._boundary_, STRICT)
        class Iron(Flag, boundary=CONFORM):
            ONE = 1
            TWO = 2
            EIGHT = 8
        self.assertIs(Iron._boundary_, CONFORM)
        #
        class Water(Flag, boundary=STRICT):
            ONE = 1
            TWO = 2
            EIGHT = 8
        self.assertIs(Water._boundary_, STRICT)
        #
        class Space(Flag, boundary=EJECT):
            ONE = 1
            TWO = 2
            EIGHT = 8
        self.assertIs(Space._boundary_, EJECT)
        #
        class Bizarre(Flag, boundary=KEEP):
            b = 3
            c = 4
            d = 6
        #
        self.assertRaisesRegex(ValueError, 'invalid value 7', Water, 7)
        #
        self.assertIs(Iron(7), Iron.ONE|Iron.TWO)
        self.assertIs(Iron(~9), Iron.TWO)
        #
        self.assertEqual(Space(7), 7)
        self.assertTrue(type(Space(7)) is int)
        #
        self.assertEqual(list(Bizarre), [Bizarre.c])
        self.assertIs(Bizarre(3), Bizarre.b)
        self.assertIs(Bizarre(6), Bizarre.d)
        #
        class SkipFlag(enum.Flag):
            A = 1
            B = 2
            C = 4 | B
        #
        self.assertTrue(SkipFlag.C in (SkipFlag.A|SkipFlag.C))
        self.assertRaisesRegex(ValueError, 'SkipFlag.. invalid value 42', SkipFlag, 42)
        #
        class SkipIntFlag(enum.IntFlag):
            A = 1
            B = 2
            C = 4 | B
        #
        self.assertTrue(SkipIntFlag.C in (SkipIntFlag.A|SkipIntFlag.C))
        self.assertEqual(SkipIntFlag(42).value, 42)
        #
        class MethodHint(Flag):
            HiddenText = 0x10
            DigitsOnly = 0x01
            LettersOnly = 0x02
            OnlyMask = 0x0f
        #
        self.assertEqual(str(MethodHint.HiddenText|MethodHint.OnlyMask), 'MethodHint.HiddenText|DigitsOnly|LettersOnly|OnlyMask')


    def test_iter(self):
        Color = self.Color
        Open = self.Open
        self.assertEqual(list(Color), [Color.RED, Color.GREEN, Color.BLUE])
        self.assertEqual(list(Open), [Open.WO, Open.RW, Open.CE])

    def test_programatic_function_string(self):
        Perm = Flag('Perm', 'R W X')
        lst = list(Perm)
        self.assertEqual(len(lst), len(Perm))
        self.assertEqual(len(Perm), 3, Perm)
        self.assertEqual(lst, [Perm.R, Perm.W, Perm.X])
        for i, n in enumerate('R W X'.split()):
            v = 1<<i
            e = Perm(v)
            self.assertEqual(e.value, v)
            self.assertEqual(type(e.value), int)
            self.assertEqual(e.name, n)
            self.assertIn(e, Perm)
            self.assertIs(type(e), Perm)

    def test_programatic_function_string_with_start(self):
        Perm = Flag('Perm', 'R W X', start=8)
        lst = list(Perm)
        self.assertEqual(len(lst), len(Perm))
        self.assertEqual(len(Perm), 3, Perm)
        self.assertEqual(lst, [Perm.R, Perm.W, Perm.X])
        for i, n in enumerate('R W X'.split()):
            v = 8<<i
            e = Perm(v)
            self.assertEqual(e.value, v)
            self.assertEqual(type(e.value), int)
            self.assertEqual(e.name, n)
            self.assertIn(e, Perm)
            self.assertIs(type(e), Perm)

    def test_programatic_function_string_list(self):
        Perm = Flag('Perm', ['R', 'W', 'X'])
        lst = list(Perm)
        self.assertEqual(len(lst), len(Perm))
        self.assertEqual(len(Perm), 3, Perm)
        self.assertEqual(lst, [Perm.R, Perm.W, Perm.X])
        for i, n in enumerate('R W X'.split()):
            v = 1<<i
            e = Perm(v)
            self.assertEqual(e.value, v)
            self.assertEqual(type(e.value), int)
            self.assertEqual(e.name, n)
            self.assertIn(e, Perm)
            self.assertIs(type(e), Perm)

    def test_programatic_function_iterable(self):
        Perm = Flag('Perm', (('R', 2), ('W', 8), ('X', 32)))
        lst = list(Perm)
        self.assertEqual(len(lst), len(Perm))
        self.assertEqual(len(Perm), 3, Perm)
        self.assertEqual(lst, [Perm.R, Perm.W, Perm.X])
        for i, n in enumerate('R W X'.split()):
            v = 1<<(2*i+1)
            e = Perm(v)
            self.assertEqual(e.value, v)
            self.assertEqual(type(e.value), int)
            self.assertEqual(e.name, n)
            self.assertIn(e, Perm)
            self.assertIs(type(e), Perm)

    def test_programatic_function_from_dict(self):
        Perm = Flag('Perm', OrderedDict((('R', 2), ('W', 8), ('X', 32))))
        lst = list(Perm)
        self.assertEqual(len(lst), len(Perm))
        self.assertEqual(len(Perm), 3, Perm)
        self.assertEqual(lst, [Perm.R, Perm.W, Perm.X])
        for i, n in enumerate('R W X'.split()):
            v = 1<<(2*i+1)
            e = Perm(v)
            self.assertEqual(e.value, v)
            self.assertEqual(type(e.value), int)
            self.assertEqual(e.name, n)
            self.assertIn(e, Perm)
            self.assertIs(type(e), Perm)

    @reraise_if_not_enum(
        FlagStooges,
        FlagStoogesWithZero,
        IntFlagStooges,
        IntFlagStoogesWithZero,
    )
    def test_pickle(self):
        test_pickle_dump_load(self.assertIs, FlagStooges.CURLY)
        test_pickle_dump_load(self.assertEqual,
                        FlagStooges.CURLY|FlagStooges.MOE)
        test_pickle_dump_load(self.assertEqual,
                        FlagStooges.CURLY&~FlagStooges.CURLY)
        test_pickle_dump_load(self.assertIs, FlagStooges)
        test_pickle_dump_load(self.assertEqual, FlagStooges.BIG)
        test_pickle_dump_load(self.assertEqual,
                        FlagStooges.CURLY|FlagStooges.BIG)

        test_pickle_dump_load(self.assertIs, FlagStoogesWithZero.CURLY)
        test_pickle_dump_load(self.assertEqual,
                        FlagStoogesWithZero.CURLY|FlagStoogesWithZero.MOE)
        test_pickle_dump_load(self.assertIs, FlagStoogesWithZero.NOFLAG)
        test_pickle_dump_load(self.assertEqual, FlagStoogesWithZero.BIG)
        test_pickle_dump_load(self.assertEqual,
                        FlagStoogesWithZero.CURLY|FlagStoogesWithZero.BIG)

        test_pickle_dump_load(self.assertIs, IntFlagStooges.CURLY)
        test_pickle_dump_load(self.assertEqual,
                        IntFlagStooges.CURLY|IntFlagStooges.MOE)
        test_pickle_dump_load(self.assertEqual,
                        IntFlagStooges.CURLY|IntFlagStooges.MOE|0x30)
        test_pickle_dump_load(self.assertEqual, IntFlagStooges(0))
        test_pickle_dump_load(self.assertEqual, IntFlagStooges(0x30))
        test_pickle_dump_load(self.assertIs, IntFlagStooges)
        test_pickle_dump_load(self.assertEqual, IntFlagStooges.BIG)
        test_pickle_dump_load(self.assertEqual, IntFlagStooges.BIG|1)
        test_pickle_dump_load(self.assertEqual,
                        IntFlagStooges.CURLY|IntFlagStooges.BIG)

        test_pickle_dump_load(self.assertIs, IntFlagStoogesWithZero.CURLY)
        test_pickle_dump_load(self.assertEqual,
                        IntFlagStoogesWithZero.CURLY|IntFlagStoogesWithZero.MOE)
        test_pickle_dump_load(self.assertIs, IntFlagStoogesWithZero.NOFLAG)
        test_pickle_dump_load(self.assertEqual, IntFlagStoogesWithZero.BIG)
        test_pickle_dump_load(self.assertEqual, IntFlagStoogesWithZero.BIG|1)
        test_pickle_dump_load(self.assertEqual,
                        IntFlagStoogesWithZero.CURLY|IntFlagStoogesWithZero.BIG)

    def test_contains_tf(self):
        Open = self.Open
        Color = self.Color
        self.assertFalse(Color.BLACK in Open)
        self.assertFalse(Open.RO in Color)
        self.assertFalse('BLACK' in Color)
        self.assertFalse('RO' in Open)
        self.assertTrue(Color.BLACK in Color)
        self.assertTrue(Open.RO in Open)
        self.assertTrue(1 in Color)
        self.assertTrue(1 in Open)

    def test_member_contains(self):
        Perm = self.Perm
        R, W, X = Perm
        RW = R | W
        RX = R | X
        WX = W | X
        RWX = R | W | X
        self.assertTrue(R in RW)
        self.assertTrue(R in RX)
        self.assertTrue(R in RWX)
        self.assertTrue(W in RW)
        self.assertTrue(W in WX)
        self.assertTrue(W in RWX)
        self.assertTrue(X in RX)
        self.assertTrue(X in WX)
        self.assertTrue(X in RWX)
        self.assertFalse(R in WX)
        self.assertFalse(W in RX)
        self.assertFalse(X in RW)

    def test_member_iter(self):
        Color = self.Color
        self.assertEqual(list(Color.BLACK), [])
        self.assertEqual(list(Color.PURPLE), [Color.RED, Color.BLUE])
        self.assertEqual(list(Color.BLUE), [Color.BLUE])
        self.assertEqual(list(Color.GREEN), [Color.GREEN])
        self.assertEqual(list(Color.WHITE), [Color.RED, Color.GREEN, Color.BLUE])
        self.assertEqual(list(Color.WHITE), [Color.RED, Color.GREEN, Color.BLUE])

    def test_member_length(self):
        self.assertEqual(self.Color.__len__(self.Color.BLACK), 0)
        self.assertEqual(self.Color.__len__(self.Color.GREEN), 1)
        self.assertEqual(self.Color.__len__(self.Color.PURPLE), 2)
        self.assertEqual(self.Color.__len__(self.Color.BLANCO), 3)

    def test_number_reset_and_order_cleanup(self):
        class Confused(Flag):
            _order_ = 'ONE TWO FOUR DOS EIGHT SIXTEEN'
            ONE = auto()
            TWO = auto()
            FOUR = auto()
            DOS = 2
            EIGHT = auto()
            SIXTEEN = auto()
        self.assertEqual(
                list(Confused),
                [Confused.ONE, Confused.TWO, Confused.FOUR, Confused.EIGHT, Confused.SIXTEEN])
        self.assertIs(Confused.TWO, Confused.DOS)
        self.assertEqual(Confused.DOS._value_, 2)
        self.assertEqual(Confused.EIGHT._value_, 8)
        self.assertEqual(Confused.SIXTEEN._value_, 16)

    def test_aliases(self):
        Color = self.Color
        self.assertEqual(Color(1).name, 'RED')
        self.assertEqual(Color['ROJO'].name, 'RED')
        self.assertEqual(Color(7).name, 'WHITE')
        self.assertEqual(Color['BLANCO'].name, 'WHITE')
        self.assertIs(Color.BLANCO, Color.WHITE)
        Open = self.Open
        self.assertIs(Open['AC'], Open.AC)

    def test_auto_number(self):
        class Color(Flag):
            red = auto()
            blue = auto()
            green = auto()

        self.assertEqual(list(Color), [Color.red, Color.blue, Color.green])
        self.assertEqual(Color.red.value, 1)
        self.assertEqual(Color.blue.value, 2)
        self.assertEqual(Color.green.value, 4)

    def test_auto_number_garbage(self):
        with self.assertRaisesRegex(TypeError, 'invalid flag value .not an int.'):
            class Color(Flag):
                red = 'not an int'
                blue = auto()

    def test_duplicate_auto(self):
        class Dupes(Enum):
            first = primero = auto()
            second = auto()
            third = auto()
        self.assertEqual([Dupes.first, Dupes.second, Dupes.third], list(Dupes))

    def test_multiple_mixin(self):
        class AllMixin:
            @classproperty
            def ALL(cls):
                members = list(cls)
                all_value = None
                if members:
                    all_value = members[0]
                    for member in members[1:]:
                        all_value |= member
                cls.ALL = all_value
                return all_value
        class StrMixin:
            def __str__(self):
                return self._name_.lower()
        class Color(AllMixin, Flag):
            RED = auto()
            GREEN = auto()
            BLUE = auto()
        self.assertEqual(Color.RED.value, 1)
        self.assertEqual(Color.GREEN.value, 2)
        self.assertEqual(Color.BLUE.value, 4)
        self.assertEqual(Color.ALL.value, 7)
        self.assertEqual(str(Color.BLUE), 'Color.BLUE')
        class Color(AllMixin, StrMixin, Flag):
            RED = auto()
            GREEN = auto()
            BLUE = auto()
            __str__ = StrMixin.__str__
        self.assertEqual(Color.RED.value, 1)
        self.assertEqual(Color.GREEN.value, 2)
        self.assertEqual(Color.BLUE.value, 4)
        self.assertEqual(Color.ALL.value, 7)
        self.assertEqual(str(Color.BLUE), 'blue')
        class Color(StrMixin, AllMixin, Flag):
            RED = auto()
            GREEN = auto()
            BLUE = auto()
            __str__ = StrMixin.__str__
        self.assertEqual(Color.RED.value, 1)
        self.assertEqual(Color.GREEN.value, 2)
        self.assertEqual(Color.BLUE.value, 4)
        self.assertEqual(Color.ALL.value, 7)
        self.assertEqual(str(Color.BLUE), 'blue')

    @threading_helper.reap_threads
    @threading_helper.requires_working_threading()
    def test_unique_composite(self):
        # override __eq__ to be identity only
        class TestFlag(Flag):
            one = auto()
            two = auto()
            three = auto()
            four = auto()
            five = auto()
            six = auto()
            seven = auto()
            eight = auto()
            def __eq__(self, other):
                return self is other
            def __hash__(self):
                return hash(self._value_)
        # have multiple threads competing to complete the composite members
        seen = set()
        failed = False
        def cycle_enum():
            nonlocal failed
            try:
                for i in range(256):
                    seen.add(TestFlag(i))
            except Exception:
                failed = True
        threads = [
                threading.Thread(target=cycle_enum)
                for _ in range(8)
                ]
        with threading_helper.start_threads(threads):
            pass
        # check that only 248 members were created
        self.assertFalse(
                failed,
                'at least one thread failed while creating composite members')
        self.assertEqual(256, len(seen), 'too many composite members created')

    def test_init_subclass(self):
        class MyEnum(Flag):
            def __init_subclass__(cls, **kwds):
                super().__init_subclass__(**kwds)
                self.assertFalse(cls.__dict__.get('_test', False))
                cls._test1 = 'MyEnum'
        #
        class TheirEnum(MyEnum):
            def __init_subclass__(cls, **kwds):
                super(TheirEnum, cls).__init_subclass__(**kwds)
                cls._test2 = 'TheirEnum'
        class WhoseEnum(TheirEnum):
            def __init_subclass__(cls, **kwds):
                pass
        class NoEnum(WhoseEnum):
            ONE = 1
        self.assertEqual(TheirEnum.__dict__['_test1'], 'MyEnum')
        self.assertEqual(WhoseEnum.__dict__['_test1'], 'MyEnum')
        self.assertEqual(WhoseEnum.__dict__['_test2'], 'TheirEnum')
        self.assertFalse(NoEnum.__dict__.get('_test1', False))
        self.assertFalse(NoEnum.__dict__.get('_test2', False))
        #
        class OurEnum(MyEnum):
            def __init_subclass__(cls, **kwds):
                cls._test2 = 'OurEnum'
        class WhereEnum(OurEnum):
            def __init_subclass__(cls, **kwds):
                pass
        class NeverEnum(WhereEnum):
            ONE = 1
        self.assertEqual(OurEnum.__dict__['_test1'], 'MyEnum')
        self.assertFalse(WhereEnum.__dict__.get('_test1', False))
        self.assertEqual(WhereEnum.__dict__['_test2'], 'OurEnum')
        self.assertFalse(NeverEnum.__dict__.get('_test1', False))
        self.assertFalse(NeverEnum.__dict__.get('_test2', False))


class OldTestIntFlag(unittest.TestCase):
    """Tests of the IntFlags."""

    class Perm(IntFlag):
        R = 1 << 2
        W = 1 << 1
        X = 1 << 0

    class Open(IntFlag):
        RO = 0
        WO = 1
        RW = 2
        AC = 3
        CE = 1<<19

    class Color(IntFlag):
        BLACK = 0
        RED = 1
        ROJO = 1
        GREEN = 2
        BLUE = 4
        PURPLE = RED|BLUE
        WHITE = RED|GREEN|BLUE
        BLANCO = RED|GREEN|BLUE

    class Skip(IntFlag):
        FIRST = 1
        SECOND = 2
        EIGHTH = 8

    def test_type(self):
        Perm = self.Perm
        self.assertTrue(Perm._member_type_ is int)
        Open = self.Open
        for f in Perm:
            self.assertTrue(isinstance(f, Perm))
            self.assertEqual(f, f.value)
        self.assertTrue(isinstance(Perm.W | Perm.X, Perm))
        self.assertEqual(Perm.W | Perm.X, 3)
        for f in Open:
            self.assertTrue(isinstance(f, Open))
            self.assertEqual(f, f.value)
        self.assertTrue(isinstance(Open.WO | Open.RW, Open))
        self.assertEqual(Open.WO | Open.RW, 3)

    @reraise_if_not_enum(HeadlightsK)
    def test_global_repr_keep(self):
        self.assertEqual(
                repr(HeadlightsK(0)),
                '%s.OFF_K' % SHORT_MODULE,
                )
        self.assertEqual(
                repr(HeadlightsK(2**0 + 2**2 + 2**3)),
                '%(m)s.LOW_BEAM_K|%(m)s.FOG_K|8' % {'m': SHORT_MODULE},
                )
        self.assertEqual(
                repr(HeadlightsK(2**3)),
                '%(m)s.HeadlightsK(8)' % {'m': SHORT_MODULE},
                )

    @reraise_if_not_enum(HeadlightsC)
    def test_global_repr_conform1(self):
        self.assertEqual(
                repr(HeadlightsC(0)),
                '%s.OFF_C' % SHORT_MODULE,
                )
        self.assertEqual(
                repr(HeadlightsC(2**0 + 2**2 + 2**3)),
                '%(m)s.LOW_BEAM_C|%(m)s.FOG_C' % {'m': SHORT_MODULE},
                )
        self.assertEqual(
                repr(HeadlightsC(2**3)),
                '%(m)s.OFF_C' % {'m': SHORT_MODULE},
                )

    @reraise_if_not_enum(NoName)
    def test_global_enum_str(self):
        self.assertEqual(str(NoName.ONE & NoName.TWO), 'NoName(0)')
        self.assertEqual(str(NoName(0)), 'NoName(0)')

    def test_format(self):
        Perm = self.Perm
        self.assertEqual(format(Perm.R, ''), '4')
        self.assertEqual(format(Perm.R | Perm.X, ''), '5')
        #
        class NewPerm(IntFlag):
            R = 1 << 2
            W = 1 << 1
            X = 1 << 0
            def __str__(self):
                return self._name_
        self.assertEqual(format(NewPerm.R, ''), 'R')
        self.assertEqual(format(NewPerm.R | Perm.X, ''), 'R|X')

    def test_or(self):
        Perm = self.Perm
        for i in Perm:
            for j in Perm:
                self.assertEqual(i | j, i.value | j.value)
                self.assertEqual((i | j).value, i.value | j.value)
                self.assertIs(type(i | j), Perm)
            for j in range(8):
                self.assertEqual(i | j, i.value | j)
                self.assertEqual((i | j).value, i.value | j)
                self.assertIs(type(i | j), Perm)
                self.assertEqual(j | i, j | i.value)
                self.assertEqual((j | i).value, j | i.value)
                self.assertIs(type(j | i), Perm)
        for i in Perm:
            self.assertIs(i | i, i)
            self.assertIs(i | 0, i)
            self.assertIs(0 | i, i)
        Open = self.Open
        self.assertIs(Open.RO | Open.CE, Open.CE)

    def test_and(self):
        Perm = self.Perm
        RW = Perm.R | Perm.W
        RX = Perm.R | Perm.X
        WX = Perm.W | Perm.X
        RWX = Perm.R | Perm.W | Perm.X
        values = list(Perm) + [RW, RX, WX, RWX, Perm(0)]
        for i in values:
            for j in values:
                self.assertEqual(i & j, i.value & j.value, 'i is %r, j is %r' % (i, j))
                self.assertEqual((i & j).value, i.value & j.value, 'i is %r, j is %r' % (i, j))
                self.assertIs(type(i & j), Perm, 'i is %r, j is %r' % (i, j))
            for j in range(8):
                self.assertEqual(i & j, i.value & j)
                self.assertEqual((i & j).value, i.value & j)
                self.assertIs(type(i & j), Perm)
                self.assertEqual(j & i, j & i.value)
                self.assertEqual((j & i).value, j & i.value)
                self.assertIs(type(j & i), Perm)
        for i in Perm:
            self.assertIs(i & i, i)
            self.assertIs(i & 7, i)
            self.assertIs(7 & i, i)
        Open = self.Open
        self.assertIs(Open.RO & Open.CE, Open.RO)

    def test_xor(self):
        Perm = self.Perm
        for i in Perm:
            for j in Perm:
                self.assertEqual(i ^ j, i.value ^ j.value)
                self.assertEqual((i ^ j).value, i.value ^ j.value)
                self.assertIs(type(i ^ j), Perm)
            for j in range(8):
                self.assertEqual(i ^ j, i.value ^ j)
                self.assertEqual((i ^ j).value, i.value ^ j)
                self.assertIs(type(i ^ j), Perm)
                self.assertEqual(j ^ i, j ^ i.value)
                self.assertEqual((j ^ i).value, j ^ i.value)
                self.assertIs(type(j ^ i), Perm)
        for i in Perm:
            self.assertIs(i ^ 0, i)
            self.assertIs(0 ^ i, i)
        Open = self.Open
        self.assertIs(Open.RO ^ Open.CE, Open.CE)
        self.assertIs(Open.CE ^ Open.CE, Open.RO)

    def test_invert(self):
        Perm = self.Perm
        RW = Perm.R | Perm.W
        RX = Perm.R | Perm.X
        WX = Perm.W | Perm.X
        RWX = Perm.R | Perm.W | Perm.X
        values = list(Perm) + [RW, RX, WX, RWX, Perm(0)]
        for i in values:
            self.assertEqual(~i, (~i).value)
            self.assertIs(type(~i), Perm)
            self.assertEqual(~~i, i)
        for i in Perm:
            self.assertIs(~~i, i)
        Open = self.Open
        self.assertIs(Open.WO & ~Open.WO, Open.RO)
        self.assertIs((Open.WO|Open.CE) & ~Open.WO, Open.CE)

    def test_boundary(self):
        self.assertIs(enum.IntFlag._boundary_, KEEP)
        class Simple(IntFlag, boundary=KEEP):
            SINGLE = 1
        #
        class Iron(IntFlag, boundary=STRICT):
            ONE = 1
            TWO = 2
            EIGHT = 8
        self.assertIs(Iron._boundary_, STRICT)
        #
        class Water(IntFlag, boundary=CONFORM):
            ONE = 1
            TWO = 2
            EIGHT = 8
        self.assertIs(Water._boundary_, CONFORM)
        #
        class Space(IntFlag, boundary=EJECT):
            ONE = 1
            TWO = 2
            EIGHT = 8
        self.assertIs(Space._boundary_, EJECT)
        #
        class Bizarre(IntFlag, boundary=KEEP):
            b = 3
            c = 4
            d = 6
        #
        self.assertRaisesRegex(ValueError, 'invalid value 5', Iron, 5)
        #
        self.assertIs(Water(7), Water.ONE|Water.TWO)
        self.assertIs(Water(~9), Water.TWO)
        #
        self.assertEqual(Space(7), 7)
        self.assertTrue(type(Space(7)) is int)
        #
        self.assertEqual(list(Bizarre), [Bizarre.c])
        self.assertIs(Bizarre(3), Bizarre.b)
        self.assertIs(Bizarre(6), Bizarre.d)
        #
        simple = Simple.SINGLE | Iron.TWO
        self.assertEqual(simple, 3)
        self.assertIsInstance(simple, Simple)
        self.assertEqual(repr(simple), '<Simple.SINGLE|<Iron.TWO: 2>: 3>')
        self.assertEqual(str(simple), '3')

    def test_iter(self):
        Color = self.Color
        Open = self.Open
        self.assertEqual(list(Color), [Color.RED, Color.GREEN, Color.BLUE])
        self.assertEqual(list(Open), [Open.WO, Open.RW, Open.CE])

    def test_programatic_function_string(self):
        Perm = IntFlag('Perm', 'R W X')
        lst = list(Perm)
        self.assertEqual(len(lst), len(Perm))
        self.assertEqual(len(Perm), 3, Perm)
        self.assertEqual(lst, [Perm.R, Perm.W, Perm.X])
        for i, n in enumerate('R W X'.split()):
            v = 1<<i
            e = Perm(v)
            self.assertEqual(e.value, v)
            self.assertEqual(type(e.value), int)
            self.assertEqual(e, v)
            self.assertEqual(e.name, n)
            self.assertIn(e, Perm)
            self.assertIs(type(e), Perm)

    def test_programatic_function_string_with_start(self):
        Perm = IntFlag('Perm', 'R W X', start=8)
        lst = list(Perm)
        self.assertEqual(len(lst), len(Perm))
        self.assertEqual(len(Perm), 3, Perm)
        self.assertEqual(lst, [Perm.R, Perm.W, Perm.X])
        for i, n in enumerate('R W X'.split()):
            v = 8<<i
            e = Perm(v)
            self.assertEqual(e.value, v)
            self.assertEqual(type(e.value), int)
            self.assertEqual(e, v)
            self.assertEqual(e.name, n)
            self.assertIn(e, Perm)
            self.assertIs(type(e), Perm)

    def test_programatic_function_string_list(self):
        Perm = IntFlag('Perm', ['R', 'W', 'X'])
        lst = list(Perm)
        self.assertEqual(len(lst), len(Perm))
        self.assertEqual(len(Perm), 3, Perm)
        self.assertEqual(lst, [Perm.R, Perm.W, Perm.X])
        for i, n in enumerate('R W X'.split()):
            v = 1<<i
            e = Perm(v)
            self.assertEqual(e.value, v)
            self.assertEqual(type(e.value), int)
            self.assertEqual(e, v)
            self.assertEqual(e.name, n)
            self.assertIn(e, Perm)
            self.assertIs(type(e), Perm)

    def test_programatic_function_iterable(self):
        Perm = IntFlag('Perm', (('R', 2), ('W', 8), ('X', 32)))
        lst = list(Perm)
        self.assertEqual(len(lst), len(Perm))
        self.assertEqual(len(Perm), 3, Perm)
        self.assertEqual(lst, [Perm.R, Perm.W, Perm.X])
        for i, n in enumerate('R W X'.split()):
            v = 1<<(2*i+1)
            e = Perm(v)
            self.assertEqual(e.value, v)
            self.assertEqual(type(e.value), int)
            self.assertEqual(e, v)
            self.assertEqual(e.name, n)
            self.assertIn(e, Perm)
            self.assertIs(type(e), Perm)

    def test_programatic_function_from_dict(self):
        Perm = IntFlag('Perm', OrderedDict((('R', 2), ('W', 8), ('X', 32))))
        lst = list(Perm)
        self.assertEqual(len(lst), len(Perm))
        self.assertEqual(len(Perm), 3, Perm)
        self.assertEqual(lst, [Perm.R, Perm.W, Perm.X])
        for i, n in enumerate('R W X'.split()):
            v = 1<<(2*i+1)
            e = Perm(v)
            self.assertEqual(e.value, v)
            self.assertEqual(type(e.value), int)
            self.assertEqual(e, v)
            self.assertEqual(e.name, n)
            self.assertIn(e, Perm)
            self.assertIs(type(e), Perm)


    def test_programatic_function_from_empty_list(self):
        Perm = enum.IntFlag('Perm', [])
        lst = list(Perm)
        self.assertEqual(len(lst), len(Perm))
        self.assertEqual(len(Perm), 0, Perm)
        Thing = enum.Enum('Thing', [])
        lst = list(Thing)
        self.assertEqual(len(lst), len(Thing))
        self.assertEqual(len(Thing), 0, Thing)


    def test_programatic_function_from_empty_tuple(self):
        Perm = enum.IntFlag('Perm', ())
        lst = list(Perm)
        self.assertEqual(len(lst), len(Perm))
        self.assertEqual(len(Perm), 0, Perm)
        Thing = enum.Enum('Thing', ())
        self.assertEqual(len(lst), len(Thing))
        self.assertEqual(len(Thing), 0, Thing)

    def test_contains_tf(self):
        Open = self.Open
        Color = self.Color
        self.assertTrue(Color.GREEN in Color)
        self.assertTrue(Open.RW in Open)
        self.assertFalse('GREEN' in Color)
        self.assertFalse('RW' in Open)
        self.assertTrue(2 in Color)
        self.assertTrue(2 in Open)

    def test_member_contains(self):
        Perm = self.Perm
        R, W, X = Perm
        RW = R | W
        RX = R | X
        WX = W | X
        RWX = R | W | X
        self.assertTrue(R in RW)
        self.assertTrue(R in RX)
        self.assertTrue(R in RWX)
        self.assertTrue(W in RW)
        self.assertTrue(W in WX)
        self.assertTrue(W in RWX)
        self.assertTrue(X in RX)
        self.assertTrue(X in WX)
        self.assertTrue(X in RWX)
        self.assertFalse(R in WX)
        self.assertFalse(W in RX)
        self.assertFalse(X in RW)
        with self.assertRaises(TypeError):
            self.assertFalse('test' in RW)

    def test_member_iter(self):
        Color = self.Color
        self.assertEqual(list(Color.BLACK), [])
        self.assertEqual(list(Color.PURPLE), [Color.RED, Color.BLUE])
        self.assertEqual(list(Color.BLUE), [Color.BLUE])
        self.assertEqual(list(Color.GREEN), [Color.GREEN])
        self.assertEqual(list(Color.WHITE), [Color.RED, Color.GREEN, Color.BLUE])

    def test_member_length(self):
        self.assertEqual(self.Color.__len__(self.Color.BLACK), 0)
        self.assertEqual(self.Color.__len__(self.Color.GREEN), 1)
        self.assertEqual(self.Color.__len__(self.Color.PURPLE), 2)
        self.assertEqual(self.Color.__len__(self.Color.BLANCO), 3)

    def test_aliases(self):
        Color = self.Color
        self.assertEqual(Color(1).name, 'RED')
        self.assertEqual(Color['ROJO'].name, 'RED')
        self.assertEqual(Color(7).name, 'WHITE')
        self.assertEqual(Color['BLANCO'].name, 'WHITE')
        self.assertIs(Color.BLANCO, Color.WHITE)
        Open = self.Open
        self.assertIs(Open['AC'], Open.AC)

    def test_bool(self):
        Perm = self.Perm
        for f in Perm:
            self.assertTrue(f)
        Open = self.Open
        for f in Open:
            self.assertEqual(bool(f.value), bool(f))


    def test_multiple_mixin(self):
        class AllMixin:
            @classproperty
            def ALL(cls):
                members = list(cls)
                all_value = None
                if members:
                    all_value = members[0]
                    for member in members[1:]:
                        all_value |= member
                cls.ALL = all_value
                return all_value
        class StrMixin:
            def __str__(self):
                return self._name_.lower()
        class Color(AllMixin, IntFlag):
            RED = auto()
            GREEN = auto()
            BLUE = auto()
        self.assertEqual(Color.RED.value, 1)
        self.assertEqual(Color.GREEN.value, 2)
        self.assertEqual(Color.BLUE.value, 4)
        self.assertEqual(Color.ALL.value, 7)
        self.assertEqual(str(Color.BLUE), '4')
        class Color(AllMixin, StrMixin, IntFlag):
            RED = auto()
            GREEN = auto()
            BLUE = auto()
            __str__ = StrMixin.__str__
        self.assertEqual(Color.RED.value, 1)
        self.assertEqual(Color.GREEN.value, 2)
        self.assertEqual(Color.BLUE.value, 4)
        self.assertEqual(Color.ALL.value, 7)
        self.assertEqual(str(Color.BLUE), 'blue')
        class Color(StrMixin, AllMixin, IntFlag):
            RED = auto()
            GREEN = auto()
            BLUE = auto()
            __str__ = StrMixin.__str__
        self.assertEqual(Color.RED.value, 1)
        self.assertEqual(Color.GREEN.value, 2)
        self.assertEqual(Color.BLUE.value, 4)
        self.assertEqual(Color.ALL.value, 7)
        self.assertEqual(str(Color.BLUE), 'blue')

    @threading_helper.reap_threads
    @threading_helper.requires_working_threading()
    def test_unique_composite(self):
        # override __eq__ to be identity only
        class TestFlag(IntFlag):
            one = auto()
            two = auto()
            three = auto()
            four = auto()
            five = auto()
            six = auto()
            seven = auto()
            eight = auto()
            def __eq__(self, other):
                return self is other
            def __hash__(self):
                return hash(self._value_)
        # have multiple threads competing to complete the composite members
        seen = set()
        failed = False
        def cycle_enum():
            nonlocal failed
            try:
                for i in range(256):
                    seen.add(TestFlag(i))
            except Exception:
                failed = True
        threads = [
                threading.Thread(target=cycle_enum)
                for _ in range(8)
                ]
        with threading_helper.start_threads(threads):
            pass
        # check that only 248 members were created
        self.assertFalse(
                failed,
                'at least one thread failed while creating composite members')
        self.assertEqual(256, len(seen), 'too many composite members created')


class TestEmptyAndNonLatinStrings(unittest.TestCase):

    def test_empty_string(self):
        with self.assertRaises(ValueError):
            empty_abc = Enum('empty_abc', ('', 'B', 'C'))

    def test_non_latin_character_string(self):
        greek_abc = Enum('greek_abc', ('\u03B1', 'B', 'C'))
        item = getattr(greek_abc, '\u03B1')
        self.assertEqual(item.value, 1)

    def test_non_latin_number_string(self):
        hebrew_123 = Enum('hebrew_123', ('\u05D0', '2', '3'))
        item = getattr(hebrew_123, '\u05D0')
        self.assertEqual(item.value, 1)


class TestUnique(unittest.TestCase):

    def test_unique_clean(self):
        @unique
        class Clean(Enum):
            one = 1
            two = 'dos'
            tres = 4.0
        #
        @unique
        class Cleaner(IntEnum):
            single = 1
            double = 2
            triple = 3

    def test_unique_dirty(self):
        with self.assertRaisesRegex(ValueError, 'tres.*one'):
            @unique
            class Dirty(Enum):
                one = 1
                two = 'dos'
                tres = 1
        with self.assertRaisesRegex(
                ValueError,
                'double.*single.*turkey.*triple',
                ):
            @unique
            class Dirtier(IntEnum):
                single = 1
                double = 1
                triple = 3
                turkey = 3

    def test_unique_with_name(self):
        @verify(UNIQUE)
        class Silly(Enum):
            one = 1
            two = 'dos'
            name = 3
        #
        @verify(UNIQUE)
        class Sillier(IntEnum):
            single = 1
            name = 2
            triple = 3
            value = 4

class TestVerify(unittest.TestCase):

    def test_continuous(self):
        @verify(CONTINUOUS)
        class Auto(Enum):
            FIRST = auto()
            SECOND = auto()
            THIRD = auto()
            FORTH = auto()
        #
        @verify(CONTINUOUS)
        class Manual(Enum):
            FIRST = 3
            SECOND = 4
            THIRD = 5
            FORTH = 6
        #
        with self.assertRaisesRegex(ValueError, 'invalid enum .Missing.: missing values 5, 6, 7, 8, 9, 10, 12'):
            @verify(CONTINUOUS)
            class Missing(Enum):
                FIRST = 3
                SECOND = 4
                THIRD = 11
                FORTH = 13
        #
        with self.assertRaisesRegex(ValueError, 'invalid flag .Incomplete.: missing values 32'):
            @verify(CONTINUOUS)
            class Incomplete(Flag):
                FIRST = 4
                SECOND = 8
                THIRD = 16
                FORTH = 64
        #
        with self.assertRaisesRegex(ValueError, 'invalid flag .StillIncomplete.: missing values 16'):
            @verify(CONTINUOUS)
            class StillIncomplete(Flag):
                FIRST = 4
                SECOND = 8
                THIRD = 11
                FORTH = 32


    def test_composite(self):
        class Bizarre(Flag):
            b = 3
            c = 4
            d = 6
        self.assertEqual(list(Bizarre), [Bizarre.c])
        self.assertEqual(Bizarre.b.value, 3)
        self.assertEqual(Bizarre.c.value, 4)
        self.assertEqual(Bizarre.d.value, 6)
        with self.assertRaisesRegex(
                ValueError,
                "invalid Flag 'Bizarre': aliases b and d are missing combined values of 0x3 .use enum.show_flag_values.value. for details.",
            ):
            @verify(NAMED_FLAGS)
            class Bizarre(Flag):
                b = 3
                c = 4
                d = 6
        #
        self.assertEqual(enum.show_flag_values(3), [1, 2])
        class Bizarre(IntFlag):
            b = 3
            c = 4
            d = 6
        self.assertEqual(list(Bizarre), [Bizarre.c])
        self.assertEqual(Bizarre.b.value, 3)
        self.assertEqual(Bizarre.c.value, 4)
        self.assertEqual(Bizarre.d.value, 6)
        with self.assertRaisesRegex(
                ValueError,
                "invalid Flag 'Bizarre': alias d is missing value 0x2 .use enum.show_flag_values.value. for details.",
            ):
            @verify(NAMED_FLAGS)
            class Bizarre(IntFlag):
                c = 4
                d = 6
        self.assertEqual(enum.show_flag_values(2), [2])

    def test_unique_clean(self):
        @verify(UNIQUE)
        class Clean(Enum):
            one = 1
            two = 'dos'
            tres = 4.0
        #
        @verify(UNIQUE)
        class Cleaner(IntEnum):
            single = 1
            double = 2
            triple = 3

    def test_unique_dirty(self):
        with self.assertRaisesRegex(ValueError, 'tres.*one'):
            @verify(UNIQUE)
            class Dirty(Enum):
                one = 1
                two = 'dos'
                tres = 1
        with self.assertRaisesRegex(
                ValueError,
                'double.*single.*turkey.*triple',
                ):
            @verify(UNIQUE)
            class Dirtier(IntEnum):
                single = 1
                double = 1
                triple = 3
                turkey = 3

    def test_unique_with_name(self):
        @verify(UNIQUE)
        class Silly(Enum):
            one = 1
            two = 'dos'
            name = 3
        #
        @verify(UNIQUE)
        class Sillier(IntEnum):
            single = 1
            name = 2
            triple = 3
            value = 4

    def test_negative_alias(self):
        @verify(NAMED_FLAGS)
        class Color(Flag):
            RED = 1
            GREEN = 2
            BLUE = 4
            WHITE = -1
        # no error means success


class TestInternals(unittest.TestCase):

    sunder_names = '_bad_', '_good_', '_what_ho_'
    dunder_names = '__mal__', '__bien__', '__que_que__'
    private_names = '_MyEnum__private', '_MyEnum__still_private'
    private_and_sunder_names = '_MyEnum__private_', '_MyEnum__also_private_'
    random_names = 'okay', '_semi_private', '_weird__', '_MyEnum__'

    def test_sunder(self):
        for name in self.sunder_names + self.private_and_sunder_names:
            self.assertTrue(enum._is_sunder(name), '%r is a not sunder name?' % name)
        for name in self.dunder_names + self.private_names + self.random_names:
            self.assertFalse(enum._is_sunder(name), '%r is a sunder name?' % name)

    def test_dunder(self):
        for name in self.dunder_names:
            self.assertTrue(enum._is_dunder(name), '%r is a not dunder name?' % name)
        for name in self.sunder_names + self.private_names + self.private_and_sunder_names + self.random_names:
            self.assertFalse(enum._is_dunder(name), '%r is a dunder name?' % name)

    def test_is_private(self):
        for name in self.private_names + self.private_and_sunder_names:
            self.assertTrue(enum._is_private('MyEnum', name), '%r is a not private name?')
        for name in self.sunder_names + self.dunder_names + self.random_names:
            self.assertFalse(enum._is_private('MyEnum', name), '%r is a private name?')

    def test_auto_number(self):
        class Color(Enum):
            red = auto()
            blue = auto()
            green = auto()

        self.assertEqual(list(Color), [Color.red, Color.blue, Color.green])
        self.assertEqual(Color.red.value, 1)
        self.assertEqual(Color.blue.value, 2)
        self.assertEqual(Color.green.value, 3)

    def test_auto_name(self):
        class Color(Enum):
            def _generate_next_value_(name, start, count, last):
                return name
            red = auto()
            blue = auto()
            green = auto()

        self.assertEqual(list(Color), [Color.red, Color.blue, Color.green])
        self.assertEqual(Color.red.value, 'red')
        self.assertEqual(Color.blue.value, 'blue')
        self.assertEqual(Color.green.value, 'green')

    def test_auto_name_inherit(self):
        class AutoNameEnum(Enum):
            def _generate_next_value_(name, start, count, last):
                return name
        class Color(AutoNameEnum):
            red = auto()
            blue = auto()
            green = auto()

        self.assertEqual(list(Color), [Color.red, Color.blue, Color.green])
        self.assertEqual(Color.red.value, 'red')
        self.assertEqual(Color.blue.value, 'blue')
        self.assertEqual(Color.green.value, 'green')

    @unittest.skipIf(
            python_version >= (3, 13),
            'mixed types with auto() no longer supported',
            )
    def test_auto_garbage_ok(self):
        with self.assertWarnsRegex(DeprecationWarning, 'will require all values to be sortable'):
            class Color(Enum):
                red = 'red'
                blue = auto()
        self.assertEqual(Color.blue.value, 1)

    @unittest.skipIf(
            python_version >= (3, 13),
            'mixed types with auto() no longer supported',
            )
    def test_auto_garbage_corrected_ok(self):
        with self.assertWarnsRegex(DeprecationWarning, 'will require all values to be sortable'):
            class Color(Enum):
                red = 'red'
                blue = 2
                green = auto()

        self.assertEqual(list(Color), [Color.red, Color.blue, Color.green])
        self.assertEqual(Color.red.value, 'red')
        self.assertEqual(Color.blue.value, 2)
        self.assertEqual(Color.green.value, 3)

    @unittest.skipIf(
            python_version < (3, 13),
            'mixed types with auto() will raise in 3.13',
            )
    def test_auto_garbage_fail(self):
        with self.assertRaisesRegex(TypeError, "unable to increment 'red'"):
            class Color(Enum):
                red = 'red'
                blue = auto()

    @unittest.skipIf(
            python_version < (3, 13),
            'mixed types with auto() will raise in 3.13',
            )
    def test_auto_garbage_corrected_fail(self):
        with self.assertRaisesRegex(TypeError, 'unable to sort non-numeric values'):
            class Color(Enum):
                red = 'red'
                blue = 2
                green = auto()

    def test_auto_order(self):
        with self.assertRaises(TypeError):
            class Color(Enum):
                red = auto()
                green = auto()
                blue = auto()
                def _generate_next_value_(name, start, count, last):
                    return name

    def test_auto_order_wierd(self):
        weird_auto = auto()
        weird_auto.value = 'pathological case'
        class Color(Enum):
            red = weird_auto
            def _generate_next_value_(name, start, count, last):
                return name
            blue = auto()
        self.assertEqual(list(Color), [Color.red, Color.blue])
        self.assertEqual(Color.red.value, 'pathological case')
        self.assertEqual(Color.blue.value, 'blue')

    @unittest.skipIf(
            python_version < (3, 13),
            'auto() will return highest value + 1 in 3.13',
            )
    def test_auto_with_aliases(self):
        class Color(Enum):
            red = auto()
            blue = auto()
            oxford = blue
            crimson = red
            green = auto()
        self.assertIs(Color.crimson, Color.red)
        self.assertIs(Color.oxford, Color.blue)
        self.assertIsNot(Color.green, Color.red)
        self.assertIsNot(Color.green, Color.blue)

    def test_duplicate_auto(self):
        class Dupes(Enum):
            first = primero = auto()
            second = auto()
            third = auto()
        self.assertEqual([Dupes.first, Dupes.second, Dupes.third], list(Dupes))

    def test_multiple_auto_on_line(self):
        class Huh(Enum):
            ONE = auto()
            TWO = auto(), auto()
            THREE = auto(), auto(), auto()
        self.assertEqual(Huh.ONE.value, 1)
        self.assertEqual(Huh.TWO.value, (2, 3))
        self.assertEqual(Huh.THREE.value, (4, 5, 6))
        #
        class Hah(Enum):
            def __new__(cls, value, abbr=None):
                member = object.__new__(cls)
                member._value_ = value
                member.abbr = abbr or value[:3].lower()
                return member
            def _generate_next_value_(name, start, count, last):
                return name
            #
            MONDAY = auto()
            TUESDAY = auto()
            WEDNESDAY = auto(), 'WED'
            THURSDAY = auto(), 'Thu'
            FRIDAY = auto()
        self.assertEqual(Hah.MONDAY.value, 'MONDAY')
        self.assertEqual(Hah.MONDAY.abbr, 'mon')
        self.assertEqual(Hah.TUESDAY.value, 'TUESDAY')
        self.assertEqual(Hah.TUESDAY.abbr, 'tue')
        self.assertEqual(Hah.WEDNESDAY.value, 'WEDNESDAY')
        self.assertEqual(Hah.WEDNESDAY.abbr, 'WED')
        self.assertEqual(Hah.THURSDAY.value, 'THURSDAY')
        self.assertEqual(Hah.THURSDAY.abbr, 'Thu')
        self.assertEqual(Hah.FRIDAY.value, 'FRIDAY')
        self.assertEqual(Hah.FRIDAY.abbr, 'fri')
        #
        class Huh(Enum):
            def _generate_next_value_(name, start, count, last):
                return count+1
            ONE = auto()
            TWO = auto(), auto()
            THREE = auto(), auto(), auto()
        self.assertEqual(Huh.ONE.value, 1)
        self.assertEqual(Huh.TWO.value, (2, 2))
        self.assertEqual(Huh.THREE.value, (3, 3, 3))


expected_help_output_with_docs = """\
Help on class Color in module %s:

class Color(enum.Enum)
 |  Color(*values)
 |
 |  Method resolution order:
 |      Color
 |      enum.Enum
 |      builtins.object
 |
 |  Data and other attributes defined here:
 |
 |  CYAN = <Color.CYAN: 1>
 |
 |  MAGENTA = <Color.MAGENTA: 2>
 |
 |  YELLOW = <Color.YELLOW: 3>
 |
 |  ----------------------------------------------------------------------
 |  Data descriptors inherited from enum.Enum:
 |
 |  name
 |      The name of the Enum member.
 |
 |  value
 |      The value of the Enum member.
 |
 |  ----------------------------------------------------------------------
 |  Methods inherited from enum.EnumType:
 |
 |  __contains__(value) from enum.EnumType
 |      Return True if `value` is in `cls`.
 |
 |      `value` is in `cls` if:
 |      1) `value` is a member of `cls`, or
 |      2) `value` is the value of one of the `cls`'s members.
 |
 |  __getitem__(name) from enum.EnumType
 |      Return the member matching `name`.
 |
 |  __iter__() from enum.EnumType
 |      Return members in definition order.
 |
 |  __len__() from enum.EnumType
 |      Return the number of members (no aliases)
 |
 |  ----------------------------------------------------------------------
 |  Readonly properties inherited from enum.EnumType:
 |
 |  __members__
 |      Returns a mapping of member name->value.
 |
 |      This mapping lists all enum members, including aliases. Note that this
 |      is a read-only view of the internal mapping."""

expected_help_output_without_docs = """\
Help on class Color in module %s:

class Color(enum.Enum)
 |  Color(*values)
 |
 |  Method resolution order:
 |      Color
 |      enum.Enum
 |      builtins.object
 |
 |  Data and other attributes defined here:
 |
 |  YELLOW = <Color.YELLOW: 3>
 |
 |  MAGENTA = <Color.MAGENTA: 2>
 |
 |  CYAN = <Color.CYAN: 1>
 |
 |  ----------------------------------------------------------------------
 |  Data descriptors inherited from enum.Enum:
 |
 |  name
 |
 |  value
 |
 |  ----------------------------------------------------------------------
 |  Data descriptors inherited from enum.EnumType:
 |
 |  __members__"""

class TestStdLib(unittest.TestCase):

    maxDiff = None

    class Color(Enum):
        CYAN = 1
        MAGENTA = 2
        YELLOW = 3

    def test_pydoc(self):
        # indirectly test __objclass__
        if StrEnum.__doc__ is None:
            expected_text = expected_help_output_without_docs % __name__
        else:
            expected_text = expected_help_output_with_docs % __name__
        output = StringIO()
        helper = pydoc.Helper(output=output)
        helper(self.Color)
        result = output.getvalue().strip()
        self.assertEqual(result, expected_text, result)

    def test_inspect_getmembers(self):
        values = dict((
                ('__class__', EnumType),
                ('__doc__', '...'),
                ('__members__', self.Color.__members__),
                ('__module__', __name__),
                ('YELLOW', self.Color.YELLOW),
                ('MAGENTA', self.Color.MAGENTA),
                ('CYAN', self.Color.CYAN),
                ('name', Enum.__dict__['name']),
                ('value', Enum.__dict__['value']),
                ('__len__', self.Color.__len__),
                ('__contains__', self.Color.__contains__),
                ('__name__', 'Color'),
                ('__getitem__', self.Color.__getitem__),
                ('__qualname__', 'TestStdLib.Color'),
                ('__init_subclass__', getattr(self.Color, '__init_subclass__')),
                ('__iter__', self.Color.__iter__),
                ))
        result = dict(inspect.getmembers(self.Color))
        self.assertEqual(set(values.keys()), set(result.keys()))
        failed = False
        for k in values.keys():
            if k == '__doc__':
                # __doc__ is huge, not comparing
                continue
            if result[k] != values[k]:
                print()
                print('\n%s\n     key: %s\n  result: %s\nexpected: %s\n%s\n' %
                        ('=' * 75, k, result[k], values[k], '=' * 75), sep='')
                failed = True
        if failed:
            self.fail("result does not equal expected, see print above")

    def test_inspect_classify_class_attrs(self):
        # indirectly test __objclass__
        from inspect import Attribute
        values = [
                Attribute(name='__class__', kind='data',
                    defining_class=object, object=EnumType),
                Attribute(name='__contains__', kind='method',
                    defining_class=EnumType, object=self.Color.__contains__),
                Attribute(name='__doc__', kind='data',
                    defining_class=self.Color, object='...'),
                Attribute(name='__getitem__', kind='method',
                    defining_class=EnumType, object=self.Color.__getitem__),
                Attribute(name='__iter__', kind='method',
                    defining_class=EnumType, object=self.Color.__iter__),
                Attribute(name='__init_subclass__', kind='class method',
                    defining_class=object, object=getattr(self.Color, '__init_subclass__')),
                Attribute(name='__len__', kind='method',
                    defining_class=EnumType, object=self.Color.__len__),
                Attribute(name='__members__', kind='property',
                    defining_class=EnumType, object=EnumType.__members__),
                Attribute(name='__module__', kind='data',
                    defining_class=self.Color, object=__name__),
                Attribute(name='__name__', kind='data',
                    defining_class=self.Color, object='Color'),
                Attribute(name='__qualname__', kind='data',
                    defining_class=self.Color, object='TestStdLib.Color'),
                Attribute(name='YELLOW', kind='data',
                    defining_class=self.Color, object=self.Color.YELLOW),
                Attribute(name='MAGENTA', kind='data',
                    defining_class=self.Color, object=self.Color.MAGENTA),
                Attribute(name='CYAN', kind='data',
                    defining_class=self.Color, object=self.Color.CYAN),
                Attribute(name='name', kind='data',
                    defining_class=Enum, object=Enum.__dict__['name']),
                Attribute(name='value', kind='data',
                    defining_class=Enum, object=Enum.__dict__['value']),
                ]
        for v in values:
            try:
                v.name
            except AttributeError:
                print(v)
        values.sort(key=lambda item: item.name)
        result = list(inspect.classify_class_attrs(self.Color))
        result.sort(key=lambda item: item.name)
        self.assertEqual(
                len(values), len(result),
                "%s != %s" % ([a.name for a in values], [a.name for a in result])
                )
        failed = False
        for v, r in zip(values, result):
            if r.name in ('__init_subclass__', '__doc__'):
                # not sure how to make the __init_subclass_ Attributes match
                # so as long as there is one, call it good
                # __doc__ is too big to check exactly, so treat the same as __init_subclass__
                for name in ('name','kind','defining_class'):
                    if getattr(v, name) != getattr(r, name):
                        print('\n%s\n%s\n%s\n%s\n' % ('=' * 75, r, v, '=' * 75), sep='')
                        failed = True
            elif r != v:
                print('\n%s\n%s\n%s\n%s\n' % ('=' * 75, r, v, '=' * 75), sep='')
                failed = True
        if failed:
            self.fail("result does not equal expected, see print above")

    def test_inspect_signatures(self):
        from inspect import signature, Signature, Parameter
        self.assertEqual(
                signature(Enum),
                Signature([
                    Parameter('new_class_name', Parameter.POSITIONAL_ONLY),
                    Parameter('names', Parameter.POSITIONAL_OR_KEYWORD),
                    Parameter('module', Parameter.KEYWORD_ONLY, default=None),
                    Parameter('qualname', Parameter.KEYWORD_ONLY, default=None),
                    Parameter('type', Parameter.KEYWORD_ONLY, default=None),
                    Parameter('start', Parameter.KEYWORD_ONLY, default=1),
                    Parameter('boundary', Parameter.KEYWORD_ONLY, default=None),
                    ]),
                )
        self.assertEqual(
                signature(enum.FlagBoundary),
                Signature([
                    Parameter('values', Parameter.VAR_POSITIONAL),
                    ]),
                )

    def test_test_simple_enum(self):
        @_simple_enum(Enum)
        class SimpleColor:
            CYAN = 1
            MAGENTA = 2
            YELLOW = 3
            @bltns.property
            def zeroth(self):
                return 'zeroed %s' % self.name
        class CheckedColor(Enum):
            CYAN = 1
            MAGENTA = 2
            YELLOW = 3
            @bltns.property
            def zeroth(self):
                return 'zeroed %s' % self.name
        _test_simple_enum(CheckedColor, SimpleColor)
        SimpleColor.MAGENTA._value_ = 9
        self.assertRaisesRegex(
                TypeError, "enum mismatch",
                _test_simple_enum, CheckedColor, SimpleColor,
                )
        #
        #
        class CheckedMissing(IntFlag, boundary=KEEP):
            SIXTY_FOUR = 64
            ONE_TWENTY_EIGHT = 128
            TWENTY_FORTY_EIGHT = 2048
            ALL = 2048 + 128 + 64 + 12
        CM = CheckedMissing
        self.assertEqual(list(CheckedMissing), [CM.SIXTY_FOUR, CM.ONE_TWENTY_EIGHT, CM.TWENTY_FORTY_EIGHT])
        #
        @_simple_enum(IntFlag, boundary=KEEP)
        class Missing:
            SIXTY_FOUR = 64
            ONE_TWENTY_EIGHT = 128
            TWENTY_FORTY_EIGHT = 2048
            ALL = 2048 + 128 + 64 + 12
        M = Missing
        self.assertEqual(list(CheckedMissing), [M.SIXTY_FOUR, M.ONE_TWENTY_EIGHT, M.TWENTY_FORTY_EIGHT])
        _test_simple_enum(CheckedMissing, Missing)
        #
        #
        class CheckedUnhashable(Enum):
            ONE = dict()
            TWO = set()
            name = 'python'
        self.assertIn(dict(), CheckedUnhashable)
        self.assertIn('python', CheckedUnhashable)
        self.assertEqual(CheckedUnhashable.name.value, 'python')
        self.assertEqual(CheckedUnhashable.name.name, 'name')
        #
        @_simple_enum()
        class Unhashable:
            ONE = dict()
            TWO = set()
            name = 'python'
        self.assertIn(dict(), Unhashable)
        self.assertIn('python', Unhashable)
        self.assertEqual(Unhashable.name.value, 'python')
        self.assertEqual(Unhashable.name.name, 'name')
        _test_simple_enum(Unhashable, Unhashable)


class MiscTestCase(unittest.TestCase):

    def test__all__(self):
        support.check__all__(self, enum, not_exported={'bin', 'show_flag_values'})

    def test_doc_1(self):
        class Single(Enum):
            ONE = 1
        self.assertEqual(Single.__doc__, None)

    def test_doc_2(self):
        class Double(Enum):
            ONE = 1
            TWO = 2
        self.assertEqual(Double.__doc__, None)

    def test_doc_3(self):
        class Triple(Enum):
            ONE = 1
            TWO = 2
            THREE = 3
        self.assertEqual(Triple.__doc__, None)

    def test_doc_4(self):
        class Quadruple(Enum):
            ONE = 1
            TWO = 2
            THREE = 3
            FOUR = 4
        self.assertEqual(Quadruple.__doc__, None)


# These are unordered here on purpose to ensure that declaration order
# makes no difference.
CONVERT_TEST_NAME_D = 5
CONVERT_TEST_NAME_C = 5
CONVERT_TEST_NAME_B = 5
CONVERT_TEST_NAME_A = 5  # This one should sort first.
CONVERT_TEST_NAME_E = 5
CONVERT_TEST_NAME_F = 5

CONVERT_STRING_TEST_NAME_D = 5
CONVERT_STRING_TEST_NAME_C = 5
CONVERT_STRING_TEST_NAME_B = 5
CONVERT_STRING_TEST_NAME_A = 5  # This one should sort first.
CONVERT_STRING_TEST_NAME_E = 5
CONVERT_STRING_TEST_NAME_F = 5

# global names for StrEnum._convert_ test
CONVERT_STR_TEST_2 = 'goodbye'
CONVERT_STR_TEST_1 = 'hello'

# We also need values that cannot be compared:
UNCOMPARABLE_A = 5
UNCOMPARABLE_C = (9, 1)  # naming order is broken on purpose
UNCOMPARABLE_B = 'value'

COMPLEX_C = 1j
COMPLEX_A = 2j
COMPLEX_B = 3j

class TestConvert(unittest.TestCase):
    def tearDown(self):
        # Reset the module-level test variables to their original integer
        # values, otherwise the already created enum values get converted
        # instead.
        g = globals()
        for suffix in ['A', 'B', 'C', 'D', 'E', 'F']:
            g['CONVERT_TEST_NAME_%s' % suffix] = 5
            g['CONVERT_STRING_TEST_NAME_%s' % suffix] = 5
        for suffix, value in (('A', 5), ('B', (9, 1)), ('C', 'value')):
            g['UNCOMPARABLE_%s' % suffix] = value
        for suffix, value in (('A', 2j), ('B', 3j), ('C', 1j)):
            g['COMPLEX_%s' % suffix] = value
        for suffix, value in (('1', 'hello'), ('2', 'goodbye')):
            g['CONVERT_STR_TEST_%s' % suffix] = value

    def test_convert_value_lookup_priority(self):
        test_type = enum.IntEnum._convert_(
                'UnittestConvert',
                MODULE,
                filter=lambda x: x.startswith('CONVERT_TEST_'))
        # We don't want the reverse lookup value to vary when there are
        # multiple possible names for a given value.  It should always
        # report the first lexigraphical name in that case.
        self.assertEqual(test_type(5).name, 'CONVERT_TEST_NAME_A')

    def test_convert_int(self):
        test_type = enum.IntEnum._convert_(
                'UnittestConvert',
                MODULE,
                filter=lambda x: x.startswith('CONVERT_TEST_'))
        # Ensure that test_type has all of the desired names and values.
        self.assertEqual(test_type.CONVERT_TEST_NAME_F,
                         test_type.CONVERT_TEST_NAME_A)
        self.assertEqual(test_type.CONVERT_TEST_NAME_B, 5)
        self.assertEqual(test_type.CONVERT_TEST_NAME_C, 5)
        self.assertEqual(test_type.CONVERT_TEST_NAME_D, 5)
        self.assertEqual(test_type.CONVERT_TEST_NAME_E, 5)
        # Ensure that test_type only picked up names matching the filter.
        extra = [name for name in dir(test_type) if name not in enum_dir(test_type)]
        missing = [name for name in enum_dir(test_type) if name not in dir(test_type)]
        self.assertEqual(
                extra + missing,
                [],
                msg='extra names: %r;  missing names: %r' % (extra, missing),
                )


    def test_convert_uncomparable(self):
        uncomp = enum.Enum._convert_(
                'Uncomparable',
                MODULE,
                filter=lambda x: x.startswith('UNCOMPARABLE_'))
        # Should be ordered by `name` only:
        self.assertEqual(
            list(uncomp),
            [uncomp.UNCOMPARABLE_A, uncomp.UNCOMPARABLE_B, uncomp.UNCOMPARABLE_C],
            )

    def test_convert_complex(self):
        uncomp = enum.Enum._convert_(
            'Uncomparable',
            MODULE,
            filter=lambda x: x.startswith('COMPLEX_'))
        # Should be ordered by `name` only:
        self.assertEqual(
            list(uncomp),
            [uncomp.COMPLEX_A, uncomp.COMPLEX_B, uncomp.COMPLEX_C],
            )

    def test_convert_str(self):
        test_type = enum.StrEnum._convert_(
                'UnittestConvert',
                MODULE,
                filter=lambda x: x.startswith('CONVERT_STR_'),
                as_global=True)
        # Ensure that test_type has all of the desired names and values.
        self.assertEqual(test_type.CONVERT_STR_TEST_1, 'hello')
        self.assertEqual(test_type.CONVERT_STR_TEST_2, 'goodbye')
        # Ensure that test_type only picked up names matching the filter.
        extra = [name for name in dir(test_type) if name not in enum_dir(test_type)]
        missing = [name for name in enum_dir(test_type) if name not in dir(test_type)]
        self.assertEqual(
                extra + missing,
                [],
                msg='extra names: %r;  missing names: %r' % (extra, missing),
                )
        self.assertEqual(repr(test_type.CONVERT_STR_TEST_1), '%s.CONVERT_STR_TEST_1' % SHORT_MODULE)
        self.assertEqual(str(test_type.CONVERT_STR_TEST_2), 'goodbye')
        self.assertEqual(format(test_type.CONVERT_STR_TEST_1), 'hello')

    def test_convert_raise(self):
        with self.assertRaises(AttributeError):
            enum.IntEnum._convert(
                'UnittestConvert',
                MODULE,
                filter=lambda x: x.startswith('CONVERT_TEST_'))

    def test_convert_repr_and_str(self):
        test_type = enum.IntEnum._convert_(
                'UnittestConvert',
                MODULE,
                filter=lambda x: x.startswith('CONVERT_STRING_TEST_'),
                as_global=True)
        self.assertEqual(repr(test_type.CONVERT_STRING_TEST_NAME_A), '%s.CONVERT_STRING_TEST_NAME_A' % SHORT_MODULE)
        self.assertEqual(str(test_type.CONVERT_STRING_TEST_NAME_A), '5')
        self.assertEqual(format(test_type.CONVERT_STRING_TEST_NAME_A), '5')


# helpers

def enum_dir(cls):
    interesting = set([
            '__class__', '__contains__', '__doc__', '__getitem__',
            '__iter__', '__len__', '__members__', '__module__',
            '__name__', '__qualname__',
            ]
            + cls._member_names_
            )
    if cls._new_member_ is not object.__new__:
        interesting.add('__new__')
    if cls.__init_subclass__ is not object.__init_subclass__:
        interesting.add('__init_subclass__')
    if cls._member_type_ is object:
        return sorted(interesting)
    else:
        # return whatever mixed-in data type has
        return sorted(set(dir(cls._member_type_)) | interesting)

def member_dir(member):
    if member.__class__._member_type_ is object:
        allowed = set(['__class__', '__doc__', '__eq__', '__hash__', '__module__', 'name', 'value'])
    else:
        allowed = set(dir(member))
    for cls in member.__class__.mro():
        for name, obj in cls.__dict__.items():
            if name[0] == '_':
                continue
            if isinstance(obj, enum.property):
                if obj.fget is not None or name not in member._member_map_:
                    allowed.add(name)
                else:
                    allowed.discard(name)
            elif name not in member._member_map_:
                allowed.add(name)
    return sorted(allowed)


if __name__ == '__main__':
    unittest.main()<|MERGE_RESOLUTION|>--- conflicted
+++ resolved
@@ -3201,7 +3201,7 @@
                 [x.value for x in NTEnum],
                 [TTuple(id=0, a=0, blist=[]), TTuple(id=1, a=2, blist=[4]), TTuple(id=2, a=4, blist=[0, 1, 2])],
                 )
-<<<<<<< HEAD
+
         self.assertRaises(AttributeError, getattr, NTEnum.NONE, 'id')
         #
         class NTCEnum(TTuple, Enum):
@@ -3224,25 +3224,11 @@
                 member.id = id
                 member.a = a
                 member.blist = blist
-=======
-        #
-        class NTDEnum(Enum):
-            def __new__(cls, t_value):
-                member = object.__new__(cls)
-                member._value_ = t_value[0]
-                member.id = t_value[0]
-                member.a = t_value[1]
-                member.blist = t_value[2]
->>>>>>> f56d132d
                 return member
             NONE = TTuple(0, 0, [])
             A = TTuple(1, 2, [4])
             B = TTuple(2, 4, [0, 1, 2])
-<<<<<<< HEAD
         self.assertEqual(repr(NTDEnum.NONE), "<NTDEnum.NONE: TTuple(id=0, a=0, blist=[])>")
-=======
-        self.assertEqual(repr(NTDEnum.NONE), "<NTDEnum.NONE: 0>")
->>>>>>> f56d132d
         self.assertEqual(NTDEnum.NONE.id, 0)
         self.assertEqual(NTDEnum.A.a, 2)
         self.assertEqual(NTDEnum.B.blist, [0, 1 ,2])
