"""Tests for C-implemented GenericAlias."""

import unittest
import pickle
from collections import (
    defaultdict, deque, OrderedDict, Counter, UserDict, UserList
)
from collections.abc import *
from contextlib import AbstractContextManager, AbstractAsyncContextManager
<<<<<<< HEAD
from ipaddress import IPv4Network, IPv4Interface, IPv6Network, IPv6Interface
=======
from itertools import chain
>>>>>>> a8403d05
from os import DirEntry
from re import Pattern, Match
from types import GenericAlias, MappingProxyType
import typing

from typing import TypeVar
T = TypeVar('T')

class BaseTest(unittest.TestCase):
    """Test basics."""

    def test_subscriptable(self):
        for t in (type, tuple, list, dict, set, frozenset,
                  defaultdict, deque,
                  OrderedDict, Counter, UserDict, UserList,
                  Pattern, Match,
                  AbstractContextManager, AbstractAsyncContextManager,
                  Awaitable, Coroutine,
                  AsyncIterable, AsyncIterator,
                  AsyncGenerator, Generator,
                  Iterable, Iterator,
                  Reversible,
                  Container, Collection,
                  Callable,
                  Set, MutableSet,
                  Mapping, MutableMapping, MappingView,
                  KeysView, ItemsView, ValuesView,
                  Sequence, MutableSequence,
<<<<<<< HEAD
                  MappingProxyType,
                  DirEntry,
                  IPv4Network, IPv4Interface,
                  IPv6Network, IPv6Interface,
            ):
=======
                  MappingProxyType, DirEntry,
                  chain,
                  ):
>>>>>>> a8403d05
            tname = t.__name__
            with self.subTest(f"Testing {tname}"):
                alias = t[int]
                self.assertIs(alias.__origin__, t)
                self.assertEqual(alias.__args__, (int,))
                self.assertEqual(alias.__parameters__, ())

    def test_unsubscriptable(self):
        for t in int, str, float, Sized, Hashable:
            tname = t.__name__
            with self.subTest(f"Testing {tname}"):
                with self.assertRaises(TypeError):
                    t[int]

    def test_instantiate(self):
        for t in tuple, list, dict, set, frozenset, defaultdict, deque:
            tname = t.__name__
            with self.subTest(f"Testing {tname}"):
                alias = t[int]
                self.assertEqual(alias(), t())
                if t is dict:
                    self.assertEqual(alias(iter([('a', 1), ('b', 2)])), dict(a=1, b=2))
                    self.assertEqual(alias(a=1, b=2), dict(a=1, b=2))
                elif t is defaultdict:
                    def default():
                        return 'value'
                    a = alias(default)
                    d = defaultdict(default)
                    self.assertEqual(a['test'], d['test'])
                else:
                    self.assertEqual(alias(iter((1, 2, 3))), t((1, 2, 3)))

    def test_unbound_methods(self):
        t = list[int]
        a = t()
        t.append(a, 'foo')
        self.assertEqual(a, ['foo'])
        x = t.__getitem__(a, 0)
        self.assertEqual(x, 'foo')
        self.assertEqual(t.__len__(a), 1)

    def test_subclassing(self):
        class C(list[int]):
            pass
        self.assertEqual(C.__bases__, (list,))
        self.assertEqual(C.__class__, type)

    def test_class_methods(self):
        t = dict[int, None]
        self.assertEqual(dict.fromkeys(range(2)), {0: None, 1: None})  # This works
        self.assertEqual(t.fromkeys(range(2)), {0: None, 1: None})  # Should be equivalent

    def test_no_chaining(self):
        t = list[int]
        with self.assertRaises(TypeError):
            t[int]

    def test_generic_subclass(self):
        class MyList(list):
            pass
        t = MyList[int]
        self.assertIs(t.__origin__, MyList)
        self.assertEqual(t.__args__, (int,))
        self.assertEqual(t.__parameters__, ())

    def test_repr(self):
        class MyList(list):
            pass
        self.assertEqual(repr(list[str]), 'list[str]')
        self.assertEqual(repr(list[()]), 'list[()]')
        self.assertEqual(repr(tuple[int, ...]), 'tuple[int, ...]')
        self.assertTrue(repr(MyList[int]).endswith('.BaseTest.test_repr.<locals>.MyList[int]'))
        self.assertEqual(repr(list[str]()), '[]')  # instances should keep their normal repr

    def test_exposed_type(self):
        import types
        a = types.GenericAlias(list, int)
        self.assertEqual(str(a), 'list[int]')
        self.assertIs(a.__origin__, list)
        self.assertEqual(a.__args__, (int,))
        self.assertEqual(a.__parameters__, ())

    def test_parameters(self):
        from typing import TypeVar
        T = TypeVar('T')
        K = TypeVar('K')
        V = TypeVar('V')
        D0 = dict[str, int]
        self.assertEqual(D0.__args__, (str, int))
        self.assertEqual(D0.__parameters__, ())
        D1a = dict[str, V]
        self.assertEqual(D1a.__args__, (str, V))
        self.assertEqual(D1a.__parameters__, (V,))
        D1b = dict[K, int]
        self.assertEqual(D1b.__args__, (K, int))
        self.assertEqual(D1b.__parameters__, (K,))
        D2a = dict[K, V]
        self.assertEqual(D2a.__args__, (K, V))
        self.assertEqual(D2a.__parameters__, (K, V))
        D2b = dict[T, T]
        self.assertEqual(D2b.__args__, (T, T))
        self.assertEqual(D2b.__parameters__, (T,))
        L0 = list[str]
        self.assertEqual(L0.__args__, (str,))
        self.assertEqual(L0.__parameters__, ())
        L1 = list[T]
        self.assertEqual(L1.__args__, (T,))
        self.assertEqual(L1.__parameters__, (T,))

    def test_parameter_chaining(self):
        from typing import TypeVar
        T = TypeVar('T')
        self.assertEqual(list[T][int], list[int])
        self.assertEqual(dict[str, T][int], dict[str, int])
        self.assertEqual(dict[T, int][str], dict[str, int])
        self.assertEqual(dict[T, T][int], dict[int, int])
        with self.assertRaises(TypeError):
            list[int][int]
            dict[T, int][str, int]
            dict[str, T][str, int]
            dict[T, T][str, int]

    def test_equality(self):
        self.assertEqual(list[int], list[int])
        self.assertEqual(dict[str, int], dict[str, int])
        self.assertNotEqual(dict[str, int], dict[str, str])
        self.assertNotEqual(list, list[int])
        self.assertNotEqual(list[int], list)

    def test_isinstance(self):
        self.assertTrue(isinstance([], list))
        with self.assertRaises(TypeError):
            isinstance([], list[str])

    def test_issubclass(self):
        class L(list): ...
        self.assertTrue(issubclass(L, list))
        with self.assertRaises(TypeError):
            issubclass(L, list[str])

    def test_type_generic(self):
        t = type[int]
        Test = t('Test', (), {})
        self.assertTrue(isinstance(Test, type))
        test = Test()
        self.assertEqual(t(test), Test)
        self.assertEqual(t(0), int)

    def test_type_subclass_generic(self):
        class MyType(type):
            pass
        with self.assertRaises(TypeError):
            MyType[int]

    def test_pickle(self):
        alias = GenericAlias(list, T)
        s = pickle.dumps(alias)
        loaded = pickle.loads(s)
        self.assertEqual(alias.__origin__, loaded.__origin__)
        self.assertEqual(alias.__args__, loaded.__args__)
        self.assertEqual(alias.__parameters__, loaded.__parameters__)

    def test_union(self):
        a = typing.Union[list[int], list[str]]
        self.assertEqual(a.__args__, (list[int], list[str]))
        self.assertEqual(a.__parameters__, ())

    def test_union_generic(self):
        T = typing.TypeVar('T')
        a = typing.Union[list[T], tuple[T, ...]]
        self.assertEqual(a.__args__, (list[T], tuple[T, ...]))
        self.assertEqual(a.__parameters__, (T,))


if __name__ == "__main__":
    unittest.main()<|MERGE_RESOLUTION|>--- conflicted
+++ resolved
@@ -7,11 +7,8 @@
 )
 from collections.abc import *
 from contextlib import AbstractContextManager, AbstractAsyncContextManager
-<<<<<<< HEAD
 from ipaddress import IPv4Network, IPv4Interface, IPv6Network, IPv6Interface
-=======
 from itertools import chain
->>>>>>> a8403d05
 from os import DirEntry
 from re import Pattern, Match
 from types import GenericAlias, MappingProxyType
@@ -40,17 +37,12 @@
                   Mapping, MutableMapping, MappingView,
                   KeysView, ItemsView, ValuesView,
                   Sequence, MutableSequence,
-<<<<<<< HEAD
                   MappingProxyType,
                   DirEntry,
-                  IPv4Network, IPv4Interface,
-                  IPv6Network, IPv6Interface,
-            ):
-=======
+                  IPv4Network, IPv4Interface, IPv6Network, IPv6Interface,
                   MappingProxyType, DirEntry,
                   chain,
                   ):
->>>>>>> a8403d05
             tname = t.__name__
             with self.subTest(f"Testing {tname}"):
                 alias = t[int]
