--- conflicted
+++ resolved
@@ -1526,12 +1526,8 @@
         PidTests,
         LoginTests,
         LinkTests,
-<<<<<<< HEAD
         TestSendfile,
         ProgramPriorityTests,
-        TemporaryFileTests,
-=======
->>>>>>> 4b4492da
     )
 
 if __name__ == "__main__":
