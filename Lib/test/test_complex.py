import unittest
import sys
from test import support
from test.test_grammar import (VALID_UNDERSCORE_LITERALS,
                               INVALID_UNDERSCORE_LITERALS)

from random import random
from math import isnan, copysign
import operator

INF = float("inf")
NAN = float("nan")
DBL_MAX = sys.float_info.max
# These tests ensure that complex math does the right thing

ZERO_DIVISION = (
    (1+1j, 0+0j),
    (1+1j, 0.0),
    (1+1j, 0),
    (1.0, 0+0j),
    (1, 0+0j),
)

class WithIndex:
    def __init__(self, value):
        self.value = value
    def __index__(self):
        return self.value

class WithFloat:
    def __init__(self, value):
        self.value = value
    def __float__(self):
        return self.value

class ComplexSubclass(complex):
    pass

class WithComplex:
    def __init__(self, value):
        self.value = value
    def __complex__(self):
        return self.value

class ComplexTest(unittest.TestCase):

    def assertAlmostEqual(self, a, b):
        if isinstance(a, complex):
            if isinstance(b, complex):
                unittest.TestCase.assertAlmostEqual(self, a.real, b.real)
                unittest.TestCase.assertAlmostEqual(self, a.imag, b.imag)
            else:
                unittest.TestCase.assertAlmostEqual(self, a.real, b)
                unittest.TestCase.assertAlmostEqual(self, a.imag, 0.)
        else:
            if isinstance(b, complex):
                unittest.TestCase.assertAlmostEqual(self, a, b.real)
                unittest.TestCase.assertAlmostEqual(self, 0., b.imag)
            else:
                unittest.TestCase.assertAlmostEqual(self, a, b)

    def assertCloseAbs(self, x, y, eps=1e-9):
        """Return true iff floats x and y "are close"."""
        # put the one with larger magnitude second
        if abs(x) > abs(y):
            x, y = y, x
        if y == 0:
            return abs(x) < eps
        if x == 0:
            return abs(y) < eps
        # check that relative difference < eps
        self.assertTrue(abs((x-y)/y) < eps)

    def assertFloatsAreIdentical(self, x, y):
        """assert that floats x and y are identical, in the sense that:
        (1) both x and y are nans, or
        (2) both x and y are infinities, with the same sign, or
        (3) both x and y are zeros, with the same sign, or
        (4) x and y are both finite and nonzero, and x == y

        """
        msg = 'floats {!r} and {!r} are not identical'

        if isnan(x) or isnan(y):
            if isnan(x) and isnan(y):
                return
        elif x == y:
            if x != 0.0:
                return
            # both zero; check that signs match
            elif copysign(1.0, x) == copysign(1.0, y):
                return
            else:
                msg += ': zeros have different signs'
        self.fail(msg.format(x, y))

    def assertClose(self, x, y, eps=1e-9):
        """Return true iff complexes x and y "are close"."""
        self.assertCloseAbs(x.real, y.real, eps)
        self.assertCloseAbs(x.imag, y.imag, eps)

    def check_div(self, x, y):
        """Compute complex z=x*y, and check that z/x==y and z/y==x."""
        z = x * y
        if x != 0:
            q = z / x
            self.assertClose(q, y)
            q = z.__truediv__(x)
            self.assertClose(q, y)
        if y != 0:
            q = z / y
            self.assertClose(q, x)
            q = z.__truediv__(y)
            self.assertClose(q, x)

    def test_truediv(self):
        simple_real = [float(i) for i in range(-5, 6)]
        simple_complex = [complex(x, y) for x in simple_real for y in simple_real]
        for x in simple_complex:
            for y in simple_complex:
                self.check_div(x, y)

        # A naive complex division algorithm (such as in 2.0) is very prone to
        # nonsense errors for these (overflows and underflows).
        self.check_div(complex(1e200, 1e200), 1+0j)
        self.check_div(complex(1e-200, 1e-200), 1+0j)

        # Just for fun.
        for i in range(100):
            self.check_div(complex(random(), random()),
                           complex(random(), random()))

        self.assertAlmostEqual(complex.__truediv__(2+0j, 1+1j), 1-1j)
        self.assertRaises(TypeError, operator.truediv, 1j, None)
        self.assertRaises(TypeError, operator.truediv, None, 1j)

        for denom_real, denom_imag in [(0, NAN), (NAN, 0), (NAN, NAN)]:
            z = complex(0, 0) / complex(denom_real, denom_imag)
            self.assertTrue(isnan(z.real))
            self.assertTrue(isnan(z.imag))

    def test_truediv_zero_division(self):
        for a, b in ZERO_DIVISION:
            with self.assertRaises(ZeroDivisionError):
                a / b

    def test_floordiv(self):
        with self.assertRaises(TypeError):
            (1+1j) // (1+0j)
        with self.assertRaises(TypeError):
            (1+1j) // 1.0
        with self.assertRaises(TypeError):
            (1+1j) // 1
        with self.assertRaises(TypeError):
            1.0 // (1+0j)
        with self.assertRaises(TypeError):
            1 // (1+0j)

    def test_floordiv_zero_division(self):
        for a, b in ZERO_DIVISION:
            with self.assertRaises(TypeError):
                a // b

    def test_richcompare(self):
        self.assertIs(complex.__eq__(1+1j, 1<<10000), False)
        self.assertIs(complex.__lt__(1+1j, None), NotImplemented)
        self.assertIs(complex.__eq__(1+1j, None), NotImplemented)
        self.assertIs(complex.__eq__(1+1j, 1+1j), True)
        self.assertIs(complex.__eq__(1+1j, 2+2j), False)
        self.assertIs(complex.__ne__(1+1j, 1+1j), False)
        self.assertIs(complex.__ne__(1+1j, 2+2j), True)
        for i in range(1, 100):
            f = i / 100.0
            self.assertIs(complex.__eq__(f+0j, f), True)
            self.assertIs(complex.__ne__(f+0j, f), False)
            self.assertIs(complex.__eq__(complex(f, f), f), False)
            self.assertIs(complex.__ne__(complex(f, f), f), True)
        self.assertIs(complex.__lt__(1+1j, 2+2j), NotImplemented)
        self.assertIs(complex.__le__(1+1j, 2+2j), NotImplemented)
        self.assertIs(complex.__gt__(1+1j, 2+2j), NotImplemented)
        self.assertIs(complex.__ge__(1+1j, 2+2j), NotImplemented)
        self.assertRaises(TypeError, operator.lt, 1+1j, 2+2j)
        self.assertRaises(TypeError, operator.le, 1+1j, 2+2j)
        self.assertRaises(TypeError, operator.gt, 1+1j, 2+2j)
        self.assertRaises(TypeError, operator.ge, 1+1j, 2+2j)
        self.assertIs(operator.eq(1+1j, 1+1j), True)
        self.assertIs(operator.eq(1+1j, 2+2j), False)
        self.assertIs(operator.ne(1+1j, 1+1j), False)
        self.assertIs(operator.ne(1+1j, 2+2j), True)
        self.assertIs(operator.eq(1+1j, 2.0), False)

    def test_richcompare_boundaries(self):
        def check(n, deltas, is_equal, imag = 0.0):
            for delta in deltas:
                i = n + delta
                z = complex(i, imag)
                self.assertIs(complex.__eq__(z, i), is_equal(delta))
                self.assertIs(complex.__ne__(z, i), not is_equal(delta))
        # For IEEE-754 doubles the following should hold:
        #    x in [2 ** (52 + i), 2 ** (53 + i + 1)] -> x mod 2 ** i == 0
        # where the interval is representable, of course.
        for i in range(1, 10):
            pow = 52 + i
            mult = 2 ** i
            check(2 ** pow, range(1, 101), lambda delta: delta % mult == 0)
            check(2 ** pow, range(1, 101), lambda delta: False, float(i))
        check(2 ** 53, range(-100, 0), lambda delta: True)

    def test_add(self):
        self.assertEqual(1j + int(+1), complex(+1, 1))
        self.assertEqual(1j + int(-1), complex(-1, 1))
        self.assertRaises(OverflowError, operator.add, 1j, 10**1000)
        self.assertRaises(TypeError, operator.add, 1j, None)
        self.assertRaises(TypeError, operator.add, None, 1j)

    def test_sub(self):
        self.assertEqual(1j - int(+1), complex(-1, 1))
        self.assertEqual(1j - int(-1), complex(1, 1))
        self.assertRaises(OverflowError, operator.sub, 1j, 10**1000)
        self.assertRaises(TypeError, operator.sub, 1j, None)
        self.assertRaises(TypeError, operator.sub, None, 1j)

    def test_mul(self):
        self.assertEqual(1j * int(20), complex(0, 20))
        self.assertEqual(1j * int(-1), complex(0, -1))
        self.assertRaises(OverflowError, operator.mul, 1j, 10**1000)
        self.assertRaises(TypeError, operator.mul, 1j, None)
        self.assertRaises(TypeError, operator.mul, None, 1j)

    def test_mod(self):
        # % is no longer supported on complex numbers
        with self.assertRaises(TypeError):
            (1+1j) % (1+0j)
        with self.assertRaises(TypeError):
            (1+1j) % 1.0
        with self.assertRaises(TypeError):
            (1+1j) % 1
        with self.assertRaises(TypeError):
            1.0 % (1+0j)
        with self.assertRaises(TypeError):
            1 % (1+0j)

    def test_mod_zero_division(self):
        for a, b in ZERO_DIVISION:
            with self.assertRaises(TypeError):
                a % b

    def test_divmod(self):
        self.assertRaises(TypeError, divmod, 1+1j, 1+0j)
        self.assertRaises(TypeError, divmod, 1+1j, 1.0)
        self.assertRaises(TypeError, divmod, 1+1j, 1)
        self.assertRaises(TypeError, divmod, 1.0, 1+0j)
        self.assertRaises(TypeError, divmod, 1, 1+0j)

    def test_divmod_zero_division(self):
        for a, b in ZERO_DIVISION:
            self.assertRaises(TypeError, divmod, a, b)

    def test_pow(self):
        self.assertAlmostEqual(pow(1+1j, 0+0j), 1.0)
        self.assertAlmostEqual(pow(0+0j, 2+0j), 0.0)
        self.assertEqual(pow(0+0j, 2000+0j), 0.0)
        self.assertEqual(pow(0, 0+0j), 1.0)
        self.assertEqual(pow(-1, 0+0j), 1.0)
        self.assertRaises(ZeroDivisionError, pow, 0+0j, 1j)
        self.assertRaises(ZeroDivisionError, pow, 0+0j, -1000)
        self.assertAlmostEqual(pow(1j, -1), 1/1j)
        self.assertAlmostEqual(pow(1j, 200), 1)
        self.assertRaises(ValueError, pow, 1+1j, 1+1j, 1+1j)
        self.assertRaises(OverflowError, pow, 1e200+1j, 1e200+1j)
        self.assertRaises(TypeError, pow, 1j, None)
        self.assertRaises(TypeError, pow, None, 1j)
        self.assertAlmostEqual(pow(1j, 0.5), 0.7071067811865476+0.7071067811865475j)

        a = 3.33+4.43j
        self.assertEqual(a ** 0j, 1)
        self.assertEqual(a ** 0.+0.j, 1)

        self.assertEqual(3j ** 0j, 1)
        self.assertEqual(3j ** 0, 1)

        try:
            0j ** a
        except ZeroDivisionError:
            pass
        else:
            self.fail("should fail 0.0 to negative or complex power")

        try:
            0j ** (3-2j)
        except ZeroDivisionError:
            pass
        else:
            self.fail("should fail 0.0 to negative or complex power")

        # The following is used to exercise certain code paths
        self.assertEqual(a ** 105, a ** 105)
        self.assertEqual(a ** -105, a ** -105)
        self.assertEqual(a ** -30, a ** -30)

        self.assertEqual(0.0j ** 0, 1)

        b = 5.1+2.3j
        self.assertRaises(ValueError, pow, a, b, 0)

        # Check some boundary conditions; some of these used to invoke
        # undefined behaviour (https://bugs.python.org/issue44698). We're
        # not actually checking the results of these operations, just making
        # sure they don't crash (for example when using clang's
        # UndefinedBehaviourSanitizer).
        values = (sys.maxsize, sys.maxsize+1, sys.maxsize-1,
                  -sys.maxsize, -sys.maxsize+1, -sys.maxsize+1)
        for real in values:
            for imag in values:
                with self.subTest(real=real, imag=imag):
                    c = complex(real, imag)
                    try:
                        c ** real
                    except OverflowError:
                        pass
                    try:
                        c ** c
                    except OverflowError:
                        pass

    def test_pow_with_small_integer_exponents(self):
        # Check that small integer exponents are handled identically
        # regardless of their type.
        values = [
            complex(5.0, 12.0),
            complex(5.0e100, 12.0e100),
            complex(-4.0, INF),
            complex(INF, 0.0),
        ]
        exponents = [-19, -5, -3, -2, -1, 0, 1, 2, 3, 5, 19]
        for value in values:
            for exponent in exponents:
                with self.subTest(value=value, exponent=exponent):
                    try:
                        int_pow = value**exponent
                    except OverflowError:
                        int_pow = "overflow"
                    try:
                        float_pow = value**float(exponent)
                    except OverflowError:
                        float_pow = "overflow"
                    try:
                        complex_pow = value**complex(exponent)
                    except OverflowError:
                        complex_pow = "overflow"
                    self.assertEqual(str(float_pow), str(int_pow))
                    self.assertEqual(str(complex_pow), str(int_pow))

    def test_boolcontext(self):
        for i in range(100):
            self.assertTrue(complex(random() + 1e-6, random() + 1e-6))
        self.assertTrue(not complex(0.0, 0.0))
        self.assertTrue(1j)

    def test_conjugate(self):
        self.assertClose(complex(5.3, 9.8).conjugate(), 5.3-9.8j)

    def test_constructor(self):
        def check(z, x, y):
            self.assertIs(type(z), complex)
            self.assertFloatsAreIdentical(z.real, x)
            self.assertFloatsAreIdentical(z.imag, y)

        check(complex(),  0.0, 0.0)
        check(complex(10), 10.0, 0.0)
        check(complex(4.25), 4.25, 0.0)
        check(complex(4.25+0j), 4.25, 0.0)
        check(complex(4.25+0.5j), 4.25, 0.5)
        check(complex(ComplexSubclass(4.25+0.5j)), 4.25, 0.5)
        check(complex(WithComplex(4.25+0.5j)), 4.25, 0.5)

        check(complex(1, 10), 1.0, 10.0)
        check(complex(1, 10.0), 1.0, 10.0)
        check(complex(1, 4.25), 1.0, 4.25)
        check(complex(1.0, 10), 1.0, 10.0)
        check(complex(4.25, 10), 4.25, 10.0)
        check(complex(1.0, 10.0), 1.0, 10.0)
        check(complex(4.25, 0.5), 4.25, 0.5)

<<<<<<< HEAD
        with self.assertWarnsRegex(DeprecationWarning,
                "argument 'real' must be a real number, not complex"):
            check(complex(4.25+0j, 0), 4.25, 0.0)
        with self.assertWarnsRegex(DeprecationWarning,
                "argument 'real' must be a real number, not .*ComplexSubclass"):
            check(complex(ComplexSubclass(4.25+0j), 0), 4.25, 0.0)
        with self.assertWarnsRegex(DeprecationWarning,
                "argument 'real' must be a real number, not .*WithComplex"):
            check(complex(WithComplex(4.25+0j), 0), 4.25, 0.0)
        with self.assertWarnsRegex(DeprecationWarning,
                "argument 'real' must be a real number, not complex"):
            check(complex(4.25j, 0), 0.0, 4.25)
        with self.assertWarnsRegex(DeprecationWarning,
                "argument 'real' must be a real number, not complex"):
            check(complex(0j, 4.25), 0.0, 4.25)
        with self.assertWarnsRegex(DeprecationWarning,
                "argument 'imag' must be a real number, not complex"):
            check(complex(0, 4.25+0j), 0.0, 4.25)
        with self.assertWarnsRegex(DeprecationWarning,
                "argument 'imag' must be a real number, not .*ComplexSubclass"):
            check(complex(0, ComplexSubclass(4.25+0j)), 0.0, 4.25)
        with self.assertRaisesRegex(TypeError,
                "argument 'imag' must be a real number, not .*WithComplex"):
            complex(0, WithComplex(4.25+0j))
        with self.assertWarnsRegex(DeprecationWarning,
                "argument 'imag' must be a real number, not complex"):
            check(complex(0.0, 4.25j), -4.25, 0.0)
        with self.assertWarnsRegex(DeprecationWarning,
                "argument 'real' must be a real number, not complex"):
            check(complex(4.25+0j, 0j), 4.25, 0.0)
        with self.assertWarnsRegex(DeprecationWarning,
                "argument 'real' must be a real number, not complex"):
            check(complex(4.25j, 0j), 0.0, 4.25)
        with self.assertWarnsRegex(DeprecationWarning,
                "argument 'real' must be a real number, not complex"):
            check(complex(0j, 4.25+0j), 0.0, 4.25)
        with self.assertWarnsRegex(DeprecationWarning,
                "argument 'real' must be a real number, not complex"):
            check(complex(0j, 4.25j), -4.25, 0.0)

        check(complex(real=4.25), 4.25, 0.0)
        with self.assertWarnsRegex(DeprecationWarning,
                "argument 'real' must be a real number, not complex"):
            check(complex(real=4.25+0j), 4.25, 0.0)
        with self.assertWarnsRegex(DeprecationWarning,
                "argument 'real' must be a real number, not complex"):
            check(complex(real=4.25+1.5j), 4.25, 1.5)
=======
        check(complex(4.25+0j, 0), 4.25, 0.0)
        check(complex(ComplexSubclass(4.25+0j), 0), 4.25, 0.0)
        check(complex(WithComplex(4.25+0j), 0), 4.25, 0.0)
        check(complex(4.25j, 0), 0.0, 4.25)
        check(complex(0j, 4.25), 0.0, 4.25)
        check(complex(0, 4.25+0j), 0.0, 4.25)
        check(complex(0, ComplexSubclass(4.25+0j)), 0.0, 4.25)
        with self.assertRaisesRegex(TypeError,
                "second argument must be a number, not 'WithComplex'"):
            complex(0, WithComplex(4.25+0j))
        check(complex(0.0, 4.25j), -4.25, 0.0)
        check(complex(4.25+0j, 0j), 4.25, 0.0)
        check(complex(4.25j, 0j), 0.0, 4.25)
        check(complex(0j, 4.25+0j), 0.0, 4.25)
        check(complex(0j, 4.25j), -4.25, 0.0)

        check(complex(real=4.25), 4.25, 0.0)
        check(complex(real=4.25+0j), 4.25, 0.0)
        check(complex(real=4.25+1.5j), 4.25, 1.5)
>>>>>>> 1c04c63c
        check(complex(imag=1.5), 0.0, 1.5)
        check(complex(real=4.25, imag=1.5), 4.25, 1.5)
        check(complex(4.25, imag=1.5), 4.25, 1.5)

        # check that the sign of a zero in the real or imaginary part
<<<<<<< HEAD
        # is preserved when constructing from two floats.  (These checks
        # are harmless on systems without support for signed zeros.)
=======
        # is preserved when constructing from two floats.
>>>>>>> 1c04c63c
        for x in 1.0, -1.0:
            for y in 0.0, -0.0:
                check(complex(x, y), x, y)
                check(complex(y, x), y, x)

        c = complex(4.25, 1.5)
        self.assertIs(complex(c), c)
        c2 = ComplexSubclass(c)
        self.assertEqual(c2, c)
        self.assertIs(type(c2), ComplexSubclass)
        del c, c2

        self.assertRaisesRegex(TypeError,
<<<<<<< HEAD
            "argument must be a string or a number, not dict",
            complex, {})
        self.assertRaisesRegex(TypeError,
            "argument must be a string or a number, not NoneType",
            complex, None)
        self.assertRaisesRegex(TypeError,
            "argument 'real' must be a real number, not dict",
            complex, {1:2}, 0)
        self.assertRaisesRegex(TypeError,
            "argument 'real' must be a real number, not str",
            complex, '1', 0)
        self.assertRaisesRegex(TypeError,
            "argument 'imag' must be a real number, not dict",
            complex, 0, {1:2})
        self.assertRaisesRegex(TypeError,
            "argument 'imag' must be a real number, not str",
=======
            "first argument must be a string or a number, not 'dict'",
            complex, {})
        self.assertRaisesRegex(TypeError,
            "first argument must be a string or a number, not 'NoneType'",
            complex, None)
        self.assertRaisesRegex(TypeError,
            "first argument must be a string or a number, not 'dict'",
            complex, {1:2}, 0)
        self.assertRaisesRegex(TypeError,
            "can't take second arg if first is a string",
            complex, '1', 0)
        self.assertRaisesRegex(TypeError,
            "second argument must be a number, not 'dict'",
            complex, 0, {1:2})
        self.assertRaisesRegex(TypeError,
                "second arg can't be a string",
>>>>>>> 1c04c63c
            complex, 0, '1')

        self.assertRaises(TypeError, complex, WithComplex(1.5))
        self.assertRaises(TypeError, complex, WithComplex(1))
        self.assertRaises(TypeError, complex, WithComplex(None))
        self.assertRaises(TypeError, complex, WithComplex(4.25+0j), object())
        self.assertRaises(TypeError, complex, WithComplex(1.5), object())
        self.assertRaises(TypeError, complex, WithComplex(1), object())
        self.assertRaises(TypeError, complex, WithComplex(None), object())

        class EvilExc(Exception):
            pass

        class evilcomplex:
            def __complex__(self):
                raise EvilExc

        self.assertRaises(EvilExc, complex, evilcomplex())

        check(complex(WithFloat(4.25)), 4.25, 0.0)
        check(complex(WithFloat(4.25), 1.5), 4.25, 1.5)
        check(complex(1.5, WithFloat(4.25)), 1.5, 4.25)
        self.assertRaises(TypeError, complex, WithFloat(42))
        self.assertRaises(TypeError, complex, WithFloat(42), 1.5)
        self.assertRaises(TypeError, complex, 1.5, WithFloat(42))
        self.assertRaises(TypeError, complex, WithFloat(None))
        self.assertRaises(TypeError, complex, WithFloat(None), 1.5)
        self.assertRaises(TypeError, complex, 1.5, WithFloat(None))

        check(complex(WithIndex(42)), 42.0, 0.0)
        check(complex(WithIndex(42), 1.5), 42.0, 1.5)
        check(complex(1.5, WithIndex(42)), 1.5, 42.0)
        self.assertRaises(OverflowError, complex, WithIndex(2**2000))
        self.assertRaises(OverflowError, complex, WithIndex(2**2000), 1.5)
        self.assertRaises(OverflowError, complex, 1.5, WithIndex(2**2000))
        self.assertRaises(TypeError, complex, WithIndex(None))
        self.assertRaises(TypeError, complex, WithIndex(None), 1.5)
        self.assertRaises(TypeError, complex, 1.5, WithIndex(None))

        class MyInt:
            def __int__(self):
                return 42

        self.assertRaises(TypeError, complex, MyInt())
        self.assertRaises(TypeError, complex, MyInt(), 1.5)
        self.assertRaises(TypeError, complex, 1.5, MyInt())

        class complex0(complex):
            """Test usage of __complex__() when inheriting from 'complex'"""
            def __complex__(self):
                return 42j

        class complex1(complex):
            """Test usage of __complex__() with a __new__() method"""
            def __new__(self, value=0j):
                return complex.__new__(self, 2*value)
            def __complex__(self):
                return self

        class complex2(complex):
            """Make sure that __complex__() calls fail if anything other than a
            complex is returned"""
            def __complex__(self):
                return None

        check(complex(complex0(1j)), 0.0, 42.0)
        with self.assertWarns(DeprecationWarning):
            check(complex(complex1(1j)), 0.0, 2.0)
        self.assertRaises(TypeError, complex, complex2(1j))

    def test___complex__(self):
        z = 3 + 4j
        self.assertEqual(z.__complex__(), z)
        self.assertEqual(type(z.__complex__()), complex)

        z = ComplexSubclass(3 + 4j)
        self.assertEqual(z.__complex__(), 3 + 4j)
        self.assertEqual(type(z.__complex__()), complex)

    @support.requires_IEEE_754
    def test_constructor_special_numbers(self):
        for x in 0.0, -0.0, INF, -INF, NAN:
            for y in 0.0, -0.0, INF, -INF, NAN:
                with self.subTest(x=x, y=y):
                    z = complex(x, y)
                    self.assertFloatsAreIdentical(z.real, x)
                    self.assertFloatsAreIdentical(z.imag, y)
                    z = ComplexSubclass(x, y)
                    self.assertIs(type(z), ComplexSubclass)
                    self.assertFloatsAreIdentical(z.real, x)
                    self.assertFloatsAreIdentical(z.imag, y)
                    z = complex(ComplexSubclass(x, y))
                    self.assertIs(type(z), complex)
                    self.assertFloatsAreIdentical(z.real, x)
                    self.assertFloatsAreIdentical(z.imag, y)
                    z = ComplexSubclass(complex(x, y))
                    self.assertIs(type(z), ComplexSubclass)
                    self.assertFloatsAreIdentical(z.real, x)
                    self.assertFloatsAreIdentical(z.imag, y)

    def test_constructor_from_string(self):
        def check(z, x, y):
            self.assertIs(type(z), complex)
            self.assertFloatsAreIdentical(z.real, x)
            self.assertFloatsAreIdentical(z.imag, y)

        check(complex("1"), 1.0, 0.0)
        check(complex("1j"), 0.0, 1.0)
        check(complex("-1"), -1.0, 0.0)
        check(complex("+1"), 1.0, 0.0)
        check(complex("1+2j"), 1.0, 2.0)
        check(complex("(1+2j)"), 1.0, 2.0)
        check(complex("(1.5+4.25j)"), 1.5, 4.25)
        check(complex("4.25+1J"), 4.25, 1.0)
        check(complex(" ( +4.25-6J )"), 4.25, -6.0)
        check(complex(" ( +4.25-J )"), 4.25, -1.0)
        check(complex(" ( +4.25+j )"), 4.25, 1.0)
        check(complex("J"), 0.0, 1.0)
        check(complex("( j )"), 0.0, 1.0)
        check(complex("+J"), 0.0, 1.0)
        check(complex("( -j)"), 0.0, -1.0)
        check(complex('1-1j'), 1.0, -1.0)
        check(complex('1J'), 0.0, 1.0)

        check(complex('1e-500'), 0.0, 0.0)
        check(complex('-1e-500j'), 0.0, -0.0)
        check(complex('1e-500+1e-500j'), 0.0, 0.0)
        check(complex('-1e-500+1e-500j'), -0.0, 0.0)
        check(complex('1e-500-1e-500j'), 0.0, -0.0)
        check(complex('-1e-500-1e-500j'), -0.0, -0.0)

        # SF bug 543840:  complex(string) accepts strings with \0
        # Fixed in 2.3.
        self.assertRaises(ValueError, complex, '1+1j\0j')
        self.assertRaises(ValueError, complex, "")
        self.assertRaises(ValueError, complex, "\0")
        self.assertRaises(ValueError, complex, "3\09")
        self.assertRaises(ValueError, complex, "1+")
        self.assertRaises(ValueError, complex, "1+1j+1j")
        self.assertRaises(ValueError, complex, "--")
        self.assertRaises(ValueError, complex, "(1+2j")
        self.assertRaises(ValueError, complex, "1+2j)")
        self.assertRaises(ValueError, complex, "1+(2j)")
        self.assertRaises(ValueError, complex, "(1+2j)123")
        self.assertRaises(ValueError, complex, "x")
        self.assertRaises(ValueError, complex, "1j+2")
        self.assertRaises(ValueError, complex, "1e1ej")
        self.assertRaises(ValueError, complex, "1e++1ej")
        self.assertRaises(ValueError, complex, ")1+2j(")
        # the following three are accepted by Python 2.6
        self.assertRaises(ValueError, complex, "1..1j")
        self.assertRaises(ValueError, complex, "1.11.1j")
        self.assertRaises(ValueError, complex, "1e1.1j")

        # check that complex accepts long unicode strings
        self.assertIs(type(complex("1"*500)), complex)
        # check whitespace processing
        self.assertEqual(complex('\N{EM SPACE}(\N{EN SPACE}1+1j ) '), 1+1j)
        # Invalid unicode string
        # See bpo-34087
        self.assertRaises(ValueError, complex, '\u3053\u3093\u306b\u3061\u306f')

    def test_constructor_negative_nans_from_string(self):
        self.assertEqual(copysign(1., complex("-nan").real), -1.)
        self.assertEqual(copysign(1., complex("-nanj").imag), -1.)
        self.assertEqual(copysign(1., complex("-nan-nanj").real), -1.)
        self.assertEqual(copysign(1., complex("-nan-nanj").imag), -1.)

    def test_underscores(self):
        # check underscores
        for lit in VALID_UNDERSCORE_LITERALS:
            if not any(ch in lit for ch in 'xXoObB'):
                self.assertEqual(complex(lit), eval(lit))
                self.assertEqual(complex(lit), complex(lit.replace('_', '')))
        for lit in INVALID_UNDERSCORE_LITERALS:
            if lit in ('0_7', '09_99'):  # octals are not recognized here
                continue
            if not any(ch in lit for ch in 'xXoObB'):
                self.assertRaises(ValueError, complex, lit)

    def test_hash(self):
        for x in range(-30, 30):
            self.assertEqual(hash(x), hash(complex(x, 0)))
            x /= 3.0    # now check against floating point
            self.assertEqual(hash(x), hash(complex(x, 0.)))

        self.assertNotEqual(hash(2000005 - 1j), -1)

    def test_abs(self):
        nums = [complex(x/3., y/7.) for x in range(-9,9) for y in range(-9,9)]
        for num in nums:
            self.assertAlmostEqual((num.real**2 + num.imag**2)  ** 0.5, abs(num))

        self.assertRaises(OverflowError, abs, complex(DBL_MAX, DBL_MAX))

    def test_repr_str(self):
        def test(v, expected, test_fn=self.assertEqual):
            test_fn(repr(v), expected)
            test_fn(str(v), expected)

        test(1+6j, '(1+6j)')
        test(1-6j, '(1-6j)')

        test(-(1+0j), '(-1+-0j)', test_fn=self.assertNotEqual)

        test(complex(1., INF), "(1+infj)")
        test(complex(1., -INF), "(1-infj)")
        test(complex(INF, 1), "(inf+1j)")
        test(complex(-INF, INF), "(-inf+infj)")
        test(complex(NAN, 1), "(nan+1j)")
        test(complex(1, NAN), "(1+nanj)")
        test(complex(NAN, NAN), "(nan+nanj)")
        test(complex(-NAN, -NAN), "(nan+nanj)")

        test(complex(0, INF), "infj")
        test(complex(0, -INF), "-infj")
        test(complex(0, NAN), "nanj")

        self.assertEqual(1-6j,complex(repr(1-6j)))
        self.assertEqual(1+6j,complex(repr(1+6j)))
        self.assertEqual(-6j,complex(repr(-6j)))
        self.assertEqual(6j,complex(repr(6j)))

    @support.requires_IEEE_754
    def test_negative_zero_repr_str(self):
        def test(v, expected, test_fn=self.assertEqual):
            test_fn(repr(v), expected)
            test_fn(str(v), expected)

        test(complex(0., 1.),   "1j")
        test(complex(-0., 1.),  "(-0+1j)")
        test(complex(0., -1.),  "-1j")
        test(complex(-0., -1.), "(-0-1j)")

        test(complex(0., 0.),   "0j")
        test(complex(0., -0.),  "-0j")
        test(complex(-0., 0.),  "(-0+0j)")
        test(complex(-0., -0.), "(-0-0j)")

    def test_pos(self):
        self.assertEqual(+(1+6j), 1+6j)
        self.assertEqual(+ComplexSubclass(1, 6), 1+6j)
        self.assertIs(type(+ComplexSubclass(1, 6)), complex)

    def test_neg(self):
        self.assertEqual(-(1+6j), -1-6j)

    def test_getnewargs(self):
        self.assertEqual((1+2j).__getnewargs__(), (1.0, 2.0))
        self.assertEqual((1-2j).__getnewargs__(), (1.0, -2.0))
        self.assertEqual((2j).__getnewargs__(), (0.0, 2.0))
        self.assertEqual((-0j).__getnewargs__(), (0.0, -0.0))
        self.assertEqual(complex(0, INF).__getnewargs__(), (0.0, INF))
        self.assertEqual(complex(INF, 0).__getnewargs__(), (INF, 0.0))

    @support.requires_IEEE_754
    def test_plus_minus_0j(self):
        # test that -0j and 0j literals are not identified
        z1, z2 = 0j, -0j
        self.assertFloatsAreIdentical(z1.imag, 0.0)
        self.assertFloatsAreIdentical(z2.imag, -0.0)

    @support.requires_IEEE_754
    def test_negated_imaginary_literal(self):
        z0 = -0j
        z1 = -7j
        z2 = -1e1000j
        # Note: In versions of Python < 3.2, a negated imaginary literal
        # accidentally ended up with real part 0.0 instead of -0.0, thanks to a
        # modification during CST -> AST translation (see issue #9011).  That's
        # fixed in Python 3.2.
        self.assertFloatsAreIdentical(z0.real, -0.0)
        self.assertFloatsAreIdentical(z0.imag, -0.0)
        self.assertFloatsAreIdentical(z1.real, -0.0)
        self.assertFloatsAreIdentical(z1.imag, -7.0)
        self.assertFloatsAreIdentical(z2.real, -0.0)
        self.assertFloatsAreIdentical(z2.imag, -INF)

    @support.requires_IEEE_754
    def test_overflow(self):
        self.assertEqual(complex("1e500"), complex(INF, 0.0))
        self.assertEqual(complex("-1e500j"), complex(0.0, -INF))
        self.assertEqual(complex("-1e500+1.8e308j"), complex(-INF, INF))

    @support.requires_IEEE_754
    def test_repr_roundtrip(self):
        vals = [0.0, 1e-500, 1e-315, 1e-200, 0.0123, 3.1415, 1e50, INF, NAN]
        vals += [-v for v in vals]

        # complex(repr(z)) should recover z exactly, even for complex
        # numbers involving an infinity, nan, or negative zero
        for x in vals:
            for y in vals:
                z = complex(x, y)
                roundtrip = complex(repr(z))
                self.assertFloatsAreIdentical(z.real, roundtrip.real)
                self.assertFloatsAreIdentical(z.imag, roundtrip.imag)

        # if we predefine some constants, then eval(repr(z)) should
        # also work, except that it might change the sign of zeros
        inf, nan = float('inf'), float('nan')
        infj, nanj = complex(0.0, inf), complex(0.0, nan)
        for x in vals:
            for y in vals:
                z = complex(x, y)
                roundtrip = eval(repr(z))
                # adding 0.0 has no effect beside changing -0.0 to 0.0
                self.assertFloatsAreIdentical(0.0 + z.real,
                                              0.0 + roundtrip.real)
                self.assertFloatsAreIdentical(0.0 + z.imag,
                                              0.0 + roundtrip.imag)

    def test_format(self):
        # empty format string is same as str()
        self.assertEqual(format(1+3j, ''), str(1+3j))
        self.assertEqual(format(1.5+3.5j, ''), str(1.5+3.5j))
        self.assertEqual(format(3j, ''), str(3j))
        self.assertEqual(format(3.2j, ''), str(3.2j))
        self.assertEqual(format(3+0j, ''), str(3+0j))
        self.assertEqual(format(3.2+0j, ''), str(3.2+0j))

        # empty presentation type should still be analogous to str,
        # even when format string is nonempty (issue #5920).
        self.assertEqual(format(3.2+0j, '-'), str(3.2+0j))
        self.assertEqual(format(3.2+0j, '<'), str(3.2+0j))
        z = 4/7. - 100j/7.
        self.assertEqual(format(z, ''), str(z))
        self.assertEqual(format(z, '-'), str(z))
        self.assertEqual(format(z, '<'), str(z))
        self.assertEqual(format(z, '10'), str(z))
        z = complex(0.0, 3.0)
        self.assertEqual(format(z, ''), str(z))
        self.assertEqual(format(z, '-'), str(z))
        self.assertEqual(format(z, '<'), str(z))
        self.assertEqual(format(z, '2'), str(z))
        z = complex(-0.0, 2.0)
        self.assertEqual(format(z, ''), str(z))
        self.assertEqual(format(z, '-'), str(z))
        self.assertEqual(format(z, '<'), str(z))
        self.assertEqual(format(z, '3'), str(z))

        self.assertEqual(format(1+3j, 'g'), '1+3j')
        self.assertEqual(format(3j, 'g'), '0+3j')
        self.assertEqual(format(1.5+3.5j, 'g'), '1.5+3.5j')

        self.assertEqual(format(1.5+3.5j, '+g'), '+1.5+3.5j')
        self.assertEqual(format(1.5-3.5j, '+g'), '+1.5-3.5j')
        self.assertEqual(format(1.5-3.5j, '-g'), '1.5-3.5j')
        self.assertEqual(format(1.5+3.5j, ' g'), ' 1.5+3.5j')
        self.assertEqual(format(1.5-3.5j, ' g'), ' 1.5-3.5j')
        self.assertEqual(format(-1.5+3.5j, ' g'), '-1.5+3.5j')
        self.assertEqual(format(-1.5-3.5j, ' g'), '-1.5-3.5j')

        self.assertEqual(format(-1.5-3.5e-20j, 'g'), '-1.5-3.5e-20j')
        self.assertEqual(format(-1.5-3.5j, 'f'), '-1.500000-3.500000j')
        self.assertEqual(format(-1.5-3.5j, 'F'), '-1.500000-3.500000j')
        self.assertEqual(format(-1.5-3.5j, 'e'), '-1.500000e+00-3.500000e+00j')
        self.assertEqual(format(-1.5-3.5j, '.2e'), '-1.50e+00-3.50e+00j')
        self.assertEqual(format(-1.5-3.5j, '.2E'), '-1.50E+00-3.50E+00j')
        self.assertEqual(format(-1.5e10-3.5e5j, '.2G'), '-1.5E+10-3.5E+05j')

        self.assertEqual(format(1.5+3j, '<20g'),  '1.5+3j              ')
        self.assertEqual(format(1.5+3j, '*<20g'), '1.5+3j**************')
        self.assertEqual(format(1.5+3j, '>20g'),  '              1.5+3j')
        self.assertEqual(format(1.5+3j, '^20g'),  '       1.5+3j       ')
        self.assertEqual(format(1.5+3j, '<20'),   '(1.5+3j)            ')
        self.assertEqual(format(1.5+3j, '>20'),   '            (1.5+3j)')
        self.assertEqual(format(1.5+3j, '^20'),   '      (1.5+3j)      ')
        self.assertEqual(format(1.123-3.123j, '^20.2'), '     (1.1-3.1j)     ')

        self.assertEqual(format(1.5+3j, '20.2f'), '          1.50+3.00j')
        self.assertEqual(format(1.5+3j, '>20.2f'), '          1.50+3.00j')
        self.assertEqual(format(1.5+3j, '<20.2f'), '1.50+3.00j          ')
        self.assertEqual(format(1.5e20+3j, '<20.2f'), '150000000000000000000.00+3.00j')
        self.assertEqual(format(1.5e20+3j, '>40.2f'), '          150000000000000000000.00+3.00j')
        self.assertEqual(format(1.5e20+3j, '^40,.2f'), '  150,000,000,000,000,000,000.00+3.00j  ')
        self.assertEqual(format(1.5e21+3j, '^40,.2f'), ' 1,500,000,000,000,000,000,000.00+3.00j ')
        self.assertEqual(format(1.5e21+3000j, ',.2f'), '1,500,000,000,000,000,000,000.00+3,000.00j')

        # Issue 7094: Alternate formatting (specified by #)
        self.assertEqual(format(1+1j, '.0e'), '1e+00+1e+00j')
        self.assertEqual(format(1+1j, '#.0e'), '1.e+00+1.e+00j')
        self.assertEqual(format(1+1j, '.0f'), '1+1j')
        self.assertEqual(format(1+1j, '#.0f'), '1.+1.j')
        self.assertEqual(format(1.1+1.1j, 'g'), '1.1+1.1j')
        self.assertEqual(format(1.1+1.1j, '#g'), '1.10000+1.10000j')

        # Alternate doesn't make a difference for these, they format the same with or without it
        self.assertEqual(format(1+1j, '.1e'),  '1.0e+00+1.0e+00j')
        self.assertEqual(format(1+1j, '#.1e'), '1.0e+00+1.0e+00j')
        self.assertEqual(format(1+1j, '.1f'),  '1.0+1.0j')
        self.assertEqual(format(1+1j, '#.1f'), '1.0+1.0j')

        # Misc. other alternate tests
        self.assertEqual(format((-1.5+0.5j), '#f'), '-1.500000+0.500000j')
        self.assertEqual(format((-1.5+0.5j), '#.0f'), '-2.+0.j')
        self.assertEqual(format((-1.5+0.5j), '#e'), '-1.500000e+00+5.000000e-01j')
        self.assertEqual(format((-1.5+0.5j), '#.0e'), '-2.e+00+5.e-01j')
        self.assertEqual(format((-1.5+0.5j), '#g'), '-1.50000+0.500000j')
        self.assertEqual(format((-1.5+0.5j), '.0g'), '-2+0.5j')
        self.assertEqual(format((-1.5+0.5j), '#.0g'), '-2.+0.5j')

        # zero padding is invalid
        self.assertRaises(ValueError, (1.5+0.5j).__format__, '010f')

        # '=' alignment is invalid
        self.assertRaises(ValueError, (1.5+3j).__format__, '=20')

        # integer presentation types are an error
        for t in 'bcdoxX':
            self.assertRaises(ValueError, (1.5+0.5j).__format__, t)

        # make sure everything works in ''.format()
        self.assertEqual('*{0:.3f}*'.format(3.14159+2.71828j), '*3.142+2.718j*')

        # issue 3382
        self.assertEqual(format(complex(NAN, NAN), 'f'), 'nan+nanj')
        self.assertEqual(format(complex(1, NAN), 'f'), '1.000000+nanj')
        self.assertEqual(format(complex(NAN, 1), 'f'), 'nan+1.000000j')
        self.assertEqual(format(complex(NAN, -1), 'f'), 'nan-1.000000j')
        self.assertEqual(format(complex(NAN, NAN), 'F'), 'NAN+NANj')
        self.assertEqual(format(complex(1, NAN), 'F'), '1.000000+NANj')
        self.assertEqual(format(complex(NAN, 1), 'F'), 'NAN+1.000000j')
        self.assertEqual(format(complex(NAN, -1), 'F'), 'NAN-1.000000j')
        self.assertEqual(format(complex(INF, INF), 'f'), 'inf+infj')
        self.assertEqual(format(complex(1, INF), 'f'), '1.000000+infj')
        self.assertEqual(format(complex(INF, 1), 'f'), 'inf+1.000000j')
        self.assertEqual(format(complex(INF, -1), 'f'), 'inf-1.000000j')
        self.assertEqual(format(complex(INF, INF), 'F'), 'INF+INFj')
        self.assertEqual(format(complex(1, INF), 'F'), '1.000000+INFj')
        self.assertEqual(format(complex(INF, 1), 'F'), 'INF+1.000000j')
        self.assertEqual(format(complex(INF, -1), 'F'), 'INF-1.000000j')


if __name__ == "__main__":
    unittest.main()<|MERGE_RESOLUTION|>--- conflicted
+++ resolved
@@ -382,7 +382,6 @@
         check(complex(1.0, 10.0), 1.0, 10.0)
         check(complex(4.25, 0.5), 4.25, 0.5)
 
-<<<<<<< HEAD
         with self.assertWarnsRegex(DeprecationWarning,
                 "argument 'real' must be a real number, not complex"):
             check(complex(4.25+0j, 0), 4.25, 0.0)
@@ -430,38 +429,12 @@
         with self.assertWarnsRegex(DeprecationWarning,
                 "argument 'real' must be a real number, not complex"):
             check(complex(real=4.25+1.5j), 4.25, 1.5)
-=======
-        check(complex(4.25+0j, 0), 4.25, 0.0)
-        check(complex(ComplexSubclass(4.25+0j), 0), 4.25, 0.0)
-        check(complex(WithComplex(4.25+0j), 0), 4.25, 0.0)
-        check(complex(4.25j, 0), 0.0, 4.25)
-        check(complex(0j, 4.25), 0.0, 4.25)
-        check(complex(0, 4.25+0j), 0.0, 4.25)
-        check(complex(0, ComplexSubclass(4.25+0j)), 0.0, 4.25)
-        with self.assertRaisesRegex(TypeError,
-                "second argument must be a number, not 'WithComplex'"):
-            complex(0, WithComplex(4.25+0j))
-        check(complex(0.0, 4.25j), -4.25, 0.0)
-        check(complex(4.25+0j, 0j), 4.25, 0.0)
-        check(complex(4.25j, 0j), 0.0, 4.25)
-        check(complex(0j, 4.25+0j), 0.0, 4.25)
-        check(complex(0j, 4.25j), -4.25, 0.0)
-
-        check(complex(real=4.25), 4.25, 0.0)
-        check(complex(real=4.25+0j), 4.25, 0.0)
-        check(complex(real=4.25+1.5j), 4.25, 1.5)
->>>>>>> 1c04c63c
         check(complex(imag=1.5), 0.0, 1.5)
         check(complex(real=4.25, imag=1.5), 4.25, 1.5)
         check(complex(4.25, imag=1.5), 4.25, 1.5)
 
         # check that the sign of a zero in the real or imaginary part
-<<<<<<< HEAD
-        # is preserved when constructing from two floats.  (These checks
-        # are harmless on systems without support for signed zeros.)
-=======
         # is preserved when constructing from two floats.
->>>>>>> 1c04c63c
         for x in 1.0, -1.0:
             for y in 0.0, -0.0:
                 check(complex(x, y), x, y)
@@ -475,7 +448,6 @@
         del c, c2
 
         self.assertRaisesRegex(TypeError,
-<<<<<<< HEAD
             "argument must be a string or a number, not dict",
             complex, {})
         self.assertRaisesRegex(TypeError,
@@ -492,24 +464,6 @@
             complex, 0, {1:2})
         self.assertRaisesRegex(TypeError,
             "argument 'imag' must be a real number, not str",
-=======
-            "first argument must be a string or a number, not 'dict'",
-            complex, {})
-        self.assertRaisesRegex(TypeError,
-            "first argument must be a string or a number, not 'NoneType'",
-            complex, None)
-        self.assertRaisesRegex(TypeError,
-            "first argument must be a string or a number, not 'dict'",
-            complex, {1:2}, 0)
-        self.assertRaisesRegex(TypeError,
-            "can't take second arg if first is a string",
-            complex, '1', 0)
-        self.assertRaisesRegex(TypeError,
-            "second argument must be a number, not 'dict'",
-            complex, 0, {1:2})
-        self.assertRaisesRegex(TypeError,
-                "second arg can't be a string",
->>>>>>> 1c04c63c
             complex, 0, '1')
 
         self.assertRaises(TypeError, complex, WithComplex(1.5))
