from dataclasses import (
    dataclass, field, FrozenInstanceError, fields, asdict, astuple,
    make_dataclass, replace, InitVar, Field, MISSING, is_dataclass,
)

import pickle
import inspect
import unittest
from unittest.mock import Mock
from typing import ClassVar, Any, List, Union, Tuple, Dict, Generic, TypeVar
from collections import deque, OrderedDict, namedtuple

# Just any custom exception we can catch.
class CustomError(Exception): pass

class TestCase(unittest.TestCase):
    def test_no_fields(self):
        @dataclass
        class C:
            pass

        o = C()
        self.assertEqual(len(fields(C)), 0)

    def test_one_field_no_default(self):
        @dataclass
        class C:
            x: int

        o = C(42)
        self.assertEqual(o.x, 42)

    def test_named_init_params(self):
        @dataclass
        class C:
            x: int

        o = C(x=32)
        self.assertEqual(o.x, 32)

    def test_two_fields_one_default(self):
        @dataclass
        class C:
            x: int
            y: int = 0

        o = C(3)
        self.assertEqual((o.x, o.y), (3, 0))

        # Non-defaults following defaults.
        with self.assertRaisesRegex(TypeError,
                                    "non-default argument 'y' follows "
                                    "default argument"):
            @dataclass
            class C:
                x: int = 0
                y: int

        # A derived class adds a non-default field after a default one.
        with self.assertRaisesRegex(TypeError,
                                    "non-default argument 'y' follows "
                                    "default argument"):
            @dataclass
            class B:
                x: int = 0

            @dataclass
            class C(B):
                y: int

        # Override a base class field and add a default to
        #  a field which didn't use to have a default.
        with self.assertRaisesRegex(TypeError,
                                    "non-default argument 'y' follows "
                                    "default argument"):
            @dataclass
            class B:
                x: int
                y: int

            @dataclass
            class C(B):
                x: int = 0

    def test_overwriting_init(self):
        with self.assertRaisesRegex(TypeError,
                                    'Cannot overwrite attribute __init__ '
                                    'in C'):
            @dataclass
            class C:
                x: int
                def __init__(self, x):
                    self.x = 2 * x

        @dataclass(init=False)
        class C:
            x: int
            def __init__(self, x):
                self.x = 2 * x
        self.assertEqual(C(5).x, 10)

    def test_overwriting_repr(self):
        with self.assertRaisesRegex(TypeError,
                                    'Cannot overwrite attribute __repr__ '
                                    'in C'):
            @dataclass
            class C:
                x: int
                def __repr__(self):
                    pass

        @dataclass(repr=False)
        class C:
            x: int
            def __repr__(self):
                return 'x'
        self.assertEqual(repr(C(0)), 'x')

    def test_overwriting_cmp(self):
        with self.assertRaisesRegex(TypeError,
                                    'Cannot overwrite attribute __eq__ '
                                    'in C'):
            # This will generate the comparison functions, make sure we can't
            #  overwrite them.
            @dataclass(hash=False, frozen=False)
            class C:
                x: int
                def __eq__(self):
                    pass

        @dataclass(order=False, eq=False)
        class C:
            x: int
            def __eq__(self, other):
                return True
        self.assertEqual(C(0), 'x')

    def test_overwriting_hash(self):
        with self.assertRaisesRegex(TypeError,
                                    'Cannot overwrite attribute __hash__ '
                                    'in C'):
            @dataclass(frozen=True)
            class C:
                x: int
                def __hash__(self):
                    pass

        @dataclass(frozen=True,hash=False)
        class C:
            x: int
            def __hash__(self):
                return 600
        self.assertEqual(hash(C(0)), 600)

        with self.assertRaisesRegex(TypeError,
                                    'Cannot overwrite attribute __hash__ '
                                    'in C'):
            @dataclass(frozen=True)
            class C:
                x: int
                def __hash__(self):
                    pass

        @dataclass(frozen=True, hash=False)
        class C:
            x: int
            def __hash__(self):
                return 600
        self.assertEqual(hash(C(0)), 600)

    def test_overwriting_frozen(self):
        # frozen uses __setattr__ and __delattr__
        with self.assertRaisesRegex(TypeError,
                                    'Cannot overwrite attribute __setattr__ '
                                    'in C'):
            @dataclass(frozen=True)
            class C:
                x: int
                def __setattr__(self):
                    pass

        with self.assertRaisesRegex(TypeError,
                                    'Cannot overwrite attribute __delattr__ '
                                    'in C'):
            @dataclass(frozen=True)
            class C:
                x: int
                def __delattr__(self):
                    pass

        @dataclass(frozen=False)
        class C:
            x: int
            def __setattr__(self, name, value):
                self.__dict__['x'] = value * 2
        self.assertEqual(C(10).x, 20)

    def test_overwrite_fields_in_derived_class(self):
        # Note that x from C1 replaces x in Base, but the order remains
        #  the same as defined in Base.
        @dataclass
        class Base:
            x: Any = 15.0
            y: int = 0

        @dataclass
        class C1(Base):
            z: int = 10
            x: int = 15

        o = Base()
        self.assertEqual(repr(o), 'TestCase.test_overwrite_fields_in_derived_class.<locals>.Base(x=15.0, y=0)')

        o = C1()
        self.assertEqual(repr(o), 'TestCase.test_overwrite_fields_in_derived_class.<locals>.C1(x=15, y=0, z=10)')

        o = C1(x=5)
        self.assertEqual(repr(o), 'TestCase.test_overwrite_fields_in_derived_class.<locals>.C1(x=5, y=0, z=10)')

    def test_field_named_self(self):
        @dataclass
        class C:
            self: str
        c=C('foo')
        self.assertEqual(c.self, 'foo')

        # Make sure the first parameter is not named 'self'.
        sig = inspect.signature(C.__init__)
        first = next(iter(sig.parameters))
        self.assertNotEqual('self', first)

        # But we do use 'self' if no field named self.
        @dataclass
        class C:
            selfx: str

        # Make sure the first parameter is named 'self'.
        sig = inspect.signature(C.__init__)
        first = next(iter(sig.parameters))
        self.assertEqual('self', first)

    def test_repr(self):
        @dataclass
        class B:
            x: int

        @dataclass
        class C(B):
            y: int = 10

        o = C(4)
        self.assertEqual(repr(o), 'TestCase.test_repr.<locals>.C(x=4, y=10)')

        @dataclass
        class D(C):
            x: int = 20
        self.assertEqual(repr(D()), 'TestCase.test_repr.<locals>.D(x=20, y=10)')

        @dataclass
        class C:
            @dataclass
            class D:
                i: int
            @dataclass
            class E:
                pass
        self.assertEqual(repr(C.D(0)), 'TestCase.test_repr.<locals>.C.D(i=0)')
        self.assertEqual(repr(C.E()), 'TestCase.test_repr.<locals>.C.E()')

    def test_0_field_compare(self):
        # Ensure that order=False is the default.
        @dataclass
        class C0:
            pass

        @dataclass(order=False)
        class C1:
            pass

        for cls in [C0, C1]:
            with self.subTest(cls=cls):
                self.assertEqual(cls(), cls())
                for idx, fn in enumerate([lambda a, b: a < b,
                                          lambda a, b: a <= b,
                                          lambda a, b: a > b,
                                          lambda a, b: a >= b]):
                    with self.subTest(idx=idx):
                        with self.assertRaisesRegex(TypeError,
                                                    f"not supported between instances of '{cls.__name__}' and '{cls.__name__}'"):
                            fn(cls(), cls())

        @dataclass(order=True)
        class C:
            pass
        self.assertLessEqual(C(), C())
        self.assertGreaterEqual(C(), C())

    def test_1_field_compare(self):
        # Ensure that order=False is the default.
        @dataclass
        class C0:
            x: int

        @dataclass(order=False)
        class C1:
            x: int

        for cls in [C0, C1]:
            with self.subTest(cls=cls):
                self.assertEqual(cls(1), cls(1))
                self.assertNotEqual(cls(0), cls(1))
                for idx, fn in enumerate([lambda a, b: a < b,
                                          lambda a, b: a <= b,
                                          lambda a, b: a > b,
                                          lambda a, b: a >= b]):
                    with self.subTest(idx=idx):
                        with self.assertRaisesRegex(TypeError,
                                                    f"not supported between instances of '{cls.__name__}' and '{cls.__name__}'"):
                            fn(cls(0), cls(0))

        @dataclass(order=True)
        class C:
            x: int
        self.assertLess(C(0), C(1))
        self.assertLessEqual(C(0), C(1))
        self.assertLessEqual(C(1), C(1))
        self.assertGreater(C(1), C(0))
        self.assertGreaterEqual(C(1), C(0))
        self.assertGreaterEqual(C(1), C(1))

    def test_simple_compare(self):
        # Ensure that order=False is the default.
        @dataclass
        class C0:
            x: int
            y: int

        @dataclass(order=False)
        class C1:
            x: int
            y: int

        for cls in [C0, C1]:
            with self.subTest(cls=cls):
                self.assertEqual(cls(0, 0), cls(0, 0))
                self.assertEqual(cls(1, 2), cls(1, 2))
                self.assertNotEqual(cls(1, 0), cls(0, 0))
                self.assertNotEqual(cls(1, 0), cls(1, 1))
                for idx, fn in enumerate([lambda a, b: a < b,
                                          lambda a, b: a <= b,
                                          lambda a, b: a > b,
                                          lambda a, b: a >= b]):
                    with self.subTest(idx=idx):
                        with self.assertRaisesRegex(TypeError,
                                                    f"not supported between instances of '{cls.__name__}' and '{cls.__name__}'"):
                            fn(cls(0, 0), cls(0, 0))

        @dataclass(order=True)
        class C:
            x: int
            y: int

        for idx, fn in enumerate([lambda a, b: a == b,
                                  lambda a, b: a <= b,
                                  lambda a, b: a >= b]):
            with self.subTest(idx=idx):
                self.assertTrue(fn(C(0, 0), C(0, 0)))

        for idx, fn in enumerate([lambda a, b: a < b,
                                  lambda a, b: a <= b,
                                  lambda a, b: a != b]):
            with self.subTest(idx=idx):
                self.assertTrue(fn(C(0, 0), C(0, 1)))
                self.assertTrue(fn(C(0, 1), C(1, 0)))
                self.assertTrue(fn(C(1, 0), C(1, 1)))

        for idx, fn in enumerate([lambda a, b: a > b,
                                  lambda a, b: a >= b,
                                  lambda a, b: a != b]):
            with self.subTest(idx=idx):
                self.assertTrue(fn(C(0, 1), C(0, 0)))
                self.assertTrue(fn(C(1, 0), C(0, 1)))
                self.assertTrue(fn(C(1, 1), C(1, 0)))

    def test_compare_subclasses(self):
        # Comparisons fail for subclasses, even if no fields
        #  are added.
        @dataclass
        class B:
            i: int

        @dataclass
        class C(B):
            pass

        for idx, (fn, expected) in enumerate([(lambda a, b: a == b, False),
                                              (lambda a, b: a != b, True)]):
            with self.subTest(idx=idx):
                self.assertEqual(fn(B(0), C(0)), expected)

        for idx, fn in enumerate([lambda a, b: a < b,
                                  lambda a, b: a <= b,
                                  lambda a, b: a > b,
                                  lambda a, b: a >= b]):
            with self.subTest(idx=idx):
                with self.assertRaisesRegex(TypeError,
                                            "not supported between instances of 'B' and 'C'"):
                    fn(B(0), C(0))

    def test_0_field_hash(self):
        @dataclass(hash=True)
        class C:
            pass
        self.assertEqual(hash(C()), hash(()))

    def test_1_field_hash(self):
        @dataclass(hash=True)
        class C:
            x: int
        self.assertEqual(hash(C(4)), hash((4,)))
        self.assertEqual(hash(C(42)), hash((42,)))

    def test_hash(self):
        @dataclass(hash=True)
        class C:
            x: int
            y: str
        self.assertEqual(hash(C(1, 'foo')), hash((1, 'foo')))

    def test_no_hash(self):
        @dataclass(hash=None)
        class C:
            x: int
        with self.assertRaisesRegex(TypeError,
                                    "unhashable type: 'C'"):
            hash(C(1))

    def test_hash_rules(self):
        # There are 24 cases of:
        #  hash=True/False/None
        #  eq=True/False
        #  order=True/False
        #  frozen=True/False
        for (hash,  eq,    order, frozen, result  ) in [
            (False, False, False, False,  'absent'),
            (False, False, False, True,   'absent'),
            (False, False, True,  False,  'exception'),
            (False, False, True,  True,   'exception'),
            (False, True,  False, False,  'absent'),
            (False, True,  False, True,   'absent'),
            (False, True,  True,  False,  'absent'),
            (False, True,  True,  True,   'absent'),
            (True,  False, False, False,  'fn'),
            (True,  False, False, True,   'fn'),
            (True,  False, True,  False,  'exception'),
            (True,  False, True,  True,   'exception'),
            (True,  True,  False, False,  'fn'),
            (True,  True,  False, True,   'fn'),
            (True,  True,  True,  False,  'fn'),
            (True,  True,  True,  True,   'fn'),
            (None,  False, False, False,  'absent'),
            (None,  False, False, True,   'absent'),
            (None,  False, True,  False,  'exception'),
            (None,  False, True,  True,   'exception'),
            (None,  True,  False, False,  'none'),
            (None,  True,  False, True,   'fn'),
            (None,  True,  True,  False,  'none'),
            (None,  True,  True,  True,   'fn'),
        ]:
            with self.subTest(hash=hash, eq=eq, order=order, frozen=frozen):
                if result == 'exception':
                    with self.assertRaisesRegex(ValueError, 'eq must be true if order is true'):
                        @dataclass(hash=hash, eq=eq, order=order, frozen=frozen)
                        class C:
                            pass
                else:
                    @dataclass(hash=hash, eq=eq, order=order, frozen=frozen)
                    class C:
                        pass

                    # See if the result matches what's expected.
                    if result == 'fn':
                        # __hash__ contains the function we generated.
                        self.assertIn('__hash__', C.__dict__)
                        self.assertIsNotNone(C.__dict__['__hash__'])
                    elif result == 'absent':
                        # __hash__ is not present in our class.
                        self.assertNotIn('__hash__', C.__dict__)
                    elif result == 'none':
                        # __hash__ is set to None.
                        self.assertIn('__hash__', C.__dict__)
                        self.assertIsNone(C.__dict__['__hash__'])
                    else:
                        assert False, f'unknown result {result!r}'

    def test_eq_order(self):
        for (eq,    order, result   ) in [
            (False, False, 'neither'),
            (False, True,  'exception'),
            (True,  False, 'eq_only'),
            (True,  True,  'both'),
        ]:
            with self.subTest(eq=eq, order=order):
                if result == 'exception':
                    with self.assertRaisesRegex(ValueError, 'eq must be true if order is true'):
                        @dataclass(eq=eq, order=order)
                        class C:
                            pass
                else:
                    @dataclass(eq=eq, order=order)
                    class C:
                        pass

                    if result == 'neither':
                        self.assertNotIn('__eq__', C.__dict__)
                        self.assertNotIn('__ne__', C.__dict__)
                        self.assertNotIn('__lt__', C.__dict__)
                        self.assertNotIn('__le__', C.__dict__)
                        self.assertNotIn('__gt__', C.__dict__)
                        self.assertNotIn('__ge__', C.__dict__)
                    elif result == 'both':
                        self.assertIn('__eq__', C.__dict__)
                        self.assertIn('__ne__', C.__dict__)
                        self.assertIn('__lt__', C.__dict__)
                        self.assertIn('__le__', C.__dict__)
                        self.assertIn('__gt__', C.__dict__)
                        self.assertIn('__ge__', C.__dict__)
                    elif result == 'eq_only':
                        self.assertIn('__eq__', C.__dict__)
                        self.assertIn('__ne__', C.__dict__)
                        self.assertNotIn('__lt__', C.__dict__)
                        self.assertNotIn('__le__', C.__dict__)
                        self.assertNotIn('__gt__', C.__dict__)
                        self.assertNotIn('__ge__', C.__dict__)
                    else:
                        assert False, f'unknown result {result!r}'

    def test_field_no_default(self):
        @dataclass
        class C:
            x: int = field()

        self.assertEqual(C(5).x, 5)

        with self.assertRaisesRegex(TypeError,
                                    r"__init__\(\) missing 1 required "
                                    "positional argument: 'x'"):
            C()

    def test_field_default(self):
        default = object()
        @dataclass
        class C:
            x: object = field(default=default)

        self.assertIs(C.x, default)
        c = C(10)
        self.assertEqual(c.x, 10)

        # If we delete the instance attribute, we should then see the
        #  class attribute.
        del c.x
        self.assertIs(c.x, default)

        self.assertIs(C().x, default)

    def test_not_in_repr(self):
        @dataclass
        class C:
            x: int = field(repr=False)
        with self.assertRaises(TypeError):
            C()
        c = C(10)
        self.assertEqual(repr(c), 'TestCase.test_not_in_repr.<locals>.C()')

        @dataclass
        class C:
            x: int = field(repr=False)
            y: int
        c = C(10, 20)
        self.assertEqual(repr(c), 'TestCase.test_not_in_repr.<locals>.C(y=20)')

    def test_not_in_compare(self):
        @dataclass
        class C:
            x: int = 0
            y: int = field(compare=False, default=4)

        self.assertEqual(C(), C(0, 20))
        self.assertEqual(C(1, 10), C(1, 20))
        self.assertNotEqual(C(3), C(4, 10))
        self.assertNotEqual(C(3, 10), C(4, 10))

    def test_hash_field_rules(self):
        # Test all 6 cases of:
        #  hash=True/False/None
        #  compare=True/False
        for (hash_val, compare, result  ) in [
            (True,     False,   'field' ),
            (True,     True,    'field' ),
            (False,    False,   'absent'),
            (False,    True,    'absent'),
            (None,     False,   'absent'),
            (None,     True,    'field' ),
        ]:
            with self.subTest(hash_val=hash_val, compare=compare):
                @dataclass(hash=True)
                class C:
                    x: int = field(compare=compare, hash=hash_val, default=5)

                if result == 'field':
                    # __hash__ contains the field.
                    self.assertEqual(C(5).__hash__(), hash((5,)))
                elif result == 'absent':
                    # The field is not present in the hash.
                    self.assertEqual(C(5).__hash__(), hash(()))
                else:
                    assert False, f'unknown result {result!r}'

    def test_init_false_no_default(self):
        # If init=False and no default value, then the field won't be
        #  present in the instance.
        @dataclass
        class C:
            x: int = field(init=False)

        self.assertNotIn('x', C().__dict__)

        @dataclass
        class C:
            x: int
            y: int = 0
            z: int = field(init=False)
            t: int = 10

        self.assertNotIn('z', C(0).__dict__)
        self.assertEqual(vars(C(5)), {'t': 10, 'x': 5, 'y': 0})

    def test_class_marker(self):
        @dataclass
        class C:
            x: int
            y: str = field(init=False, default=None)
            z: str = field(repr=False)

        the_fields = fields(C)
        # the_fields is a tuple of 3 items, each value
        #  is in __annotations__.
        self.assertIsInstance(the_fields, tuple)
        for f in the_fields:
            self.assertIs(type(f), Field)
            self.assertIn(f.name, C.__annotations__)

        self.assertEqual(len(the_fields), 3)

        self.assertEqual(the_fields[0].name, 'x')
        self.assertEqual(the_fields[0].type, int)
        self.assertFalse(hasattr(C, 'x'))
        self.assertTrue (the_fields[0].init)
        self.assertTrue (the_fields[0].repr)
        self.assertEqual(the_fields[1].name, 'y')
        self.assertEqual(the_fields[1].type, str)
        self.assertIsNone(getattr(C, 'y'))
        self.assertFalse(the_fields[1].init)
        self.assertTrue (the_fields[1].repr)
        self.assertEqual(the_fields[2].name, 'z')
        self.assertEqual(the_fields[2].type, str)
        self.assertFalse(hasattr(C, 'z'))
        self.assertTrue (the_fields[2].init)
        self.assertFalse(the_fields[2].repr)

    def test_field_order(self):
        @dataclass
        class B:
            a: str = 'B:a'
            b: str = 'B:b'
            c: str = 'B:c'

        @dataclass
        class C(B):
            b: str = 'C:b'

        self.assertEqual([(f.name, f.default) for f in fields(C)],
                         [('a', 'B:a'),
                          ('b', 'C:b'),
                          ('c', 'B:c')])

        @dataclass
        class D(B):
            c: str = 'D:c'

        self.assertEqual([(f.name, f.default) for f in fields(D)],
                         [('a', 'B:a'),
                          ('b', 'B:b'),
                          ('c', 'D:c')])

        @dataclass
        class E(D):
            a: str = 'E:a'
            d: str = 'E:d'

        self.assertEqual([(f.name, f.default) for f in fields(E)],
                         [('a', 'E:a'),
                          ('b', 'B:b'),
                          ('c', 'D:c'),
                          ('d', 'E:d')])

    def test_class_attrs(self):
        # We only have a class attribute if a default value is
        #  specified, either directly or via a field with a default.
        default = object()
        @dataclass
        class C:
            x: int
            y: int = field(repr=False)
            z: object = default
            t: int = field(default=100)

        self.assertFalse(hasattr(C, 'x'))
        self.assertFalse(hasattr(C, 'y'))
        self.assertIs   (C.z, default)
        self.assertEqual(C.t, 100)

    def test_disallowed_mutable_defaults(self):
        # For the known types, don't allow mutable default values.
        for typ, empty, non_empty in [(list, [], [1]),
                                      (dict, {}, {0:1}),
                                      (set, set(), set([1])),
                                      ]:
            with self.subTest(typ=typ):
                # Can't use a zero-length value.
                with self.assertRaisesRegex(ValueError,
                                            f'mutable default {typ} for field '
                                            'x is not allowed'):
                    @dataclass
                    class Point:
                        x: typ = empty


                # Nor a non-zero-length value
                with self.assertRaisesRegex(ValueError,
                                            f'mutable default {typ} for field '
                                            'y is not allowed'):
                    @dataclass
                    class Point:
                        y: typ = non_empty

                # Check subtypes also fail.
                class Subclass(typ): pass

                with self.assertRaisesRegex(ValueError,
                                            f"mutable default .*Subclass'>"
                                            ' for field z is not allowed'
                                            ):
                    @dataclass
                    class Point:
                        z: typ = Subclass()

                # Because this is a ClassVar, it can be mutable.
                @dataclass
                class C:
                    z: ClassVar[typ] = typ()

                # Because this is a ClassVar, it can be mutable.
                @dataclass
                class C:
                    x: ClassVar[typ] = Subclass()


    def test_deliberately_mutable_defaults(self):
        # If a mutable default isn't in the known list of
        #  (list, dict, set), then it's okay.
        class Mutable:
            def __init__(self):
                self.l = []

        @dataclass
        class C:
            x: Mutable

        # These 2 instances will share this value of x.
        lst = Mutable()
        o1 = C(lst)
        o2 = C(lst)
        self.assertEqual(o1, o2)
        o1.x.l.extend([1, 2])
        self.assertEqual(o1, o2)
        self.assertEqual(o1.x.l, [1, 2])
        self.assertIs(o1.x, o2.x)

    def test_no_options(self):
        # call with dataclass()
        @dataclass()
        class C:
            x: int

        self.assertEqual(C(42).x, 42)

    def test_not_tuple(self):
        # Make sure we can't be compared to a tuple.
        @dataclass
        class Point:
            x: int
            y: int
        self.assertNotEqual(Point(1, 2), (1, 2))

        # And that we can't compare to another unrelated dataclass
        @dataclass
        class C:
            x: int
            y: int
        self.assertNotEqual(Point(1, 3), C(1, 3))

    def test_base_has_init(self):
        class B:
            def __init__(self):
                pass

        # Make sure that declaring this class doesn't raise an error.
        #  The issue is that we can't override __init__ in our class,
        #  but it should be okay to add __init__ to us if our base has
        #  an __init__.
        @dataclass
        class C(B):
            x: int = 0

    def test_frozen(self):
        @dataclass(frozen=True)
        class C:
            i: int

        c = C(10)
        self.assertEqual(c.i, 10)
        with self.assertRaises(FrozenInstanceError):
            c.i = 5
        self.assertEqual(c.i, 10)

        # Check that a derived class is still frozen, even if not
        #  marked so.
        @dataclass
        class D(C):
            pass

        d = D(20)
        self.assertEqual(d.i, 20)
        with self.assertRaises(FrozenInstanceError):
            d.i = 5
        self.assertEqual(d.i, 20)

    def test_not_tuple(self):
        # Test that some of the problems with namedtuple don't happen
        #  here.
        @dataclass
        class Point3D:
            x: int
            y: int
            z: int

        @dataclass
        class Date:
            year: int
            month: int
            day: int

        self.assertNotEqual(Point3D(2017, 6, 3), Date(2017, 6, 3))
        self.assertNotEqual(Point3D(1, 2, 3), (1, 2, 3))

        # Make sure we can't unpack
        with self.assertRaisesRegex(TypeError, 'unpack'):
            x, y, z = Point3D(4, 5, 6)

        # Maka sure another class with the same field names isn't
        #  equal.
        @dataclass
        class Point3Dv1:
            x: int = 0
            y: int = 0
            z: int = 0
        self.assertNotEqual(Point3D(0, 0, 0), Point3Dv1())

    def test_function_annotations(self):
        # Some dummy class and instance to use as a default.
        class F:
            pass
        f = F()

        def validate_class(cls):
            # First, check __annotations__, even though they're not
            #  function annotations.
            self.assertEqual(cls.__annotations__['i'], int)
            self.assertEqual(cls.__annotations__['j'], str)
            self.assertEqual(cls.__annotations__['k'], F)
            self.assertEqual(cls.__annotations__['l'], float)
            self.assertEqual(cls.__annotations__['z'], complex)

            # Verify __init__.

            signature = inspect.signature(cls.__init__)
            # Check the return type, should be None
            self.assertIs(signature.return_annotation, None)

            # Check each parameter.
            params = iter(signature.parameters.values())
            param = next(params)
            # This is testing an internal name, and probably shouldn't be tested.
            self.assertEqual(param.name, 'self')
            param = next(params)
            self.assertEqual(param.name, 'i')
            self.assertIs   (param.annotation, int)
            self.assertEqual(param.default, inspect.Parameter.empty)
            self.assertEqual(param.kind, inspect.Parameter.POSITIONAL_OR_KEYWORD)
            param = next(params)
            self.assertEqual(param.name, 'j')
            self.assertIs   (param.annotation, str)
            self.assertEqual(param.default, inspect.Parameter.empty)
            self.assertEqual(param.kind, inspect.Parameter.POSITIONAL_OR_KEYWORD)
            param = next(params)
            self.assertEqual(param.name, 'k')
            self.assertIs   (param.annotation, F)
            # Don't test for the default, since it's set to MISSING
            self.assertEqual(param.kind, inspect.Parameter.POSITIONAL_OR_KEYWORD)
            param = next(params)
            self.assertEqual(param.name, 'l')
            self.assertIs   (param.annotation, float)
            # Don't test for the default, since it's set to MISSING
            self.assertEqual(param.kind, inspect.Parameter.POSITIONAL_OR_KEYWORD)
            self.assertRaises(StopIteration, next, params)


        @dataclass
        class C:
            i: int
            j: str
            k: F = f
            l: float=field(default=None)
            z: complex=field(default=3+4j, init=False)

        validate_class(C)

        # Now repeat with __hash__.
        @dataclass(frozen=True, hash=True)
        class C:
            i: int
            j: str
            k: F = f
            l: float=field(default=None)
            z: complex=field(default=3+4j, init=False)

        validate_class(C)

    def test_missing_default(self):
        # Test that MISSING works the same as a default not being
        #  specified.
        @dataclass
        class C:
            x: int=field(default=MISSING)
        with self.assertRaisesRegex(TypeError,
                                    r'__init__\(\) missing 1 required '
                                    'positional argument'):
            C()
        self.assertNotIn('x', C.__dict__)

        @dataclass
        class D:
            x: int
        with self.assertRaisesRegex(TypeError,
                                    r'__init__\(\) missing 1 required '
                                    'positional argument'):
            D()
        self.assertNotIn('x', D.__dict__)

    def test_missing_default_factory(self):
        # Test that MISSING works the same as a default factory not
        #  being specified (which is really the same as a default not
        #  being specified, too).
        @dataclass
        class C:
            x: int=field(default_factory=MISSING)
        with self.assertRaisesRegex(TypeError,
                                    r'__init__\(\) missing 1 required '
                                    'positional argument'):
            C()
        self.assertNotIn('x', C.__dict__)

        @dataclass
        class D:
            x: int=field(default=MISSING, default_factory=MISSING)
        with self.assertRaisesRegex(TypeError,
                                    r'__init__\(\) missing 1 required '
                                    'positional argument'):
            D()
        self.assertNotIn('x', D.__dict__)

    def test_missing_repr(self):
        self.assertIn('MISSING_TYPE object', repr(MISSING))

    def test_dont_include_other_annotations(self):
        @dataclass
        class C:
            i: int
            def foo(self) -> int:
                return 4
            @property
            def bar(self) -> int:
                return 5
        self.assertEqual(list(C.__annotations__), ['i'])
        self.assertEqual(C(10).foo(), 4)
        self.assertEqual(C(10).bar, 5)

    def test_post_init(self):
        # Just make sure it gets called
        @dataclass
        class C:
            def __post_init__(self):
                raise CustomError()
        with self.assertRaises(CustomError):
            C()

        @dataclass
        class C:
            i: int = 10
            def __post_init__(self):
                if self.i == 10:
                    raise CustomError()
        with self.assertRaises(CustomError):
            C()
        # post-init gets called, but doesn't raise. This is just
        #  checking that self is used correctly.
        C(5)

        # If there's not an __init__, then post-init won't get called.
        @dataclass(init=False)
        class C:
            def __post_init__(self):
                raise CustomError()
        # Creating the class won't raise
        C()

        @dataclass
        class C:
            x: int = 0
            def __post_init__(self):
                self.x *= 2
        self.assertEqual(C().x, 0)
        self.assertEqual(C(2).x, 4)

        # Make sure that if we're frozen, post-init can't set
        #  attributes.
        @dataclass(frozen=True)
        class C:
            x: int = 0
            def __post_init__(self):
                self.x *= 2
        with self.assertRaises(FrozenInstanceError):
            C()

    def test_post_init_super(self):
        # Make sure super() post-init isn't called by default.
        class B:
            def __post_init__(self):
                raise CustomError()

        @dataclass
        class C(B):
            def __post_init__(self):
                self.x = 5

        self.assertEqual(C().x, 5)

        # Now call super(), and it will raise
        @dataclass
        class C(B):
            def __post_init__(self):
                super().__post_init__()

        with self.assertRaises(CustomError):
            C()

        # Make sure post-init is called, even if not defined in our
        #  class.
        @dataclass
        class C(B):
            pass

        with self.assertRaises(CustomError):
            C()

    def test_post_init_staticmethod(self):
        flag = False
        @dataclass
        class C:
            x: int
            y: int
            @staticmethod
            def __post_init__():
                nonlocal flag
                flag = True

        self.assertFalse(flag)
        c = C(3, 4)
        self.assertEqual((c.x, c.y), (3, 4))
        self.assertTrue(flag)

    def test_post_init_classmethod(self):
        @dataclass
        class C:
            flag = False
            x: int
            y: int
            @classmethod
            def __post_init__(cls):
                cls.flag = True

        self.assertFalse(C.flag)
        c = C(3, 4)
        self.assertEqual((c.x, c.y), (3, 4))
        self.assertTrue(C.flag)

    def test_class_var(self):
        # Make sure ClassVars are ignored in __init__, __repr__, etc.
        @dataclass
        class C:
            x: int
            y: int = 10
            z: ClassVar[int] = 1000
            w: ClassVar[int] = 2000
            t: ClassVar[int] = 3000

        c = C(5)
        self.assertEqual(repr(c), 'TestCase.test_class_var.<locals>.C(x=5, y=10)')
        self.assertEqual(len(fields(C)), 2)                 # We have 2 fields
        self.assertEqual(len(C.__annotations__), 5)         # And 3 ClassVars
        self.assertEqual(c.z, 1000)
        self.assertEqual(c.w, 2000)
        self.assertEqual(c.t, 3000)
        C.z += 1
        self.assertEqual(c.z, 1001)
        c = C(20)
        self.assertEqual((c.x, c.y), (20, 10))
        self.assertEqual(c.z, 1001)
        self.assertEqual(c.w, 2000)
        self.assertEqual(c.t, 3000)

    def test_class_var_no_default(self):
        # If a ClassVar has no default value, it should not be set on the class.
        @dataclass
        class C:
            x: ClassVar[int]

        self.assertNotIn('x', C.__dict__)

    def test_class_var_default_factory(self):
        # It makes no sense for a ClassVar to have a default factory. When
        #  would it be called? Call it yourself, since it's class-wide.
        with self.assertRaisesRegex(TypeError,
                                    'cannot have a default factory'):
            @dataclass
            class C:
                x: ClassVar[int] = field(default_factory=int)

            self.assertNotIn('x', C.__dict__)

    def test_class_var_with_default(self):
        # If a ClassVar has a default value, it should be set on the class.
        @dataclass
        class C:
            x: ClassVar[int] = 10
        self.assertEqual(C.x, 10)

        @dataclass
        class C:
            x: ClassVar[int] = field(default=10)
        self.assertEqual(C.x, 10)

    def test_class_var_frozen(self):
        # Make sure ClassVars work even if we're frozen.
        @dataclass(frozen=True)
        class C:
            x: int
            y: int = 10
            z: ClassVar[int] = 1000
            w: ClassVar[int] = 2000
            t: ClassVar[int] = 3000

        c = C(5)
        self.assertEqual(repr(C(5)), 'TestCase.test_class_var_frozen.<locals>.C(x=5, y=10)')
        self.assertEqual(len(fields(C)), 2)                 # We have 2 fields
        self.assertEqual(len(C.__annotations__), 5)         # And 3 ClassVars
        self.assertEqual(c.z, 1000)
        self.assertEqual(c.w, 2000)
        self.assertEqual(c.t, 3000)
        # We can still modify the ClassVar, it's only instances that are
        #  frozen.
        C.z += 1
        self.assertEqual(c.z, 1001)
        c = C(20)
        self.assertEqual((c.x, c.y), (20, 10))
        self.assertEqual(c.z, 1001)
        self.assertEqual(c.w, 2000)
        self.assertEqual(c.t, 3000)

    def test_init_var_no_default(self):
        # If an InitVar has no default value, it should not be set on the class.
        @dataclass
        class C:
            x: InitVar[int]

        self.assertNotIn('x', C.__dict__)

    def test_init_var_default_factory(self):
        # It makes no sense for an InitVar to have a default factory. When
        #  would it be called? Call it yourself, since it's class-wide.
        with self.assertRaisesRegex(TypeError,
                                    'cannot have a default factory'):
            @dataclass
            class C:
                x: InitVar[int] = field(default_factory=int)

            self.assertNotIn('x', C.__dict__)

    def test_init_var_with_default(self):
        # If an InitVar has a default value, it should be set on the class.
        @dataclass
        class C:
            x: InitVar[int] = 10
        self.assertEqual(C.x, 10)

        @dataclass
        class C:
            x: InitVar[int] = field(default=10)
        self.assertEqual(C.x, 10)

    def test_init_var(self):
        @dataclass
        class C:
            x: int = None
            init_param: InitVar[int] = None

            def __post_init__(self, init_param):
                if self.x is None:
                    self.x = init_param*2

        c = C(init_param=10)
        self.assertEqual(c.x, 20)

    def test_init_var_inheritance(self):
        # Note that this deliberately tests that a dataclass need not
        #  have a __post_init__ function if it has an InitVar field.
        #  It could just be used in a derived class, as shown here.
        @dataclass
        class Base:
            x: int
            init_base: InitVar[int]

        # We can instantiate by passing the InitVar, even though
        #  it's not used.
        b = Base(0, 10)
        self.assertEqual(vars(b), {'x': 0})

        @dataclass
        class C(Base):
            y: int
            init_derived: InitVar[int]

            def __post_init__(self, init_base, init_derived):
                self.x = self.x + init_base
                self.y = self.y + init_derived

        c = C(10, 11, 50, 51)
        self.assertEqual(vars(c), {'x': 21, 'y': 101})

    def test_default_factory(self):
        # Test a factory that returns a new list.
        @dataclass
        class C:
            x: int
            y: list = field(default_factory=list)

        c0 = C(3)
        c1 = C(3)
        self.assertEqual(c0.x, 3)
        self.assertEqual(c0.y, [])
        self.assertEqual(c0, c1)
        self.assertIsNot(c0.y, c1.y)
        self.assertEqual(astuple(C(5, [1])), (5, [1]))

        # Test a factory that returns a shared list.
        l = []
        @dataclass
        class C:
            x: int
            y: list = field(default_factory=lambda: l)

        c0 = C(3)
        c1 = C(3)
        self.assertEqual(c0.x, 3)
        self.assertEqual(c0.y, [])
        self.assertEqual(c0, c1)
        self.assertIs(c0.y, c1.y)
        self.assertEqual(astuple(C(5, [1])), (5, [1]))

        # Test various other field flags.
        # repr
        @dataclass
        class C:
            x: list = field(default_factory=list, repr=False)
        self.assertEqual(repr(C()), 'TestCase.test_default_factory.<locals>.C()')
        self.assertEqual(C().x, [])

        # hash
        @dataclass(hash=True)
        class C:
            x: list = field(default_factory=list, hash=False)
        self.assertEqual(astuple(C()), ([],))
        self.assertEqual(hash(C()), hash(()))

        # init (see also test_default_factory_with_no_init)
        @dataclass
        class C:
            x: list = field(default_factory=list, init=False)
        self.assertEqual(astuple(C()), ([],))

        # compare
        @dataclass
        class C:
            x: list = field(default_factory=list, compare=False)
        self.assertEqual(C(), C([1]))

    def test_default_factory_with_no_init(self):
        # We need a factory with a side effect.
        factory = Mock()

        @dataclass
        class C:
            x: list = field(default_factory=factory, init=False)

        # Make sure the default factory is called for each new instance.
        C().x
        self.assertEqual(factory.call_count, 1)
        C().x
        self.assertEqual(factory.call_count, 2)

    def test_default_factory_not_called_if_value_given(self):
        # We need a factory that we can test if it's been called.
        factory = Mock()

        @dataclass
        class C:
            x: int = field(default_factory=factory)

        # Make sure that if a field has a default factory function,
        #  it's not called if a value is specified.
        C().x
        self.assertEqual(factory.call_count, 1)
        self.assertEqual(C(10).x, 10)
        self.assertEqual(factory.call_count, 1)
        C().x
        self.assertEqual(factory.call_count, 2)

    def x_test_classvar_default_factory(self):
        # XXX: it's an error for a ClassVar to have a factory function
        @dataclass
        class C:
            x: ClassVar[int] = field(default_factory=int)

        self.assertIs(C().x, int)

    def test_is_dataclass(self):
        class NotDataClass:
            pass

        self.assertFalse(is_dataclass(0))
        self.assertFalse(is_dataclass(int))
        self.assertFalse(is_dataclass(NotDataClass))
        self.assertFalse(is_dataclass(NotDataClass()))

        @dataclass
        class C:
            x: int

        @dataclass
        class D:
            d: C
            e: int

        c = C(10)
        d = D(c, 4)

        self.assertTrue(is_dataclass(C))
        self.assertTrue(is_dataclass(c))
        self.assertFalse(is_dataclass(c.x))
        self.assertTrue(is_dataclass(d.d))
        self.assertFalse(is_dataclass(d.e))

    def test_helper_fields_with_class_instance(self):
        # Check that we can call fields() on either a class or instance,
        #  and get back the same thing.
        @dataclass
        class C:
            x: int
            y: float

        self.assertEqual(fields(C), fields(C(0, 0.0)))

    def test_helper_fields_exception(self):
        # Check that TypeError is raised if not passed a dataclass or
        #  instance.
        with self.assertRaisesRegex(TypeError, 'dataclass type or instance'):
            fields(0)

        class C: pass
        with self.assertRaisesRegex(TypeError, 'dataclass type or instance'):
            fields(C)
        with self.assertRaisesRegex(TypeError, 'dataclass type or instance'):
            fields(C())

    def test_helper_asdict(self):
        # Basic tests for asdict(), it should return a new dictionary
        @dataclass
        class C:
            x: int
            y: int
        c = C(1, 2)

        self.assertEqual(asdict(c), {'x': 1, 'y': 2})
        self.assertEqual(asdict(c), asdict(c))
        self.assertIsNot(asdict(c), asdict(c))
        c.x = 42
        self.assertEqual(asdict(c), {'x': 42, 'y': 2})
        self.assertIs(type(asdict(c)), dict)

    def test_helper_asdict_raises_on_classes(self):
        # asdict() should raise on a class object
        @dataclass
        class C:
            x: int
            y: int
        with self.assertRaisesRegex(TypeError, 'dataclass instance'):
            asdict(C)
        with self.assertRaisesRegex(TypeError, 'dataclass instance'):
            asdict(int)

    def test_helper_asdict_copy_values(self):
        @dataclass
        class C:
            x: int
            y: List[int] = field(default_factory=list)
        initial = []
        c = C(1, initial)
        d = asdict(c)
        self.assertEqual(d['y'], initial)
        self.assertIsNot(d['y'], initial)
        c = C(1)
        d = asdict(c)
        d['y'].append(1)
        self.assertEqual(c.y, [])

    def test_helper_asdict_nested(self):
        @dataclass
        class UserId:
            token: int
            group: int
        @dataclass
        class User:
            name: str
            id: UserId
        u = User('Joe', UserId(123, 1))
        d = asdict(u)
        self.assertEqual(d, {'name': 'Joe', 'id': {'token': 123, 'group': 1}})
        self.assertIsNot(asdict(u), asdict(u))
        u.id.group = 2
        self.assertEqual(asdict(u), {'name': 'Joe',
                                     'id': {'token': 123, 'group': 2}})

    def test_helper_asdict_builtin_containers(self):
        @dataclass
        class User:
            name: str
            id: int
        @dataclass
        class GroupList:
            id: int
            users: List[User]
        @dataclass
        class GroupTuple:
            id: int
            users: Tuple[User, ...]
        @dataclass
        class GroupDict:
            id: int
            users: Dict[str, User]
        a = User('Alice', 1)
        b = User('Bob', 2)
        gl = GroupList(0, [a, b])
        gt = GroupTuple(0, (a, b))
        gd = GroupDict(0, {'first': a, 'second': b})
        self.assertEqual(asdict(gl), {'id': 0, 'users': [{'name': 'Alice', 'id': 1},
                                                         {'name': 'Bob', 'id': 2}]})
        self.assertEqual(asdict(gt), {'id': 0, 'users': ({'name': 'Alice', 'id': 1},
                                                         {'name': 'Bob', 'id': 2})})
        self.assertEqual(asdict(gd), {'id': 0, 'users': {'first': {'name': 'Alice', 'id': 1},
                                                         'second': {'name': 'Bob', 'id': 2}}})

    def test_helper_asdict_builtin_containers(self):
        @dataclass
        class Child:
            d: object

        @dataclass
        class Parent:
            child: Child

        self.assertEqual(asdict(Parent(Child([1]))), {'child': {'d': [1]}})
        self.assertEqual(asdict(Parent(Child({1: 2}))), {'child': {'d': {1: 2}}})

    def test_helper_asdict_factory(self):
        @dataclass
        class C:
            x: int
            y: int
        c = C(1, 2)
        d = asdict(c, dict_factory=OrderedDict)
        self.assertEqual(d, OrderedDict([('x', 1), ('y', 2)]))
        self.assertIsNot(d, asdict(c, dict_factory=OrderedDict))
        c.x = 42
        d = asdict(c, dict_factory=OrderedDict)
        self.assertEqual(d, OrderedDict([('x', 42), ('y', 2)]))
        self.assertIs(type(d), OrderedDict)

    def test_helper_astuple(self):
        # Basic tests for astuple(), it should return a new tuple
        @dataclass
        class C:
            x: int
            y: int = 0
        c = C(1)

        self.assertEqual(astuple(c), (1, 0))
        self.assertEqual(astuple(c), astuple(c))
        self.assertIsNot(astuple(c), astuple(c))
        c.y = 42
        self.assertEqual(astuple(c), (1, 42))
        self.assertIs(type(astuple(c)), tuple)

    def test_helper_astuple_raises_on_classes(self):
        # astuple() should raise on a class object
        @dataclass
        class C:
            x: int
            y: int
        with self.assertRaisesRegex(TypeError, 'dataclass instance'):
            astuple(C)
        with self.assertRaisesRegex(TypeError, 'dataclass instance'):
            astuple(int)

    def test_helper_astuple_copy_values(self):
        @dataclass
        class C:
            x: int
            y: List[int] = field(default_factory=list)
        initial = []
        c = C(1, initial)
        t = astuple(c)
        self.assertEqual(t[1], initial)
        self.assertIsNot(t[1], initial)
        c = C(1)
        t = astuple(c)
        t[1].append(1)
        self.assertEqual(c.y, [])

    def test_helper_astuple_nested(self):
        @dataclass
        class UserId:
            token: int
            group: int
        @dataclass
        class User:
            name: str
            id: UserId
        u = User('Joe', UserId(123, 1))
        t = astuple(u)
        self.assertEqual(t, ('Joe', (123, 1)))
        self.assertIsNot(astuple(u), astuple(u))
        u.id.group = 2
        self.assertEqual(astuple(u), ('Joe', (123, 2)))

    def test_helper_astuple_builtin_containers(self):
        @dataclass
        class User:
            name: str
            id: int
        @dataclass
        class GroupList:
            id: int
            users: List[User]
        @dataclass
        class GroupTuple:
            id: int
            users: Tuple[User, ...]
        @dataclass
        class GroupDict:
            id: int
            users: Dict[str, User]
        a = User('Alice', 1)
        b = User('Bob', 2)
        gl = GroupList(0, [a, b])
        gt = GroupTuple(0, (a, b))
        gd = GroupDict(0, {'first': a, 'second': b})
        self.assertEqual(astuple(gl), (0, [('Alice', 1), ('Bob', 2)]))
        self.assertEqual(astuple(gt), (0, (('Alice', 1), ('Bob', 2))))
        self.assertEqual(astuple(gd), (0, {'first': ('Alice', 1), 'second': ('Bob', 2)}))

    def test_helper_astuple_builtin_containers(self):
        @dataclass
        class Child:
            d: object

        @dataclass
        class Parent:
            child: Child

        self.assertEqual(astuple(Parent(Child([1]))), (([1],),))
        self.assertEqual(astuple(Parent(Child({1: 2}))), (({1: 2},),))

    def test_helper_astuple_factory(self):
        @dataclass
        class C:
            x: int
            y: int
        NT = namedtuple('NT', 'x y')
        def nt(lst):
            return NT(*lst)
        c = C(1, 2)
        t = astuple(c, tuple_factory=nt)
        self.assertEqual(t, NT(1, 2))
        self.assertIsNot(t, astuple(c, tuple_factory=nt))
        c.x = 42
        t = astuple(c, tuple_factory=nt)
        self.assertEqual(t, NT(42, 2))
        self.assertIs(type(t), NT)

    def test_dynamic_class_creation(self):
        cls_dict = {'__annotations__': OrderedDict(x=int, y=int),
                    }

        # Create the class.
        cls = type('C', (), cls_dict)

        # Make it a dataclass.
        cls1 = dataclass(cls)

        self.assertEqual(cls1, cls)
        self.assertEqual(asdict(cls(1, 2)), {'x': 1, 'y': 2})

    def test_dynamic_class_creation_using_field(self):
        cls_dict = {'__annotations__': OrderedDict(x=int, y=int),
                    'y': field(default=5),
                    }

        # Create the class.
        cls = type('C', (), cls_dict)

        # Make it a dataclass.
        cls1 = dataclass(cls)

        self.assertEqual(cls1, cls)
        self.assertEqual(asdict(cls1(1)), {'x': 1, 'y': 5})

    def test_init_in_order(self):
        @dataclass
        class C:
            a: int
            b: int = field()
            c: list = field(default_factory=list, init=False)
            d: list = field(default_factory=list)
            e: int = field(default=4, init=False)
            f: int = 4

        calls = []
        def setattr(self, name, value):
            calls.append((name, value))

        C.__setattr__ = setattr
        c = C(0, 1)
        self.assertEqual(('a', 0), calls[0])
        self.assertEqual(('b', 1), calls[1])
        self.assertEqual(('c', []), calls[2])
        self.assertEqual(('d', []), calls[3])
        self.assertNotIn(('e', 4), calls)
        self.assertEqual(('f', 4), calls[4])

    def test_items_in_dicts(self):
        @dataclass
        class C:
            a: int
            b: list = field(default_factory=list, init=False)
            c: list = field(default_factory=list)
            d: int = field(default=4, init=False)
            e: int = 0

        c = C(0)
        # Class dict
        self.assertNotIn('a', C.__dict__)
        self.assertNotIn('b', C.__dict__)
        self.assertNotIn('c', C.__dict__)
        self.assertIn('d', C.__dict__)
        self.assertEqual(C.d, 4)
        self.assertIn('e', C.__dict__)
        self.assertEqual(C.e, 0)
        # Instance dict
        self.assertIn('a', c.__dict__)
        self.assertEqual(c.a, 0)
        self.assertIn('b', c.__dict__)
        self.assertEqual(c.b, [])
        self.assertIn('c', c.__dict__)
        self.assertEqual(c.c, [])
        self.assertNotIn('d', c.__dict__)
        self.assertIn('e', c.__dict__)
        self.assertEqual(c.e, 0)

    def test_alternate_classmethod_constructor(self):
        # Since __post_init__ can't take params, use a classmethod
        # alternate constructor. This is mostly an example to show how
        # to use this technique.
        @dataclass
        class C:
            x: int
            @classmethod
            def from_file(cls, filename):
                # In a real example, create a new instance
                #  and populate 'x' from contents of a file.
                value_in_file = 20
                return cls(value_in_file)

        self.assertEqual(C.from_file('filename').x, 20)

    def test_field_metadata_default(self):
        # Make sure the default metadata is read-only and of
        #  zero length.
        @dataclass
        class C:
            i: int

        self.assertFalse(fields(C)[0].metadata)
        self.assertEqual(len(fields(C)[0].metadata), 0)
        with self.assertRaisesRegex(TypeError,
                                    'does not support item assignment'):
            fields(C)[0].metadata['test'] = 3

    def test_field_metadata_mapping(self):
        # Make sure only a mapping can be passed as metadata
        #  zero length.
        with self.assertRaises(TypeError):
            @dataclass
            class C:
                i: int = field(metadata=0)

        # Make sure an empty dict works
        @dataclass
        class C:
            i: int = field(metadata={})
        self.assertFalse(fields(C)[0].metadata)
        self.assertEqual(len(fields(C)[0].metadata), 0)
        with self.assertRaisesRegex(TypeError,
                                    'does not support item assignment'):
            fields(C)[0].metadata['test'] = 3

        # Make sure a non-empty dict works.
        @dataclass
        class C:
            i: int = field(metadata={'test': 10, 'bar': '42', 3: 'three'})
        self.assertEqual(len(fields(C)[0].metadata), 3)
        self.assertEqual(fields(C)[0].metadata['test'], 10)
        self.assertEqual(fields(C)[0].metadata['bar'], '42')
        self.assertEqual(fields(C)[0].metadata[3], 'three')
        with self.assertRaises(KeyError):
            # Non-existent key.
            fields(C)[0].metadata['baz']
        with self.assertRaisesRegex(TypeError,
                                    'does not support item assignment'):
            fields(C)[0].metadata['test'] = 3

    def test_field_metadata_custom_mapping(self):
        # Try a custom mapping.
        class SimpleNameSpace:
            def __init__(self, **kw):
                self.__dict__.update(kw)

            def __getitem__(self, item):
                if item == 'xyzzy':
                    return 'plugh'
                return getattr(self, item)

            def __len__(self):
                return self.__dict__.__len__()

        @dataclass
        class C:
            i: int = field(metadata=SimpleNameSpace(a=10))

        self.assertEqual(len(fields(C)[0].metadata), 1)
        self.assertEqual(fields(C)[0].metadata['a'], 10)
        with self.assertRaises(AttributeError):
            fields(C)[0].metadata['b']
        # Make sure we're still talking to our custom mapping.
        self.assertEqual(fields(C)[0].metadata['xyzzy'], 'plugh')

    def test_generic_dataclasses(self):
        T = TypeVar('T')

        @dataclass
        class LabeledBox(Generic[T]):
            content: T
            label: str = '<unknown>'

        box = LabeledBox(42)
        self.assertEqual(box.content, 42)
        self.assertEqual(box.label, '<unknown>')

        # subscripting the resulting class should work, etc.
        Alias = List[LabeledBox[int]]

    def test_generic_extending(self):
        S = TypeVar('S')
        T = TypeVar('T')

        @dataclass
        class Base(Generic[T, S]):
            x: T
            y: S

        @dataclass
        class DataDerived(Base[int, T]):
            new_field: str
        Alias = DataDerived[str]
        c = Alias(0, 'test1', 'test2')
        self.assertEqual(astuple(c), (0, 'test1', 'test2'))

        class NonDataDerived(Base[int, T]):
            def new_method(self):
                return self.y
        Alias = NonDataDerived[float]
        c = Alias(10, 1.0)
        self.assertEqual(c.new_method(), 1.0)

    def test_helper_replace(self):
        @dataclass(frozen=True)
        class C:
            x: int
            y: int

        c = C(1, 2)
        c1 = replace(c, x=3)
        self.assertEqual(c1.x, 3)
        self.assertEqual(c1.y, 2)

    def test_helper_replace_frozen(self):
        @dataclass(frozen=True)
        class C:
            x: int
            y: int
            z: int = field(init=False, default=10)
            t: int = field(init=False, default=100)

        c = C(1, 2)
        c1 = replace(c, x=3)
        self.assertEqual((c.x, c.y, c.z, c.t), (1, 2, 10, 100))
        self.assertEqual((c1.x, c1.y, c1.z, c1.t), (3, 2, 10, 100))


        with self.assertRaisesRegex(ValueError, 'init=False'):
            replace(c, x=3, z=20, t=50)
        with self.assertRaisesRegex(ValueError, 'init=False'):
            replace(c, z=20)
            replace(c, x=3, z=20, t=50)

        # Make sure the result is still frozen.
        with self.assertRaisesRegex(FrozenInstanceError, "cannot assign to field 'x'"):
            c1.x = 3

        # Make sure we can't replace an attribute that doesn't exist,
        #  if we're also replacing one that does exist.  Test this
        #  here, because setting attributes on frozen instances is
        #  handled slightly differently from non-frozen ones.
        with self.assertRaisesRegex(TypeError, r"__init__\(\) got an unexpected "
                                             "keyword argument 'a'"):
            c1 = replace(c, x=20, a=5)

    def test_helper_replace_invalid_field_name(self):
        @dataclass(frozen=True)
        class C:
            x: int
            y: int

        c = C(1, 2)
        with self.assertRaisesRegex(TypeError, r"__init__\(\) got an unexpected "
                                    "keyword argument 'z'"):
            c1 = replace(c, z=3)

    def test_helper_replace_invalid_object(self):
        @dataclass(frozen=True)
        class C:
            x: int
            y: int

        with self.assertRaisesRegex(TypeError, 'dataclass instance'):
            replace(C, x=3)

        with self.assertRaisesRegex(TypeError, 'dataclass instance'):
            replace(0, x=3)

    def test_helper_replace_no_init(self):
        @dataclass
        class C:
            x: int
            y: int = field(init=False, default=10)

        c = C(1)
        c.y = 20

        # Make sure y gets the default value.
        c1 = replace(c, x=5)
        self.assertEqual((c1.x, c1.y), (5, 10))

        # Trying to replace y is an error.
        with self.assertRaisesRegex(ValueError, 'init=False'):
            replace(c, x=2, y=30)
            with self.assertRaisesRegex(ValueError, 'init=False'):
                replace(c, y=30)

    def test_dataclassses_pickleable(self):
        global P, Q, R
        @dataclass
        class P:
            x: int
            y: int = 0
        @dataclass
        class Q:
            x: int
            y: int = field(default=0, init=False)
        @dataclass
        class R:
            x: int
            y: List[int] = field(default_factory=list)
        q = Q(1)
        q.y = 2
        samples = [P(1), P(1, 2), Q(1), q, R(1), R(1, [2, 3, 4])]
        for sample in samples:
            for proto in range(pickle.HIGHEST_PROTOCOL + 1):
                with self.subTest(sample=sample, proto=proto):
                    new_sample = pickle.loads(pickle.dumps(sample, proto))
                    self.assertEqual(sample.x, new_sample.x)
                    self.assertEqual(sample.y, new_sample.y)
                    self.assertIsNot(sample, new_sample)
                    new_sample.x = 42
                    another_new_sample = pickle.loads(pickle.dumps(new_sample, proto))
                    self.assertEqual(new_sample.x, another_new_sample.x)
                    self.assertEqual(sample.y, another_new_sample.y)

    def test_helper_make_dataclass(self):
        C = make_dataclass('C',
                           [('x', int),
                            ('y', int, field(default=5))],
                           namespace={'add_one': lambda self: self.x + 1})
        c = C(10)
        self.assertEqual((c.x, c.y), (10, 5))
        self.assertEqual(c.add_one(), 11)


    def test_helper_make_dataclass_no_mutate_namespace(self):
        # Make sure a provided namespace isn't mutated.
        ns = {}
        C = make_dataclass('C',
                           [('x', int),
                            ('y', int, field(default=5))],
                           namespace=ns)
        self.assertEqual(ns, {})

    def test_helper_make_dataclass_base(self):
        class Base1:
            pass
        class Base2:
            pass
        C = make_dataclass('C',
                           [('x', int)],
                           bases=(Base1, Base2))
        c = C(2)
        self.assertIsInstance(c, C)
        self.assertIsInstance(c, Base1)
        self.assertIsInstance(c, Base2)

    def test_helper_make_dataclass_base_dataclass(self):
        @dataclass
        class Base1:
            x: int
        class Base2:
            pass
        C = make_dataclass('C',
                           [('y', int)],
                           bases=(Base1, Base2))
        with self.assertRaisesRegex(TypeError, 'required positional'):
            c = C(2)
        c = C(1, 2)
        self.assertIsInstance(c, C)
        self.assertIsInstance(c, Base1)
        self.assertIsInstance(c, Base2)

        self.assertEqual((c.x, c.y), (1, 2))

    def test_helper_make_dataclass_init_var(self):
        def post_init(self, y):
            self.x *= y

        C = make_dataclass('C',
                           [('x', int),
                            ('y', InitVar[int]),
                            ],
                           namespace={'__post_init__': post_init},
                           )
        c = C(2, 3)
        self.assertEqual(vars(c), {'x': 6})
        self.assertEqual(len(fields(c)), 1)

    def test_helper_make_dataclass_class_var(self):
        C = make_dataclass('C',
                           [('x', int),
                            ('y', ClassVar[int], 10),
                            ('z', ClassVar[int], field(default=20)),
                            ])
        c = C(1)
        self.assertEqual(vars(c), {'x': 1})
        self.assertEqual(len(fields(c)), 1)
        self.assertEqual(C.y, 10)
        self.assertEqual(C.z, 20)

<<<<<<< HEAD
    def test_helper_make_dataclass_other_params(self):
        C = make_dataclass('C',
                           [('x', int),
                            ('y', ClassVar[int], 10),
                            ('z', ClassVar[int], field(default=20)),
                            ],
                           init=False)
=======
    def test_helper_make_dataclass_no_types(self):
        C = make_dataclass('Point', ['x', 'y', 'z'])
        c = C(1, 2, 3)
        self.assertEqual(vars(c), {'x': 1, 'y': 2, 'z': 3})
        self.assertEqual(C.__annotations__, {'x': 'typing.Any',
                                             'y': 'typing.Any',
                                             'z': 'typing.Any'})

        C = make_dataclass('Point', ['x', ('y', int), 'z'])
        c = C(1, 2, 3)
        self.assertEqual(vars(c), {'x': 1, 'y': 2, 'z': 3})
        self.assertEqual(C.__annotations__, {'x': 'typing.Any',
                                             'y': int,
                                             'z': 'typing.Any'})
>>>>>>> ed7d429e

class TestDocString(unittest.TestCase):
    def assertDocStrEqual(self, a, b):
        # Because 3.6 and 3.7 differ in how inspect.signature work
        #  (see bpo #32108), for the time being just compare them with
        #  whitespace stripped.
        self.assertEqual(a.replace(' ', ''), b.replace(' ', ''))

    def test_existing_docstring_not_overridden(self):
        @dataclass
        class C:
            """Lorem ipsum"""
            x: int

        self.assertEqual(C.__doc__, "Lorem ipsum")

    def test_docstring_no_fields(self):
        @dataclass
        class C:
            pass

        self.assertDocStrEqual(C.__doc__, "C()")

    def test_docstring_one_field(self):
        @dataclass
        class C:
            x: int

        self.assertDocStrEqual(C.__doc__, "C(x:int)")

    def test_docstring_two_fields(self):
        @dataclass
        class C:
            x: int
            y: int

        self.assertDocStrEqual(C.__doc__, "C(x:int, y:int)")

    def test_docstring_three_fields(self):
        @dataclass
        class C:
            x: int
            y: int
            z: str

        self.assertDocStrEqual(C.__doc__, "C(x:int, y:int, z:str)")

    def test_docstring_one_field_with_default(self):
        @dataclass
        class C:
            x: int = 3

        self.assertDocStrEqual(C.__doc__, "C(x:int=3)")

    def test_docstring_one_field_with_default_none(self):
        @dataclass
        class C:
            x: Union[int, type(None)] = None

        self.assertDocStrEqual(C.__doc__, "C(x:Union[int, NoneType]=None)")

    def test_docstring_list_field(self):
        @dataclass
        class C:
            x: List[int]

        self.assertDocStrEqual(C.__doc__, "C(x:List[int])")

    def test_docstring_list_field_with_default_factory(self):
        @dataclass
        class C:
            x: List[int] = field(default_factory=list)

        self.assertDocStrEqual(C.__doc__, "C(x:List[int]=<factory>)")

    def test_docstring_deque_field(self):
        @dataclass
        class C:
            x: deque

        self.assertDocStrEqual(C.__doc__, "C(x:collections.deque)")

    def test_docstring_deque_field_with_default_factory(self):
        @dataclass
        class C:
            x: deque = field(default_factory=deque)

        self.assertDocStrEqual(C.__doc__, "C(x:collections.deque=<factory>)")


if __name__ == '__main__':
    unittest.main()<|MERGE_RESOLUTION|>--- conflicted
+++ resolved
@@ -2033,7 +2033,6 @@
         self.assertEqual(C.y, 10)
         self.assertEqual(C.z, 20)
 
-<<<<<<< HEAD
     def test_helper_make_dataclass_other_params(self):
         C = make_dataclass('C',
                            [('x', int),
@@ -2041,7 +2040,7 @@
                             ('z', ClassVar[int], field(default=20)),
                             ],
                            init=False)
-=======
+
     def test_helper_make_dataclass_no_types(self):
         C = make_dataclass('Point', ['x', 'y', 'z'])
         c = C(1, 2, 3)
@@ -2056,7 +2055,6 @@
         self.assertEqual(C.__annotations__, {'x': 'typing.Any',
                                              'y': int,
                                              'z': 'typing.Any'})
->>>>>>> ed7d429e
 
 class TestDocString(unittest.TestCase):
     def assertDocStrEqual(self, a, b):
