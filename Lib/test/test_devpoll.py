# Test case for the select.devpoll() function

# Initial tests are copied as is from "test_poll.py"

import os
import random
import select
import sys
import unittest
from test.support import TESTFN, run_unittest

try:
    select.devpoll
except AttributeError:
    raise unittest.SkipTest("select.devpoll not defined")


def find_ready_matching(ready, flag):
    match = []
    for fd, mode in ready:
        if mode & flag:
            match.append(fd)
    return match

class DevPollTests(unittest.TestCase):

    def test_devpoll1(self):
        # Basic functional test of poll object
        # Create a bunch of pipe and test that poll works with them.

        p = select.devpoll()

        NUM_PIPES = 12
        MSG = b" This is a test."
        MSG_LEN = len(MSG)
        readers = []
        writers = []
        r2w = {}
        w2r = {}

        for i in range(NUM_PIPES):
            rd, wr = os.pipe()
            p.register(rd)
            p.modify(rd, select.POLLIN)
            p.register(wr, select.POLLOUT)
            readers.append(rd)
            writers.append(wr)
            r2w[rd] = wr
            w2r[wr] = rd

        bufs = []

        while writers:
            ready = p.poll()
            ready_writers = find_ready_matching(ready, select.POLLOUT)
            if not ready_writers:
                self.fail("no pipes ready for writing")
            wr = random.choice(ready_writers)
            os.write(wr, MSG)

            ready = p.poll()
            ready_readers = find_ready_matching(ready, select.POLLIN)
            if not ready_readers:
                self.fail("no pipes ready for reading")
            self.assertEqual([w2r[wr]], ready_readers)
            rd = ready_readers[0]
            buf = os.read(rd, MSG_LEN)
            self.assertEqual(len(buf), MSG_LEN)
            bufs.append(buf)
            os.close(r2w[rd]) ; os.close(rd)
            p.unregister(r2w[rd])
            p.unregister(rd)
            writers.remove(r2w[rd])

        self.assertEqual(bufs, [MSG] * NUM_PIPES)

    def test_timeout_overflow(self):
        pollster = select.devpoll()
        w, r = os.pipe()
        pollster.register(w)

        pollster.poll(-1)
        self.assertRaises(OverflowError, pollster.poll, -2)
        self.assertRaises(OverflowError, pollster.poll, -1 << 31)
        self.assertRaises(OverflowError, pollster.poll, -1 << 64)

        pollster.poll(0)
        pollster.poll(1)
        pollster.poll(1 << 30)
        self.assertRaises(OverflowError, pollster.poll, 1 << 31)
        self.assertRaises(OverflowError, pollster.poll, 1 << 63)
        self.assertRaises(OverflowError, pollster.poll, 1 << 64)

<<<<<<< HEAD
    def test_close(self):
        open_file = open(__file__, "rb")
        self.addCleanup(open_file.close)
        fd = open_file.fileno()
        devpoll = select.devpoll()

        # test fileno() method and closed attribute
        self.assertIsInstance(devpoll.fileno(), int)
        self.assertFalse(devpoll.closed)

        # test close()
        devpoll.close()
        self.assertTrue(devpoll.closed)
        self.assertRaises(ValueError, devpoll.fileno)

        # close() can be called more than once
        devpoll.close()

        # operations must fail with ValueError("I/O operation on closed ...")
        self.assertRaises(ValueError, devpoll.modify, fd, select.POLLIN)
        self.assertRaises(ValueError, devpoll.poll)
        self.assertRaises(ValueError, devpoll.register, fd, fd, select.POLLIN)
        self.assertRaises(ValueError, devpoll.unregister, fd)

    def test_fd_non_inheritable(self):
        devpoll = select.devpoll()
        self.addCleanup(devpoll.close)
        self.assertEqual(os.get_inheritable(devpoll.fileno()), False)
=======
    def test_events_mask_overflow(self):
        pollster = select.devpoll()
        w, r = os.pipe()
        pollster.register(w)
        # Issue #17919
        self.assertRaises(OverflowError, pollster.register, 0, -1)
        self.assertRaises(OverflowError, pollster.register, 0, USHRT_MAX + 1)
        self.assertRaises(OverflowError, pollster.modify, 1, -1)
        self.assertRaises(OverflowError, pollster.modify, 1, USHRT_MAX + 1)
>>>>>>> ea83f408


def test_main():
    run_unittest(DevPollTests)

if __name__ == '__main__':
    test_main()<|MERGE_RESOLUTION|>--- conflicted
+++ resolved
@@ -91,7 +91,6 @@
         self.assertRaises(OverflowError, pollster.poll, 1 << 63)
         self.assertRaises(OverflowError, pollster.poll, 1 << 64)
 
-<<<<<<< HEAD
     def test_close(self):
         open_file = open(__file__, "rb")
         self.addCleanup(open_file.close)
@@ -120,7 +119,8 @@
         devpoll = select.devpoll()
         self.addCleanup(devpoll.close)
         self.assertEqual(os.get_inheritable(devpoll.fileno()), False)
-=======
+
+
     def test_events_mask_overflow(self):
         pollster = select.devpoll()
         w, r = os.pipe()
@@ -130,7 +130,6 @@
         self.assertRaises(OverflowError, pollster.register, 0, USHRT_MAX + 1)
         self.assertRaises(OverflowError, pollster.modify, 1, -1)
         self.assertRaises(OverflowError, pollster.modify, 1, USHRT_MAX + 1)
->>>>>>> ea83f408
 
 
 def test_main():
