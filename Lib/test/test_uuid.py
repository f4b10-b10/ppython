--- conflicted
+++ resolved
@@ -220,29 +220,18 @@
         badvalue(lambda: self.uuid.UUID('123456781234567812345678z2345678'))
 
         # Badly formed bytes.
-<<<<<<< HEAD
-        badtype(lambda: uuid.UUID(bytes='unicode'))
-        badtype(lambda: uuid.UUID(bytes='u'*16))
-        badvalue(lambda: uuid.UUID(bytes=b'abc'))
-        badvalue(lambda: uuid.UUID(bytes=b'\0'*15))
-        badvalue(lambda: uuid.UUID(bytes=b'\0'*17))
+        badtype(lambda: self.uuid.UUID(bytes='unicode'))
+        badtype(lambda: self.uuid.UUID(bytes='u'*16))
+        badvalue(lambda: self.uuid.UUID(bytes=b'abc'))
+        badvalue(lambda: self.uuid.UUID(bytes=b'\0'*15))
+        badvalue(lambda: self.uuid.UUID(bytes=b'\0'*17))
 
         # Badly formed bytes_le.
-        badtype(lambda: uuid.UUID(bytes_le='unicode'))
-        badtype(lambda: uuid.UUID(bytes_le='u'*16))
-        badvalue(lambda: uuid.UUID(bytes_le=b'abc'))
-        badvalue(lambda: uuid.UUID(bytes_le=b'\0'*15))
-        badvalue(lambda: uuid.UUID(bytes_le=b'\0'*17))
-=======
-        badvalue(lambda: self.uuid.UUID(bytes='abc'))
-        badvalue(lambda: self.uuid.UUID(bytes='\0'*15))
-        badvalue(lambda: self.uuid.UUID(bytes='\0'*17))
-
-        # Badly formed bytes_le.
-        badvalue(lambda: self.uuid.UUID(bytes_le='abc'))
-        badvalue(lambda: self.uuid.UUID(bytes_le='\0'*15))
-        badvalue(lambda: self.uuid.UUID(bytes_le='\0'*17))
->>>>>>> a106aec2
+        badtype(lambda: self.uuid.UUID(bytes_le='unicode'))
+        badtype(lambda: self.uuid.UUID(bytes_le='u'*16))
+        badvalue(lambda: self.uuid.UUID(bytes_le=b'abc'))
+        badvalue(lambda: self.uuid.UUID(bytes_le=b'\0'*15))
+        badvalue(lambda: self.uuid.UUID(bytes_le=b'\0'*17))
 
         # Badly formed fields.
         badvalue(lambda: self.uuid.UUID(fields=(1,)))
@@ -492,13 +481,13 @@
             self.assertNotEqual(parent_value, child_value)
 
     def test_bytes_like(self):
-        u = uuid.uuid4()
-
-        self.assertEqual(uuid.UUID(bytes=memoryview(u.bytes)), u)
-        self.assertEqual(uuid.UUID(bytes=bytearray(u.bytes)), u)
-
-        self.assertEqual(uuid.UUID(bytes_le=memoryview(u.bytes_le)), u)
-        self.assertEqual(uuid.UUID(bytes_le=bytearray(u.bytes_le)), u)
+        u = self.uuid.uuid4()
+
+        self.assertEqual(self.uuid.UUID(bytes=memoryview(u.bytes)), u)
+        self.assertEqual(self.uuid.UUID(bytes=bytearray(u.bytes)), u)
+
+        self.assertEqual(self.uuid.UUID(bytes_le=memoryview(u.bytes_le)), u)
+        self.assertEqual(self.uuid.UUID(bytes_le=bytearray(u.bytes_le)), u)
 
 
 class TestUUIDWithoutExtModule(BaseTestUUID, unittest.TestCase):
