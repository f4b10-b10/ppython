--- conflicted
+++ resolved
@@ -622,11 +622,8 @@
         self.assertEqual(attrs, {
              '__contains__',
              '__getitem__',
-<<<<<<< HEAD
              '__class_getitem__',
-=======
              '__ior__',
->>>>>>> 5b66ec16
              '__iter__',
              '__len__',
              '__or__',
