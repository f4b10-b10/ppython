# Python test set -- part 6, built-in types

<<<<<<< HEAD
from test.support import run_with_locale, is_apple_mobile, cpython_only, MISSING_C_DOCSTRINGS
=======
from test.support import run_with_locale, cpython_only, MISSING_C_DOCSTRINGS
from test.test_import import no_rerun
>>>>>>> 8567a5e9
import collections.abc
from collections import namedtuple, UserDict
import copy
import _datetime
import gc
import inspect
import pickle
import locale
import sys
import textwrap
import types
import unittest.mock
import weakref
import typing


T = typing.TypeVar("T")

class Example:
    pass

class Forward: ...

def clear_typing_caches():
    for f in typing._cleanups:
        f()


def iter_builtin_types():
    for obj in __builtins__.values():
        if not isinstance(obj, type):
            continue
        cls = obj
        if cls.__module__ != 'builtins':
            continue
        yield cls


@cpython_only
def iter_own_slot_wrappers(cls):
    for name, value in vars(cls).items():
        if not name.startswith('__') or not name.endswith('__'):
            continue
        if 'slot wrapper' not in str(value):
            continue
        yield name


class TypesTests(unittest.TestCase):

    def test_truth_values(self):
        if None: self.fail('None is true instead of false')
        if 0: self.fail('0 is true instead of false')
        if 0.0: self.fail('0.0 is true instead of false')
        if '': self.fail('\'\' is true instead of false')
        if not 1: self.fail('1 is false instead of true')
        if not 1.0: self.fail('1.0 is false instead of true')
        if not 'x': self.fail('\'x\' is false instead of true')
        if not {'x': 1}: self.fail('{\'x\': 1} is false instead of true')
        def f(): pass
        class C: pass
        x = C()
        if not f: self.fail('f is false instead of true')
        if not C: self.fail('C is false instead of true')
        if not sys: self.fail('sys is false instead of true')
        if not x: self.fail('x is false instead of true')

    def test_boolean_ops(self):
        if 0 or 0: self.fail('0 or 0 is true instead of false')
        if 1 and 1: pass
        else: self.fail('1 and 1 is false instead of true')
        if not 1: self.fail('not 1 is true instead of false')

    def test_comparisons(self):
        if 0 < 1 <= 1 == 1 >= 1 > 0 != 1: pass
        else: self.fail('int comparisons failed')
        if 0.0 < 1.0 <= 1.0 == 1.0 >= 1.0 > 0.0 != 1.0: pass
        else: self.fail('float comparisons failed')
        if '' < 'a' <= 'a' == 'a' < 'abc' < 'abd' < 'b': pass
        else: self.fail('string comparisons failed')
        if None is None: pass
        else: self.fail('identity test failed')

    def test_float_constructor(self):
        self.assertRaises(ValueError, float, '')
        self.assertRaises(ValueError, float, '5\0')
        self.assertRaises(ValueError, float, '5_5\0')

    def test_zero_division(self):
        try: 5.0 / 0.0
        except ZeroDivisionError: pass
        else: self.fail("5.0 / 0.0 didn't raise ZeroDivisionError")

        try: 5.0 // 0.0
        except ZeroDivisionError: pass
        else: self.fail("5.0 // 0.0 didn't raise ZeroDivisionError")

        try: 5.0 % 0.0
        except ZeroDivisionError: pass
        else: self.fail("5.0 % 0.0 didn't raise ZeroDivisionError")

        try: 5 / 0
        except ZeroDivisionError: pass
        else: self.fail("5 / 0 didn't raise ZeroDivisionError")

        try: 5 // 0
        except ZeroDivisionError: pass
        else: self.fail("5 // 0 didn't raise ZeroDivisionError")

        try: 5 % 0
        except ZeroDivisionError: pass
        else: self.fail("5 % 0 didn't raise ZeroDivisionError")

    def test_numeric_types(self):
        if 0 != 0.0 or 1 != 1.0 or -1 != -1.0:
            self.fail('int/float value not equal')
        # calling built-in types without argument must return 0
        if int() != 0: self.fail('int() does not return 0')
        if float() != 0.0: self.fail('float() does not return 0.0')
        if int(1.9) == 1 == int(1.1) and int(-1.1) == -1 == int(-1.9): pass
        else: self.fail('int() does not round properly')
        if float(1) == 1.0 and float(-1) == -1.0 and float(0) == 0.0: pass
        else: self.fail('float() does not work properly')

    def test_float_to_string(self):
        def test(f, result):
            self.assertEqual(f.__format__('e'), result)
            self.assertEqual('%e' % f, result)

        # test all 2 digit exponents, both with __format__ and with
        #  '%' formatting
        for i in range(-99, 100):
            test(float('1.5e'+str(i)), '1.500000e{0:+03d}'.format(i))

        # test some 3 digit exponents
        self.assertEqual(1.5e100.__format__('e'), '1.500000e+100')
        self.assertEqual('%e' % 1.5e100, '1.500000e+100')

        self.assertEqual(1.5e101.__format__('e'), '1.500000e+101')
        self.assertEqual('%e' % 1.5e101, '1.500000e+101')

        self.assertEqual(1.5e-100.__format__('e'), '1.500000e-100')
        self.assertEqual('%e' % 1.5e-100, '1.500000e-100')

        self.assertEqual(1.5e-101.__format__('e'), '1.500000e-101')
        self.assertEqual('%e' % 1.5e-101, '1.500000e-101')

        self.assertEqual('%g' % 1.0, '1')
        self.assertEqual('%#g' % 1.0, '1.00000')

    def test_normal_integers(self):
        # Ensure the first 256 integers are shared
        a = 256
        b = 128*2
        if a is not b: self.fail('256 is not shared')
        if 12 + 24 != 36: self.fail('int op')
        if 12 + (-24) != -12: self.fail('int op')
        if (-12) + 24 != 12: self.fail('int op')
        if (-12) + (-24) != -36: self.fail('int op')
        if not 12 < 24: self.fail('int op')
        if not -24 < -12: self.fail('int op')
        # Test for a particular bug in integer multiply
        xsize, ysize, zsize = 238, 356, 4
        if not (xsize*ysize*zsize == zsize*xsize*ysize == 338912):
            self.fail('int mul commutativity')
        # And another.
        m = -sys.maxsize - 1
        for divisor in 1, 2, 4, 8, 16, 32:
            j = m // divisor
            prod = divisor * j
            if prod != m:
                self.fail("%r * %r == %r != %r" % (divisor, j, prod, m))
            if type(prod) is not int:
                self.fail("expected type(prod) to be int, not %r" %
                                   type(prod))
        # Check for unified integral type
        for divisor in 1, 2, 4, 8, 16, 32:
            j = m // divisor - 1
            prod = divisor * j
            if type(prod) is not int:
                self.fail("expected type(%r) to be int, not %r" %
                                   (prod, type(prod)))
        # Check for unified integral type
        m = sys.maxsize
        for divisor in 1, 2, 4, 8, 16, 32:
            j = m // divisor + 1
            prod = divisor * j
            if type(prod) is not int:
                self.fail("expected type(%r) to be int, not %r" %
                                   (prod, type(prod)))

        x = sys.maxsize
        self.assertIsInstance(x + 1, int,
                              "(sys.maxsize + 1) should have returned int")
        self.assertIsInstance(-x - 1, int,
                              "(-sys.maxsize - 1) should have returned int")
        self.assertIsInstance(-x - 2, int,
                              "(-sys.maxsize - 2) should have returned int")

        try: 5 << -5
        except ValueError: pass
        else: self.fail('int negative shift <<')

        try: 5 >> -5
        except ValueError: pass
        else: self.fail('int negative shift >>')

    def test_floats(self):
        if 12.0 + 24.0 != 36.0: self.fail('float op')
        if 12.0 + (-24.0) != -12.0: self.fail('float op')
        if (-12.0) + 24.0 != 12.0: self.fail('float op')
        if (-12.0) + (-24.0) != -36.0: self.fail('float op')
        if not 12.0 < 24.0: self.fail('float op')
        if not -24.0 < -12.0: self.fail('float op')

    def test_strings(self):
        if len('') != 0: self.fail('len(\'\')')
        if len('a') != 1: self.fail('len(\'a\')')
        if len('abcdef') != 6: self.fail('len(\'abcdef\')')
        if 'xyz' + 'abcde' != 'xyzabcde': self.fail('string concatenation')
        if 'xyz'*3 != 'xyzxyzxyz': self.fail('string repetition *3')
        if 0*'abcde' != '': self.fail('string repetition 0*')
        if min('abc') != 'a' or max('abc') != 'c': self.fail('min/max string')
        if 'a' in 'abc' and 'b' in 'abc' and 'c' in 'abc' and 'd' not in 'abc': pass
        else: self.fail('in/not in string')
        x = 'x'*103
        if '%s!'%x != x+'!': self.fail('nasty string formatting bug')

        #extended slices for strings
        a = '0123456789'
        self.assertEqual(a[::], a)
        self.assertEqual(a[::2], '02468')
        self.assertEqual(a[1::2], '13579')
        self.assertEqual(a[::-1],'9876543210')
        self.assertEqual(a[::-2], '97531')
        self.assertEqual(a[3::-2], '31')
        self.assertEqual(a[-100:100:], a)
        self.assertEqual(a[100:-100:-1], a[::-1])
        self.assertEqual(a[-100:100:2], '02468')

    def test_type_function(self):
        self.assertRaises(TypeError, type, 1, 2)
        self.assertRaises(TypeError, type, 1, 2, 3, 4)

    def test_int__format__(self):
        def test(i, format_spec, result):
            # just make sure we have the unified type for integers
            self.assertIs(type(i), int)
            self.assertIs(type(format_spec), str)
            self.assertEqual(i.__format__(format_spec), result)

        test(123456789, 'd', '123456789')
        test(123456789, 'd', '123456789')

        test(1, 'c', '\01')

        # sign and aligning are interdependent
        test(1, "-", '1')
        test(-1, "-", '-1')
        test(1, "-3", '  1')
        test(-1, "-3", ' -1')
        test(1, "+3", ' +1')
        test(-1, "+3", ' -1')
        test(1, " 3", '  1')
        test(-1, " 3", ' -1')
        test(1, " ", ' 1')
        test(-1, " ", '-1')

        # hex
        test(3, "x", "3")
        test(3, "X", "3")
        test(1234, "x", "4d2")
        test(-1234, "x", "-4d2")
        test(1234, "8x", "     4d2")
        test(-1234, "8x", "    -4d2")
        test(1234, "x", "4d2")
        test(-1234, "x", "-4d2")
        test(-3, "x", "-3")
        test(-3, "X", "-3")
        test(int('be', 16), "x", "be")
        test(int('be', 16), "X", "BE")
        test(-int('be', 16), "x", "-be")
        test(-int('be', 16), "X", "-BE")

        # octal
        test(3, "o", "3")
        test(-3, "o", "-3")
        test(65, "o", "101")
        test(-65, "o", "-101")
        test(1234, "o", "2322")
        test(-1234, "o", "-2322")
        test(1234, "-o", "2322")
        test(-1234, "-o", "-2322")
        test(1234, " o", " 2322")
        test(-1234, " o", "-2322")
        test(1234, "+o", "+2322")
        test(-1234, "+o", "-2322")

        # binary
        test(3, "b", "11")
        test(-3, "b", "-11")
        test(1234, "b", "10011010010")
        test(-1234, "b", "-10011010010")
        test(1234, "-b", "10011010010")
        test(-1234, "-b", "-10011010010")
        test(1234, " b", " 10011010010")
        test(-1234, " b", "-10011010010")
        test(1234, "+b", "+10011010010")
        test(-1234, "+b", "-10011010010")

        # alternate (#) formatting
        test(0, "#b", '0b0')
        test(0, "-#b", '0b0')
        test(1, "-#b", '0b1')
        test(-1, "-#b", '-0b1')
        test(-1, "-#5b", ' -0b1')
        test(1, "+#5b", ' +0b1')
        test(100, "+#b", '+0b1100100')
        test(100, "#012b", '0b0001100100')
        test(-100, "#012b", '-0b001100100')

        test(0, "#o", '0o0')
        test(0, "-#o", '0o0')
        test(1, "-#o", '0o1')
        test(-1, "-#o", '-0o1')
        test(-1, "-#5o", ' -0o1')
        test(1, "+#5o", ' +0o1')
        test(100, "+#o", '+0o144')
        test(100, "#012o", '0o0000000144')
        test(-100, "#012o", '-0o000000144')

        test(0, "#x", '0x0')
        test(0, "-#x", '0x0')
        test(1, "-#x", '0x1')
        test(-1, "-#x", '-0x1')
        test(-1, "-#5x", ' -0x1')
        test(1, "+#5x", ' +0x1')
        test(100, "+#x", '+0x64')
        test(100, "#012x", '0x0000000064')
        test(-100, "#012x", '-0x000000064')
        test(123456, "#012x", '0x000001e240')
        test(-123456, "#012x", '-0x00001e240')

        test(0, "#X", '0X0')
        test(0, "-#X", '0X0')
        test(1, "-#X", '0X1')
        test(-1, "-#X", '-0X1')
        test(-1, "-#5X", ' -0X1')
        test(1, "+#5X", ' +0X1')
        test(100, "+#X", '+0X64')
        test(100, "#012X", '0X0000000064')
        test(-100, "#012X", '-0X000000064')
        test(123456, "#012X", '0X000001E240')
        test(-123456, "#012X", '-0X00001E240')

        test(123, ',', '123')
        test(-123, ',', '-123')
        test(1234, ',', '1,234')
        test(-1234, ',', '-1,234')
        test(123456, ',', '123,456')
        test(-123456, ',', '-123,456')
        test(1234567, ',', '1,234,567')
        test(-1234567, ',', '-1,234,567')

        # issue 5782, commas with no specifier type
        test(1234, '010,', '00,001,234')

        # Unified type for integers
        test(10**100, 'd', '1' + '0' * 100)
        test(10**100+100, 'd', '1' + '0' * 97 + '100')

        # make sure these are errors

        # precision disallowed
        self.assertRaises(ValueError, 3 .__format__, "1.3")
        # sign not allowed with 'c'
        self.assertRaises(ValueError, 3 .__format__, "+c")
        # format spec must be string
        self.assertRaises(TypeError, 3 .__format__, None)
        self.assertRaises(TypeError, 3 .__format__, 0)
        # can't have ',' with 'n'
        self.assertRaises(ValueError, 3 .__format__, ",n")
        # can't have ',' with 'c'
        self.assertRaises(ValueError, 3 .__format__, ",c")
        # can't have '#' with 'c'
        self.assertRaises(ValueError, 3 .__format__, "#c")

        # ensure that only int and float type specifiers work
        for format_spec in ([chr(x) for x in range(ord('a'), ord('z')+1)] +
                            [chr(x) for x in range(ord('A'), ord('Z')+1)]):
            if not format_spec in 'bcdoxXeEfFgGn%':
                self.assertRaises(ValueError, 0 .__format__, format_spec)
                self.assertRaises(ValueError, 1 .__format__, format_spec)
                self.assertRaises(ValueError, (-1) .__format__, format_spec)

        # ensure that float type specifiers work; format converts
        #  the int to a float
        for format_spec in 'eEfFgG%':
            for value in [0, 1, -1, 100, -100, 1234567890, -1234567890]:
                self.assertEqual(value.__format__(format_spec),
                                 float(value).__format__(format_spec))

        # Issue 6902
        test(123456, "0<20", '12345600000000000000')
        test(123456, "1<20", '12345611111111111111')
        test(123456, "*<20", '123456**************')
        test(123456, "0>20", '00000000000000123456')
        test(123456, "1>20", '11111111111111123456')
        test(123456, "*>20", '**************123456')
        test(123456, "0=20", '00000000000000123456')
        test(123456, "1=20", '11111111111111123456')
        test(123456, "*=20", '**************123456')

    @run_with_locale('LC_NUMERIC', 'en_US.UTF8')
    def test_float__format__locale(self):
        # test locale support for __format__ code 'n'

        for i in range(-10, 10):
            x = 1234567890.0 * (10.0 ** i)
            self.assertEqual(locale.format_string('%g', x, grouping=True), format(x, 'n'))
            self.assertEqual(locale.format_string('%.10g', x, grouping=True), format(x, '.10n'))

    @run_with_locale('LC_NUMERIC', 'en_US.UTF8')
    def test_int__format__locale(self):
        # test locale support for __format__ code 'n' for integers

        x = 123456789012345678901234567890
        for i in range(0, 30):
            self.assertEqual(locale.format_string('%d', x, grouping=True), format(x, 'n'))

            # move to the next integer to test
            x = x // 10

        rfmt = ">20n"
        lfmt = "<20n"
        cfmt = "^20n"
        for x in (1234, 12345, 123456, 1234567, 12345678, 123456789, 1234567890, 12345678900):
            self.assertEqual(len(format(0, rfmt)), len(format(x, rfmt)))
            self.assertEqual(len(format(0, lfmt)), len(format(x, lfmt)))
            self.assertEqual(len(format(0, cfmt)), len(format(x, cfmt)))

    def test_float__format__(self):
        def test(f, format_spec, result):
            self.assertEqual(f.__format__(format_spec), result)
            self.assertEqual(format(f, format_spec), result)

        test(0.0, 'f', '0.000000')

        # the default is 'g', except for empty format spec
        test(0.0, '', '0.0')
        test(0.01, '', '0.01')
        test(0.01, 'g', '0.01')

        # test for issue 3411
        test(1.23, '1', '1.23')
        test(-1.23, '1', '-1.23')
        test(1.23, '1g', '1.23')
        test(-1.23, '1g', '-1.23')

        test( 1.0, ' g', ' 1')
        test(-1.0, ' g', '-1')
        test( 1.0, '+g', '+1')
        test(-1.0, '+g', '-1')
        test(1.1234e200, 'g', '1.1234e+200')
        test(1.1234e200, 'G', '1.1234E+200')


        test(1.0, 'f', '1.000000')

        test(-1.0, 'f', '-1.000000')

        test( 1.0, ' f', ' 1.000000')
        test(-1.0, ' f', '-1.000000')
        test( 1.0, '+f', '+1.000000')
        test(-1.0, '+f', '-1.000000')

        # Python versions <= 3.0 switched from 'f' to 'g' formatting for
        # values larger than 1e50.  No longer.
        f = 1.1234e90
        for fmt in 'f', 'F':
            # don't do a direct equality check, since on some
            # platforms only the first few digits of dtoa
            # will be reliable
            result = f.__format__(fmt)
            self.assertEqual(len(result), 98)
            self.assertEqual(result[-7], '.')
            self.assertIn(result[:12], ('112340000000', '112339999999'))
        f = 1.1234e200
        for fmt in 'f', 'F':
            result = f.__format__(fmt)
            self.assertEqual(len(result), 208)
            self.assertEqual(result[-7], '.')
            self.assertIn(result[:12], ('112340000000', '112339999999'))


        test( 1.0, 'e', '1.000000e+00')
        test(-1.0, 'e', '-1.000000e+00')
        test( 1.0, 'E', '1.000000E+00')
        test(-1.0, 'E', '-1.000000E+00')
        test(1.1234e20, 'e', '1.123400e+20')
        test(1.1234e20, 'E', '1.123400E+20')

        # No format code means use g, but must have a decimal
        # and a number after the decimal.  This is tricky, because
        # a totally empty format specifier means something else.
        # So, just use a sign flag
        test(1e200, '+g', '+1e+200')
        test(1e200, '+', '+1e+200')

        test(1.1e200, '+g', '+1.1e+200')
        test(1.1e200, '+', '+1.1e+200')

        # 0 padding
        test(1234., '010f', '1234.000000')
        test(1234., '011f', '1234.000000')
        test(1234., '012f', '01234.000000')
        test(-1234., '011f', '-1234.000000')
        test(-1234., '012f', '-1234.000000')
        test(-1234., '013f', '-01234.000000')
        test(-1234.12341234, '013f', '-01234.123412')
        test(-123456.12341234, '011.2f', '-0123456.12')

        # issue 5782, commas with no specifier type
        test(1.2, '010,.2', '0,000,001.2')

        # 0 padding with commas
        test(1234., '011,f', '1,234.000000')
        test(1234., '012,f', '1,234.000000')
        test(1234., '013,f', '01,234.000000')
        test(-1234., '012,f', '-1,234.000000')
        test(-1234., '013,f', '-1,234.000000')
        test(-1234., '014,f', '-01,234.000000')
        test(-12345., '015,f', '-012,345.000000')
        test(-123456., '016,f', '-0,123,456.000000')
        test(-123456., '017,f', '-0,123,456.000000')
        test(-123456.12341234, '017,f', '-0,123,456.123412')
        test(-123456.12341234, '013,.2f', '-0,123,456.12')

        # % formatting
        test(-1.0, '%', '-100.000000%')

        # format spec must be string
        self.assertRaises(TypeError, 3.0.__format__, None)
        self.assertRaises(TypeError, 3.0.__format__, 0)

        # confirm format options expected to fail on floats, such as integer
        # presentation types
        for format_spec in 'sbcdoxX':
            self.assertRaises(ValueError, format, 0.0, format_spec)
            self.assertRaises(ValueError, format, 1.0, format_spec)
            self.assertRaises(ValueError, format, -1.0, format_spec)
            self.assertRaises(ValueError, format, 1e100, format_spec)
            self.assertRaises(ValueError, format, -1e100, format_spec)
            self.assertRaises(ValueError, format, 1e-100, format_spec)
            self.assertRaises(ValueError, format, -1e-100, format_spec)

        # Alternate float formatting
        test(1.0, '.0e', '1e+00')
        test(1.0, '#.0e', '1.e+00')
        test(1.0, '.0f', '1')
        test(1.0, '#.0f', '1.')
        test(1.1, 'g', '1.1')
        test(1.1, '#g', '1.10000')
        test(1.0, '.0%', '100%')
        test(1.0, '#.0%', '100.%')

        # Issue 7094: Alternate formatting (specified by #)
        test(1.0, '0e',  '1.000000e+00')
        test(1.0, '#0e', '1.000000e+00')
        test(1.0, '0f',  '1.000000' )
        test(1.0, '#0f', '1.000000')
        test(1.0, '.1e',  '1.0e+00')
        test(1.0, '#.1e', '1.0e+00')
        test(1.0, '.1f',  '1.0')
        test(1.0, '#.1f', '1.0')
        test(1.0, '.1%',  '100.0%')
        test(1.0, '#.1%', '100.0%')

        # Issue 6902
        test(12345.6, "0<20", '12345.60000000000000')
        test(12345.6, "1<20", '12345.61111111111111')
        test(12345.6, "*<20", '12345.6*************')
        test(12345.6, "0>20", '000000000000012345.6')
        test(12345.6, "1>20", '111111111111112345.6')
        test(12345.6, "*>20", '*************12345.6')
        test(12345.6, "0=20", '000000000000012345.6')
        test(12345.6, "1=20", '111111111111112345.6')
        test(12345.6, "*=20", '*************12345.6')

    def test_format_spec_errors(self):
        # int, float, and string all share the same format spec
        # mini-language parser.

        # Check that we can't ask for too many digits. This is
        # probably a CPython specific test. It tries to put the width
        # into a C long.
        self.assertRaises(ValueError, format, 0, '1'*10000 + 'd')

        # Similar with the precision.
        self.assertRaises(ValueError, format, 0, '.' + '1'*10000 + 'd')

        # And may as well test both.
        self.assertRaises(ValueError, format, 0, '1'*1000 + '.' + '1'*10000 + 'd')

        # Make sure commas aren't allowed with various type codes
        for code in 'xXobns':
            self.assertRaises(ValueError, format, 0, ',' + code)

    def test_internal_sizes(self):
        self.assertGreater(object.__basicsize__, 0)
        self.assertGreater(tuple.__itemsize__, 0)

    def test_slot_wrapper_types(self):
        self.assertIsInstance(object.__init__, types.WrapperDescriptorType)
        self.assertIsInstance(object.__str__, types.WrapperDescriptorType)
        self.assertIsInstance(object.__lt__, types.WrapperDescriptorType)
        self.assertIsInstance(int.__lt__, types.WrapperDescriptorType)

    @unittest.skipIf(MISSING_C_DOCSTRINGS,
                     "Signature information for builtins requires docstrings")
    def test_dunder_get_signature(self):
        sig = inspect.signature(object.__init__.__get__)
        self.assertEqual(list(sig.parameters), ["instance", "owner"])
        # gh-93021: Second parameter is optional
        self.assertIs(sig.parameters["owner"].default, None)

    def test_method_wrapper_types(self):
        self.assertIsInstance(object().__init__, types.MethodWrapperType)
        self.assertIsInstance(object().__str__, types.MethodWrapperType)
        self.assertIsInstance(object().__lt__, types.MethodWrapperType)
        self.assertIsInstance((42).__lt__, types.MethodWrapperType)

    def test_method_descriptor_types(self):
        self.assertIsInstance(str.join, types.MethodDescriptorType)
        self.assertIsInstance(list.append, types.MethodDescriptorType)
        self.assertIsInstance(''.join, types.BuiltinMethodType)
        self.assertIsInstance([].append, types.BuiltinMethodType)

        self.assertIsInstance(int.__dict__['from_bytes'], types.ClassMethodDescriptorType)
        self.assertIsInstance(int.from_bytes, types.BuiltinMethodType)
        self.assertIsInstance(int.__new__, types.BuiltinMethodType)

    def test_ellipsis_type(self):
        self.assertIsInstance(Ellipsis, types.EllipsisType)

    def test_notimplemented_type(self):
        self.assertIsInstance(NotImplemented, types.NotImplementedType)

    def test_none_type(self):
        self.assertIsInstance(None, types.NoneType)

    def test_traceback_and_frame_types(self):
        try:
            raise OSError
        except OSError as e:
            exc = e
        self.assertIsInstance(exc.__traceback__, types.TracebackType)
        self.assertIsInstance(exc.__traceback__.tb_frame, types.FrameType)

    def test_capsule_type(self):
        self.assertIsInstance(_datetime.datetime_CAPI, types.CapsuleType)


class UnionTests(unittest.TestCase):

    def test_or_types_operator(self):
        self.assertEqual(int | str, typing.Union[int, str])
        self.assertNotEqual(int | list, typing.Union[int, str])
        self.assertEqual(str | int, typing.Union[int, str])
        self.assertEqual(int | None, typing.Union[int, None])
        self.assertEqual(None | int, typing.Union[int, None])
        self.assertEqual(int | type(None), int | None)
        self.assertEqual(type(None) | int, None | int)
        self.assertEqual(int | str | list, typing.Union[int, str, list])
        self.assertEqual(int | (str | list), typing.Union[int, str, list])
        self.assertEqual(str | (int | list), typing.Union[int, str, list])
        self.assertEqual(typing.List | typing.Tuple, typing.Union[typing.List, typing.Tuple])
        self.assertEqual(typing.List[int] | typing.Tuple[int], typing.Union[typing.List[int], typing.Tuple[int]])
        self.assertEqual(typing.List[int] | None, typing.Union[typing.List[int], None])
        self.assertEqual(None | typing.List[int], typing.Union[None, typing.List[int]])
        self.assertEqual(str | float | int | complex | int, (int | str) | (float | complex))
        self.assertEqual(typing.Union[str, int, typing.List[int]], str | int | typing.List[int])
        self.assertIs(int | int, int)
        self.assertEqual(
            BaseException |
            bool |
            bytes |
            complex |
            float |
            int |
            list |
            map |
            set,
            typing.Union[
                BaseException,
                bool,
                bytes,
                complex,
                float,
                int,
                list,
                map,
                set,
            ])
        with self.assertRaises(TypeError):
            int | 3
        with self.assertRaises(TypeError):
            3 | int
        with self.assertRaises(TypeError):
            Example() | int
        x = int | str
        self.assertEqual(x, int | str)
        self.assertEqual(x, str | int)
        self.assertNotEqual(x, {})  # should not raise exception
        with self.assertRaises(TypeError):
            x < x
        with self.assertRaises(TypeError):
            x <= x
        y = typing.Union[str, int]
        with self.assertRaises(TypeError):
            x < y
        y = int | bool
        with self.assertRaises(TypeError):
            x < y
        # Check that we don't crash if typing.Union does not have a tuple in __args__
        y = typing.Union[str, int]
        y.__args__ = [str, int]
        self.assertEqual(x, y)

    def test_hash(self):
        self.assertEqual(hash(int | str), hash(str | int))
        self.assertEqual(hash(int | str), hash(typing.Union[int, str]))

    def test_union_of_unhashable(self):
        class UnhashableMeta(type):
            __hash__ = None

        class A(metaclass=UnhashableMeta): ...
        class B(metaclass=UnhashableMeta): ...

        self.assertEqual((A | B).__args__, (A, B))
        union1 = A | B
        with self.assertRaises(TypeError):
            hash(union1)

        union2 = int | B
        with self.assertRaises(TypeError):
            hash(union2)

        union3 = A | int
        with self.assertRaises(TypeError):
            hash(union3)

    def test_instancecheck_and_subclasscheck(self):
        for x in (int | str, typing.Union[int, str]):
            with self.subTest(x=x):
                self.assertIsInstance(1, x)
                self.assertIsInstance(True, x)
                self.assertIsInstance('a', x)
                self.assertNotIsInstance(None, x)
                self.assertTrue(issubclass(int, x))
                self.assertTrue(issubclass(bool, x))
                self.assertTrue(issubclass(str, x))
                self.assertFalse(issubclass(type(None), x))

        for x in (int | None, typing.Union[int, None]):
            with self.subTest(x=x):
                self.assertIsInstance(None, x)
                self.assertTrue(issubclass(type(None), x))

        for x in (
            int | collections.abc.Mapping,
            typing.Union[int, collections.abc.Mapping],
        ):
            with self.subTest(x=x):
                self.assertIsInstance({}, x)
                self.assertNotIsInstance((), x)
                self.assertTrue(issubclass(dict, x))
                self.assertFalse(issubclass(list, x))

    def test_instancecheck_and_subclasscheck_order(self):
        T = typing.TypeVar('T')

        will_resolve = (
            int | T,
            typing.Union[int, T],
        )
        for x in will_resolve:
            with self.subTest(x=x):
                self.assertIsInstance(1, x)
                self.assertTrue(issubclass(int, x))

        wont_resolve = (
            T | int,
            typing.Union[T, int],
        )
        for x in wont_resolve:
            with self.subTest(x=x):
                with self.assertRaises(TypeError):
                    issubclass(int, x)
                with self.assertRaises(TypeError):
                    isinstance(1, x)

        for x in (*will_resolve, *wont_resolve):
            with self.subTest(x=x):
                with self.assertRaises(TypeError):
                    issubclass(object, x)
                with self.assertRaises(TypeError):
                    isinstance(object(), x)

    def test_bad_instancecheck(self):
        class BadMeta(type):
            def __instancecheck__(cls, inst):
                1/0
        x = int | BadMeta('A', (), {})
        self.assertTrue(isinstance(1, x))
        self.assertRaises(ZeroDivisionError, isinstance, [], x)

    def test_bad_subclasscheck(self):
        class BadMeta(type):
            def __subclasscheck__(cls, sub):
                1/0
        x = int | BadMeta('A', (), {})
        self.assertTrue(issubclass(int, x))
        self.assertRaises(ZeroDivisionError, issubclass, list, x)

    def test_or_type_operator_with_TypeVar(self):
        TV = typing.TypeVar('T')
        self.assertEqual(TV | str, typing.Union[TV, str])
        self.assertEqual(str | TV, typing.Union[str, TV])
        self.assertIs((int | TV)[int], int)
        self.assertIs((TV | int)[int], int)

    def test_union_args(self):
        def check(arg, expected):
            clear_typing_caches()
            self.assertEqual(arg.__args__, expected)

        check(int | str, (int, str))
        check((int | str) | list, (int, str, list))
        check(int | (str | list), (int, str, list))
        check((int | str) | int, (int, str))
        check(int | (str | int), (int, str))
        check((int | str) | (str | int), (int, str))
        check(typing.Union[int, str] | list, (int, str, list))
        check(int | typing.Union[str, list], (int, str, list))
        check((int | str) | (list | int), (int, str, list))
        check((int | str) | typing.Union[list, int], (int, str, list))
        check(typing.Union[int, str] | (list | int), (int, str, list))
        check((str | int) | (int | list), (str, int, list))
        check((str | int) | typing.Union[int, list], (str, int, list))
        check(typing.Union[str, int] | (int | list), (str, int, list))
        check(int | type(None), (int, type(None)))
        check(type(None) | int, (type(None), int))

        args = (int, list[int], typing.List[int],
                typing.Tuple[int, int], typing.Callable[[int], int],
                typing.Hashable, typing.TypeVar('T'))
        for x in args:
            with self.subTest(x):
                check(x | None, (x, type(None)))
                check(None | x, (type(None), x))

    def test_union_parameter_chaining(self):
        T = typing.TypeVar("T")
        S = typing.TypeVar("S")

        self.assertEqual((float | list[T])[int], float | list[int])
        self.assertEqual(list[int | list[T]].__parameters__, (T,))
        self.assertEqual(list[int | list[T]][str], list[int | list[str]])
        self.assertEqual((list[T] | list[S]).__parameters__, (T, S))
        self.assertEqual((list[T] | list[S])[int, T], list[int] | list[T])
        self.assertEqual((list[T] | list[S])[int, int], list[int])

    def test_union_parameter_substitution(self):
        def eq(actual, expected, typed=True):
            self.assertEqual(actual, expected)
            if typed:
                self.assertIs(type(actual), type(expected))

        T = typing.TypeVar('T')
        S = typing.TypeVar('S')
        NT = typing.NewType('NT', str)
        x = int | T | bytes

        eq(x[str], int | str | bytes, typed=False)
        eq(x[list[int]], int | list[int] | bytes, typed=False)
        eq(x[typing.List], int | typing.List | bytes)
        eq(x[typing.List[int]], int | typing.List[int] | bytes)
        eq(x[typing.Hashable], int | typing.Hashable | bytes)
        eq(x[collections.abc.Hashable],
           int | collections.abc.Hashable | bytes, typed=False)
        eq(x[typing.Callable[[int], str]],
           int | typing.Callable[[int], str] | bytes)
        eq(x[collections.abc.Callable[[int], str]],
           int | collections.abc.Callable[[int], str] | bytes, typed=False)
        eq(x[typing.Tuple[int, str]], int | typing.Tuple[int, str] | bytes)
        eq(x[typing.Literal['none']], int | typing.Literal['none'] | bytes)
        eq(x[str | list], int | str | list | bytes, typed=False)
        eq(x[typing.Union[str, list]], typing.Union[int, str, list, bytes])
        eq(x[str | int], int | str | bytes, typed=False)
        eq(x[typing.Union[str, int]], typing.Union[int, str, bytes])
        eq(x[NT], int | NT | bytes)
        eq(x[S], int | S | bytes)

    def test_union_pickle(self):
        orig = list[T] | int
        for proto in range(pickle.HIGHEST_PROTOCOL + 1):
            s = pickle.dumps(orig, proto)
            loaded = pickle.loads(s)
            self.assertEqual(loaded, orig)
            self.assertEqual(loaded.__args__, orig.__args__)
            self.assertEqual(loaded.__parameters__, orig.__parameters__)

    def test_union_copy(self):
        orig = list[T] | int
        for copied in (copy.copy(orig), copy.deepcopy(orig)):
            self.assertEqual(copied, orig)
            self.assertEqual(copied.__args__, orig.__args__)
            self.assertEqual(copied.__parameters__, orig.__parameters__)

    def test_union_parameter_substitution_errors(self):
        T = typing.TypeVar("T")
        x = int | T
        with self.assertRaises(TypeError):
            x[int, str]

    def test_or_type_operator_with_forward(self):
        T = typing.TypeVar('T')
        ForwardAfter = T | 'Forward'
        ForwardBefore = 'Forward' | T
        def forward_after(x: ForwardAfter[int]) -> None: ...
        def forward_before(x: ForwardBefore[int]) -> None: ...
        self.assertEqual(typing.get_args(typing.get_type_hints(forward_after)['x']),
                         (int, Forward))
        self.assertEqual(typing.get_args(typing.get_type_hints(forward_before)['x']),
                         (int, Forward))

    def test_or_type_operator_with_Protocol(self):
        class Proto(typing.Protocol):
            def meth(self) -> int:
                ...
        self.assertEqual(Proto | str, typing.Union[Proto, str])

    def test_or_type_operator_with_Alias(self):
        self.assertEqual(list | str, typing.Union[list, str])
        self.assertEqual(typing.List | str, typing.Union[typing.List, str])

    def test_or_type_operator_with_NamedTuple(self):
        NT = namedtuple('A', ['B', 'C', 'D'])
        self.assertEqual(NT | str, typing.Union[NT, str])

    def test_or_type_operator_with_TypedDict(self):
        class Point2D(typing.TypedDict):
            x: int
            y: int
            label: str
        self.assertEqual(Point2D | str, typing.Union[Point2D, str])

    def test_or_type_operator_with_NewType(self):
        UserId = typing.NewType('UserId', int)
        self.assertEqual(UserId | str, typing.Union[UserId, str])

    def test_or_type_operator_with_IO(self):
        self.assertEqual(typing.IO | str, typing.Union[typing.IO, str])

    def test_or_type_operator_with_SpecialForm(self):
        self.assertEqual(typing.Any | str, typing.Union[typing.Any, str])
        self.assertEqual(typing.NoReturn | str, typing.Union[typing.NoReturn, str])
        self.assertEqual(typing.Optional[int] | str, typing.Union[typing.Optional[int], str])
        self.assertEqual(typing.Optional[int] | str, typing.Union[int, str, None])
        self.assertEqual(typing.Union[int, bool] | str, typing.Union[int, bool, str])

    def test_or_type_operator_with_Literal(self):
        Literal = typing.Literal
        self.assertEqual((Literal[1] | Literal[2]).__args__,
                         (Literal[1], Literal[2]))

        self.assertEqual((Literal[0] | Literal[False]).__args__,
                         (Literal[0], Literal[False]))
        self.assertEqual((Literal[1] | Literal[True]).__args__,
                         (Literal[1], Literal[True]))

        self.assertEqual(Literal[1] | Literal[1], Literal[1])
        self.assertEqual(Literal['a'] | Literal['a'], Literal['a'])

        import enum
        class Ints(enum.IntEnum):
            A = 0
            B = 1

        self.assertEqual(Literal[Ints.A] | Literal[Ints.A], Literal[Ints.A])
        self.assertEqual(Literal[Ints.B] | Literal[Ints.B], Literal[Ints.B])

        self.assertEqual((Literal[Ints.B] | Literal[Ints.A]).__args__,
                         (Literal[Ints.B], Literal[Ints.A]))

        self.assertEqual((Literal[0] | Literal[Ints.A]).__args__,
                         (Literal[0], Literal[Ints.A]))
        self.assertEqual((Literal[1] | Literal[Ints.B]).__args__,
                         (Literal[1], Literal[Ints.B]))

    def test_or_type_repr(self):
        self.assertEqual(repr(int | str), "int | str")
        self.assertEqual(repr((int | str) | list), "int | str | list")
        self.assertEqual(repr(int | (str | list)), "int | str | list")
        self.assertEqual(repr(int | None), "int | None")
        self.assertEqual(repr(int | type(None)), "int | None")
        self.assertEqual(repr(int | typing.GenericAlias(list, int)), "int | list[int]")

    def test_or_type_operator_with_genericalias(self):
        a = list[int]
        b = list[str]
        c = dict[float, str]
        class SubClass(types.GenericAlias): ...
        d = SubClass(list, float)
        # equivalence with typing.Union
        self.assertEqual(a | b | c | d, typing.Union[a, b, c, d])
        # de-duplicate
        self.assertEqual(a | c | b | b | a | c | d | d, a | b | c | d)
        # order shouldn't matter
        self.assertEqual(a | b | d, b | a | d)
        self.assertEqual(repr(a | b | c | d),
                         "list[int] | list[str] | dict[float, str] | list[float]")

        class BadType(type):
            def __eq__(self, other):
                return 1 / 0

        bt = BadType('bt', (), {})
        # Comparison should fail and errors should propagate out for bad types.
        with self.assertRaises(ZeroDivisionError):
            list[int] | list[bt]

        union_ga = (list[str] | int, collections.abc.Callable[..., str] | int,
                    d | int)
        # Raise error when isinstance(type, genericalias | type)
        for type_ in union_ga:
            with self.subTest(f"check isinstance/issubclass is invalid for {type_}"):
                with self.assertRaises(TypeError):
                    isinstance(1, type_)
                with self.assertRaises(TypeError):
                    issubclass(int, type_)

    def test_or_type_operator_with_bad_module(self):
        class BadMeta(type):
            __qualname__ = 'TypeVar'
            @property
            def __module__(self):
                1 / 0
        TypeVar = BadMeta('TypeVar', (), {})
        _SpecialForm = BadMeta('_SpecialForm', (), {})
        # Crashes in Issue44483
        with self.assertRaises((TypeError, ZeroDivisionError)):
            str | TypeVar()
        with self.assertRaises((TypeError, ZeroDivisionError)):
            str | _SpecialForm()

    @cpython_only
    def test_or_type_operator_reference_cycle(self):
        if not hasattr(sys, 'gettotalrefcount'):
            self.skipTest('Cannot get total reference count.')
        gc.collect()
        before = sys.gettotalrefcount()
        for _ in range(30):
            T = typing.TypeVar('T')
            U = int | list[T]
            T.blah = U
            del T
            del U
        gc.collect()
        leeway = 15
        self.assertLessEqual(sys.gettotalrefcount() - before, leeway,
                             msg='Check for union reference leak.')


class MappingProxyTests(unittest.TestCase):
    mappingproxy = types.MappingProxyType

    def test_constructor(self):
        class userdict(dict):
            pass

        mapping = {'x': 1, 'y': 2}
        self.assertEqual(self.mappingproxy(mapping), mapping)
        mapping = userdict(x=1, y=2)
        self.assertEqual(self.mappingproxy(mapping), mapping)
        mapping = collections.ChainMap({'x': 1}, {'y': 2})
        self.assertEqual(self.mappingproxy(mapping), mapping)

        self.assertRaises(TypeError, self.mappingproxy, 10)
        self.assertRaises(TypeError, self.mappingproxy, ("a", "tuple"))
        self.assertRaises(TypeError, self.mappingproxy, ["a", "list"])

    def test_methods(self):
        attrs = set(dir(self.mappingproxy({}))) - set(dir(object()))
        self.assertEqual(attrs, {
             '__contains__',
             '__getitem__',
             '__class_getitem__',
             '__ior__',
             '__iter__',
             '__len__',
             '__or__',
             '__reversed__',
             '__ror__',
             'copy',
             'get',
             'items',
             'keys',
             'values',
        })

    def test_get(self):
        view = self.mappingproxy({'a': 'A', 'b': 'B'})
        self.assertEqual(view['a'], 'A')
        self.assertEqual(view['b'], 'B')
        self.assertRaises(KeyError, view.__getitem__, 'xxx')
        self.assertEqual(view.get('a'), 'A')
        self.assertIsNone(view.get('xxx'))
        self.assertEqual(view.get('xxx', 42), 42)

    def test_missing(self):
        class dictmissing(dict):
            def __missing__(self, key):
                return "missing=%s" % key

        view = self.mappingproxy(dictmissing(x=1))
        self.assertEqual(view['x'], 1)
        self.assertEqual(view['y'], 'missing=y')
        self.assertEqual(view.get('x'), 1)
        self.assertEqual(view.get('y'), None)
        self.assertEqual(view.get('y', 42), 42)
        self.assertTrue('x' in view)
        self.assertFalse('y' in view)

    def test_customdict(self):
        class customdict(dict):
            def __contains__(self, key):
                if key == 'magic':
                    return True
                else:
                    return dict.__contains__(self, key)

            def __iter__(self):
                return iter(('iter',))

            def __len__(self):
                return 500

            def copy(self):
                return 'copy'

            def keys(self):
                return 'keys'

            def items(self):
                return 'items'

            def values(self):
                return 'values'

            def __getitem__(self, key):
                return "getitem=%s" % dict.__getitem__(self, key)

            def get(self, key, default=None):
                return "get=%s" % dict.get(self, key, 'default=%r' % default)

        custom = customdict({'key': 'value'})
        view = self.mappingproxy(custom)
        self.assertTrue('key' in view)
        self.assertTrue('magic' in view)
        self.assertFalse('xxx' in view)
        self.assertEqual(view['key'], 'getitem=value')
        self.assertRaises(KeyError, view.__getitem__, 'xxx')
        self.assertEqual(tuple(view), ('iter',))
        self.assertEqual(len(view), 500)
        self.assertEqual(view.copy(), 'copy')
        self.assertEqual(view.get('key'), 'get=value')
        self.assertEqual(view.get('xxx'), 'get=default=None')
        self.assertEqual(view.items(), 'items')
        self.assertEqual(view.keys(), 'keys')
        self.assertEqual(view.values(), 'values')

    def test_chainmap(self):
        d1 = {'x': 1}
        d2 = {'y': 2}
        mapping = collections.ChainMap(d1, d2)
        view = self.mappingproxy(mapping)
        self.assertTrue('x' in view)
        self.assertTrue('y' in view)
        self.assertFalse('z' in view)
        self.assertEqual(view['x'], 1)
        self.assertEqual(view['y'], 2)
        self.assertRaises(KeyError, view.__getitem__, 'z')
        self.assertEqual(tuple(sorted(view)), ('x', 'y'))
        self.assertEqual(len(view), 2)
        copy = view.copy()
        self.assertIsNot(copy, mapping)
        self.assertIsInstance(copy, collections.ChainMap)
        self.assertEqual(copy, mapping)
        self.assertEqual(view.get('x'), 1)
        self.assertEqual(view.get('y'), 2)
        self.assertIsNone(view.get('z'))
        self.assertEqual(tuple(sorted(view.items())), (('x', 1), ('y', 2)))
        self.assertEqual(tuple(sorted(view.keys())), ('x', 'y'))
        self.assertEqual(tuple(sorted(view.values())), (1, 2))

    def test_contains(self):
        view = self.mappingproxy(dict.fromkeys('abc'))
        self.assertTrue('a' in view)
        self.assertTrue('b' in view)
        self.assertTrue('c' in view)
        self.assertFalse('xxx' in view)

    def test_views(self):
        mapping = {}
        view = self.mappingproxy(mapping)
        keys = view.keys()
        values = view.values()
        items = view.items()
        self.assertEqual(list(keys), [])
        self.assertEqual(list(values), [])
        self.assertEqual(list(items), [])
        mapping['key'] = 'value'
        self.assertEqual(list(keys), ['key'])
        self.assertEqual(list(values), ['value'])
        self.assertEqual(list(items), [('key', 'value')])

    def test_len(self):
        for expected in range(6):
            data = dict.fromkeys('abcde'[:expected])
            self.assertEqual(len(data), expected)
            view = self.mappingproxy(data)
            self.assertEqual(len(view), expected)

    def test_iterators(self):
        keys = ('x', 'y')
        values = (1, 2)
        items = tuple(zip(keys, values))
        view = self.mappingproxy(dict(items))
        self.assertEqual(set(view), set(keys))
        self.assertEqual(set(view.keys()), set(keys))
        self.assertEqual(set(view.values()), set(values))
        self.assertEqual(set(view.items()), set(items))

    def test_reversed(self):
        d = {'a': 1, 'b': 2, 'foo': 0, 'c': 3, 'd': 4}
        mp = self.mappingproxy(d)
        del d['foo']
        r = reversed(mp)
        self.assertEqual(list(r), list('dcba'))
        self.assertRaises(StopIteration, next, r)

    def test_copy(self):
        original = {'key1': 27, 'key2': 51, 'key3': 93}
        view = self.mappingproxy(original)
        copy = view.copy()
        self.assertEqual(type(copy), dict)
        self.assertEqual(copy, original)
        original['key1'] = 70
        self.assertEqual(view['key1'], 70)
        self.assertEqual(copy['key1'], 27)

    def test_union(self):
        mapping = {'a': 0, 'b': 1, 'c': 2}
        view = self.mappingproxy(mapping)
        with self.assertRaises(TypeError):
            view | [('r', 2), ('d', 2)]
        with self.assertRaises(TypeError):
            [('r', 2), ('d', 2)] | view
        with self.assertRaises(TypeError):
            view |= [('r', 2), ('d', 2)]
        other = {'c': 3, 'p': 0}
        self.assertDictEqual(view | other, {'a': 0, 'b': 1, 'c': 3, 'p': 0})
        self.assertDictEqual(other | view, {'c': 2, 'p': 0, 'a': 0, 'b': 1})
        self.assertEqual(view, {'a': 0, 'b': 1, 'c': 2})
        self.assertDictEqual(mapping, {'a': 0, 'b': 1, 'c': 2})
        self.assertDictEqual(other, {'c': 3, 'p': 0})

    def test_hash(self):
        class HashableDict(dict):
            def __hash__(self):
                return 3844817361
        view = self.mappingproxy({'a': 1, 'b': 2})
        self.assertRaises(TypeError, hash, view)
        mapping = HashableDict({'a': 1, 'b': 2})
        view = self.mappingproxy(mapping)
        self.assertEqual(hash(view), hash(mapping))


class ClassCreationTests(unittest.TestCase):

    class Meta(type):
        def __init__(cls, name, bases, ns, **kw):
            super().__init__(name, bases, ns)
        @staticmethod
        def __new__(mcls, name, bases, ns, **kw):
            return super().__new__(mcls, name, bases, ns)
        @classmethod
        def __prepare__(mcls, name, bases, **kw):
            ns = super().__prepare__(name, bases)
            ns["y"] = 1
            ns.update(kw)
            return ns

    def test_new_class_basics(self):
        C = types.new_class("C")
        self.assertEqual(C.__name__, "C")
        self.assertEqual(C.__bases__, (object,))

    def test_new_class_subclass(self):
        C = types.new_class("C", (int,))
        self.assertTrue(issubclass(C, int))

    def test_new_class_meta(self):
        Meta = self.Meta
        settings = {"metaclass": Meta, "z": 2}
        # We do this twice to make sure the passed in dict isn't mutated
        for i in range(2):
            C = types.new_class("C" + str(i), (), settings)
            self.assertIsInstance(C, Meta)
            self.assertEqual(C.y, 1)
            self.assertEqual(C.z, 2)

    def test_new_class_exec_body(self):
        Meta = self.Meta
        def func(ns):
            ns["x"] = 0
        C = types.new_class("C", (), {"metaclass": Meta, "z": 2}, func)
        self.assertIsInstance(C, Meta)
        self.assertEqual(C.x, 0)
        self.assertEqual(C.y, 1)
        self.assertEqual(C.z, 2)

    def test_new_class_metaclass_keywords(self):
        #Test that keywords are passed to the metaclass:
        def meta_func(name, bases, ns, **kw):
            return name, bases, ns, kw
        res = types.new_class("X",
                              (int, object),
                              dict(metaclass=meta_func, x=0))
        self.assertEqual(res, ("X", (int, object), {}, {"x": 0}))

    def test_new_class_defaults(self):
        # Test defaults/keywords:
        C = types.new_class("C", (), {}, None)
        self.assertEqual(C.__name__, "C")
        self.assertEqual(C.__bases__, (object,))

    def test_new_class_meta_with_base(self):
        Meta = self.Meta
        def func(ns):
            ns["x"] = 0
        C = types.new_class(name="C",
                            bases=(int,),
                            kwds=dict(metaclass=Meta, z=2),
                            exec_body=func)
        self.assertTrue(issubclass(C, int))
        self.assertIsInstance(C, Meta)
        self.assertEqual(C.x, 0)
        self.assertEqual(C.y, 1)
        self.assertEqual(C.z, 2)

    def test_new_class_with_mro_entry(self):
        class A: pass
        class C:
            def __mro_entries__(self, bases):
                return (A,)
        c = C()
        D = types.new_class('D', (c,), {})
        self.assertEqual(D.__bases__, (A,))
        self.assertEqual(D.__orig_bases__, (c,))
        self.assertEqual(D.__mro__, (D, A, object))

    def test_new_class_with_mro_entry_genericalias(self):
        L1 = types.new_class('L1', (typing.List[int],), {})
        self.assertEqual(L1.__bases__, (list, typing.Generic))
        self.assertEqual(L1.__orig_bases__, (typing.List[int],))
        self.assertEqual(L1.__mro__, (L1, list, typing.Generic, object))

        L2 = types.new_class('L2', (list[int],), {})
        self.assertEqual(L2.__bases__, (list,))
        self.assertEqual(L2.__orig_bases__, (list[int],))
        self.assertEqual(L2.__mro__, (L2, list, object))

    def test_new_class_with_mro_entry_none(self):
        class A: pass
        class B: pass
        class C:
            def __mro_entries__(self, bases):
                return ()
        c = C()
        D = types.new_class('D', (A, c, B), {})
        self.assertEqual(D.__bases__, (A, B))
        self.assertEqual(D.__orig_bases__, (A, c, B))
        self.assertEqual(D.__mro__, (D, A, B, object))

    def test_new_class_with_mro_entry_error(self):
        class A: pass
        class C:
            def __mro_entries__(self, bases):
                return A
        c = C()
        with self.assertRaises(TypeError):
            types.new_class('D', (c,), {})

    def test_new_class_with_mro_entry_multiple(self):
        class A1: pass
        class A2: pass
        class B1: pass
        class B2: pass
        class A:
            def __mro_entries__(self, bases):
                return (A1, A2)
        class B:
            def __mro_entries__(self, bases):
                return (B1, B2)
        D = types.new_class('D', (A(), B()), {})
        self.assertEqual(D.__bases__, (A1, A2, B1, B2))

    def test_new_class_with_mro_entry_multiple_2(self):
        class A1: pass
        class A2: pass
        class A3: pass
        class B1: pass
        class B2: pass
        class A:
            def __mro_entries__(self, bases):
                return (A1, A2, A3)
        class B:
            def __mro_entries__(self, bases):
                return (B1, B2)
        class C: pass
        D = types.new_class('D', (A(), C, B()), {})
        self.assertEqual(D.__bases__, (A1, A2, A3, C, B1, B2))

    def test_get_original_bases(self):
        T = typing.TypeVar('T')
        class A: pass
        class B(typing.Generic[T]): pass
        class C(B[int]): pass
        class D(B[str], float): pass

        self.assertEqual(types.get_original_bases(A), (object,))
        self.assertEqual(types.get_original_bases(B), (typing.Generic[T],))
        self.assertEqual(types.get_original_bases(C), (B[int],))
        self.assertEqual(types.get_original_bases(int), (object,))
        self.assertEqual(types.get_original_bases(D), (B[str], float))

        class E(list[T]): pass
        class F(list[int]): pass

        self.assertEqual(types.get_original_bases(E), (list[T],))
        self.assertEqual(types.get_original_bases(F), (list[int],))

        class FirstBase(typing.Generic[T]): pass
        class SecondBase(typing.Generic[T]): pass
        class First(FirstBase[int]): pass
        class Second(SecondBase[int]): pass
        class G(First, Second): pass
        self.assertEqual(types.get_original_bases(G), (First, Second))

        class First_(typing.Generic[T]): pass
        class Second_(typing.Generic[T]): pass
        class H(First_, Second_): pass
        self.assertEqual(types.get_original_bases(H), (First_, Second_))

        class ClassBasedNamedTuple(typing.NamedTuple):
            x: int

        class GenericNamedTuple(typing.NamedTuple, typing.Generic[T]):
            x: T

        CallBasedNamedTuple = typing.NamedTuple("CallBasedNamedTuple", [("x", int)])

        self.assertIs(
            types.get_original_bases(ClassBasedNamedTuple)[0], typing.NamedTuple
        )
        self.assertEqual(
            types.get_original_bases(GenericNamedTuple),
            (typing.NamedTuple, typing.Generic[T])
        )
        self.assertIs(
            types.get_original_bases(CallBasedNamedTuple)[0], typing.NamedTuple
        )

        class ClassBasedTypedDict(typing.TypedDict):
            x: int

        class GenericTypedDict(typing.TypedDict, typing.Generic[T]):
            x: T

        CallBasedTypedDict = typing.TypedDict("CallBasedTypedDict", {"x": int})

        self.assertIs(
            types.get_original_bases(ClassBasedTypedDict)[0],
            typing.TypedDict
        )
        self.assertEqual(
            types.get_original_bases(GenericTypedDict),
            (typing.TypedDict, typing.Generic[T])
        )
        self.assertIs(
            types.get_original_bases(CallBasedTypedDict)[0],
            typing.TypedDict
        )

        with self.assertRaisesRegex(TypeError, "Expected an instance of type"):
            types.get_original_bases(object())

    # Many of the following tests are derived from test_descr.py
    def test_prepare_class(self):
        # Basic test of metaclass derivation
        expected_ns = {}
        class A(type):
            def __new__(*args, **kwargs):
                return type.__new__(*args, **kwargs)

            def __prepare__(*args):
                return expected_ns

        B = types.new_class("B", (object,))
        C = types.new_class("C", (object,), {"metaclass": A})

        # The most derived metaclass of D is A rather than type.
        meta, ns, kwds = types.prepare_class("D", (B, C), {"metaclass": type})
        self.assertIs(meta, A)
        self.assertIs(ns, expected_ns)
        self.assertEqual(len(kwds), 0)

    def test_bad___prepare__(self):
        # __prepare__() must return a mapping.
        class BadMeta(type):
            @classmethod
            def __prepare__(*args):
                return None
        with self.assertRaisesRegex(TypeError,
                                    r'^BadMeta\.__prepare__\(\) must '
                                    r'return a mapping, not NoneType$'):
            class Foo(metaclass=BadMeta):
                pass
        # Also test the case in which the metaclass is not a type.
        class BadMeta:
            @classmethod
            def __prepare__(*args):
                return None
        with self.assertRaisesRegex(TypeError,
                                    r'^<metaclass>\.__prepare__\(\) must '
                                    r'return a mapping, not NoneType$'):
            class Bar(metaclass=BadMeta()):
                pass

    def test_resolve_bases(self):
        class A: pass
        class B: pass
        class C:
            def __mro_entries__(self, bases):
                if A in bases:
                    return ()
                return (A,)
        c = C()
        self.assertEqual(types.resolve_bases(()), ())
        self.assertEqual(types.resolve_bases((c,)), (A,))
        self.assertEqual(types.resolve_bases((C,)), (C,))
        self.assertEqual(types.resolve_bases((A, C)), (A, C))
        self.assertEqual(types.resolve_bases((c, A)), (A,))
        self.assertEqual(types.resolve_bases((A, c)), (A,))
        x = (A,)
        y = (C,)
        z = (A, C)
        t = (A, C, B)
        for bases in [x, y, z, t]:
            self.assertIs(types.resolve_bases(bases), bases)

    def test_resolve_bases_with_mro_entry(self):
        self.assertEqual(types.resolve_bases((typing.List[int],)),
                         (list, typing.Generic))
        self.assertEqual(types.resolve_bases((list[int],)), (list,))

    def test_metaclass_derivation(self):
        # issue1294232: correct metaclass calculation
        new_calls = []  # to check the order of __new__ calls
        class AMeta(type):
            def __new__(mcls, name, bases, ns):
                new_calls.append('AMeta')
                return super().__new__(mcls, name, bases, ns)
            @classmethod
            def __prepare__(mcls, name, bases):
                return {}

        class BMeta(AMeta):
            def __new__(mcls, name, bases, ns):
                new_calls.append('BMeta')
                return super().__new__(mcls, name, bases, ns)
            @classmethod
            def __prepare__(mcls, name, bases):
                ns = super().__prepare__(name, bases)
                ns['BMeta_was_here'] = True
                return ns

        A = types.new_class("A", (), {"metaclass": AMeta})
        self.assertEqual(new_calls, ['AMeta'])
        new_calls.clear()

        B = types.new_class("B", (), {"metaclass": BMeta})
        # BMeta.__new__ calls AMeta.__new__ with super:
        self.assertEqual(new_calls, ['BMeta', 'AMeta'])
        new_calls.clear()

        C = types.new_class("C", (A, B))
        # The most derived metaclass is BMeta:
        self.assertEqual(new_calls, ['BMeta', 'AMeta'])
        new_calls.clear()
        # BMeta.__prepare__ should've been called:
        self.assertIn('BMeta_was_here', C.__dict__)

        # The order of the bases shouldn't matter:
        C2 = types.new_class("C2", (B, A))
        self.assertEqual(new_calls, ['BMeta', 'AMeta'])
        new_calls.clear()
        self.assertIn('BMeta_was_here', C2.__dict__)

        # Check correct metaclass calculation when a metaclass is declared:
        D = types.new_class("D", (C,), {"metaclass": type})
        self.assertEqual(new_calls, ['BMeta', 'AMeta'])
        new_calls.clear()
        self.assertIn('BMeta_was_here', D.__dict__)

        E = types.new_class("E", (C,), {"metaclass": AMeta})
        self.assertEqual(new_calls, ['BMeta', 'AMeta'])
        new_calls.clear()
        self.assertIn('BMeta_was_here', E.__dict__)

    def test_metaclass_override_function(self):
        # Special case: the given metaclass isn't a class,
        # so there is no metaclass calculation.
        class A(metaclass=self.Meta):
            pass

        marker = object()
        def func(*args, **kwargs):
            return marker

        X = types.new_class("X", (), {"metaclass": func})
        Y = types.new_class("Y", (object,), {"metaclass": func})
        Z = types.new_class("Z", (A,), {"metaclass": func})
        self.assertIs(marker, X)
        self.assertIs(marker, Y)
        self.assertIs(marker, Z)

    def test_metaclass_override_callable(self):
        # The given metaclass is a class,
        # but not a descendant of type.
        new_calls = []  # to check the order of __new__ calls
        prepare_calls = []  # to track __prepare__ calls
        class ANotMeta:
            def __new__(mcls, *args, **kwargs):
                new_calls.append('ANotMeta')
                return super().__new__(mcls)
            @classmethod
            def __prepare__(mcls, name, bases):
                prepare_calls.append('ANotMeta')
                return {}

        class BNotMeta(ANotMeta):
            def __new__(mcls, *args, **kwargs):
                new_calls.append('BNotMeta')
                return super().__new__(mcls)
            @classmethod
            def __prepare__(mcls, name, bases):
                prepare_calls.append('BNotMeta')
                return super().__prepare__(name, bases)

        A = types.new_class("A", (), {"metaclass": ANotMeta})
        self.assertIs(ANotMeta, type(A))
        self.assertEqual(prepare_calls, ['ANotMeta'])
        prepare_calls.clear()
        self.assertEqual(new_calls, ['ANotMeta'])
        new_calls.clear()

        B = types.new_class("B", (), {"metaclass": BNotMeta})
        self.assertIs(BNotMeta, type(B))
        self.assertEqual(prepare_calls, ['BNotMeta', 'ANotMeta'])
        prepare_calls.clear()
        self.assertEqual(new_calls, ['BNotMeta', 'ANotMeta'])
        new_calls.clear()

        C = types.new_class("C", (A, B))
        self.assertIs(BNotMeta, type(C))
        self.assertEqual(prepare_calls, ['BNotMeta', 'ANotMeta'])
        prepare_calls.clear()
        self.assertEqual(new_calls, ['BNotMeta', 'ANotMeta'])
        new_calls.clear()

        C2 = types.new_class("C2", (B, A))
        self.assertIs(BNotMeta, type(C2))
        self.assertEqual(prepare_calls, ['BNotMeta', 'ANotMeta'])
        prepare_calls.clear()
        self.assertEqual(new_calls, ['BNotMeta', 'ANotMeta'])
        new_calls.clear()

        # This is a TypeError, because of a metaclass conflict:
        # BNotMeta is neither a subclass, nor a superclass of type
        with self.assertRaises(TypeError):
            D = types.new_class("D", (C,), {"metaclass": type})

        E = types.new_class("E", (C,), {"metaclass": ANotMeta})
        self.assertIs(BNotMeta, type(E))
        self.assertEqual(prepare_calls, ['BNotMeta', 'ANotMeta'])
        prepare_calls.clear()
        self.assertEqual(new_calls, ['BNotMeta', 'ANotMeta'])
        new_calls.clear()

        F = types.new_class("F", (object(), C))
        self.assertIs(BNotMeta, type(F))
        self.assertEqual(prepare_calls, ['BNotMeta', 'ANotMeta'])
        prepare_calls.clear()
        self.assertEqual(new_calls, ['BNotMeta', 'ANotMeta'])
        new_calls.clear()

        F2 = types.new_class("F2", (C, object()))
        self.assertIs(BNotMeta, type(F2))
        self.assertEqual(prepare_calls, ['BNotMeta', 'ANotMeta'])
        prepare_calls.clear()
        self.assertEqual(new_calls, ['BNotMeta', 'ANotMeta'])
        new_calls.clear()

        # TypeError: BNotMeta is neither a
        # subclass, nor a superclass of int
        with self.assertRaises(TypeError):
            X = types.new_class("X", (C, int()))
        with self.assertRaises(TypeError):
            X = types.new_class("X", (int(), C))

    def test_one_argument_type(self):
        expected_message = 'type.__new__() takes exactly 3 arguments (1 given)'

        # Only type itself can use the one-argument form (#27157)
        self.assertIs(type(5), int)

        class M(type):
            pass
        with self.assertRaises(TypeError) as cm:
            M(5)
        self.assertEqual(str(cm.exception), expected_message)

        class N(type, metaclass=M):
            pass
        with self.assertRaises(TypeError) as cm:
            N(5)
        self.assertEqual(str(cm.exception), expected_message)

    def test_metaclass_new_error(self):
        # bpo-44232: The C function type_new() must properly report the
        # exception when a metaclass constructor raises an exception and the
        # winner class is not the metaclass.
        class ModelBase(type):
            def __new__(cls, name, bases, attrs):
                super_new = super().__new__
                new_class = super_new(cls, name, bases, {})
                if name != "Model":
                    raise RuntimeWarning(f"{name=}")
                return new_class

        class Model(metaclass=ModelBase):
            pass

        with self.assertRaises(RuntimeWarning):
            type("SouthPonies", (Model,), {})


class SimpleNamespaceTests(unittest.TestCase):

    def test_constructor(self):
        def check(ns, expected):
            self.assertEqual(len(ns.__dict__), len(expected))
            self.assertEqual(vars(ns), expected)
            # check order
            self.assertEqual(list(vars(ns).items()), list(expected.items()))
            for name in expected:
                self.assertEqual(getattr(ns, name), expected[name])

        check(types.SimpleNamespace(), {})
        check(types.SimpleNamespace(x=1, y=2), {'x': 1, 'y': 2})
        check(types.SimpleNamespace(**dict(x=1, y=2)), {'x': 1, 'y': 2})
        check(types.SimpleNamespace({'x': 1, 'y': 2}, x=4, z=3),
              {'x': 4, 'y': 2, 'z': 3})
        check(types.SimpleNamespace([['x', 1], ['y', 2]], x=4, z=3),
              {'x': 4, 'y': 2, 'z': 3})
        check(types.SimpleNamespace(UserDict({'x': 1, 'y': 2}), x=4, z=3),
              {'x': 4, 'y': 2, 'z': 3})
        check(types.SimpleNamespace({'x': 1, 'y': 2}), {'x': 1, 'y': 2})
        check(types.SimpleNamespace([['x', 1], ['y', 2]]), {'x': 1, 'y': 2})
        check(types.SimpleNamespace([], x=4, z=3), {'x': 4, 'z': 3})
        check(types.SimpleNamespace({}, x=4, z=3), {'x': 4, 'z': 3})
        check(types.SimpleNamespace([]), {})
        check(types.SimpleNamespace({}), {})

        with self.assertRaises(TypeError):
            types.SimpleNamespace([], [])  # too many positional arguments
        with self.assertRaises(TypeError):
            types.SimpleNamespace(1)  # not a mapping or iterable
        with self.assertRaises(TypeError):
            types.SimpleNamespace([1])  # non-iterable
        with self.assertRaises(ValueError):
            types.SimpleNamespace([['x']])  # not a pair
        with self.assertRaises(ValueError):
            types.SimpleNamespace([['x', 'y', 'z']])
        with self.assertRaises(TypeError):
            types.SimpleNamespace(**{1: 2})  # non-string key
        with self.assertRaises(TypeError):
            types.SimpleNamespace({1: 2})
        with self.assertRaises(TypeError):
            types.SimpleNamespace([[1, 2]])
        with self.assertRaises(TypeError):
            types.SimpleNamespace(UserDict({1: 2}))
        with self.assertRaises(TypeError):
            types.SimpleNamespace([[[], 2]])  # non-hashable key

    def test_unbound(self):
        ns1 = vars(types.SimpleNamespace())
        ns2 = vars(types.SimpleNamespace(x=1, y=2))

        self.assertEqual(ns1, {})
        self.assertEqual(ns2, {'y': 2, 'x': 1})

    def test_underlying_dict(self):
        ns1 = types.SimpleNamespace()
        ns2 = types.SimpleNamespace(x=1, y=2)
        ns3 = types.SimpleNamespace(a=True, b=False)
        mapping = ns3.__dict__
        del ns3

        self.assertEqual(ns1.__dict__, {})
        self.assertEqual(ns2.__dict__, {'y': 2, 'x': 1})
        self.assertEqual(mapping, dict(a=True, b=False))

    def test_attrget(self):
        ns = types.SimpleNamespace(x=1, y=2, w=3)

        self.assertEqual(ns.x, 1)
        self.assertEqual(ns.y, 2)
        self.assertEqual(ns.w, 3)
        with self.assertRaises(AttributeError):
            ns.z

    def test_attrset(self):
        ns1 = types.SimpleNamespace()
        ns2 = types.SimpleNamespace(x=1, y=2, w=3)
        ns1.a = 'spam'
        ns1.b = 'ham'
        ns2.z = 4
        ns2.theta = None

        self.assertEqual(ns1.__dict__, dict(a='spam', b='ham'))
        self.assertEqual(ns2.__dict__, dict(x=1, y=2, w=3, z=4, theta=None))

    def test_attrdel(self):
        ns1 = types.SimpleNamespace()
        ns2 = types.SimpleNamespace(x=1, y=2, w=3)

        with self.assertRaises(AttributeError):
            del ns1.spam
        with self.assertRaises(AttributeError):
            del ns2.spam

        del ns2.y
        self.assertEqual(vars(ns2), dict(w=3, x=1))
        ns2.y = 'spam'
        self.assertEqual(vars(ns2), dict(w=3, x=1, y='spam'))
        del ns2.y
        self.assertEqual(vars(ns2), dict(w=3, x=1))

        ns1.spam = 5
        self.assertEqual(vars(ns1), dict(spam=5))
        del ns1.spam
        self.assertEqual(vars(ns1), {})

    def test_repr(self):
        ns1 = types.SimpleNamespace(x=1, y=2, w=3)
        ns2 = types.SimpleNamespace()
        ns2.x = "spam"
        ns2._y = 5
        name = "namespace"

        self.assertEqual(repr(ns1), "{name}(x=1, y=2, w=3)".format(name=name))
        self.assertEqual(repr(ns2), "{name}(x='spam', _y=5)".format(name=name))

    def test_equal(self):
        ns1 = types.SimpleNamespace(x=1)
        ns2 = types.SimpleNamespace()
        ns2.x = 1

        self.assertEqual(types.SimpleNamespace(), types.SimpleNamespace())
        self.assertEqual(ns1, ns2)
        self.assertNotEqual(ns2, types.SimpleNamespace())

    def test_nested(self):
        ns1 = types.SimpleNamespace(a=1, b=2)
        ns2 = types.SimpleNamespace()
        ns3 = types.SimpleNamespace(x=ns1)
        ns2.spam = ns1
        ns2.ham = '?'
        ns2.spam = ns3

        self.assertEqual(vars(ns1), dict(a=1, b=2))
        self.assertEqual(vars(ns2), dict(spam=ns3, ham='?'))
        self.assertEqual(ns2.spam, ns3)
        self.assertEqual(vars(ns3), dict(x=ns1))
        self.assertEqual(ns3.x.a, 1)

    def test_recursive(self):
        ns1 = types.SimpleNamespace(c='cookie')
        ns2 = types.SimpleNamespace()
        ns3 = types.SimpleNamespace(x=1)
        ns1.spam = ns1
        ns2.spam = ns3
        ns3.spam = ns2

        self.assertEqual(ns1.spam, ns1)
        self.assertEqual(ns1.spam.spam, ns1)
        self.assertEqual(ns1.spam.spam, ns1.spam)
        self.assertEqual(ns2.spam, ns3)
        self.assertEqual(ns3.spam, ns2)
        self.assertEqual(ns2.spam.spam, ns2)

    def test_recursive_repr(self):
        ns1 = types.SimpleNamespace(c='cookie')
        ns2 = types.SimpleNamespace()
        ns3 = types.SimpleNamespace(x=1)
        ns1.spam = ns1
        ns2.spam = ns3
        ns3.spam = ns2
        name = "namespace"
        repr1 = "{name}(c='cookie', spam={name}(...))".format(name=name)
        repr2 = "{name}(spam={name}(x=1, spam={name}(...)))".format(name=name)

        self.assertEqual(repr(ns1), repr1)
        self.assertEqual(repr(ns2), repr2)

    def test_as_dict(self):
        ns = types.SimpleNamespace(spam='spamspamspam')

        with self.assertRaises(TypeError):
            len(ns)
        with self.assertRaises(TypeError):
            iter(ns)
        with self.assertRaises(TypeError):
            'spam' in ns
        with self.assertRaises(TypeError):
            ns['spam']

    def test_subclass(self):
        class Spam(types.SimpleNamespace):
            pass

        spam = Spam(ham=8, eggs=9)

        self.assertIs(type(spam), Spam)
        self.assertEqual(vars(spam), {'ham': 8, 'eggs': 9})

    def test_pickle(self):
        ns = types.SimpleNamespace(breakfast="spam", lunch="spam")

        for protocol in range(pickle.HIGHEST_PROTOCOL + 1):
            pname = "protocol {}".format(protocol)
            try:
                ns_pickled = pickle.dumps(ns, protocol)
            except TypeError as e:
                raise TypeError(pname) from e
            ns_roundtrip = pickle.loads(ns_pickled)

            self.assertEqual(ns, ns_roundtrip, pname)

    def test_replace(self):
        ns = types.SimpleNamespace(x=11, y=22)

        ns2 = copy.replace(ns)
        self.assertEqual(ns2, ns)
        self.assertIsNot(ns2, ns)
        self.assertIs(type(ns2), types.SimpleNamespace)
        self.assertEqual(vars(ns2), {'x': 11, 'y': 22})
        ns2.x = 3
        self.assertEqual(ns.x, 11)
        ns.x = 4
        self.assertEqual(ns2.x, 3)

        self.assertEqual(vars(copy.replace(ns, x=1)), {'x': 1, 'y': 22})
        self.assertEqual(vars(copy.replace(ns, y=2)), {'x': 4, 'y': 2})
        self.assertEqual(vars(copy.replace(ns, x=1, y=2)), {'x': 1, 'y': 2})

    def test_replace_subclass(self):
        class Spam(types.SimpleNamespace):
            pass

        spam = Spam(ham=8, eggs=9)
        spam2 = copy.replace(spam, ham=5)

        self.assertIs(type(spam2), Spam)
        self.assertEqual(vars(spam2), {'ham': 5, 'eggs': 9})

    def test_fake_namespace_compare(self):
        # Issue #24257: Incorrect use of PyObject_IsInstance() caused
        # SystemError.
        class FakeSimpleNamespace(str):
            __class__ = types.SimpleNamespace
        self.assertFalse(types.SimpleNamespace() == FakeSimpleNamespace())
        self.assertTrue(types.SimpleNamespace() != FakeSimpleNamespace())
        with self.assertRaises(TypeError):
            types.SimpleNamespace() < FakeSimpleNamespace()
        with self.assertRaises(TypeError):
            types.SimpleNamespace() <= FakeSimpleNamespace()
        with self.assertRaises(TypeError):
            types.SimpleNamespace() > FakeSimpleNamespace()
        with self.assertRaises(TypeError):
            types.SimpleNamespace() >= FakeSimpleNamespace()


class CoroutineTests(unittest.TestCase):
    def test_wrong_args(self):
        samples = [None, 1, object()]
        for sample in samples:
            with self.assertRaisesRegex(TypeError,
                                        'types.coroutine.*expects a callable'):
                types.coroutine(sample)

    def test_non_gen_values(self):
        @types.coroutine
        def foo():
            return 'spam'
        self.assertEqual(foo(), 'spam')

        class Awaitable:
            def __await__(self):
                return ()
        aw = Awaitable()
        @types.coroutine
        def foo():
            return aw
        self.assertIs(aw, foo())

        # decorate foo second time
        foo = types.coroutine(foo)
        self.assertIs(aw, foo())

    def test_async_def(self):
        # Test that types.coroutine passes 'async def' coroutines
        # without modification

        async def foo(): pass
        foo_code = foo.__code__
        foo_flags = foo.__code__.co_flags
        decorated_foo = types.coroutine(foo)
        self.assertIs(foo, decorated_foo)
        self.assertEqual(foo.__code__.co_flags, foo_flags)
        self.assertIs(decorated_foo.__code__, foo_code)

        foo_coro = foo()
        def bar(): return foo_coro
        for _ in range(2):
            bar = types.coroutine(bar)
            coro = bar()
            self.assertIs(foo_coro, coro)
            self.assertEqual(coro.cr_code.co_flags, foo_flags)
            coro.close()

    def test_duck_coro(self):
        class CoroLike:
            def send(self): pass
            def throw(self): pass
            def close(self): pass
            def __await__(self): return self

        coro = CoroLike()
        @types.coroutine
        def foo():
            return coro
        self.assertIs(foo(), coro)
        self.assertIs(foo().__await__(), coro)

    def test_duck_corogen(self):
        class CoroGenLike:
            def send(self): pass
            def throw(self): pass
            def close(self): pass
            def __await__(self): return self
            def __iter__(self): return self
            def __next__(self): pass

        coro = CoroGenLike()
        @types.coroutine
        def foo():
            return coro
        self.assertIs(foo(), coro)
        self.assertIs(foo().__await__(), coro)

    def test_duck_gen(self):
        class GenLike:
            def send(self): pass
            def throw(self): pass
            def close(self): pass
            def __iter__(self): pass
            def __next__(self): pass

        # Setup generator mock object
        gen = unittest.mock.MagicMock(GenLike)
        gen.__iter__ = lambda gen: gen
        gen.__name__ = 'gen'
        gen.__qualname__ = 'test.gen'
        self.assertIsInstance(gen, collections.abc.Generator)
        self.assertIs(gen, iter(gen))

        @types.coroutine
        def foo(): return gen

        wrapper = foo()
        self.assertIsInstance(wrapper, types._GeneratorWrapper)
        self.assertIs(wrapper.__await__(), wrapper)
        # Wrapper proxies duck generators completely:
        self.assertIs(iter(wrapper), wrapper)

        self.assertIsInstance(wrapper, collections.abc.Coroutine)
        self.assertIsInstance(wrapper, collections.abc.Awaitable)

        self.assertIs(wrapper.__qualname__, gen.__qualname__)
        self.assertIs(wrapper.__name__, gen.__name__)

        # Test AttributeErrors
        for name in {'gi_running', 'gi_frame', 'gi_code', 'gi_yieldfrom',
                     'cr_running', 'cr_frame', 'cr_code', 'cr_await'}:
            with self.assertRaises(AttributeError):
                getattr(wrapper, name)

        # Test attributes pass-through
        gen.gi_running = object()
        gen.gi_frame = object()
        gen.gi_code = object()
        gen.gi_yieldfrom = object()
        self.assertIs(wrapper.gi_running, gen.gi_running)
        self.assertIs(wrapper.gi_frame, gen.gi_frame)
        self.assertIs(wrapper.gi_code, gen.gi_code)
        self.assertIs(wrapper.gi_yieldfrom, gen.gi_yieldfrom)
        self.assertIs(wrapper.cr_running, gen.gi_running)
        self.assertIs(wrapper.cr_frame, gen.gi_frame)
        self.assertIs(wrapper.cr_code, gen.gi_code)
        self.assertIs(wrapper.cr_await, gen.gi_yieldfrom)

        wrapper.close()
        gen.close.assert_called_once_with()

        wrapper.send(1)
        gen.send.assert_called_once_with(1)
        gen.reset_mock()

        next(wrapper)
        gen.__next__.assert_called_once_with()
        gen.reset_mock()

        wrapper.throw(1, 2, 3)
        gen.throw.assert_called_once_with(1, 2, 3)
        gen.reset_mock()

        wrapper.throw(1, 2)
        gen.throw.assert_called_once_with(1, 2)
        gen.reset_mock()

        wrapper.throw(1)
        gen.throw.assert_called_once_with(1)
        gen.reset_mock()

        # Test exceptions propagation
        error = Exception()
        gen.throw.side_effect = error
        try:
            wrapper.throw(1)
        except Exception as ex:
            self.assertIs(ex, error)
        else:
            self.fail('wrapper did not propagate an exception')

        # Test invalid args
        gen.reset_mock()
        with self.assertRaises(TypeError):
            wrapper.throw()
        self.assertFalse(gen.throw.called)
        with self.assertRaises(TypeError):
            wrapper.close(1)
        self.assertFalse(gen.close.called)
        with self.assertRaises(TypeError):
            wrapper.send()
        self.assertFalse(gen.send.called)

        # Test that we do not double wrap
        @types.coroutine
        def bar(): return wrapper
        self.assertIs(wrapper, bar())

        # Test weakrefs support
        ref = weakref.ref(wrapper)
        self.assertIs(ref(), wrapper)

    def test_duck_functional_gen(self):
        class Generator:
            """Emulates the following generator (very clumsy):

              def gen(fut):
                  result = yield fut
                  return result * 2
            """
            def __init__(self, fut):
                self._i = 0
                self._fut = fut
            def __iter__(self):
                return self
            def __next__(self):
                return self.send(None)
            def send(self, v):
                try:
                    if self._i == 0:
                        assert v is None
                        return self._fut
                    if self._i == 1:
                        raise StopIteration(v * 2)
                    if self._i > 1:
                        raise StopIteration
                finally:
                    self._i += 1
            def throw(self, tp, *exc):
                self._i = 100
                if tp is not GeneratorExit:
                    raise tp
            def close(self):
                self.throw(GeneratorExit)

        @types.coroutine
        def foo(): return Generator('spam')

        wrapper = foo()
        self.assertIsInstance(wrapper, types._GeneratorWrapper)

        async def corofunc():
            return await foo() + 100
        coro = corofunc()

        self.assertEqual(coro.send(None), 'spam')
        try:
            coro.send(20)
        except StopIteration as ex:
            self.assertEqual(ex.args[0], 140)
        else:
            self.fail('StopIteration was expected')

    def test_gen(self):
        def gen_func():
            yield 1
            return (yield 2)
        gen = gen_func()
        @types.coroutine
        def foo(): return gen
        wrapper = foo()
        self.assertIsInstance(wrapper, types._GeneratorWrapper)
        self.assertIs(wrapper.__await__(), gen)

        for name in ('__name__', '__qualname__', 'gi_code',
                     'gi_running', 'gi_frame'):
            self.assertIs(getattr(foo(), name),
                          getattr(gen, name))
        self.assertIs(foo().cr_code, gen.gi_code)

        self.assertEqual(next(wrapper), 1)
        self.assertEqual(wrapper.send(None), 2)
        with self.assertRaisesRegex(StopIteration, 'spam'):
            wrapper.send('spam')

        gen = gen_func()
        wrapper = foo()
        wrapper.send(None)
        with self.assertRaisesRegex(Exception, 'ham'):
            wrapper.throw(Exception('ham'))

        # decorate foo second time
        foo = types.coroutine(foo)
        self.assertIs(foo().__await__(), gen)

    def test_returning_itercoro(self):
        @types.coroutine
        def gen():
            yield

        gencoro = gen()

        @types.coroutine
        def foo():
            return gencoro

        self.assertIs(foo(), gencoro)

        # decorate foo second time
        foo = types.coroutine(foo)
        self.assertIs(foo(), gencoro)

    def test_genfunc(self):
        def gen(): yield
        self.assertIs(types.coroutine(gen), gen)
        self.assertIs(types.coroutine(types.coroutine(gen)), gen)

        self.assertTrue(gen.__code__.co_flags & inspect.CO_ITERABLE_COROUTINE)
        self.assertFalse(gen.__code__.co_flags & inspect.CO_COROUTINE)

        g = gen()
        self.assertTrue(g.gi_code.co_flags & inspect.CO_ITERABLE_COROUTINE)
        self.assertFalse(g.gi_code.co_flags & inspect.CO_COROUTINE)

        self.assertIs(types.coroutine(gen), gen)

    def test_wrapper_object(self):
        def gen():
            yield
        @types.coroutine
        def coro():
            return gen()

        wrapper = coro()
        self.assertIn('GeneratorWrapper', repr(wrapper))
        self.assertEqual(repr(wrapper), str(wrapper))
        self.assertTrue(set(dir(wrapper)).issuperset({
            '__await__', '__iter__', '__next__', 'cr_code', 'cr_running',
            'cr_frame', 'gi_code', 'gi_frame', 'gi_running', 'send',
            'close', 'throw'}))


class FunctionTests(unittest.TestCase):
    def test_function_type_defaults(self):
        def ex(a, /, b, *, c):
            return a + b + c

        func = types.FunctionType(
            ex.__code__, {}, "func", (1, 2), None, {'c': 3},
        )

        self.assertEqual(func(), 6)
        self.assertEqual(func.__defaults__, (1, 2))
        self.assertEqual(func.__kwdefaults__, {'c': 3})

        func = types.FunctionType(
            ex.__code__, {}, "func", None, None, None,
        )
        self.assertEqual(func.__defaults__, None)
        self.assertEqual(func.__kwdefaults__, None)

    def test_function_type_wrong_defaults(self):
        def ex(a, /, b, *, c):
            return a + b + c

        with self.assertRaisesRegex(TypeError, 'arg 4'):
            types.FunctionType(
                ex.__code__, {}, "func", 1, None, {'c': 3},
            )
        with self.assertRaisesRegex(TypeError, 'arg 6'):
            types.FunctionType(
                ex.__code__, {}, "func", None, None, 3,
            )


class SubinterpreterTests(unittest.TestCase):

    @classmethod
    def setUpClass(cls):
        global interpreters
        try:
            from test.support import interpreters
        except ModuleNotFoundError:
            raise unittest.SkipTest('subinterpreters required')
        import test.support.interpreters.channels

    @cpython_only
<<<<<<< HEAD
    @unittest.skipIf(is_apple_mobile, "Fails on iOS due to test ordering; see #121832.")
=======
    @no_rerun('channels (and queues) might have a refleak; see gh-122199')
>>>>>>> 8567a5e9
    def test_slot_wrappers(self):
        rch, sch = interpreters.channels.create()

        slots = []
        script = ''
        for cls in iter_builtin_types():
            for slot in iter_own_slot_wrappers(cls):
                slots.append((cls, slot))
                script += textwrap.dedent(f"""
                    text = repr({cls.__name__}.{slot})
                    sch.send_nowait(({cls.__name__!r}, {slot!r}, text))
                    """)

        exec(script)
        all_expected = []
        for cls, slot in slots:
            result = rch.recv()
            assert result == (cls.__name__, slot, result[2]), (cls, slot, result)
            all_expected.append(result)

        interp = interpreters.create()
        interp.exec('from test.support import interpreters')
        interp.prepare_main(sch=sch)
        interp.exec(script)

        for i, _ in enumerate(slots):
            with self.subTest(cls=cls, slot=slot):
                expected = all_expected[i]
                result = rch.recv()
                self.assertEqual(result, expected)


if __name__ == '__main__':
    unittest.main()<|MERGE_RESOLUTION|>--- conflicted
+++ resolved
@@ -1,11 +1,7 @@
 # Python test set -- part 6, built-in types
 
-<<<<<<< HEAD
 from test.support import run_with_locale, is_apple_mobile, cpython_only, MISSING_C_DOCSTRINGS
-=======
-from test.support import run_with_locale, cpython_only, MISSING_C_DOCSTRINGS
 from test.test_import import no_rerun
->>>>>>> 8567a5e9
 import collections.abc
 from collections import namedtuple, UserDict
 import copy
@@ -2383,11 +2379,8 @@
         import test.support.interpreters.channels
 
     @cpython_only
-<<<<<<< HEAD
     @unittest.skipIf(is_apple_mobile, "Fails on iOS due to test ordering; see #121832.")
-=======
     @no_rerun('channels (and queues) might have a refleak; see gh-122199')
->>>>>>> 8567a5e9
     def test_slot_wrappers(self):
         rch, sch = interpreters.channels.create()
 
