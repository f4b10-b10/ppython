import unittest

# For scope testing.
g = "Global variable"


class DictComprehensionTest(unittest.TestCase):

    def test_basics(self):
        expected = {0: 10, 1: 11, 2: 12, 3: 13, 4: 14, 5: 15, 6: 16, 7: 17,
                    8: 18, 9: 19}
        actual = {k: k + 10 for k in range(10)}
        self.assertEqual(actual, expected)

        expected = {0: 0, 1: 1, 2: 2, 3: 3, 4: 4, 5: 5, 6: 6, 7: 7, 8: 8, 9: 9}
        actual = {k: v for k in range(10) for v in range(10) if k == v}
        self.assertEqual(actual, expected)

    def test_scope_isolation(self):
        k = "Local Variable"

        expected = {0: None, 1: None, 2: None, 3: None, 4: None, 5: None,
                    6: None, 7: None, 8: None, 9: None}
        actual = {k: None for k in range(10)}
        self.assertEqual(actual, expected)
        self.assertEqual(k, "Local Variable")

        expected = {9: 1, 18: 2, 19: 2, 27: 3, 28: 3, 29: 3, 36: 4, 37: 4,
                    38: 4, 39: 4, 45: 5, 46: 5, 47: 5, 48: 5, 49: 5, 54: 6,
                    55: 6, 56: 6, 57: 6, 58: 6, 59: 6, 63: 7, 64: 7, 65: 7,
                    66: 7, 67: 7, 68: 7, 69: 7, 72: 8, 73: 8, 74: 8, 75: 8,
                    76: 8, 77: 8, 78: 8, 79: 8, 81: 9, 82: 9, 83: 9, 84: 9,
                    85: 9, 86: 9, 87: 9, 88: 9, 89: 9}
        actual = {k: v for v in range(10) for k in range(v * 9, v * 10)}
        self.assertEqual(k, "Local Variable")
        self.assertEqual(actual, expected)

    def test_scope_isolation_from_global(self):
        expected = {0: None, 1: None, 2: None, 3: None, 4: None, 5: None,
                    6: None, 7: None, 8: None, 9: None}
        actual = {g: None for g in range(10)}
        self.assertEqual(actual, expected)
        self.assertEqual(g, "Global variable")

        expected = {9: 1, 18: 2, 19: 2, 27: 3, 28: 3, 29: 3, 36: 4, 37: 4,
                    38: 4, 39: 4, 45: 5, 46: 5, 47: 5, 48: 5, 49: 5, 54: 6,
                    55: 6, 56: 6, 57: 6, 58: 6, 59: 6, 63: 7, 64: 7, 65: 7,
                    66: 7, 67: 7, 68: 7, 69: 7, 72: 8, 73: 8, 74: 8, 75: 8,
                    76: 8, 77: 8, 78: 8, 79: 8, 81: 9, 82: 9, 83: 9, 84: 9,
                    85: 9, 86: 9, 87: 9, 88: 9, 89: 9}
        actual = {g: v for v in range(10) for g in range(v * 9, v * 10)}
        self.assertEqual(g, "Global variable")
        self.assertEqual(actual, expected)

    def test_global_visibility(self):
        expected = {0: 'Global variable', 1: 'Global variable',
                    2: 'Global variable', 3: 'Global variable',
                    4: 'Global variable', 5: 'Global variable',
                    6: 'Global variable', 7: 'Global variable',
                    8: 'Global variable', 9: 'Global variable'}
        actual = {k: g for k in range(10)}
        self.assertEqual(actual, expected)

    def test_local_visibility(self):
        v = "Local variable"
        expected = {0: 'Local variable', 1: 'Local variable',
                    2: 'Local variable', 3: 'Local variable',
                    4: 'Local variable', 5: 'Local variable',
                    6: 'Local variable', 7: 'Local variable',
                    8: 'Local variable', 9: 'Local variable'}
        actual = {k: v for k in range(10)}
        self.assertEqual(actual, expected)
        self.assertEqual(v, "Local variable")

    def test_illegal_assignment(self):
        with self.assertRaisesRegex(SyntaxError, "cannot assign"):
            compile("{x: y for y, x in ((1, 2), (3, 4))} = 5", "<test>",
                    "exec")

        with self.assertRaisesRegex(SyntaxError, "cannot assign"):
            compile("{x: y for y, x in ((1, 2), (3, 4))} += 5", "<test>",
                    "exec")

<<<<<<< HEAD
    def test_assignment_idiom_in_comprehensions(self):
        expected = {1: 1, 2: 4, 3: 9, 4: 16}
        actual = {j: j*j for i in range(4) for j in [i+1]}
        self.assertEqual(actual, expected)
        expected = {3: 2, 5: 6, 7: 12, 9: 20}
        actual = {j+k: j*k for i in range(4) for j in [i+1] for k in [j+1]}
        self.assertEqual(actual, expected)
        expected = {3: 2, 5: 6, 7: 12, 9: 20}
        actual = {j+k: j*k for i in range(4)  for j, k in [(i+1, i+2)]}
        self.assertEqual(actual, expected)

=======
    def test_evaluation_order(self):
        expected = {
            'H': 'W',
            'e': 'o',
            'l': 'l',
            'o': 'd',
        }

        expected_calls = [
            ('key', 'H'), ('value', 'W'),
            ('key', 'e'), ('value', 'o'),
            ('key', 'l'), ('value', 'r'),
            ('key', 'l'), ('value', 'l'),
            ('key', 'o'), ('value', 'd'),
        ]

        actual_calls = []

        def add_call(pos, value):
            actual_calls.append((pos, value))
            return value

        actual = {
            add_call('key', k): add_call('value', v)
            for k, v in zip('Hello', 'World')
        }

        self.assertEqual(actual, expected)
        self.assertEqual(actual_calls, expected_calls)
>>>>>>> 3f36043d

if __name__ == "__main__":
    unittest.main()<|MERGE_RESOLUTION|>--- conflicted
+++ resolved
@@ -81,19 +81,6 @@
             compile("{x: y for y, x in ((1, 2), (3, 4))} += 5", "<test>",
                     "exec")
 
-<<<<<<< HEAD
-    def test_assignment_idiom_in_comprehensions(self):
-        expected = {1: 1, 2: 4, 3: 9, 4: 16}
-        actual = {j: j*j for i in range(4) for j in [i+1]}
-        self.assertEqual(actual, expected)
-        expected = {3: 2, 5: 6, 7: 12, 9: 20}
-        actual = {j+k: j*k for i in range(4) for j in [i+1] for k in [j+1]}
-        self.assertEqual(actual, expected)
-        expected = {3: 2, 5: 6, 7: 12, 9: 20}
-        actual = {j+k: j*k for i in range(4)  for j, k in [(i+1, i+2)]}
-        self.assertEqual(actual, expected)
-
-=======
     def test_evaluation_order(self):
         expected = {
             'H': 'W',
@@ -123,7 +110,18 @@
 
         self.assertEqual(actual, expected)
         self.assertEqual(actual_calls, expected_calls)
->>>>>>> 3f36043d
+
+    def test_assignment_idiom_in_comprehensions(self):
+        expected = {1: 1, 2: 4, 3: 9, 4: 16}
+        actual = {j: j*j for i in range(4) for j in [i+1]}
+        self.assertEqual(actual, expected)
+        expected = {3: 2, 5: 6, 7: 12, 9: 20}
+        actual = {j+k: j*k for i in range(4) for j in [i+1] for k in [j+1]}
+        self.assertEqual(actual, expected)
+        expected = {3: 2, 5: 6, 7: 12, 9: 20}
+        actual = {j+k: j*k for i in range(4)  for j, k in [(i+1, i+2)]}
+        self.assertEqual(actual, expected)
+
 
 if __name__ == "__main__":
     unittest.main()