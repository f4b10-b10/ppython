"""Tests for sys.audit and sys.addaudithook
"""

import subprocess
import sys
import unittest
from test import support
from test.support import import_helper
from test.support import os_helper


if not hasattr(sys, "addaudithook") or not hasattr(sys, "audit"):
    raise unittest.SkipTest("test only relevant when sys.audit is available")

AUDIT_TESTS_PY = support.findfile("audit-tests.py")


class AuditTest(unittest.TestCase):
    maxDiff = None

    @support.requires_subprocess()
    def do_test(self, *args):
        with subprocess.Popen(
            [sys.executable, "-X utf8", AUDIT_TESTS_PY, *args],
            encoding="utf-8",
            stdout=subprocess.PIPE,
            stderr=subprocess.PIPE,
        ) as p:
            p.wait()
            sys.stdout.writelines(p.stdout)
            sys.stderr.writelines(p.stderr)
            if p.returncode:
                self.fail("".join(p.stderr))

    @support.requires_subprocess()
    def run_python(self, *args):
        events = []
        with subprocess.Popen(
            [sys.executable, "-X utf8", AUDIT_TESTS_PY, *args],
            encoding="utf-8",
            stdout=subprocess.PIPE,
            stderr=subprocess.PIPE,
        ) as p:
            p.wait()
            sys.stderr.writelines(p.stderr)
            return (
                p.returncode,
                [line.strip().partition(" ") for line in p.stdout],
                "".join(p.stderr),
            )

    def test_basic(self):
        self.do_test("test_basic")

    def test_block_add_hook(self):
        self.do_test("test_block_add_hook")

    def test_block_add_hook_baseexception(self):
        self.do_test("test_block_add_hook_baseexception")

    def test_marshal(self):
        import_helper.import_module("marshal")

        self.do_test("test_marshal")

    def test_pickle(self):
        import_helper.import_module("pickle")

        self.do_test("test_pickle")

    def test_monkeypatch(self):
        self.do_test("test_monkeypatch")

    def test_open(self):
        self.do_test("test_open", os_helper.TESTFN)

    def test_cantrace(self):
        self.do_test("test_cantrace")

    def test_mmap(self):
        self.do_test("test_mmap")

    def test_excepthook(self):
        returncode, events, stderr = self.run_python("test_excepthook")
        if not returncode:
            self.fail(f"Expected fatal exception\n{stderr}")

        self.assertSequenceEqual(
            [("sys.excepthook", " ", "RuntimeError('fatal-error')")], events
        )

    def test_unraisablehook(self):
        returncode, events, stderr = self.run_python("test_unraisablehook")
        if returncode:
            self.fail(stderr)

        self.assertEqual(events[0][0], "sys.unraisablehook")
        self.assertEqual(
            events[0][2],
            "RuntimeError('nonfatal-error') Exception ignored for audit hook test",
        )

    def test_winreg(self):
        import_helper.import_module("winreg")
        returncode, events, stderr = self.run_python("test_winreg")
        if returncode:
            self.fail(stderr)

        self.assertEqual(events[0][0], "winreg.OpenKey")
        self.assertEqual(events[1][0], "winreg.OpenKey/result")
        expected = events[1][2]
        self.assertTrue(expected)
        self.assertSequenceEqual(["winreg.EnumKey", " ", f"{expected} 0"], events[2])
        self.assertSequenceEqual(["winreg.EnumKey", " ", f"{expected} 10000"], events[3])
        self.assertSequenceEqual(["winreg.PyHKEY.Detach", " ", expected], events[4])

    def test_socket(self):
        import_helper.import_module("socket")
        returncode, events, stderr = self.run_python("test_socket")
        if returncode:
            self.fail(stderr)

        if support.verbose:
            print(*events, sep='\n')
        self.assertEqual(events[0][0], "socket.gethostname")
        self.assertEqual(events[1][0], "socket.__new__")
        self.assertEqual(events[2][0], "socket.bind")
        self.assertTrue(events[2][2].endswith("('127.0.0.1', 8080)"))

    def test_gc(self):
        returncode, events, stderr = self.run_python("test_gc")
        if returncode:
            self.fail(stderr)

        if support.verbose:
            print(*events, sep='\n')
        self.assertEqual(
            [event[0] for event in events],
            ["gc.get_objects", "gc.get_referrers", "gc.get_referents"]
        )


    def test_http(self):
        import_helper.import_module("http.client")
        returncode, events, stderr = self.run_python("test_http_client")
        if returncode:
            self.fail(stderr)

        if support.verbose:
            print(*events, sep='\n')
        self.assertEqual(events[0][0], "http.client.connect")
        self.assertEqual(events[0][2], "www.python.org 80")
        self.assertEqual(events[1][0], "http.client.send")
        if events[1][2] != '[cannot send]':
            self.assertIn('HTTP', events[1][2])


    def test_sqlite3(self):
        sqlite3 = import_helper.import_module("sqlite3")
        returncode, events, stderr = self.run_python("test_sqlite3")
        if returncode:
            self.fail(stderr)

        if support.verbose:
            print(*events, sep='\n')
        actual = [ev[0] for ev in events]
        expected = ["sqlite3.connect", "sqlite3.connect/handle"] * 2

        if hasattr(sqlite3.Connection, "enable_load_extension"):
            expected += [
                "sqlite3.enable_load_extension",
                "sqlite3.load_extension",
            ]
        self.assertEqual(actual, expected)


    def test_sys_getframe(self):
        returncode, events, stderr = self.run_python("test_sys_getframe")
        if returncode:
            self.fail(stderr)

        if support.verbose:
            print(*events, sep='\n')
        actual = [(ev[0], ev[2]) for ev in events]
        expected = [("sys._getframe", "test_sys_getframe")]

        self.assertEqual(actual, expected)

<<<<<<< HEAD
    def test_sys_getcaller(self):
        returncode, events, stderr = self.run_python("test_sys_getcaller")
=======

    def test_threading(self):
        returncode, events, stderr = self.run_python("test_threading")
>>>>>>> 51d10354
        if returncode:
            self.fail(stderr)

        if support.verbose:
            print(*events, sep='\n')
        actual = [(ev[0], ev[2]) for ev in events]
<<<<<<< HEAD
        expected = [("sys._getcaller", "0")]

        self.assertEqual(actual, expected)

=======
        expected = [
            ("_thread.start_new_thread", "(<test_func>, (), None)"),
            ("cpython.PyThreadState_New", "(2,)"),
            ("test.test_func", "()"),
            ("cpython.PyThreadState_Clear", "(2,)"),
        ]

        self.assertEqual(actual, expected)

    def test_threading_abort(self):
        # Ensures that aborting PyThreadState_New raises the correct exception
        returncode, events, stderr = self.run_python("test_threading_abort")
        if returncode:
            self.fail(stderr)


>>>>>>> 51d10354
    def test_wmi_exec_query(self):
        import_helper.import_module("_wmi")
        returncode, events, stderr = self.run_python("test_wmi_exec_query")
        if returncode:
            self.fail(stderr)

        if support.verbose:
            print(*events, sep='\n')
        actual = [(ev[0], ev[2]) for ev in events]
        expected = [("_wmi.exec_query", "SELECT * FROM Win32_OperatingSystem")]

        self.assertEqual(actual, expected)

    def test_syslog(self):
        syslog = import_helper.import_module("syslog")

        returncode, events, stderr = self.run_python("test_syslog")
        if returncode:
            self.fail(stderr)

        if support.verbose:
            print('Events:', *events, sep='\n  ')

        self.assertSequenceEqual(
            events,
            [('syslog.openlog', ' ', f'python 0 {syslog.LOG_USER}'),
            ('syslog.syslog', ' ', f'{syslog.LOG_INFO} test'),
            ('syslog.setlogmask', ' ', f'{syslog.LOG_DEBUG}'),
            ('syslog.closelog', '', ''),
            ('syslog.syslog', ' ', f'{syslog.LOG_INFO} test2'),
            ('syslog.openlog', ' ', f'audit-tests.py 0 {syslog.LOG_USER}'),
            ('syslog.openlog', ' ', f'audit-tests.py {syslog.LOG_NDELAY} {syslog.LOG_LOCAL0}'),
            ('syslog.openlog', ' ', f'None 0 {syslog.LOG_USER}'),
            ('syslog.closelog', '', '')]
        )

    def test_not_in_gc(self):
        returncode, _, stderr = self.run_python("test_not_in_gc")
        if returncode:
            self.fail(stderr)


if __name__ == "__main__":
    unittest.main()<|MERGE_RESOLUTION|>--- conflicted
+++ resolved
@@ -186,26 +186,27 @@
 
         self.assertEqual(actual, expected)
 
-<<<<<<< HEAD
     def test_sys_getcaller(self):
         returncode, events, stderr = self.run_python("test_sys_getcaller")
-=======
+        if returncode:
+            self.fail(stderr)
+
+        if support.verbose:
+            print(*events, sep='\n')
+        actual = [(ev[0], ev[2]) for ev in events]
+        expected = [("sys._getcaller", "0")]
+
+        self.assertEqual(actual, expected)
+
 
     def test_threading(self):
         returncode, events, stderr = self.run_python("test_threading")
->>>>>>> 51d10354
-        if returncode:
-            self.fail(stderr)
-
-        if support.verbose:
-            print(*events, sep='\n')
-        actual = [(ev[0], ev[2]) for ev in events]
-<<<<<<< HEAD
-        expected = [("sys._getcaller", "0")]
-
-        self.assertEqual(actual, expected)
-
-=======
+        if returncode:
+            self.fail(stderr)
+
+        if support.verbose:
+            print(*events, sep='\n')
+        actual = [(ev[0], ev[2]) for ev in events]
         expected = [
             ("_thread.start_new_thread", "(<test_func>, (), None)"),
             ("cpython.PyThreadState_New", "(2,)"),
@@ -222,7 +223,6 @@
             self.fail(stderr)
 
 
->>>>>>> 51d10354
     def test_wmi_exec_query(self):
         import_helper.import_module("_wmi")
         returncode, events, stderr = self.run_python("test_wmi_exec_query")
