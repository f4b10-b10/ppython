import os
import sys
import unittest

from test import support

from .utils import (
    StrPath, TestName, TestTuple, TestList, FilterTuple,
    abs_module_name, count, printlist)


# If these test directories are encountered recurse into them and treat each
# "test_*.py" file or each sub-directory as a separate test module. This can
# increase parallelism.
#
# Beware this can't generally be done for any directory with sub-tests as the
# __init__.py may do things which alter what tests are to be run.
SPLITTESTDIRS: set[TestName] = {
    "test_asyncio",
    "test_concurrent_futures",
    "test_future_stmt",
<<<<<<< HEAD
    "test_inspect",
=======
    "test_gdb",
>>>>>>> 9cfb4e0d
    "test_multiprocessing_fork",
    "test_multiprocessing_forkserver",
    "test_multiprocessing_spawn",
}


def findtestdir(path: StrPath | None = None) -> StrPath:
    return path or os.path.dirname(os.path.dirname(__file__)) or os.curdir


def findtests(*, testdir: StrPath | None = None, exclude=(),
              split_test_dirs: set[TestName] = SPLITTESTDIRS,
              base_mod: str = "") -> TestList:
    """Return a list of all applicable test modules."""
    testdir = findtestdir(testdir)
    tests = []
    for name in os.listdir(testdir):
        mod, ext = os.path.splitext(name)
        if (not mod.startswith("test_")) or (mod in exclude):
            continue
        if base_mod:
            fullname = f"{base_mod}.{mod}"
        else:
            fullname = mod
        if fullname in split_test_dirs:
            subdir = os.path.join(testdir, mod)
            if not base_mod:
                fullname = f"test.{mod}"
            tests.extend(findtests(testdir=subdir, exclude=exclude,
                                   split_test_dirs=split_test_dirs,
                                   base_mod=fullname))
        elif ext in (".py", ""):
            tests.append(fullname)
    return sorted(tests)


def split_test_packages(tests, *, testdir: StrPath | None = None, exclude=(),
                        split_test_dirs=SPLITTESTDIRS):
    testdir = findtestdir(testdir)
    splitted = []
    for name in tests:
        if name in split_test_dirs:
            subdir = os.path.join(testdir, name)
            splitted.extend(findtests(testdir=subdir, exclude=exclude,
                                      split_test_dirs=split_test_dirs,
                                      base_mod=name))
        else:
            splitted.append(name)
    return splitted


def _list_cases(suite):
    for test in suite:
        if isinstance(test, unittest.loader._FailedTest):
            continue
        if isinstance(test, unittest.TestSuite):
            _list_cases(test)
        elif isinstance(test, unittest.TestCase):
            if support.match_test(test):
                print(test.id())

def list_cases(tests: TestTuple, *,
               match_tests: FilterTuple | None = None,
               ignore_tests: FilterTuple | None = None,
               test_dir: StrPath | None = None):
    support.verbose = False
    support.set_match_tests(match_tests, ignore_tests)

    skipped = []
    for test_name in tests:
        module_name = abs_module_name(test_name, test_dir)
        try:
            suite = unittest.defaultTestLoader.loadTestsFromName(module_name)
            _list_cases(suite)
        except unittest.SkipTest:
            skipped.append(test_name)

    if skipped:
        sys.stdout.flush()
        stderr = sys.stderr
        print(file=stderr)
        print(count(len(skipped), "test"), "skipped:", file=stderr)
        printlist(skipped, file=stderr)<|MERGE_RESOLUTION|>--- conflicted
+++ resolved
@@ -19,11 +19,8 @@
     "test_asyncio",
     "test_concurrent_futures",
     "test_future_stmt",
-<<<<<<< HEAD
+    "test_gdb",
     "test_inspect",
-=======
-    "test_gdb",
->>>>>>> 9cfb4e0d
     "test_multiprocessing_fork",
     "test_multiprocessing_forkserver",
     "test_multiprocessing_spawn",
