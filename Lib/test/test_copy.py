--- conflicted
+++ resolved
@@ -12,12 +12,7 @@
 import copyreg
 import weakref
 import abc
-<<<<<<< HEAD
-from operator import le, lt, ge, gt, eq, ne
-#import copy
-=======
 from operator import le, lt, ge, gt, eq, ne, attrgetter
->>>>>>> d6892c2b
 
 import unittest
 import unittest.mock
@@ -982,7 +977,6 @@
 def global_foo(x, y): return x+y
 
 
-<<<<<<< HEAD
 class TestCopyPy(TestCopy, unittest.TestCase):
     copy_module = py_copy
 
@@ -1008,7 +1002,6 @@
         _deepcopy_fallback_mock.assert_called()
 
 
-=======
->>>>>>> d6892c2b
+
 if __name__ == "__main__":
     unittest.main()