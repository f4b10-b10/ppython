import builtins
import codecs
import _datetime
import gc
import locale
import operator
import os
import random
import struct
import subprocess
import sys
import sysconfig
import test.support
from test import support
from test.support import os_helper
from test.support.script_helper import assert_python_ok, assert_python_failure
from test.support import threading_helper
from test.support import import_helper
try:
    from test.support import interpreters
except ImportError:
    interpreters = None
import textwrap
import unittest
import warnings


def requires_subinterpreters(meth):
    """Decorator to skip a test if subinterpreters are not supported."""
    return unittest.skipIf(interpreters is None,
                           'subinterpreters required')(meth)


DICT_KEY_STRUCT_FORMAT = 'n2BI2n'

class DisplayHookTest(unittest.TestCase):

    def test_original_displayhook(self):
        dh = sys.__displayhook__

        with support.captured_stdout() as out:
            dh(42)

        self.assertEqual(out.getvalue(), "42\n")
        self.assertEqual(builtins._, 42)

        del builtins._

        with support.captured_stdout() as out:
            dh(None)

        self.assertEqual(out.getvalue(), "")
        self.assertTrue(not hasattr(builtins, "_"))

        # sys.displayhook() requires arguments
        self.assertRaises(TypeError, dh)

        stdout = sys.stdout
        try:
            del sys.stdout
            self.assertRaises(RuntimeError, dh, 42)
        finally:
            sys.stdout = stdout

    def test_lost_displayhook(self):
        displayhook = sys.displayhook
        try:
            del sys.displayhook
            code = compile("42", "<string>", "single")
            self.assertRaises(RuntimeError, eval, code)
        finally:
            sys.displayhook = displayhook

    def test_custom_displayhook(self):
        def baddisplayhook(obj):
            raise ValueError

        with support.swap_attr(sys, 'displayhook', baddisplayhook):
            code = compile("42", "<string>", "single")
            self.assertRaises(ValueError, eval, code)

class ActiveExceptionTests(unittest.TestCase):
    def test_exc_info_no_exception(self):
        self.assertEqual(sys.exc_info(), (None, None, None))

    def test_sys_exception_no_exception(self):
        self.assertEqual(sys.exception(), None)

    def test_exc_info_with_exception_instance(self):
        def f():
            raise ValueError(42)

        try:
            f()
        except Exception as e_:
            e = e_
            exc_info = sys.exc_info()

        self.assertIsInstance(e, ValueError)
        self.assertIs(exc_info[0], ValueError)
        self.assertIs(exc_info[1], e)
        self.assertIs(exc_info[2], e.__traceback__)

    def test_exc_info_with_exception_type(self):
        def f():
            raise ValueError

        try:
            f()
        except Exception as e_:
            e = e_
            exc_info = sys.exc_info()

        self.assertIsInstance(e, ValueError)
        self.assertIs(exc_info[0], ValueError)
        self.assertIs(exc_info[1], e)
        self.assertIs(exc_info[2], e.__traceback__)

    def test_sys_exception_with_exception_instance(self):
        def f():
            raise ValueError(42)

        try:
            f()
        except Exception as e_:
            e = e_
            exc = sys.exception()

        self.assertIsInstance(e, ValueError)
        self.assertIs(exc, e)

    def test_sys_exception_with_exception_type(self):
        def f():
            raise ValueError

        try:
            f()
        except Exception as e_:
            e = e_
            exc = sys.exception()

        self.assertIsInstance(e, ValueError)
        self.assertIs(exc, e)


class ExceptHookTest(unittest.TestCase):

    def test_original_excepthook(self):
        try:
            raise ValueError(42)
        except ValueError as exc:
            with support.captured_stderr() as err:
                sys.__excepthook__(*sys.exc_info())

        self.assertTrue(err.getvalue().endswith("ValueError: 42\n"))

        self.assertRaises(TypeError, sys.__excepthook__)

    def test_excepthook_bytes_filename(self):
        # bpo-37467: sys.excepthook() must not crash if a filename
        # is a bytes string
        with warnings.catch_warnings():
            warnings.simplefilter('ignore', BytesWarning)

            try:
                raise SyntaxError("msg", (b"bytes_filename", 123, 0, "text"))
            except SyntaxError as exc:
                with support.captured_stderr() as err:
                    sys.__excepthook__(*sys.exc_info())

        err = err.getvalue()
        self.assertIn("""  File "b'bytes_filename'", line 123\n""", err)
        self.assertIn("""    text\n""", err)
        self.assertTrue(err.endswith("SyntaxError: msg\n"))

    def test_excepthook(self):
        with test.support.captured_output("stderr") as stderr:
            with test.support.catch_unraisable_exception():
                sys.excepthook(1, '1', 1)
        self.assertTrue("TypeError: print_exception(): Exception expected for " \
                         "value, str found" in stderr.getvalue())

    # FIXME: testing the code for a lost or replaced excepthook in
    # Python/pythonrun.c::PyErr_PrintEx() is tricky.


class SysModuleTest(unittest.TestCase):

    def tearDown(self):
        test.support.reap_children()

    def test_exit(self):
        # call with two arguments
        self.assertRaises(TypeError, sys.exit, 42, 42)

        # call without argument
        with self.assertRaises(SystemExit) as cm:
            sys.exit()
        self.assertIsNone(cm.exception.code)

        rc, out, err = assert_python_ok('-c', 'import sys; sys.exit()')
        self.assertEqual(rc, 0)
        self.assertEqual(out, b'')
        self.assertEqual(err, b'')

        # call with integer argument
        with self.assertRaises(SystemExit) as cm:
            sys.exit(42)
        self.assertEqual(cm.exception.code, 42)

        # call with tuple argument with one entry
        # entry will be unpacked
        with self.assertRaises(SystemExit) as cm:
            sys.exit((42,))
        self.assertEqual(cm.exception.code, 42)

        # call with string argument
        with self.assertRaises(SystemExit) as cm:
            sys.exit("exit")
        self.assertEqual(cm.exception.code, "exit")

        # call with tuple argument with two entries
        with self.assertRaises(SystemExit) as cm:
            sys.exit((17, 23))
        self.assertEqual(cm.exception.code, (17, 23))

        # test that the exit machinery handles SystemExits properly
        rc, out, err = assert_python_failure('-c', 'raise SystemExit(47)')
        self.assertEqual(rc, 47)
        self.assertEqual(out, b'')
        self.assertEqual(err, b'')

        def check_exit_message(code, expected, **env_vars):
            rc, out, err = assert_python_failure('-c', code, **env_vars)
            self.assertEqual(rc, 1)
            self.assertEqual(out, b'')
            self.assertTrue(err.startswith(expected),
                "%s doesn't start with %s" % (ascii(err), ascii(expected)))

        # test that stderr buffer is flushed before the exit message is written
        # into stderr
        check_exit_message(
            r'import sys; sys.stderr.write("unflushed,"); sys.exit("message")',
            b"unflushed,message")

        # test that the exit message is written with backslashreplace error
        # handler to stderr
        check_exit_message(
            r'import sys; sys.exit("surrogates:\uDCFF")',
            b"surrogates:\\udcff")

        # test that the unicode message is encoded to the stderr encoding
        # instead of the default encoding (utf8)
        check_exit_message(
            r'import sys; sys.exit("h\xe9")',
            b"h\xe9", PYTHONIOENCODING='latin-1')

    def test_getdefaultencoding(self):
        self.assertRaises(TypeError, sys.getdefaultencoding, 42)
        # can't check more than the type, as the user might have changed it
        self.assertIsInstance(sys.getdefaultencoding(), str)

    # testing sys.settrace() is done in test_sys_settrace.py
    # testing sys.setprofile() is done in test_sys_setprofile.py

    def test_switchinterval(self):
        self.assertRaises(TypeError, sys.setswitchinterval)
        self.assertRaises(TypeError, sys.setswitchinterval, "a")
        self.assertRaises(ValueError, sys.setswitchinterval, -1.0)
        self.assertRaises(ValueError, sys.setswitchinterval, 0.0)
        orig = sys.getswitchinterval()
        # sanity check
        self.assertTrue(orig < 0.5, orig)
        try:
            for n in 0.00001, 0.05, 3.0, orig:
                sys.setswitchinterval(n)
                self.assertAlmostEqual(sys.getswitchinterval(), n)
        finally:
            sys.setswitchinterval(orig)

    def test_getrecursionlimit(self):
        limit = sys.getrecursionlimit()
        self.assertIsInstance(limit, int)
        self.assertGreater(limit, 1)

        self.assertRaises(TypeError, sys.getrecursionlimit, 42)

    def test_setrecursionlimit(self):
        old_limit = sys.getrecursionlimit()
        try:
            sys.setrecursionlimit(10_005)
            self.assertEqual(sys.getrecursionlimit(), 10_005)

            self.assertRaises(TypeError, sys.setrecursionlimit)
            self.assertRaises(ValueError, sys.setrecursionlimit, -42)
        finally:
            sys.setrecursionlimit(old_limit)

    def test_recursionlimit_recovery(self):
        if hasattr(sys, 'gettrace') and sys.gettrace():
            self.skipTest('fatal error if run with a trace function')

        old_limit = sys.getrecursionlimit()
        def f():
            f()
        try:
            for depth in (50, 75, 100, 250, 1000):
                try:
                    sys.setrecursionlimit(depth)
                except RecursionError:
                    # Issue #25274: The recursion limit is too low at the
                    # current recursion depth
                    continue

                # Issue #5392: test stack overflow after hitting recursion
                # limit twice
                with self.assertRaises(RecursionError):
                    f()
                with self.assertRaises(RecursionError):
                    f()
        finally:
            sys.setrecursionlimit(old_limit)

    @test.support.cpython_only
    def test_setrecursionlimit_to_depth(self):
        # Issue #25274: Setting a low recursion limit must be blocked if the
        # current recursion depth is already higher than limit.

        old_limit = sys.getrecursionlimit()
        try:
            depth = support.get_recursion_depth()
            with self.subTest(limit=sys.getrecursionlimit(), depth=depth):
                # depth + 1 is OK
                sys.setrecursionlimit(depth + 1)

                # reset the limit to be able to call self.assertRaises()
                # context manager
                sys.setrecursionlimit(old_limit)
                with self.assertRaises(RecursionError) as cm:
                    sys.setrecursionlimit(depth)
            self.assertRegex(str(cm.exception),
                             "cannot set the recursion limit to [0-9]+ "
                             "at the recursion depth [0-9]+: "
                             "the limit is too low")
        finally:
            sys.setrecursionlimit(old_limit)

    def test_getwindowsversion(self):
        # Raise SkipTest if sys doesn't have getwindowsversion attribute
        test.support.get_attribute(sys, "getwindowsversion")
        v = sys.getwindowsversion()
        self.assertEqual(len(v), 5)
        self.assertIsInstance(v[0], int)
        self.assertIsInstance(v[1], int)
        self.assertIsInstance(v[2], int)
        self.assertIsInstance(v[3], int)
        self.assertIsInstance(v[4], str)
        self.assertRaises(IndexError, operator.getitem, v, 5)
        self.assertIsInstance(v.major, int)
        self.assertIsInstance(v.minor, int)
        self.assertIsInstance(v.build, int)
        self.assertIsInstance(v.platform, int)
        self.assertIsInstance(v.service_pack, str)
        self.assertIsInstance(v.service_pack_minor, int)
        self.assertIsInstance(v.service_pack_major, int)
        self.assertIsInstance(v.suite_mask, int)
        self.assertIsInstance(v.product_type, int)
        self.assertEqual(v[0], v.major)
        self.assertEqual(v[1], v.minor)
        self.assertEqual(v[2], v.build)
        self.assertEqual(v[3], v.platform)
        self.assertEqual(v[4], v.service_pack)

        # This is how platform.py calls it. Make sure tuple
        #  still has 5 elements
        maj, min, buildno, plat, csd = sys.getwindowsversion()

    def test_call_tracing(self):
        self.assertRaises(TypeError, sys.call_tracing, type, 2)

    @unittest.skipUnless(hasattr(sys, "setdlopenflags"),
                         'test needs sys.setdlopenflags()')
    def test_dlopenflags(self):
        self.assertTrue(hasattr(sys, "getdlopenflags"))
        self.assertRaises(TypeError, sys.getdlopenflags, 42)
        oldflags = sys.getdlopenflags()
        self.assertRaises(TypeError, sys.setdlopenflags)
        sys.setdlopenflags(oldflags+1)
        self.assertEqual(sys.getdlopenflags(), oldflags+1)
        sys.setdlopenflags(oldflags)

    @test.support.refcount_test
    def test_refcount(self):
        # n here must be a global in order for this test to pass while
        # tracing with a python function.  Tracing calls PyFrame_FastToLocals
        # which will add a copy of any locals to the frame object, causing
        # the reference count to increase by 2 instead of 1.
        global n
        self.assertRaises(TypeError, sys.getrefcount)
        c = sys.getrefcount(None)
        n = None
        # Singleton refcnts don't change
        self.assertEqual(sys.getrefcount(None), c)
        del n
        self.assertEqual(sys.getrefcount(None), c)
        if hasattr(sys, "gettotalrefcount"):
            self.assertIsInstance(sys.gettotalrefcount(), int)

    def test_getframe(self):
        self.assertRaises(TypeError, sys._getframe, 42, 42)
        self.assertRaises(ValueError, sys._getframe, 2000000000)
        self.assertTrue(
            SysModuleTest.test_getframe.__code__ \
            is sys._getframe().f_code
        )

    def test_getframemodulename(self):
        # Default depth gets ourselves
        self.assertEqual(__name__, sys._getframemodulename())
        self.assertEqual("unittest.case", sys._getframemodulename(1))
        i = 0
        f = sys._getframe(i)
        while f:
            self.assertEqual(
                f.f_globals['__name__'],
                sys._getframemodulename(i) or '__main__'
            )
            i += 1
            f2 = f.f_back
            try:
                f = sys._getframe(i)
            except ValueError:
                break
            self.assertIs(f, f2)
        self.assertIsNone(sys._getframemodulename(i))

    # sys._current_frames() is a CPython-only gimmick.
    @threading_helper.reap_threads
    @threading_helper.requires_working_threading()
    def test_current_frames(self):
        import threading
        import traceback

        # Spawn a thread that blocks at a known place.  Then the main
        # thread does sys._current_frames(), and verifies that the frames
        # returned make sense.
        entered_g = threading.Event()
        leave_g = threading.Event()
        thread_info = []  # the thread's id

        def f123():
            g456()

        def g456():
            thread_info.append(threading.get_ident())
            entered_g.set()
            leave_g.wait()

        t = threading.Thread(target=f123)
        t.start()
        entered_g.wait()

        try:
            # At this point, t has finished its entered_g.set(), although it's
            # impossible to guess whether it's still on that line or has moved on
            # to its leave_g.wait().
            self.assertEqual(len(thread_info), 1)
            thread_id = thread_info[0]

            d = sys._current_frames()
            for tid in d:
                self.assertIsInstance(tid, int)
                self.assertGreater(tid, 0)

            main_id = threading.get_ident()
            self.assertIn(main_id, d)
            self.assertIn(thread_id, d)

            # Verify that the captured main-thread frame is _this_ frame.
            frame = d.pop(main_id)
            self.assertTrue(frame is sys._getframe())

            # Verify that the captured thread frame is blocked in g456, called
            # from f123.  This is a little tricky, since various bits of
            # threading.py are also in the thread's call stack.
            frame = d.pop(thread_id)
            stack = traceback.extract_stack(frame)
            for i, (filename, lineno, funcname, sourceline) in enumerate(stack):
                if funcname == "f123":
                    break
            else:
                self.fail("didn't find f123() on thread's call stack")

            self.assertEqual(sourceline, "g456()")

            # And the next record must be for g456().
            filename, lineno, funcname, sourceline = stack[i+1]
            self.assertEqual(funcname, "g456")
            self.assertIn(sourceline, ["leave_g.wait()", "entered_g.set()"])
        finally:
            # Reap the spawned thread.
            leave_g.set()
            t.join()

    @threading_helper.reap_threads
    @threading_helper.requires_working_threading()
    def test_current_exceptions(self):
        import threading
        import traceback

        # Spawn a thread that blocks at a known place.  Then the main
        # thread does sys._current_frames(), and verifies that the frames
        # returned make sense.
        g_raised = threading.Event()
        leave_g = threading.Event()
        thread_info = []  # the thread's id

        def f123():
            g456()

        def g456():
            thread_info.append(threading.get_ident())
            while True:
                try:
                    raise ValueError("oops")
                except ValueError:
                    g_raised.set()
                    if leave_g.wait(timeout=support.LONG_TIMEOUT):
                        break

        t = threading.Thread(target=f123)
        t.start()
        g_raised.wait(timeout=support.LONG_TIMEOUT)

        try:
            self.assertEqual(len(thread_info), 1)
            thread_id = thread_info[0]

            d = sys._current_exceptions()
            for tid in d:
                self.assertIsInstance(tid, int)
                self.assertGreater(tid, 0)

            main_id = threading.get_ident()
            self.assertIn(main_id, d)
            self.assertIn(thread_id, d)
            self.assertEqual(None, d.pop(main_id))

            # Verify that the captured thread frame is blocked in g456, called
            # from f123.  This is a little tricky, since various bits of
            # threading.py are also in the thread's call stack.
            exc_value = d.pop(thread_id)
            stack = traceback.extract_stack(exc_value.__traceback__.tb_frame)
            for i, (filename, lineno, funcname, sourceline) in enumerate(stack):
                if funcname == "f123":
                    break
            else:
                self.fail("didn't find f123() on thread's call stack")

            self.assertEqual(sourceline, "g456()")

            # And the next record must be for g456().
            filename, lineno, funcname, sourceline = stack[i+1]
            self.assertEqual(funcname, "g456")
            self.assertTrue(sourceline.startswith("if leave_g.wait("))
        finally:
            # Reap the spawned thread.
            leave_g.set()
            t.join()

    def test_attributes(self):
        self.assertIsInstance(sys.api_version, int)
        self.assertIsInstance(sys.argv, list)
        for arg in sys.argv:
            self.assertIsInstance(arg, str)
        self.assertIsInstance(sys.orig_argv, list)
        for arg in sys.orig_argv:
            self.assertIsInstance(arg, str)
        self.assertIn(sys.byteorder, ("little", "big"))
        self.assertIsInstance(sys.builtin_module_names, tuple)
        self.assertIsInstance(sys.copyright, str)
        self.assertIsInstance(sys.exec_prefix, str)
        self.assertIsInstance(sys.base_exec_prefix, str)
        self.assertIsInstance(sys.executable, str)
        self.assertEqual(len(sys.float_info), 11)
        self.assertEqual(sys.float_info.radix, 2)
        self.assertEqual(len(sys.int_info), 4)
        self.assertTrue(sys.int_info.bits_per_digit % 5 == 0)
        self.assertTrue(sys.int_info.sizeof_digit >= 1)
        self.assertGreaterEqual(sys.int_info.default_max_str_digits, 500)
        self.assertGreaterEqual(sys.int_info.str_digits_check_threshold, 100)
        self.assertGreater(sys.int_info.default_max_str_digits,
                           sys.int_info.str_digits_check_threshold)
        self.assertEqual(type(sys.int_info.bits_per_digit), int)
        self.assertEqual(type(sys.int_info.sizeof_digit), int)
        self.assertIsInstance(sys.int_info.default_max_str_digits, int)
        self.assertIsInstance(sys.int_info.str_digits_check_threshold, int)
        self.assertIsInstance(sys.hexversion, int)

        self.assertEqual(len(sys.hash_info), 9)
        self.assertLess(sys.hash_info.modulus, 2**sys.hash_info.width)
        # sys.hash_info.modulus should be a prime; we do a quick
        # probable primality test (doesn't exclude the possibility of
        # a Carmichael number)
        for x in range(1, 100):
            self.assertEqual(
                pow(x, sys.hash_info.modulus-1, sys.hash_info.modulus),
                1,
                "sys.hash_info.modulus {} is a non-prime".format(
                    sys.hash_info.modulus)
                )
        self.assertIsInstance(sys.hash_info.inf, int)
        self.assertIsInstance(sys.hash_info.nan, int)
        self.assertIsInstance(sys.hash_info.imag, int)
        algo = sysconfig.get_config_var("Py_HASH_ALGORITHM")
        if sys.hash_info.algorithm in {"fnv", "siphash13", "siphash24"}:
            self.assertIn(sys.hash_info.hash_bits, {32, 64})
            self.assertIn(sys.hash_info.seed_bits, {32, 64, 128})

            if algo == 1:
                self.assertEqual(sys.hash_info.algorithm, "siphash24")
            elif algo == 2:
                self.assertEqual(sys.hash_info.algorithm, "fnv")
            elif algo == 3:
                self.assertEqual(sys.hash_info.algorithm, "siphash13")
            else:
                self.assertIn(sys.hash_info.algorithm, {"fnv", "siphash13", "siphash24"})
        else:
            # PY_HASH_EXTERNAL
            self.assertEqual(algo, 0)
        self.assertGreaterEqual(sys.hash_info.cutoff, 0)
        self.assertLess(sys.hash_info.cutoff, 8)

        self.assertIsInstance(sys.maxsize, int)
        self.assertIsInstance(sys.maxunicode, int)
        self.assertEqual(sys.maxunicode, 0x10FFFF)
        self.assertIsInstance(sys.platform, str)
        self.assertIsInstance(sys.prefix, str)
        self.assertIsInstance(sys.base_prefix, str)
        self.assertIsInstance(sys.platlibdir, str)
        self.assertIsInstance(sys.version, str)
        vi = sys.version_info
        self.assertIsInstance(vi[:], tuple)
        self.assertEqual(len(vi), 5)
        self.assertIsInstance(vi[0], int)
        self.assertIsInstance(vi[1], int)
        self.assertIsInstance(vi[2], int)
        self.assertIn(vi[3], ("alpha", "beta", "candidate", "final"))
        self.assertIsInstance(vi[4], int)
        self.assertIsInstance(vi.major, int)
        self.assertIsInstance(vi.minor, int)
        self.assertIsInstance(vi.micro, int)
        self.assertIn(vi.releaselevel, ("alpha", "beta", "candidate", "final"))
        self.assertIsInstance(vi.serial, int)
        self.assertEqual(vi[0], vi.major)
        self.assertEqual(vi[1], vi.minor)
        self.assertEqual(vi[2], vi.micro)
        self.assertEqual(vi[3], vi.releaselevel)
        self.assertEqual(vi[4], vi.serial)
        self.assertTrue(vi > (1,0,0))
        self.assertIsInstance(sys.float_repr_style, str)
        self.assertIn(sys.float_repr_style, ('short', 'legacy'))
        if not sys.platform.startswith('win'):
            self.assertIsInstance(sys.abiflags, str)

    def test_thread_info(self):
        info = sys.thread_info
        self.assertEqual(len(info), 3)
        self.assertIn(info.name, ('nt', 'pthread', 'pthread-stubs', 'solaris', None))
        self.assertIn(info.lock, ('semaphore', 'mutex+cond', None))
        if sys.platform.startswith(("linux", "freebsd")):
            self.assertEqual(info.name, "pthread")
        elif sys.platform == "win32":
            self.assertEqual(info.name, "nt")
        elif sys.platform == "emscripten":
            self.assertIn(info.name, {"pthread", "pthread-stubs"})
        elif sys.platform == "wasi":
            self.assertEqual(info.name, "pthread-stubs")

    @unittest.skipUnless(support.is_emscripten, "only available on Emscripten")
    def test_emscripten_info(self):
        self.assertEqual(len(sys._emscripten_info), 4)
        self.assertIsInstance(sys._emscripten_info.emscripten_version, tuple)
        self.assertIsInstance(sys._emscripten_info.runtime, (str, type(None)))
        self.assertIsInstance(sys._emscripten_info.pthreads, bool)
        self.assertIsInstance(sys._emscripten_info.shared_memory, bool)

    def test_43581(self):
        # Can't use sys.stdout, as this is a StringIO object when
        # the test runs under regrtest.
        self.assertEqual(sys.__stdout__.encoding, sys.__stderr__.encoding)

    def test_intern(self):
<<<<<<< HEAD
        global INTERN_NUMRUNS
        INTERN_NUMRUNS += 1
        has_is_interned = (test.support.check_impl_detail(cpython=True)
                           or hasattr(sys, '_is_interned'))
        self.assertRaises(TypeError, sys.intern)
        self.assertRaises(TypeError, sys.intern, b'abc')
        if has_is_interned:
            self.assertRaises(TypeError, sys._is_interned)
            self.assertRaises(TypeError, sys._is_interned, b'abc')
        s = "never interned before" + str(INTERN_NUMRUNS)
        if has_is_interned:
            self.assertIs(sys._is_interned(s), False)
=======
        self.assertRaises(TypeError, sys.intern)
        s = "never interned before" + str(random.randrange(0, 10**9))
>>>>>>> 0e732d09
        self.assertTrue(sys.intern(s) is s)
        if has_is_interned:
            self.assertIs(sys._is_interned(s), True)
        s2 = s.swapcase().swapcase()
        if has_is_interned:
            self.assertIs(sys._is_interned(s2), False)
        self.assertTrue(sys.intern(s2) is s)
        if has_is_interned:
            self.assertIs(sys._is_interned(s2), False)

        # Subclasses of string can't be interned, because they
        # provide too much opportunity for insane things to happen.
        # We don't want them in the interned dict and if they aren't
        # actually interned, we don't want to create the appearance
        # that they are by allowing intern() to succeed.
        class S(str):
            def __hash__(self):
                return 123

        self.assertRaises(TypeError, sys.intern, S("abc"))
        if has_is_interned:
            self.assertIs(sys._is_interned(S("abc")), False)

    @requires_subinterpreters
    def test_subinterp_intern_dynamically_allocated(self):
        s = "never interned before" + str(random.randrange(0, 10**9))
        t = sys.intern(s)
        self.assertIs(t, s)

        interp = interpreters.create()
        interp.run(textwrap.dedent(f'''
            import sys
            t = sys.intern({s!r})
            assert id(t) != {id(s)}, (id(t), {id(s)})
            assert id(t) != {id(t)}, (id(t), {id(t)})
            '''))

    @requires_subinterpreters
    def test_subinterp_intern_statically_allocated(self):
        # See Tools/build/generate_global_objects.py for the list
        # of strings that are always statically allocated.
        s = '__init__'
        t = sys.intern(s)

        interp = interpreters.create()
        interp.run(textwrap.dedent(f'''
            import sys
            t = sys.intern({s!r})
            assert id(t) == {id(t)}, (id(t), {id(t)})
            '''))

    def test_sys_flags(self):
        self.assertTrue(sys.flags)
        attrs = ("debug",
                 "inspect", "interactive", "optimize",
                 "dont_write_bytecode", "no_user_site", "no_site",
                 "ignore_environment", "verbose", "bytes_warning", "quiet",
                 "hash_randomization", "isolated", "dev_mode", "utf8_mode",
                 "warn_default_encoding", "safe_path", "int_max_str_digits")
        for attr in attrs:
            self.assertTrue(hasattr(sys.flags, attr), attr)
            attr_type = bool if attr in ("dev_mode", "safe_path") else int
            self.assertEqual(type(getattr(sys.flags, attr)), attr_type, attr)
        self.assertTrue(repr(sys.flags))
        self.assertEqual(len(sys.flags), len(attrs))

        self.assertIn(sys.flags.utf8_mode, {0, 1, 2})

    def assert_raise_on_new_sys_type(self, sys_attr):
        # Users are intentionally prevented from creating new instances of
        # sys.flags, sys.version_info, and sys.getwindowsversion.
        arg = sys_attr
        attr_type = type(sys_attr)
        with self.assertRaises(TypeError):
            attr_type(arg)
        with self.assertRaises(TypeError):
            attr_type.__new__(attr_type, arg)

    def test_sys_flags_no_instantiation(self):
        self.assert_raise_on_new_sys_type(sys.flags)

    def test_sys_version_info_no_instantiation(self):
        self.assert_raise_on_new_sys_type(sys.version_info)

    def test_sys_getwindowsversion_no_instantiation(self):
        # Skip if not being run on Windows.
        test.support.get_attribute(sys, "getwindowsversion")
        self.assert_raise_on_new_sys_type(sys.getwindowsversion())

    @test.support.cpython_only
    def test_clear_type_cache(self):
        sys._clear_type_cache()

    @support.requires_subprocess()
    def test_ioencoding(self):
        env = dict(os.environ)

        # Test character: cent sign, encoded as 0x4A (ASCII J) in CP424,
        # not representable in ASCII.

        env["PYTHONIOENCODING"] = "cp424"
        p = subprocess.Popen([sys.executable, "-c", 'print(chr(0xa2))'],
                             stdout = subprocess.PIPE, env=env)
        out = p.communicate()[0].strip()
        expected = ("\xa2" + os.linesep).encode("cp424")
        self.assertEqual(out, expected)

        env["PYTHONIOENCODING"] = "ascii:replace"
        p = subprocess.Popen([sys.executable, "-c", 'print(chr(0xa2))'],
                             stdout = subprocess.PIPE, env=env)
        out = p.communicate()[0].strip()
        self.assertEqual(out, b'?')

        env["PYTHONIOENCODING"] = "ascii"
        p = subprocess.Popen([sys.executable, "-c", 'print(chr(0xa2))'],
                             stdout=subprocess.PIPE, stderr=subprocess.PIPE,
                             env=env)
        out, err = p.communicate()
        self.assertEqual(out, b'')
        self.assertIn(b'UnicodeEncodeError:', err)
        self.assertIn(rb"'\xa2'", err)

        env["PYTHONIOENCODING"] = "ascii:"
        p = subprocess.Popen([sys.executable, "-c", 'print(chr(0xa2))'],
                             stdout=subprocess.PIPE, stderr=subprocess.PIPE,
                             env=env)
        out, err = p.communicate()
        self.assertEqual(out, b'')
        self.assertIn(b'UnicodeEncodeError:', err)
        self.assertIn(rb"'\xa2'", err)

        env["PYTHONIOENCODING"] = ":surrogateescape"
        p = subprocess.Popen([sys.executable, "-c", 'print(chr(0xdcbd))'],
                             stdout=subprocess.PIPE, env=env)
        out = p.communicate()[0].strip()
        self.assertEqual(out, b'\xbd')

    @unittest.skipUnless(os_helper.FS_NONASCII,
                         'requires OS support of non-ASCII encodings')
    @unittest.skipUnless(sys.getfilesystemencoding() == locale.getpreferredencoding(False),
                         'requires FS encoding to match locale')
    @support.requires_subprocess()
    def test_ioencoding_nonascii(self):
        env = dict(os.environ)

        env["PYTHONIOENCODING"] = ""
        p = subprocess.Popen([sys.executable, "-c",
                                'print(%a)' % os_helper.FS_NONASCII],
                                stdout=subprocess.PIPE, env=env)
        out = p.communicate()[0].strip()
        self.assertEqual(out, os.fsencode(os_helper.FS_NONASCII))

    @unittest.skipIf(sys.base_prefix != sys.prefix,
                     'Test is not venv-compatible')
    @support.requires_subprocess()
    def test_executable(self):
        # sys.executable should be absolute
        self.assertEqual(os.path.abspath(sys.executable), sys.executable)

        # Issue #7774: Ensure that sys.executable is an empty string if argv[0]
        # has been set to a non existent program name and Python is unable to
        # retrieve the real program name

        # For a normal installation, it should work without 'cwd'
        # argument. For test runs in the build directory, see #7774.
        python_dir = os.path.dirname(os.path.realpath(sys.executable))
        p = subprocess.Popen(
            ["nonexistent", "-c",
             'import sys; print(sys.executable.encode("ascii", "backslashreplace"))'],
            executable=sys.executable, stdout=subprocess.PIPE, cwd=python_dir)
        stdout = p.communicate()[0]
        executable = stdout.strip().decode("ASCII")
        p.wait()
        self.assertIn(executable, ["b''", repr(sys.executable.encode("ascii", "backslashreplace"))])

    def check_fsencoding(self, fs_encoding, expected=None):
        self.assertIsNotNone(fs_encoding)
        codecs.lookup(fs_encoding)
        if expected:
            self.assertEqual(fs_encoding, expected)

    def test_getfilesystemencoding(self):
        fs_encoding = sys.getfilesystemencoding()
        if sys.platform == 'darwin':
            expected = 'utf-8'
        else:
            expected = None
        self.check_fsencoding(fs_encoding, expected)

    def c_locale_get_error_handler(self, locale, isolated=False, encoding=None):
        # Force the POSIX locale
        env = os.environ.copy()
        env["LC_ALL"] = locale
        env["PYTHONCOERCECLOCALE"] = "0"
        code = '\n'.join((
            'import sys',
            'def dump(name):',
            '    std = getattr(sys, name)',
            '    print("%s: %s" % (name, std.errors))',
            'dump("stdin")',
            'dump("stdout")',
            'dump("stderr")',
        ))
        args = [sys.executable, "-X", "utf8=0", "-c", code]
        if isolated:
            args.append("-I")
        if encoding is not None:
            env['PYTHONIOENCODING'] = encoding
        else:
            env.pop('PYTHONIOENCODING', None)
        p = subprocess.Popen(args,
                              stdout=subprocess.PIPE,
                              stderr=subprocess.STDOUT,
                              env=env,
                              universal_newlines=True)
        stdout, stderr = p.communicate()
        return stdout

    def check_locale_surrogateescape(self, locale):
        out = self.c_locale_get_error_handler(locale, isolated=True)
        self.assertEqual(out,
                         'stdin: surrogateescape\n'
                         'stdout: surrogateescape\n'
                         'stderr: backslashreplace\n')

        # replace the default error handler
        out = self.c_locale_get_error_handler(locale, encoding=':ignore')
        self.assertEqual(out,
                         'stdin: ignore\n'
                         'stdout: ignore\n'
                         'stderr: backslashreplace\n')

        # force the encoding
        out = self.c_locale_get_error_handler(locale, encoding='iso8859-1')
        self.assertEqual(out,
                         'stdin: strict\n'
                         'stdout: strict\n'
                         'stderr: backslashreplace\n')
        out = self.c_locale_get_error_handler(locale, encoding='iso8859-1:')
        self.assertEqual(out,
                         'stdin: strict\n'
                         'stdout: strict\n'
                         'stderr: backslashreplace\n')

        # have no any effect
        out = self.c_locale_get_error_handler(locale, encoding=':')
        self.assertEqual(out,
                         'stdin: surrogateescape\n'
                         'stdout: surrogateescape\n'
                         'stderr: backslashreplace\n')
        out = self.c_locale_get_error_handler(locale, encoding='')
        self.assertEqual(out,
                         'stdin: surrogateescape\n'
                         'stdout: surrogateescape\n'
                         'stderr: backslashreplace\n')

    @support.requires_subprocess()
    def test_c_locale_surrogateescape(self):
        self.check_locale_surrogateescape('C')

    @support.requires_subprocess()
    def test_posix_locale_surrogateescape(self):
        self.check_locale_surrogateescape('POSIX')

    def test_implementation(self):
        # This test applies to all implementations equally.

        levels = {'alpha': 0xA, 'beta': 0xB, 'candidate': 0xC, 'final': 0xF}

        self.assertTrue(hasattr(sys.implementation, 'name'))
        self.assertTrue(hasattr(sys.implementation, 'version'))
        self.assertTrue(hasattr(sys.implementation, 'hexversion'))
        self.assertTrue(hasattr(sys.implementation, 'cache_tag'))

        version = sys.implementation.version
        self.assertEqual(version[:2], (version.major, version.minor))

        hexversion = (version.major << 24 | version.minor << 16 |
                      version.micro << 8 | levels[version.releaselevel] << 4 |
                      version.serial << 0)
        self.assertEqual(sys.implementation.hexversion, hexversion)

        # PEP 421 requires that .name be lower case.
        self.assertEqual(sys.implementation.name,
                         sys.implementation.name.lower())

    @test.support.cpython_only
    def test_debugmallocstats(self):
        # Test sys._debugmallocstats()
        from test.support.script_helper import assert_python_ok
        args = ['-c', 'import sys; sys._debugmallocstats()']
        ret, out, err = assert_python_ok(*args)

        # Output of sys._debugmallocstats() depends on configure flags.
        # The sysconfig vars are not available on Windows.
        if sys.platform != "win32":
            with_freelists = sysconfig.get_config_var("WITH_FREELISTS")
            with_pymalloc = sysconfig.get_config_var("WITH_PYMALLOC")
            if with_freelists:
                self.assertIn(b"free PyDictObjects", err)
            if with_pymalloc:
                self.assertIn(b'Small block threshold', err)
            if not with_freelists and not with_pymalloc:
                self.assertFalse(err)

        # The function has no parameter
        self.assertRaises(TypeError, sys._debugmallocstats, True)

    @unittest.skipUnless(hasattr(sys, "getallocatedblocks"),
                         "sys.getallocatedblocks unavailable on this build")
    def test_getallocatedblocks(self):
        try:
            import _testinternalcapi
        except ImportError:
            with_pymalloc = support.with_pymalloc()
        else:
            try:
                alloc_name = _testinternalcapi.pymem_getallocatorsname()
            except RuntimeError as exc:
                # "cannot get allocators name" (ex: tracemalloc is used)
                with_pymalloc = True
            else:
                with_pymalloc = (alloc_name in ('pymalloc', 'pymalloc_debug'))

        # Some sanity checks
        a = sys.getallocatedblocks()
        self.assertIs(type(a), int)
        if with_pymalloc:
            self.assertGreater(a, 0)
        else:
            # When WITH_PYMALLOC isn't available, we don't know anything
            # about the underlying implementation: the function might
            # return 0 or something greater.
            self.assertGreaterEqual(a, 0)
        try:
            # While we could imagine a Python session where the number of
            # multiple buffer objects would exceed the sharing of references,
            # it is unlikely to happen in a normal test run.
            self.assertLess(a, sys.gettotalrefcount())
        except AttributeError:
            # gettotalrefcount() not available
            pass
        gc.collect()
        b = sys.getallocatedblocks()
        self.assertLessEqual(b, a)
        gc.collect()
        c = sys.getallocatedblocks()
        self.assertIn(c, range(b - 50, b + 50))

    def test_is_finalizing(self):
        self.assertIs(sys.is_finalizing(), False)
        # Don't use the atexit module because _Py_Finalizing is only set
        # after calling atexit callbacks
        code = """if 1:
            import sys

            class AtExit:
                is_finalizing = sys.is_finalizing
                print = print

                def __del__(self):
                    self.print(self.is_finalizing(), flush=True)

            # Keep a reference in the __main__ module namespace, so the
            # AtExit destructor will be called at Python exit
            ref = AtExit()
        """
        rc, stdout, stderr = assert_python_ok('-c', code)
        self.assertEqual(stdout.rstrip(), b'True')

    def test_issue20602(self):
        # sys.flags and sys.float_info were wiped during shutdown.
        code = """if 1:
            import sys
            class A:
                def __del__(self, sys=sys):
                    print(sys.flags)
                    print(sys.float_info)
            a = A()
            """
        rc, out, err = assert_python_ok('-c', code)
        out = out.splitlines()
        self.assertIn(b'sys.flags', out[0])
        self.assertIn(b'sys.float_info', out[1])

    def test_sys_ignores_cleaning_up_user_data(self):
        code = """if 1:
            import struct, sys

            class C:
                def __init__(self):
                    self.pack = struct.pack
                def __del__(self):
                    self.pack('I', -42)

            sys.x = C()
            """
        rc, stdout, stderr = assert_python_ok('-c', code)
        self.assertEqual(rc, 0)
        self.assertEqual(stdout.rstrip(), b"")
        self.assertEqual(stderr.rstrip(), b"")

    @unittest.skipUnless(hasattr(sys, 'getandroidapilevel'),
                         'need sys.getandroidapilevel()')
    def test_getandroidapilevel(self):
        level = sys.getandroidapilevel()
        self.assertIsInstance(level, int)
        self.assertGreater(level, 0)

    @support.requires_subprocess()
    def test_sys_tracebacklimit(self):
        code = """if 1:
            import sys
            def f1():
                1 / 0
            def f2():
                f1()
            sys.tracebacklimit = %r
            f2()
        """
        def check(tracebacklimit, expected):
            p = subprocess.Popen([sys.executable, '-c', code % tracebacklimit],
                                 stderr=subprocess.PIPE)
            out = p.communicate()[1]
            self.assertEqual(out.splitlines(), expected)

        traceback = [
            b'Traceback (most recent call last):',
            b'  File "<string>", line 8, in <module>',
            b'    f2()',
            b'    ~~^^',
            b'  File "<string>", line 6, in f2',
            b'    f1()',
            b'    ~~^^',
            b'  File "<string>", line 4, in f1',
            b'    1 / 0',
            b'    ~~^~~',
            b'ZeroDivisionError: division by zero'
        ]
        check(10, traceback)
        check(3, traceback)
        check(2, traceback[:1] + traceback[4:])
        check(1, traceback[:1] + traceback[7:])
        check(0, [traceback[-1]])
        check(-1, [traceback[-1]])
        check(1<<1000, traceback)
        check(-1<<1000, [traceback[-1]])
        check(None, traceback)

    def test_no_duplicates_in_meta_path(self):
        self.assertEqual(len(sys.meta_path), len(set(sys.meta_path)))

    @unittest.skipUnless(hasattr(sys, "_enablelegacywindowsfsencoding"),
                         'needs sys._enablelegacywindowsfsencoding()')
    def test__enablelegacywindowsfsencoding(self):
        code = ('import sys',
                'sys._enablelegacywindowsfsencoding()',
                'print(sys.getfilesystemencoding(), sys.getfilesystemencodeerrors())')
        rc, out, err = assert_python_ok('-c', '; '.join(code))
        out = out.decode('ascii', 'replace').rstrip()
        self.assertEqual(out, 'mbcs replace')

    @support.requires_subprocess()
    def test_orig_argv(self):
        code = textwrap.dedent('''
            import sys
            print(sys.argv)
            print(sys.orig_argv)
        ''')
        args = [sys.executable, '-I', '-X', 'utf8', '-c', code, 'arg']
        proc = subprocess.run(args, check=True, capture_output=True, text=True)
        expected = [
            repr(['-c', 'arg']),  # sys.argv
            repr(args),  # sys.orig_argv
        ]
        self.assertEqual(proc.stdout.rstrip().splitlines(), expected,
                         proc)

    def test_module_names(self):
        self.assertIsInstance(sys.stdlib_module_names, frozenset)
        for name in sys.stdlib_module_names:
            self.assertIsInstance(name, str)

    def test_stdlib_dir(self):
        os = import_helper.import_fresh_module('os')
        marker = getattr(os, '__file__', None)
        if marker and not os.path.exists(marker):
            marker = None
        expected = os.path.dirname(marker) if marker else None
        self.assertEqual(os.path.normpath(sys._stdlib_dir),
                         os.path.normpath(expected))

    @unittest.skipUnless(hasattr(sys, 'getobjects'), 'need sys.getobjects()')
    def test_getobjects(self):
        # sys.getobjects(0)
        all_objects = sys.getobjects(0)
        self.assertIsInstance(all_objects, list)
        self.assertGreater(len(all_objects), 0)

        # sys.getobjects(0, MyType)
        class MyType:
            pass
        size = 100
        my_objects = [MyType() for _ in range(size)]
        get_objects = sys.getobjects(0, MyType)
        self.assertEqual(len(get_objects), size)
        for obj in get_objects:
            self.assertIsInstance(obj, MyType)

        # sys.getobjects(3, MyType)
        get_objects = sys.getobjects(3, MyType)
        self.assertEqual(len(get_objects), 3)

    @unittest.skipUnless(hasattr(sys, '_stats_on'), 'need Py_STATS build')
    def test_pystats(self):
        # Call the functions, just check that they don't crash
        # Cannot save/restore state.
        sys._stats_on()
        sys._stats_off()
        sys._stats_clear()
        sys._stats_dump()

    @test.support.cpython_only
    @unittest.skipUnless(hasattr(sys, 'abiflags'), 'need sys.abiflags')
    def test_disable_gil_abi(self):
        abi_threaded = 't' in sys.abiflags
        py_gil_disabled = (sysconfig.get_config_var('Py_GIL_DISABLED') == 1)
        self.assertEqual(py_gil_disabled, abi_threaded)


@test.support.cpython_only
class UnraisableHookTest(unittest.TestCase):
    def test_original_unraisablehook(self):
        _testcapi = import_helper.import_module('_testcapi')
        from _testcapi import err_writeunraisable, err_formatunraisable
        obj = hex

        with support.swap_attr(sys, 'unraisablehook',
                                    sys.__unraisablehook__):
            with support.captured_stderr() as stderr:
                err_writeunraisable(ValueError(42), obj)
            lines = stderr.getvalue().splitlines()
            self.assertEqual(lines[0], f'Exception ignored in: {obj!r}')
            self.assertEqual(lines[1], 'Traceback (most recent call last):')
            self.assertEqual(lines[-1], 'ValueError: 42')

            with support.captured_stderr() as stderr:
                err_writeunraisable(ValueError(42), None)
            lines = stderr.getvalue().splitlines()
            self.assertEqual(lines[0], 'Traceback (most recent call last):')
            self.assertEqual(lines[-1], 'ValueError: 42')

            with support.captured_stderr() as stderr:
                err_formatunraisable(ValueError(42), 'Error in %R', obj)
            lines = stderr.getvalue().splitlines()
            self.assertEqual(lines[0], f'Error in {obj!r}:')
            self.assertEqual(lines[1], 'Traceback (most recent call last):')
            self.assertEqual(lines[-1], 'ValueError: 42')

            with support.captured_stderr() as stderr:
                err_formatunraisable(ValueError(42), None)
            lines = stderr.getvalue().splitlines()
            self.assertEqual(lines[0], 'Traceback (most recent call last):')
            self.assertEqual(lines[-1], 'ValueError: 42')

    def test_original_unraisablehook_err(self):
        # bpo-22836: PyErr_WriteUnraisable() should give sensible reports
        class BrokenDel:
            def __del__(self):
                exc = ValueError("del is broken")
                # The following line is included in the traceback report:
                raise exc

        class BrokenStrException(Exception):
            def __str__(self):
                raise Exception("str() is broken")

        class BrokenExceptionDel:
            def __del__(self):
                exc = BrokenStrException()
                # The following line is included in the traceback report:
                raise exc

        for test_class in (BrokenDel, BrokenExceptionDel):
            with self.subTest(test_class):
                obj = test_class()
                with test.support.captured_stderr() as stderr, \
                     test.support.swap_attr(sys, 'unraisablehook',
                                            sys.__unraisablehook__):
                    # Trigger obj.__del__()
                    del obj

                report = stderr.getvalue()
                self.assertIn("Exception ignored", report)
                self.assertIn(test_class.__del__.__qualname__, report)
                self.assertIn("test_sys.py", report)
                self.assertIn("raise exc", report)
                if test_class is BrokenExceptionDel:
                    self.assertIn("BrokenStrException", report)
                    self.assertIn("<exception str() failed>", report)
                else:
                    self.assertIn("ValueError", report)
                    self.assertIn("del is broken", report)
                self.assertTrue(report.endswith("\n"))

    def test_original_unraisablehook_exception_qualname(self):
        # See bpo-41031, bpo-45083.
        # Check that the exception is printed with its qualified name
        # rather than just classname, and the module names appears
        # unless it is one of the hard-coded exclusions.
        _testcapi = import_helper.import_module('_testcapi')
        from _testcapi import err_writeunraisable
        class A:
            class B:
                class X(Exception):
                    pass

        for moduleName in 'builtins', '__main__', 'some_module':
            with self.subTest(moduleName=moduleName):
                A.B.X.__module__ = moduleName
                with test.support.captured_stderr() as stderr, test.support.swap_attr(
                    sys, 'unraisablehook', sys.__unraisablehook__
                ):
                    err_writeunraisable(A.B.X(), "obj")
                report = stderr.getvalue()
                self.assertIn(A.B.X.__qualname__, report)
                if moduleName in ['builtins', '__main__']:
                    self.assertNotIn(moduleName + '.', report)
                else:
                    self.assertIn(moduleName + '.', report)

    def test_original_unraisablehook_wrong_type(self):
        exc = ValueError(42)
        with test.support.swap_attr(sys, 'unraisablehook',
                                    sys.__unraisablehook__):
            with self.assertRaises(TypeError):
                sys.unraisablehook(exc)

    def test_custom_unraisablehook(self):
        _testcapi = import_helper.import_module('_testcapi')
        from _testcapi import err_writeunraisable, err_formatunraisable
        hook_args = None

        def hook_func(args):
            nonlocal hook_args
            hook_args = args

        obj = hex
        try:
            with test.support.swap_attr(sys, 'unraisablehook', hook_func):
                exc = ValueError(42)
                err_writeunraisable(exc, obj)
                self.assertIs(hook_args.exc_type, type(exc))
                self.assertIs(hook_args.exc_value, exc)
                self.assertIs(hook_args.exc_traceback, exc.__traceback__)
                self.assertIsNone(hook_args.err_msg)
                self.assertEqual(hook_args.object, obj)

                err_formatunraisable(exc, "custom hook %R", obj)
                self.assertIs(hook_args.exc_type, type(exc))
                self.assertIs(hook_args.exc_value, exc)
                self.assertIs(hook_args.exc_traceback, exc.__traceback__)
                self.assertEqual(hook_args.err_msg, f'custom hook {obj!r}')
                self.assertIsNone(hook_args.object)
        finally:
            # expected and hook_args contain an exception: break reference cycle
            expected = None
            hook_args = None

    def test_custom_unraisablehook_fail(self):
        _testcapi = import_helper.import_module('_testcapi')
        from _testcapi import err_writeunraisable
        def hook_func(*args):
            raise Exception("hook_func failed")

        with test.support.captured_output("stderr") as stderr:
            with test.support.swap_attr(sys, 'unraisablehook', hook_func):
                err_writeunraisable(ValueError(42), "custom hook fail")

        err = stderr.getvalue()
        self.assertIn(f'Exception ignored in sys.unraisablehook: '
                      f'{hook_func!r}\n',
                      err)
        self.assertIn('Traceback (most recent call last):\n', err)
        self.assertIn('Exception: hook_func failed\n', err)


@test.support.cpython_only
class SizeofTest(unittest.TestCase):

    def setUp(self):
        self.P = struct.calcsize('P')
        self.longdigit = sys.int_info.sizeof_digit
        import _testinternalcapi
        self.gc_headsize = _testinternalcapi.SIZEOF_PYGC_HEAD

    check_sizeof = test.support.check_sizeof

    def test_gc_head_size(self):
        # Check that the gc header size is added to objects tracked by the gc.
        vsize = test.support.calcvobjsize
        gc_header_size = self.gc_headsize
        # bool objects are not gc tracked
        self.assertEqual(sys.getsizeof(True), vsize('') + self.longdigit)
        # but lists are
        self.assertEqual(sys.getsizeof([]), vsize('Pn') + gc_header_size)

    def test_errors(self):
        class BadSizeof:
            def __sizeof__(self):
                raise ValueError
        self.assertRaises(ValueError, sys.getsizeof, BadSizeof())

        class InvalidSizeof:
            def __sizeof__(self):
                return None
        self.assertRaises(TypeError, sys.getsizeof, InvalidSizeof())
        sentinel = ["sentinel"]
        self.assertIs(sys.getsizeof(InvalidSizeof(), sentinel), sentinel)

        class FloatSizeof:
            def __sizeof__(self):
                return 4.5
        self.assertRaises(TypeError, sys.getsizeof, FloatSizeof())
        self.assertIs(sys.getsizeof(FloatSizeof(), sentinel), sentinel)

        class OverflowSizeof(int):
            def __sizeof__(self):
                return int(self)
        self.assertEqual(sys.getsizeof(OverflowSizeof(sys.maxsize)),
                         sys.maxsize + self.gc_headsize*2)
        with self.assertRaises(OverflowError):
            sys.getsizeof(OverflowSizeof(sys.maxsize + 1))
        with self.assertRaises(ValueError):
            sys.getsizeof(OverflowSizeof(-1))
        with self.assertRaises((ValueError, OverflowError)):
            sys.getsizeof(OverflowSizeof(-sys.maxsize - 1))

    def test_default(self):
        size = test.support.calcvobjsize
        self.assertEqual(sys.getsizeof(True), size('') + self.longdigit)
        self.assertEqual(sys.getsizeof(True, -1), size('') + self.longdigit)

    def test_objecttypes(self):
        # check all types defined in Objects/
        calcsize = struct.calcsize
        size = test.support.calcobjsize
        vsize = test.support.calcvobjsize
        check = self.check_sizeof
        # bool
        check(True, vsize('') + self.longdigit)
        check(False, vsize('') + self.longdigit)
        # buffer
        # XXX
        # builtin_function_or_method
        check(len, size('5P'))
        # bytearray
        samples = [b'', b'u'*100000]
        for sample in samples:
            x = bytearray(sample)
            check(x, vsize('n2Pi') + x.__alloc__())
        # bytearray_iterator
        check(iter(bytearray()), size('nP'))
        # bytes
        check(b'', vsize('n') + 1)
        check(b'x' * 10, vsize('n') + 11)
        # cell
        def get_cell():
            x = 42
            def inner():
                return x
            return inner
        check(get_cell().__closure__[0], size('P'))
        # code
        def check_code_size(a, expected_size):
            self.assertGreaterEqual(sys.getsizeof(a), expected_size)
        check_code_size(get_cell().__code__, size('6i13P'))
        check_code_size(get_cell.__code__, size('6i13P'))
        def get_cell2(x):
            def inner():
                return x
            return inner
        check_code_size(get_cell2.__code__, size('6i13P') + calcsize('n'))
        # complex
        check(complex(0,1), size('2d'))
        # method_descriptor (descriptor object)
        check(str.lower, size('3PPP'))
        # classmethod_descriptor (descriptor object)
        # XXX
        # member_descriptor (descriptor object)
        import datetime
        check(datetime.timedelta.days, size('3PP'))
        # getset_descriptor (descriptor object)
        import collections
        check(collections.defaultdict.default_factory, size('3PP'))
        # wrapper_descriptor (descriptor object)
        check(int.__add__, size('3P2P'))
        # method-wrapper (descriptor object)
        check({}.__iter__, size('2P'))
        # empty dict
        check({}, size('nQ2P'))
        # dict (string key)
        check({"a": 1}, size('nQ2P') + calcsize(DICT_KEY_STRUCT_FORMAT) + 8 + (8*2//3)*calcsize('2P'))
        longdict = {str(i): i for i in range(8)}
        check(longdict, size('nQ2P') + calcsize(DICT_KEY_STRUCT_FORMAT) + 16 + (16*2//3)*calcsize('2P'))
        # dict (non-string key)
        check({1: 1}, size('nQ2P') + calcsize(DICT_KEY_STRUCT_FORMAT) + 8 + (8*2//3)*calcsize('n2P'))
        longdict = {1:1, 2:2, 3:3, 4:4, 5:5, 6:6, 7:7, 8:8}
        check(longdict, size('nQ2P') + calcsize(DICT_KEY_STRUCT_FORMAT) + 16 + (16*2//3)*calcsize('n2P'))
        # dictionary-keyview
        check({}.keys(), size('P'))
        # dictionary-valueview
        check({}.values(), size('P'))
        # dictionary-itemview
        check({}.items(), size('P'))
        # dictionary iterator
        check(iter({}), size('P2nPn'))
        # dictionary-keyiterator
        check(iter({}.keys()), size('P2nPn'))
        # dictionary-valueiterator
        check(iter({}.values()), size('P2nPn'))
        # dictionary-itemiterator
        check(iter({}.items()), size('P2nPn'))
        # dictproxy
        class C(object): pass
        check(C.__dict__, size('P'))
        # BaseException
        check(BaseException(), size('6Pb'))
        # UnicodeEncodeError
        check(UnicodeEncodeError("", "", 0, 0, ""), size('6Pb 2P2nP'))
        # UnicodeDecodeError
        check(UnicodeDecodeError("", b"", 0, 0, ""), size('6Pb 2P2nP'))
        # UnicodeTranslateError
        check(UnicodeTranslateError("", 0, 1, ""), size('6Pb 2P2nP'))
        # ellipses
        check(Ellipsis, size(''))
        # EncodingMap
        import codecs, encodings.iso8859_3
        x = codecs.charmap_build(encodings.iso8859_3.decoding_table)
        check(x, size('32B2iB'))
        # enumerate
        check(enumerate([]), size('n4P'))
        # reverse
        check(reversed(''), size('nP'))
        # float
        check(float(0), size('d'))
        # sys.floatinfo
        check(sys.float_info, vsize('') + self.P * len(sys.float_info))
        # frame
        def func():
            return sys._getframe()
        x = func()
        check(x, size('3Pi3c7P2ic??2P'))
        # function
        def func(): pass
        check(func, size('15Pi'))
        class c():
            @staticmethod
            def foo():
                pass
            @classmethod
            def bar(cls):
                pass
            # staticmethod
            check(foo, size('PP'))
            # classmethod
            check(bar, size('PP'))
        # generator
        def get_gen(): yield 1
        check(get_gen(), size('PP4P4c7P2ic??2P'))
        # iterator
        check(iter('abc'), size('lP'))
        # callable-iterator
        import re
        check(re.finditer('',''), size('2P'))
        # list
        check(list([]), vsize('Pn'))
        check(list([1]), vsize('Pn') + 2*self.P)
        check(list([1, 2]), vsize('Pn') + 2*self.P)
        check(list([1, 2, 3]), vsize('Pn') + 4*self.P)
        # sortwrapper (list)
        # XXX
        # cmpwrapper (list)
        # XXX
        # listiterator (list)
        check(iter([]), size('lP'))
        # listreverseiterator (list)
        check(reversed([]), size('nP'))
        # int
        check(0, vsize('') + self.longdigit)
        check(1, vsize('') + self.longdigit)
        check(-1, vsize('') + self.longdigit)
        PyLong_BASE = 2**sys.int_info.bits_per_digit
        check(int(PyLong_BASE), vsize('') + 2*self.longdigit)
        check(int(PyLong_BASE**2-1), vsize('') + 2*self.longdigit)
        check(int(PyLong_BASE**2), vsize('') + 3*self.longdigit)
        # module
        check(unittest, size('PnPPP'))
        # None
        check(None, size(''))
        # NotImplementedType
        check(NotImplemented, size(''))
        # object
        check(object(), size(''))
        # property (descriptor object)
        class C(object):
            def getx(self): return self.__x
            def setx(self, value): self.__x = value
            def delx(self): del self.__x
            x = property(getx, setx, delx, "")
            check(x, size('5Pi'))
        # PyCapsule
        check(_datetime.datetime_CAPI, size('6P'))
        # rangeiterator
        check(iter(range(1)), size('3l'))
        check(iter(range(2**65)), size('3P'))
        # reverse
        check(reversed(''), size('nP'))
        # range
        check(range(1), size('4P'))
        check(range(66000), size('4P'))
        # set
        # frozenset
        PySet_MINSIZE = 8
        samples = [[], range(10), range(50)]
        s = size('3nP' + PySet_MINSIZE*'nP' + '2nP')
        for sample in samples:
            minused = len(sample)
            if minused == 0: tmp = 1
            # the computation of minused is actually a bit more complicated
            # but this suffices for the sizeof test
            minused = minused*2
            newsize = PySet_MINSIZE
            while newsize <= minused:
                newsize = newsize << 1
            if newsize <= 8:
                check(set(sample), s)
                check(frozenset(sample), s)
            else:
                check(set(sample), s + newsize*calcsize('nP'))
                check(frozenset(sample), s + newsize*calcsize('nP'))
        # setiterator
        check(iter(set()), size('P3n'))
        # slice
        check(slice(0), size('3P'))
        # super
        check(super(int), size('3P'))
        # tuple
        check((), vsize(''))
        check((1,2,3), vsize('') + 3*self.P)
        # type
        # static type: PyTypeObject
        fmt = 'P2nPI13Pl4Pn9Pn12PIPc'
        s = vsize('2P' + fmt)
        check(int, s)
        # class
        s = vsize(fmt +                 # PyTypeObject
                  '4P'                  # PyAsyncMethods
                  '36P'                 # PyNumberMethods
                  '3P'                  # PyMappingMethods
                  '10P'                 # PySequenceMethods
                  '2P'                  # PyBufferProcs
                  '6P'
                  '1PIP'                 # Specializer cache
                  )
        class newstyleclass(object): pass
        # Separate block for PyDictKeysObject with 8 keys and 5 entries
        check(newstyleclass, s + calcsize(DICT_KEY_STRUCT_FORMAT) + 64 + 42*calcsize("2P"))
        # dict with shared keys
        [newstyleclass() for _ in range(100)]
        check(newstyleclass().__dict__, size('nQ2P') + self.P)
        o = newstyleclass()
        o.a = o.b = o.c = o.d = o.e = o.f = o.g = o.h = 1
        # Separate block for PyDictKeysObject with 16 keys and 10 entries
        check(newstyleclass, s + calcsize(DICT_KEY_STRUCT_FORMAT) + 64 + 42*calcsize("2P"))
        # dict with shared keys
        check(newstyleclass().__dict__, size('nQ2P') + self.P)
        # unicode
        # each tuple contains a string and its expected character size
        # don't put any static strings here, as they may contain
        # wchar_t or UTF-8 representations
        samples = ['1'*100, '\xff'*50,
                   '\u0100'*40, '\uffff'*100,
                   '\U00010000'*30, '\U0010ffff'*100]
        # also update field definitions in test_unicode.test_raiseMemError
        asciifields = "nnb"
        compactfields = asciifields + "nP"
        unicodefields = compactfields + "P"
        for s in samples:
            maxchar = ord(max(s))
            if maxchar < 128:
                L = size(asciifields) + len(s) + 1
            elif maxchar < 256:
                L = size(compactfields) + len(s) + 1
            elif maxchar < 65536:
                L = size(compactfields) + 2*(len(s) + 1)
            else:
                L = size(compactfields) + 4*(len(s) + 1)
            check(s, L)
        # verify that the UTF-8 size is accounted for
        s = chr(0x4000)   # 4 bytes canonical representation
        check(s, size(compactfields) + 4)
        # compile() will trigger the generation of the UTF-8
        # representation as a side effect
        compile(s, "<stdin>", "eval")
        check(s, size(compactfields) + 4 + 4)
        # TODO: add check that forces the presence of wchar_t representation
        # TODO: add check that forces layout of unicodefields
        # weakref
        import weakref
        check(weakref.ref(int), size('2Pn3P'))
        # weakproxy
        # XXX
        # weakcallableproxy
        check(weakref.proxy(int), size('2Pn3P'))

    def check_slots(self, obj, base, extra):
        expected = sys.getsizeof(base) + struct.calcsize(extra)
        if gc.is_tracked(obj) and not gc.is_tracked(base):
            expected += self.gc_headsize
        self.assertEqual(sys.getsizeof(obj), expected)

    def test_slots(self):
        # check all subclassable types defined in Objects/ that allow
        # non-empty __slots__
        check = self.check_slots
        class BA(bytearray):
            __slots__ = 'a', 'b', 'c'
        check(BA(), bytearray(), '3P')
        class D(dict):
            __slots__ = 'a', 'b', 'c'
        check(D(x=[]), {'x': []}, '3P')
        class L(list):
            __slots__ = 'a', 'b', 'c'
        check(L(), [], '3P')
        class S(set):
            __slots__ = 'a', 'b', 'c'
        check(S(), set(), '3P')
        class FS(frozenset):
            __slots__ = 'a', 'b', 'c'
        check(FS(), frozenset(), '3P')
        from collections import OrderedDict
        class OD(OrderedDict):
            __slots__ = 'a', 'b', 'c'
        check(OD(x=[]), OrderedDict(x=[]), '3P')

    def test_pythontypes(self):
        # check all types defined in Python/
        size = test.support.calcobjsize
        vsize = test.support.calcvobjsize
        check = self.check_sizeof
        # _ast.AST
        import _ast
        check(_ast.AST(), size('P'))
        try:
            raise TypeError
        except TypeError as e:
            tb = e.__traceback__
            # traceback
            if tb is not None:
                check(tb, size('2P2i'))
        # symtable entry
        # XXX
        # sys.flags
        check(sys.flags, vsize('') + self.P * len(sys.flags))

    def test_asyncgen_hooks(self):
        old = sys.get_asyncgen_hooks()
        self.assertIsNone(old.firstiter)
        self.assertIsNone(old.finalizer)

        firstiter = lambda *a: None
        sys.set_asyncgen_hooks(firstiter=firstiter)
        hooks = sys.get_asyncgen_hooks()
        self.assertIs(hooks.firstiter, firstiter)
        self.assertIs(hooks[0], firstiter)
        self.assertIs(hooks.finalizer, None)
        self.assertIs(hooks[1], None)

        finalizer = lambda *a: None
        sys.set_asyncgen_hooks(finalizer=finalizer)
        hooks = sys.get_asyncgen_hooks()
        self.assertIs(hooks.firstiter, firstiter)
        self.assertIs(hooks[0], firstiter)
        self.assertIs(hooks.finalizer, finalizer)
        self.assertIs(hooks[1], finalizer)

        sys.set_asyncgen_hooks(*old)
        cur = sys.get_asyncgen_hooks()
        self.assertIsNone(cur.firstiter)
        self.assertIsNone(cur.finalizer)

    def test_changing_sys_stderr_and_removing_reference(self):
        # If the default displayhook doesn't take a strong reference
        # to sys.stderr the following code can crash. See bpo-43660
        # for more details.
        code = textwrap.dedent('''
            import sys
            class MyStderr:
                def write(self, s):
                    sys.stderr = None
            sys.stderr = MyStderr()
            1/0
        ''')
        rc, out, err = assert_python_failure('-c', code)
        self.assertEqual(out, b"")
        self.assertEqual(err, b"")

if __name__ == "__main__":
    unittest.main()<|MERGE_RESOLUTION|>--- conflicted
+++ resolved
@@ -691,9 +691,6 @@
         self.assertEqual(sys.__stdout__.encoding, sys.__stderr__.encoding)
 
     def test_intern(self):
-<<<<<<< HEAD
-        global INTERN_NUMRUNS
-        INTERN_NUMRUNS += 1
         has_is_interned = (test.support.check_impl_detail(cpython=True)
                            or hasattr(sys, '_is_interned'))
         self.assertRaises(TypeError, sys.intern)
@@ -701,13 +698,7 @@
         if has_is_interned:
             self.assertRaises(TypeError, sys._is_interned)
             self.assertRaises(TypeError, sys._is_interned, b'abc')
-        s = "never interned before" + str(INTERN_NUMRUNS)
-        if has_is_interned:
-            self.assertIs(sys._is_interned(s), False)
-=======
-        self.assertRaises(TypeError, sys.intern)
         s = "never interned before" + str(random.randrange(0, 10**9))
->>>>>>> 0e732d09
         self.assertTrue(sys.intern(s) is s)
         if has_is_interned:
             self.assertIs(sys._is_interned(s), True)
