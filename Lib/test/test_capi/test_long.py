import unittest
import sys
import test.support as support

from test.support import import_helper
from test.support.classes import IntSubclass, WithIndex, WithIntAndIndex

# Skip this test if the _testcapi and _testlimitedcapi modules isn't available.
_testcapi = import_helper.import_module('_testcapi')
_testlimitedcapi = import_helper.import_module('_testlimitedcapi')

NULL = None


class LongTests(unittest.TestCase):

    def test_compact(self):
        for n in {
            # Edge cases
            *(2**n for n in range(66)),
            *(-2**n for n in range(66)),
            *(2**n - 1 for n in range(66)),
            *(-2**n + 1 for n in range(66)),
            # Essentially random
            *(37**n for n in range(14)),
            *(-37**n for n in range(14)),
        }:
            with self.subTest(n=n):
                is_compact, value = _testcapi.call_long_compact_api(n)
                if is_compact:
                    self.assertEqual(n, value)

    def test_compact_known(self):
        # Sanity-check some implementation details (we don't guarantee
        # that these are/aren't compact)
        self.assertEqual(_testcapi.call_long_compact_api(-1), (True, -1))
        self.assertEqual(_testcapi.call_long_compact_api(0), (True, 0))
        self.assertEqual(_testcapi.call_long_compact_api(256), (True, 256))
        self.assertEqual(_testcapi.call_long_compact_api(sys.maxsize),
                         (False, -1))

    def test_long_check(self):
        # Test PyLong_Check()
        check = _testlimitedcapi.pylong_check
        self.assertTrue(check(1))
        self.assertTrue(check(123456789012345678901234567890))
        self.assertTrue(check(-1))
        self.assertTrue(check(True))
        self.assertTrue(check(IntSubclass(1)))
        self.assertFalse(check(1.0))
        self.assertFalse(check(object()))
        # CRASHES check(NULL)

    def test_long_checkexact(self):
        # Test PyLong_CheckExact()
        check = _testlimitedcapi.pylong_checkexact
        self.assertTrue(check(1))
        self.assertTrue(check(123456789012345678901234567890))
        self.assertTrue(check(-1))
        self.assertFalse(check(True))
        self.assertFalse(check(IntSubclass(1)))
        self.assertFalse(check(1.0))
        self.assertFalse(check(object()))
        # CRASHES check(NULL)

    def test_long_fromdouble(self):
        # Test PyLong_FromDouble()
        fromdouble = _testlimitedcapi.pylong_fromdouble
        float_max = sys.float_info.max
        for value in (5.0, 5.1, 5.9, -5.1, -5.9, 0.0, -0.0, float_max, -float_max):
            with self.subTest(value=value):
                self.assertEqual(fromdouble(value), int(value))
        self.assertRaises(OverflowError, fromdouble, float('inf'))
        self.assertRaises(OverflowError, fromdouble, float('-inf'))
        self.assertRaises(ValueError, fromdouble, float('nan'))

    def test_long_fromvoidptr(self):
        # Test PyLong_FromVoidPtr()
        fromvoidptr = _testlimitedcapi.pylong_fromvoidptr
        obj = object()
        x = fromvoidptr(obj)
        y = fromvoidptr(NULL)
        self.assertIsInstance(x, int)
        self.assertGreaterEqual(x, 0)
        self.assertIsInstance(y, int)
        self.assertEqual(y, 0)
        self.assertNotEqual(x, y)

    def test_long_fromstring(self):
        # Test PyLong_FromString()
        fromstring = _testlimitedcapi.pylong_fromstring
        self.assertEqual(fromstring(b'123', 10), (123, 3))
        self.assertEqual(fromstring(b'cafe', 16), (0xcafe, 4))
        self.assertEqual(fromstring(b'xyz', 36), (44027, 3))
        self.assertEqual(fromstring(b'123', 0), (123, 3))
        self.assertEqual(fromstring(b'0xcafe', 0), (0xcafe, 6))
        self.assertRaises(ValueError, fromstring, b'cafe', 0)
        self.assertEqual(fromstring(b'-123', 10), (-123, 4))
        self.assertEqual(fromstring(b' -123 ', 10), (-123, 6))
        self.assertEqual(fromstring(b'1_23', 10), (123, 4))
        self.assertRaises(ValueError, fromstring, b'- 123', 10)
        self.assertRaises(ValueError, fromstring, b'', 10)

        self.assertRaises(ValueError, fromstring, b'123', 1)
        self.assertRaises(ValueError, fromstring, b'123', -1)
        self.assertRaises(ValueError, fromstring, b'123', 37)

        self.assertRaises(ValueError, fromstring, '١٢٣٤٥٦٧٨٩٠'.encode(), 0)
        self.assertRaises(ValueError, fromstring, '١٢٣٤٥٦٧٨٩٠'.encode(), 16)

        self.assertEqual(fromstring(b'123\x00', 0), (123, 3))
        self.assertEqual(fromstring(b'123\x00456', 0), (123, 3))
        self.assertEqual(fromstring(b'123\x00', 16), (0x123, 3))
        self.assertEqual(fromstring(b'123\x00456', 16), (0x123, 3))

        # CRASHES fromstring(NULL, 0)
        # CRASHES fromstring(NULL, 16)

    def test_long_fromunicodeobject(self):
        # Test PyLong_FromUnicodeObject()
        fromunicodeobject = _testcapi.pylong_fromunicodeobject
        self.assertEqual(fromunicodeobject('123', 10), 123)
        self.assertEqual(fromunicodeobject('cafe', 16), 0xcafe)
        self.assertEqual(fromunicodeobject('xyz', 36), 44027)
        self.assertEqual(fromunicodeobject('123', 0), 123)
        self.assertEqual(fromunicodeobject('0xcafe', 0), 0xcafe)
        self.assertRaises(ValueError, fromunicodeobject, 'cafe', 0)
        self.assertEqual(fromunicodeobject('-123', 10), -123)
        self.assertEqual(fromunicodeobject(' -123 ', 10), -123)
        self.assertEqual(fromunicodeobject('1_23', 10), 123)
        self.assertRaises(ValueError, fromunicodeobject, '- 123', 10)
        self.assertRaises(ValueError, fromunicodeobject, '', 10)

        self.assertRaises(ValueError, fromunicodeobject, '123', 1)
        self.assertRaises(ValueError, fromunicodeobject, '123', -1)
        self.assertRaises(ValueError, fromunicodeobject, '123', 37)

        self.assertEqual(fromunicodeobject('١٢٣٤٥٦٧٨٩٠', 0), 1234567890)
        self.assertEqual(fromunicodeobject('١٢٣٤٥٦٧٨٩٠', 16), 0x1234567890)

        self.assertRaises(ValueError, fromunicodeobject, '123\x00', 0)
        self.assertRaises(ValueError, fromunicodeobject, '123\x00456', 0)
        self.assertRaises(ValueError, fromunicodeobject, '123\x00', 16)
        self.assertRaises(ValueError, fromunicodeobject, '123\x00456', 16)

        # CRASHES fromunicodeobject(NULL, 0)
        # CRASHES fromunicodeobject(NULL, 16)

    def check_long_asint(self, func, min_val, max_val, *,
                         use_index=True,
                         mask=False,
                         negative_value_error=OverflowError):
        # round trip (object -> C integer -> object)
        values = (0, 1, 1234, max_val)
        if min_val < 0:
            values += (-1, min_val)
        for value in values:
            with self.subTest(value=value):
                self.assertEqual(func(value), value)
                self.assertEqual(func(IntSubclass(value)), value)
                if use_index:
                    self.assertEqual(func(Index(value)), value)

        if use_index:
            self.assertEqual(func(MyIndexAndInt()), 10)
        else:
            self.assertRaises(TypeError, func, Index(42))
            self.assertRaises(TypeError, func, MyIndexAndInt())

        if mask:
            self.assertEqual(func(min_val - 1), max_val)
            self.assertEqual(func(max_val + 1), min_val)
            self.assertEqual(func(-1 << 1000), 0)
            self.assertEqual(func(1 << 1000), 0)
        else:
            self.assertRaises(negative_value_error, func, min_val - 1)
            self.assertRaises(negative_value_error, func, -1 << 1000)
            self.assertRaises(OverflowError, func, max_val + 1)
            self.assertRaises(OverflowError, func, 1 << 1000)
        self.assertRaises(TypeError, func, 1.0)
        self.assertRaises(TypeError, func, b'2')
        self.assertRaises(TypeError, func, '3')
        self.assertRaises(SystemError, func, NULL)

    def check_long_asintandoverflow(self, func, min_val, max_val):
        # round trip (object -> C integer -> object)
        for value in (min_val, max_val, -1, 0, 1, 1234):
            with self.subTest(value=value):
                self.assertEqual(func(value), (value, 0))
                self.assertEqual(func(IntSubclass(value)), (value, 0))
                self.assertEqual(func(Index(value)), (value, 0))

        self.assertEqual(func(MyIndexAndInt()), (10, 0))

        self.assertEqual(func(min_val - 1), (-1, -1))
        self.assertEqual(func(max_val + 1), (-1, +1))

        # CRASHES func(1.0)
        # CRASHES func(NULL)

    def test_long_asint(self):
        # Test PyLong_AsInt()
        PyLong_AsInt = _testlimitedcapi.PyLong_AsInt
        from _testcapi import INT_MIN, INT_MAX
<<<<<<< HEAD

        # round trip (object -> int -> object)
        for value in (INT_MIN, INT_MAX, -1, 0, 1, 123):
            with self.subTest(value=value):
                self.assertEqual(PyLong_AsInt(value), value)
        self.assertEqual(PyLong_AsInt(IntSubclass(42)), 42)
        self.assertEqual(PyLong_AsInt(WithIndex(42)), 42)
        self.assertEqual(PyLong_AsInt(WithIntAndIndex(10)), 10)

        # bound checking
        self.assertRaises(OverflowError, PyLong_AsInt, INT_MIN - 1)
        self.assertRaises(OverflowError, PyLong_AsInt, INT_MAX + 1)

        # invalid type
        self.assertRaises(TypeError, PyLong_AsInt, 1.0)
        self.assertRaises(TypeError, PyLong_AsInt, b'2')
        self.assertRaises(TypeError, PyLong_AsInt, '3')
        self.assertRaises(SystemError, PyLong_AsInt, NULL)
=======
        self.check_long_asint(PyLong_AsInt, INT_MIN, INT_MAX)
>>>>>>> f067efa6

    def test_long_aslong(self):
        # Test PyLong_AsLong() and PyLong_FromLong()
        aslong = _testlimitedcapi.pylong_aslong
        from _testcapi import LONG_MIN, LONG_MAX
<<<<<<< HEAD
        # round trip (object -> long -> object)
        for value in (LONG_MIN, LONG_MAX, -1, 0, 1, 1234):
            with self.subTest(value=value):
                self.assertEqual(aslong(value), value)

        self.assertEqual(aslong(IntSubclass(42)), 42)
        self.assertEqual(aslong(WithIndex(42)), 42)
        self.assertEqual(aslong(WithIntAndIndex(10)), 10)

        self.assertRaises(OverflowError, aslong, LONG_MIN - 1)
        self.assertRaises(OverflowError, aslong, LONG_MAX + 1)
        self.assertRaises(TypeError, aslong, 1.0)
        self.assertRaises(TypeError, aslong, b'2')
        self.assertRaises(TypeError, aslong, '3')
        self.assertRaises(SystemError, aslong, NULL)
=======
        self.check_long_asint(aslong, LONG_MIN, LONG_MAX)
>>>>>>> f067efa6

    def test_long_aslongandoverflow(self):
        # Test PyLong_AsLongAndOverflow()
        aslongandoverflow = _testlimitedcapi.pylong_aslongandoverflow
        from _testcapi import LONG_MIN, LONG_MAX
<<<<<<< HEAD
        # round trip (object -> long -> object)
        for value in (LONG_MIN, LONG_MAX, -1, 0, 1, 1234):
            with self.subTest(value=value):
                self.assertEqual(aslongandoverflow(value), (value, 0))

        self.assertEqual(aslongandoverflow(IntSubclass(42)), (42, 0))
        self.assertEqual(aslongandoverflow(WithIndex(42)), (42, 0))
        self.assertEqual(aslongandoverflow(WithIntAndIndex(10)), (10, 0))

        self.assertEqual(aslongandoverflow(LONG_MIN - 1), (-1, -1))
        self.assertEqual(aslongandoverflow(LONG_MAX + 1), (-1, 1))
        # CRASHES aslongandoverflow(1.0)
        # CRASHES aslongandoverflow(NULL)
=======
        self.check_long_asintandoverflow(aslongandoverflow, LONG_MIN, LONG_MAX)
>>>>>>> f067efa6

    def test_long_asunsignedlong(self):
        # Test PyLong_AsUnsignedLong() and PyLong_FromUnsignedLong()
        asunsignedlong = _testlimitedcapi.pylong_asunsignedlong
        from _testcapi import ULONG_MAX
<<<<<<< HEAD
        # round trip (object -> unsigned long -> object)
        for value in (ULONG_MAX, 0, 1, 1234):
            with self.subTest(value=value):
                self.assertEqual(asunsignedlong(value), value)

        self.assertEqual(asunsignedlong(IntSubclass(42)), 42)
        self.assertRaises(TypeError, asunsignedlong, WithIndex(42))
        self.assertRaises(TypeError, asunsignedlong, WithIntAndIndex(10))

        self.assertRaises(OverflowError, asunsignedlong, -1)
        self.assertRaises(OverflowError, asunsignedlong, ULONG_MAX + 1)
        self.assertRaises(TypeError, asunsignedlong, 1.0)
        self.assertRaises(TypeError, asunsignedlong, b'2')
        self.assertRaises(TypeError, asunsignedlong, '3')
        self.assertRaises(SystemError, asunsignedlong, NULL)
=======
        self.check_long_asint(asunsignedlong, 0, ULONG_MAX,
                                      use_index=False)
>>>>>>> f067efa6

    def test_long_asunsignedlongmask(self):
        # Test PyLong_AsUnsignedLongMask()
        asunsignedlongmask = _testlimitedcapi.pylong_asunsignedlongmask
        from _testcapi import ULONG_MAX
<<<<<<< HEAD
        # round trip (object -> unsigned long -> object)
        for value in (ULONG_MAX, 0, 1, 1234):
            with self.subTest(value=value):
                self.assertEqual(asunsignedlongmask(value), value)

        self.assertEqual(asunsignedlongmask(IntSubclass(42)), 42)
        self.assertEqual(asunsignedlongmask(WithIndex(42)), 42)
        self.assertEqual(asunsignedlongmask(WithIntAndIndex(10)), 10)

        self.assertEqual(asunsignedlongmask(-1), ULONG_MAX)
        self.assertEqual(asunsignedlongmask(ULONG_MAX + 1), 0)
        self.assertRaises(TypeError, asunsignedlongmask, 1.0)
        self.assertRaises(TypeError, asunsignedlongmask, b'2')
        self.assertRaises(TypeError, asunsignedlongmask, '3')
        self.assertRaises(SystemError, asunsignedlongmask, NULL)
=======
        self.check_long_asint(asunsignedlongmask, 0, ULONG_MAX, mask=True)
>>>>>>> f067efa6

    def test_long_aslonglong(self):
        # Test PyLong_AsLongLong() and PyLong_FromLongLong()
        aslonglong = _testlimitedcapi.pylong_aslonglong
        from _testcapi import LLONG_MIN, LLONG_MAX
<<<<<<< HEAD
        # round trip (object -> long long -> object)
        for value in (LLONG_MIN, LLONG_MAX, -1, 0, 1, 1234):
            with self.subTest(value=value):
                self.assertEqual(aslonglong(value), value)

        self.assertEqual(aslonglong(IntSubclass(42)), 42)
        self.assertEqual(aslonglong(WithIndex(42)), 42)
        self.assertEqual(aslonglong(WithIntAndIndex(10)), 10)

        self.assertRaises(OverflowError, aslonglong, LLONG_MIN - 1)
        self.assertRaises(OverflowError, aslonglong, LLONG_MAX + 1)
        self.assertRaises(TypeError, aslonglong, 1.0)
        self.assertRaises(TypeError, aslonglong, b'2')
        self.assertRaises(TypeError, aslonglong, '3')
        self.assertRaises(SystemError, aslonglong, NULL)
=======
        self.check_long_asint(aslonglong, LLONG_MIN, LLONG_MAX)
>>>>>>> f067efa6

    def test_long_aslonglongandoverflow(self):
        # Test PyLong_AsLongLongAndOverflow()
        aslonglongandoverflow = _testlimitedcapi.pylong_aslonglongandoverflow
        from _testcapi import LLONG_MIN, LLONG_MAX
<<<<<<< HEAD
        # round trip (object -> long long -> object)
        for value in (LLONG_MIN, LLONG_MAX, -1, 0, 1, 1234):
            with self.subTest(value=value):
                self.assertEqual(aslonglongandoverflow(value), (value, 0))

        self.assertEqual(aslonglongandoverflow(IntSubclass(42)), (42, 0))
        self.assertEqual(aslonglongandoverflow(WithIndex(42)), (42, 0))
        self.assertEqual(aslonglongandoverflow(WithIntAndIndex(10)), (10, 0))

        self.assertEqual(aslonglongandoverflow(LLONG_MIN - 1), (-1, -1))
        self.assertEqual(aslonglongandoverflow(LLONG_MAX + 1), (-1, 1))
        # CRASHES aslonglongandoverflow(1.0)
        # CRASHES aslonglongandoverflow(NULL)
=======
        self.check_long_asintandoverflow(aslonglongandoverflow, LLONG_MIN, LLONG_MAX)
>>>>>>> f067efa6

    def test_long_asunsignedlonglong(self):
        # Test PyLong_AsUnsignedLongLong() and PyLong_FromUnsignedLongLong()
        asunsignedlonglong = _testlimitedcapi.pylong_asunsignedlonglong
        from _testcapi import ULLONG_MAX
<<<<<<< HEAD
        # round trip (object -> unsigned long long -> object)
        for value in (ULLONG_MAX, 0, 1, 1234):
            with self.subTest(value=value):
                self.assertEqual(asunsignedlonglong(value), value)

        self.assertEqual(asunsignedlonglong(IntSubclass(42)), 42)
        self.assertRaises(TypeError, asunsignedlonglong, WithIndex(42))
        self.assertRaises(TypeError, asunsignedlonglong, WithIntAndIndex(10))

        self.assertRaises(OverflowError, asunsignedlonglong, -1)
        self.assertRaises(OverflowError, asunsignedlonglong, ULLONG_MAX + 1)
        self.assertRaises(TypeError, asunsignedlonglong, 1.0)
        self.assertRaises(TypeError, asunsignedlonglong, b'2')
        self.assertRaises(TypeError, asunsignedlonglong, '3')
        self.assertRaises(SystemError, asunsignedlonglong, NULL)
=======
        self.check_long_asint(asunsignedlonglong, 0, ULLONG_MAX, use_index=False)
>>>>>>> f067efa6

    def test_long_asunsignedlonglongmask(self):
        # Test PyLong_AsUnsignedLongLongMask()
        asunsignedlonglongmask = _testlimitedcapi.pylong_asunsignedlonglongmask
        from _testcapi import ULLONG_MAX
<<<<<<< HEAD
        # round trip (object -> unsigned long long -> object)
        for value in (ULLONG_MAX, 0, 1, 1234):
            with self.subTest(value=value):
                self.assertEqual(asunsignedlonglongmask(value), value)

        self.assertEqual(asunsignedlonglongmask(IntSubclass(42)), 42)
        self.assertEqual(asunsignedlonglongmask(WithIndex(42)), 42)
        self.assertEqual(asunsignedlonglongmask(WithIntAndIndex(10)), 10)

        self.assertEqual(asunsignedlonglongmask(-1), ULLONG_MAX)
        self.assertEqual(asunsignedlonglongmask(ULLONG_MAX + 1), 0)
        self.assertRaises(TypeError, asunsignedlonglongmask, 1.0)
        self.assertRaises(TypeError, asunsignedlonglongmask, b'2')
        self.assertRaises(TypeError, asunsignedlonglongmask, '3')
        self.assertRaises(SystemError, asunsignedlonglongmask, NULL)
=======
        self.check_long_asint(asunsignedlonglongmask, 0, ULLONG_MAX, mask=True)
>>>>>>> f067efa6

    def test_long_as_ssize_t(self):
        # Test PyLong_AsSsize_t() and PyLong_FromSsize_t()
        as_ssize_t = _testlimitedcapi.pylong_as_ssize_t
        from _testcapi import PY_SSIZE_T_MIN, PY_SSIZE_T_MAX
<<<<<<< HEAD
        # round trip (object -> Py_ssize_t -> object)
        for value in (PY_SSIZE_T_MIN, PY_SSIZE_T_MAX, -1, 0, 1, 1234):
            with self.subTest(value=value):
                self.assertEqual(as_ssize_t(value), value)

        self.assertEqual(as_ssize_t(IntSubclass(42)), 42)
        self.assertRaises(TypeError, as_ssize_t, WithIndex(42))
        self.assertRaises(TypeError, as_ssize_t, WithIntAndIndex(10))

        self.assertRaises(OverflowError, as_ssize_t, PY_SSIZE_T_MIN - 1)
        self.assertRaises(OverflowError, as_ssize_t, PY_SSIZE_T_MAX + 1)
        self.assertRaises(TypeError, as_ssize_t, 1.0)
        self.assertRaises(TypeError, as_ssize_t, b'2')
        self.assertRaises(TypeError, as_ssize_t, '3')
        self.assertRaises(SystemError, as_ssize_t, NULL)
=======
        self.check_long_asint(as_ssize_t, PY_SSIZE_T_MIN, PY_SSIZE_T_MAX,
                              use_index=False)
>>>>>>> f067efa6

    def test_long_as_size_t(self):
        # Test PyLong_AsSize_t() and PyLong_FromSize_t()
        as_size_t = _testlimitedcapi.pylong_as_size_t
        from _testcapi import SIZE_MAX
<<<<<<< HEAD
        # round trip (object -> size_t -> object)
        for value in (SIZE_MAX, 0, 1, 1234):
            with self.subTest(value=value):
                self.assertEqual(as_size_t(value), value)

        self.assertEqual(as_size_t(IntSubclass(42)), 42)
        self.assertRaises(TypeError, as_size_t, WithIndex(42))
        self.assertRaises(TypeError, as_size_t, WithIntAndIndex(10))

        self.assertRaises(OverflowError, as_size_t, -1)
        self.assertRaises(OverflowError, as_size_t, SIZE_MAX + 1)
        self.assertRaises(TypeError, as_size_t, 1.0)
        self.assertRaises(TypeError, as_size_t, b'2')
        self.assertRaises(TypeError, as_size_t, '3')
        self.assertRaises(SystemError, as_size_t, NULL)
=======
        self.check_long_asint(as_size_t, 0, SIZE_MAX, use_index=False)
>>>>>>> f067efa6

    def test_long_asdouble(self):
        # Test PyLong_AsDouble()
        asdouble = _testlimitedcapi.pylong_asdouble
        MAX = int(sys.float_info.max)
        for value in (-MAX, MAX, -1, 0, 1, 1234):
            with self.subTest(value=value):
                self.assertEqual(asdouble(value), float(value))
                self.assertIsInstance(asdouble(value), float)

        self.assertEqual(asdouble(IntSubclass(42)), 42.0)
        self.assertRaises(TypeError, asdouble, WithIndex(42))
        self.assertRaises(TypeError, asdouble, WithIntAndIndex(10))

        self.assertRaises(OverflowError, asdouble, 2 * MAX)
        self.assertRaises(OverflowError, asdouble, -2 * MAX)
        self.assertRaises(TypeError, asdouble, 1.0)
        self.assertRaises(TypeError, asdouble, b'2')
        self.assertRaises(TypeError, asdouble, '3')
        self.assertRaises(SystemError, asdouble, NULL)

    def test_long_asvoidptr(self):
        # Test PyLong_AsVoidPtr()
        fromvoidptr = _testlimitedcapi.pylong_fromvoidptr
        asvoidptr = _testlimitedcapi.pylong_asvoidptr
        obj = object()
        x = fromvoidptr(obj)
        y = fromvoidptr(NULL)
        self.assertIs(asvoidptr(x), obj)
        self.assertIs(asvoidptr(y), NULL)
        self.assertIs(asvoidptr(IntSubclass(x)), obj)

        # negative values
        M = (1 << _testcapi.SIZEOF_VOID_P * 8)
        if x >= M//2:
            self.assertIs(asvoidptr(x - M), obj)
        if y >= M//2:
            self.assertIs(asvoidptr(y - M), NULL)

        self.assertRaises(TypeError, asvoidptr, WithIndex(x))
        self.assertRaises(TypeError, asvoidptr, object())
        self.assertRaises(OverflowError, asvoidptr, 2**1000)
        self.assertRaises(OverflowError, asvoidptr, -2**1000)
        # CRASHES asvoidptr(NULL)

    def _test_long_aspid(self, aspid):
        # Test PyLong_AsPid()
        from _testcapi import SIZEOF_PID_T
        bits = 8 * SIZEOF_PID_T
        PID_T_MIN = -2**(bits-1)
        PID_T_MAX = 2**(bits-1) - 1
<<<<<<< HEAD
        # round trip (object -> long -> object)
        for value in (PID_T_MIN, PID_T_MAX, -1, 0, 1, 1234):
            with self.subTest(value=value):
                self.assertEqual(aspid(value), value)

        self.assertEqual(aspid(IntSubclass(42)), 42)
        self.assertEqual(aspid(WithIndex(42)), 42)
        self.assertEqual(aspid(WithIntAndIndex(10)), 10)

        self.assertRaises(OverflowError, aspid, PID_T_MIN - 1)
        self.assertRaises(OverflowError, aspid, PID_T_MAX + 1)
        self.assertRaises(TypeError, aspid, 1.0)
        self.assertRaises(TypeError, aspid, b'2')
        self.assertRaises(TypeError, aspid, '3')
        self.assertRaises(SystemError, aspid, NULL)
=======
        self.check_long_asint(aspid, PID_T_MIN, PID_T_MAX)
>>>>>>> f067efa6

    def test_long_aspid(self):
        self._test_long_aspid(_testcapi.pylong_aspid)

    def test_long_aspid_limited(self):
        self._test_long_aspid(_testlimitedcapi.pylong_aspid)

    def test_long_asnativebytes(self):
        import math
        from _testcapi import (
            pylong_asnativebytes as asnativebytes,
            SIZE_MAX,
        )

        # Abbreviate sizeof(Py_ssize_t) to SZ because we use it a lot
        SZ = int(math.ceil(math.log(SIZE_MAX + 1) / math.log(2)) / 8)
        MAX_SSIZE = 2 ** (SZ * 8 - 1) - 1
        MAX_USIZE = 2 ** (SZ * 8) - 1
        if support.verbose:
            print(f"SIZEOF_SIZE={SZ}\n{MAX_SSIZE=:016X}\n{MAX_USIZE=:016X}")

        # These tests check that the requested buffer size is correct.
        # This matches our current implementation: We only specify that the
        # return value is a size *sufficient* to hold the result when queried
        # using n_bytes=0. If our implementation changes, feel free to update
        # the expectations here -- or loosen them to be range checks.
        # (i.e. 0 *could* be stored in 1 byte and 512 in 2)
        for v, expect in [
            (0, SZ),
            (512, SZ),
            (-512, SZ),
            (MAX_SSIZE, SZ),
            (MAX_USIZE, SZ + 1),
            (-MAX_SSIZE, SZ),
            (-MAX_USIZE, SZ + 1),
            (2**255-1, 32),
            (-(2**255-1), 32),
            (2**255, 33),
            (-(2**255), 33), # if you ask, we'll say 33, but 32 would do
            (2**256-1, 33),
            (-(2**256-1), 33),
            (2**256, 33),
            (-(2**256), 33),
        ]:
            with self.subTest(f"sizeof-{v:X}"):
                buffer = bytearray(b"\x5a")
                self.assertEqual(expect, asnativebytes(v, buffer, 0, -1),
                    "PyLong_AsNativeBytes(v, <unknown>, 0, -1)")
                self.assertEqual(buffer, b"\x5a",
                    "buffer overwritten when it should not have been")
                # Also check via the __index__ path.
                # We pass Py_ASNATIVEBYTES_NATIVE_ENDIAN | ALLOW_INDEX
                self.assertEqual(expect, asnativebytes(WithIndex(v), buffer, 0, 3 | 16),
                    "PyLong_AsNativeBytes(Index(v), <unknown>, 0, -1)")
                self.assertEqual(buffer, b"\x5a",
                    "buffer overwritten when it should not have been")

        # Test that we populate n=2 bytes but do not overwrite more.
        buffer = bytearray(b"\x99"*3)
        self.assertEqual(2, asnativebytes(4, buffer, 2, 0),  # BE
            "PyLong_AsNativeBytes(v, <3 byte buffer>, 2, 0)  // BE")
        self.assertEqual(buffer, b"\x00\x04\x99")
        self.assertEqual(2, asnativebytes(4, buffer, 2, 1),  # LE
            "PyLong_AsNativeBytes(v, <3 byte buffer>, 2, 1)  // LE")
        self.assertEqual(buffer, b"\x04\x00\x99")

        # We request as many bytes as `expect_be` contains, and always check
        # the result (both big and little endian). We check the return value
        # independently, since the buffer should always be filled correctly even
        # if we need more bytes
        for v, expect_be, expect_n in [
            (0,         b'\x00',                1),
            (0,         b'\x00' * 2,            2),
            (0,         b'\x00' * 8,            min(8, SZ)),
            (1,         b'\x01',                1),
            (1,         b'\x00' * 10 + b'\x01', min(11, SZ)),
            (42,        b'\x2a',                1),
            (42,        b'\x00' * 10 + b'\x2a', min(11, SZ)),
            (-1,        b'\xff',                1),
            (-1,        b'\xff' * 10,           min(11, SZ)),
            (-42,       b'\xd6',                1),
            (-42,       b'\xff' * 10 + b'\xd6', min(11, SZ)),
            # Extracts 255 into a single byte, but requests 2
            # (this is currently a special case, and "should" request SZ)
            (255,       b'\xff',                2),
            (255,       b'\x00\xff',            2),
            (256,       b'\x01\x00',            2),
            (0x80,      b'\x00' * 7 + b'\x80',  min(8, SZ)),
            # Extracts successfully (unsigned), but requests 9 bytes
            (2**63,     b'\x80' + b'\x00' * 7,  9),
            (2**63,     b'\x00\x80' + b'\x00' * 7, 9),
            # Extracts into 8 bytes, but if you provide 9 we'll say 9
            (-2**63,    b'\x80' + b'\x00' * 7,  8),
            (-2**63,    b'\xff\x80' + b'\x00' * 7, 9),

            (2**255-1,      b'\x7f' + b'\xff' * 31,                 32),
            (-(2**255-1),   b'\x80' + b'\x00' * 30 + b'\x01',       32),
            # Request extra bytes, but result says we only needed 32
            (-(2**255-1),   b'\xff\x80' + b'\x00' * 30 + b'\x01',   32),
            (-(2**255-1),   b'\xff\xff\x80' + b'\x00' * 30 + b'\x01', 32),

            # Extracting 256 bits of integer will request 33 bytes, but still
            # copy as many bits as possible into the buffer. So we *can* copy
            # into a 32-byte buffer, though negative number may be unrecoverable
            (2**256-1,      b'\xff' * 32,                           33),
            (2**256-1,      b'\x00' + b'\xff' * 32,                 33),
            (-(2**256-1),   b'\x00' * 31 + b'\x01',                 33),
            (-(2**256-1),   b'\xff' + b'\x00' * 31 + b'\x01',       33),
            (-(2**256-1),   b'\xff\xff' + b'\x00' * 31 + b'\x01',   33),
            # However, -2**255 precisely will extract into 32 bytes and return
            # success. For bigger buffers, it will still succeed, but will
            # return 33
            (-(2**255),     b'\x80' + b'\x00' * 31,                 32),
            (-(2**255),     b'\xff\x80' + b'\x00' * 31,             33),

            # The classic "Windows HRESULT as negative number" case
            #   HRESULT hr;
            #   PyLong_AsNativeBytes(<-2147467259>, &hr, sizeof(HRESULT), -1)
            #   assert(hr == E_FAIL)
            (-2147467259, b'\x80\x00\x40\x05', 4),
        ]:
            with self.subTest(f"{v:X}-{len(expect_be)}bytes"):
                n = len(expect_be)
                # Fill the buffer with dummy data to ensure all bytes
                # are overwritten.
                buffer = bytearray(b"\xa5"*n)
                expect_le = expect_be[::-1]

                self.assertEqual(expect_n, asnativebytes(v, buffer, n, 0),
                    f"PyLong_AsNativeBytes(v, buffer, {n}, <big>)")
                self.assertEqual(expect_be, buffer[:n], "<big>")
                self.assertEqual(expect_n, asnativebytes(v, buffer, n, 1),
                    f"PyLong_AsNativeBytes(v, buffer, {n}, <little>)")
                self.assertEqual(expect_le, buffer[:n], "<little>")

        # Test cases that do not request size for a sign bit when we pass the
        # Py_ASNATIVEBYTES_UNSIGNED_BUFFER flag
        for v, expect_be, expect_n in [
            (255,       b'\xff',                1),
            # We pass a 2 byte buffer so it just uses the whole thing
            (255,       b'\x00\xff',            2),

            (2**63,     b'\x80' + b'\x00' * 7,  8),
            # We pass a 9 byte buffer so it uses the whole thing
            (2**63,     b'\x00\x80' + b'\x00' * 7, 9),

            (2**256-1,  b'\xff' * 32,           32),
            # We pass a 33 byte buffer so it uses the whole thing
            (2**256-1,  b'\x00' + b'\xff' * 32, 33),
        ]:
            with self.subTest(f"{v:X}-{len(expect_be)}bytes-unsigned"):
                n = len(expect_be)
                buffer = bytearray(b"\xa5"*n)
                self.assertEqual(expect_n, asnativebytes(v, buffer, n, 4),
                    f"PyLong_AsNativeBytes(v, buffer, {n}, <big|unsigned>)")
                self.assertEqual(expect_n, asnativebytes(v, buffer, n, 5),
                    f"PyLong_AsNativeBytes(v, buffer, {n}, <little|unsigned>)")

        # Ensure Py_ASNATIVEBYTES_REJECT_NEGATIVE raises on negative value
        with self.assertRaises(ValueError):
            asnativebytes(-1, buffer, 0, 8)

        # Ensure omitting Py_ASNATIVEBYTES_ALLOW_INDEX raises on __index__ value
        with self.assertRaises(TypeError):
            asnativebytes(WithIndex(1), buffer, 0, -1)
        with self.assertRaises(TypeError):
            asnativebytes(WithIndex(1), buffer, 0, 3)

        # Check a few error conditions. These are validated in code, but are
        # unspecified in docs, so if we make changes to the implementation, it's
        # fine to just update these tests rather than preserve the behaviour.
        with self.assertRaises(TypeError):
            asnativebytes('not a number', buffer, 0, -1)

    def test_long_asnativebytes_fuzz(self):
        import math
        from random import Random
        from _testcapi import (
            pylong_asnativebytes as asnativebytes,
            SIZE_MAX,
        )

        # Abbreviate sizeof(Py_ssize_t) to SZ because we use it a lot
        SZ = int(math.ceil(math.log(SIZE_MAX + 1) / math.log(2)) / 8)

        rng = Random()
        # Allocate bigger buffer than actual values are going to be
        buffer = bytearray(260)

        for _ in range(1000):
            n = rng.randrange(1, 256)
            bytes_be = bytes([
                # Ensure the most significant byte is nonzero
                rng.randrange(1, 256),
                *[rng.randrange(256) for _ in range(n - 1)]
            ])
            bytes_le = bytes_be[::-1]
            v = int.from_bytes(bytes_le, 'little')

            expect_1 = expect_2 = (SZ, n)
            if bytes_be[0] & 0x80:
                # All values are positive, so if MSB is set, expect extra bit
                # when we request the size or have a large enough buffer
                expect_1 = (SZ, n + 1)
                # When passing Py_ASNATIVEBYTES_UNSIGNED_BUFFER, we expect the
                # return to be exactly the right size.
                expect_2 = (n,)

            try:
                actual = asnativebytes(v, buffer, 0, -1)
                self.assertIn(actual, expect_1)

                actual = asnativebytes(v, buffer, len(buffer), 0)
                self.assertIn(actual, expect_1)
                self.assertEqual(bytes_be, buffer[-n:])

                actual = asnativebytes(v, buffer, len(buffer), 1)
                self.assertIn(actual, expect_1)
                self.assertEqual(bytes_le, buffer[:n])

                actual = asnativebytes(v, buffer, n, 4)
                self.assertIn(actual, expect_2, bytes_be.hex())
                actual = asnativebytes(v, buffer, n, 5)
                self.assertIn(actual, expect_2, bytes_be.hex())
            except AssertionError as ex:
                value_hex = ''.join(reversed([
                    f'{b:02X}{"" if i % 8 else "_"}'
                    for i, b in enumerate(bytes_le, start=1)
                ])).strip('_')
                if support.verbose:
                    print()
                    print(n, 'bytes')
                    print('hex =', value_hex)
                    print('int =', v)
                    raise
                raise AssertionError(f"Value: 0x{value_hex}") from ex

    def test_long_fromnativebytes(self):
        import math
        from _testcapi import (
            pylong_fromnativebytes as fromnativebytes,
            SIZE_MAX,
        )

        # Abbreviate sizeof(Py_ssize_t) to SZ because we use it a lot
        SZ = int(math.ceil(math.log(SIZE_MAX + 1) / math.log(2)) / 8)
        MAX_SSIZE = 2 ** (SZ * 8 - 1) - 1
        MAX_USIZE = 2 ** (SZ * 8) - 1

        for v_be, expect_s, expect_u in [
            (b'\x00', 0, 0),
            (b'\x01', 1, 1),
            (b'\xff', -1, 255),
            (b'\x00\xff', 255, 255),
            (b'\xff\xff', -1, 65535),
        ]:
            with self.subTest(f"{expect_s}-{expect_u:X}-{len(v_be)}bytes"):
                n = len(v_be)
                v_le = v_be[::-1]

                self.assertEqual(expect_s, fromnativebytes(v_be, n, 0, 1),
                    f"PyLong_FromNativeBytes(buffer, {n}, <big>)")
                self.assertEqual(expect_s, fromnativebytes(v_le, n, 1, 1),
                    f"PyLong_FromNativeBytes(buffer, {n}, <little>)")
                self.assertEqual(expect_u, fromnativebytes(v_be, n, 0, 0),
                    f"PyLong_FromUnsignedNativeBytes(buffer, {n}, <big>)")
                self.assertEqual(expect_u, fromnativebytes(v_le, n, 1, 0),
                    f"PyLong_FromUnsignedNativeBytes(buffer, {n}, <little>)")

                # Check native endian when the result would be the same either
                # way and we can test it.
                if v_be == v_le:
                    self.assertEqual(expect_s, fromnativebytes(v_be, n, -1, 1),
                        f"PyLong_FromNativeBytes(buffer, {n}, <native>)")
                    self.assertEqual(expect_u, fromnativebytes(v_be, n, -1, 0),
                        f"PyLong_FromUnsignedNativeBytes(buffer, {n}, <native>)")

                # Swap the unsigned request for tests and use the
                # Py_ASNATIVEBYTES_UNSIGNED_BUFFER flag instead
                self.assertEqual(expect_u, fromnativebytes(v_be, n, 4, 1),
                    f"PyLong_FromNativeBytes(buffer, {n}, <big|unsigned>)")

    def test_long_getsign(self):
        # Test PyLong_GetSign()
        getsign = _testcapi.pylong_getsign
        self.assertEqual(getsign(1), 1)
        self.assertEqual(getsign(123456), 1)
        self.assertEqual(getsign(-2), -1)
        self.assertEqual(getsign(0), 0)
        self.assertEqual(getsign(True), 1)
        self.assertEqual(getsign(IntSubclass(-11)), -1)
        self.assertEqual(getsign(False), 0)

        self.assertRaises(TypeError, getsign, 1.0)
        self.assertRaises(TypeError, getsign, WithIndex(123))

        # CRASHES getsign(NULL)


if __name__ == "__main__":
    unittest.main()<|MERGE_RESOLUTION|>--- conflicted
+++ resolved
@@ -159,13 +159,13 @@
                 self.assertEqual(func(value), value)
                 self.assertEqual(func(IntSubclass(value)), value)
                 if use_index:
-                    self.assertEqual(func(Index(value)), value)
+                    self.assertEqual(func(WithIndex(value)), value)
 
         if use_index:
-            self.assertEqual(func(MyIndexAndInt()), 10)
+            self.assertEqual(func(WithIntAndIndex(10)), 10)
         else:
-            self.assertRaises(TypeError, func, Index(42))
-            self.assertRaises(TypeError, func, MyIndexAndInt())
+            self.assertRaises(TypeError, func, WithIndex(42))
+            self.assertRaises(TypeError, func, WithIntAndIndex(10))
 
         if mask:
             self.assertEqual(func(min_val - 1), max_val)
@@ -188,9 +188,9 @@
             with self.subTest(value=value):
                 self.assertEqual(func(value), (value, 0))
                 self.assertEqual(func(IntSubclass(value)), (value, 0))
-                self.assertEqual(func(Index(value)), (value, 0))
-
-        self.assertEqual(func(MyIndexAndInt()), (10, 0))
+                self.assertEqual(func(WithIndex(value)), (value, 0))
+
+        self.assertEqual(func(WithIntAndIndex(10)), (10, 0))
 
         self.assertEqual(func(min_val - 1), (-1, -1))
         self.assertEqual(func(max_val + 1), (-1, +1))
@@ -202,266 +202,69 @@
         # Test PyLong_AsInt()
         PyLong_AsInt = _testlimitedcapi.PyLong_AsInt
         from _testcapi import INT_MIN, INT_MAX
-<<<<<<< HEAD
-
-        # round trip (object -> int -> object)
-        for value in (INT_MIN, INT_MAX, -1, 0, 1, 123):
-            with self.subTest(value=value):
-                self.assertEqual(PyLong_AsInt(value), value)
-        self.assertEqual(PyLong_AsInt(IntSubclass(42)), 42)
-        self.assertEqual(PyLong_AsInt(WithIndex(42)), 42)
-        self.assertEqual(PyLong_AsInt(WithIntAndIndex(10)), 10)
-
-        # bound checking
-        self.assertRaises(OverflowError, PyLong_AsInt, INT_MIN - 1)
-        self.assertRaises(OverflowError, PyLong_AsInt, INT_MAX + 1)
-
-        # invalid type
-        self.assertRaises(TypeError, PyLong_AsInt, 1.0)
-        self.assertRaises(TypeError, PyLong_AsInt, b'2')
-        self.assertRaises(TypeError, PyLong_AsInt, '3')
-        self.assertRaises(SystemError, PyLong_AsInt, NULL)
-=======
         self.check_long_asint(PyLong_AsInt, INT_MIN, INT_MAX)
->>>>>>> f067efa6
 
     def test_long_aslong(self):
         # Test PyLong_AsLong() and PyLong_FromLong()
         aslong = _testlimitedcapi.pylong_aslong
         from _testcapi import LONG_MIN, LONG_MAX
-<<<<<<< HEAD
-        # round trip (object -> long -> object)
-        for value in (LONG_MIN, LONG_MAX, -1, 0, 1, 1234):
-            with self.subTest(value=value):
-                self.assertEqual(aslong(value), value)
-
-        self.assertEqual(aslong(IntSubclass(42)), 42)
-        self.assertEqual(aslong(WithIndex(42)), 42)
-        self.assertEqual(aslong(WithIntAndIndex(10)), 10)
-
-        self.assertRaises(OverflowError, aslong, LONG_MIN - 1)
-        self.assertRaises(OverflowError, aslong, LONG_MAX + 1)
-        self.assertRaises(TypeError, aslong, 1.0)
-        self.assertRaises(TypeError, aslong, b'2')
-        self.assertRaises(TypeError, aslong, '3')
-        self.assertRaises(SystemError, aslong, NULL)
-=======
         self.check_long_asint(aslong, LONG_MIN, LONG_MAX)
->>>>>>> f067efa6
 
     def test_long_aslongandoverflow(self):
         # Test PyLong_AsLongAndOverflow()
         aslongandoverflow = _testlimitedcapi.pylong_aslongandoverflow
         from _testcapi import LONG_MIN, LONG_MAX
-<<<<<<< HEAD
-        # round trip (object -> long -> object)
-        for value in (LONG_MIN, LONG_MAX, -1, 0, 1, 1234):
-            with self.subTest(value=value):
-                self.assertEqual(aslongandoverflow(value), (value, 0))
-
-        self.assertEqual(aslongandoverflow(IntSubclass(42)), (42, 0))
-        self.assertEqual(aslongandoverflow(WithIndex(42)), (42, 0))
-        self.assertEqual(aslongandoverflow(WithIntAndIndex(10)), (10, 0))
-
-        self.assertEqual(aslongandoverflow(LONG_MIN - 1), (-1, -1))
-        self.assertEqual(aslongandoverflow(LONG_MAX + 1), (-1, 1))
-        # CRASHES aslongandoverflow(1.0)
-        # CRASHES aslongandoverflow(NULL)
-=======
         self.check_long_asintandoverflow(aslongandoverflow, LONG_MIN, LONG_MAX)
->>>>>>> f067efa6
 
     def test_long_asunsignedlong(self):
         # Test PyLong_AsUnsignedLong() and PyLong_FromUnsignedLong()
         asunsignedlong = _testlimitedcapi.pylong_asunsignedlong
         from _testcapi import ULONG_MAX
-<<<<<<< HEAD
-        # round trip (object -> unsigned long -> object)
-        for value in (ULONG_MAX, 0, 1, 1234):
-            with self.subTest(value=value):
-                self.assertEqual(asunsignedlong(value), value)
-
-        self.assertEqual(asunsignedlong(IntSubclass(42)), 42)
-        self.assertRaises(TypeError, asunsignedlong, WithIndex(42))
-        self.assertRaises(TypeError, asunsignedlong, WithIntAndIndex(10))
-
-        self.assertRaises(OverflowError, asunsignedlong, -1)
-        self.assertRaises(OverflowError, asunsignedlong, ULONG_MAX + 1)
-        self.assertRaises(TypeError, asunsignedlong, 1.0)
-        self.assertRaises(TypeError, asunsignedlong, b'2')
-        self.assertRaises(TypeError, asunsignedlong, '3')
-        self.assertRaises(SystemError, asunsignedlong, NULL)
-=======
         self.check_long_asint(asunsignedlong, 0, ULONG_MAX,
                                       use_index=False)
->>>>>>> f067efa6
 
     def test_long_asunsignedlongmask(self):
         # Test PyLong_AsUnsignedLongMask()
         asunsignedlongmask = _testlimitedcapi.pylong_asunsignedlongmask
         from _testcapi import ULONG_MAX
-<<<<<<< HEAD
-        # round trip (object -> unsigned long -> object)
-        for value in (ULONG_MAX, 0, 1, 1234):
-            with self.subTest(value=value):
-                self.assertEqual(asunsignedlongmask(value), value)
-
-        self.assertEqual(asunsignedlongmask(IntSubclass(42)), 42)
-        self.assertEqual(asunsignedlongmask(WithIndex(42)), 42)
-        self.assertEqual(asunsignedlongmask(WithIntAndIndex(10)), 10)
-
-        self.assertEqual(asunsignedlongmask(-1), ULONG_MAX)
-        self.assertEqual(asunsignedlongmask(ULONG_MAX + 1), 0)
-        self.assertRaises(TypeError, asunsignedlongmask, 1.0)
-        self.assertRaises(TypeError, asunsignedlongmask, b'2')
-        self.assertRaises(TypeError, asunsignedlongmask, '3')
-        self.assertRaises(SystemError, asunsignedlongmask, NULL)
-=======
         self.check_long_asint(asunsignedlongmask, 0, ULONG_MAX, mask=True)
->>>>>>> f067efa6
 
     def test_long_aslonglong(self):
         # Test PyLong_AsLongLong() and PyLong_FromLongLong()
         aslonglong = _testlimitedcapi.pylong_aslonglong
         from _testcapi import LLONG_MIN, LLONG_MAX
-<<<<<<< HEAD
-        # round trip (object -> long long -> object)
-        for value in (LLONG_MIN, LLONG_MAX, -1, 0, 1, 1234):
-            with self.subTest(value=value):
-                self.assertEqual(aslonglong(value), value)
-
-        self.assertEqual(aslonglong(IntSubclass(42)), 42)
-        self.assertEqual(aslonglong(WithIndex(42)), 42)
-        self.assertEqual(aslonglong(WithIntAndIndex(10)), 10)
-
-        self.assertRaises(OverflowError, aslonglong, LLONG_MIN - 1)
-        self.assertRaises(OverflowError, aslonglong, LLONG_MAX + 1)
-        self.assertRaises(TypeError, aslonglong, 1.0)
-        self.assertRaises(TypeError, aslonglong, b'2')
-        self.assertRaises(TypeError, aslonglong, '3')
-        self.assertRaises(SystemError, aslonglong, NULL)
-=======
         self.check_long_asint(aslonglong, LLONG_MIN, LLONG_MAX)
->>>>>>> f067efa6
 
     def test_long_aslonglongandoverflow(self):
         # Test PyLong_AsLongLongAndOverflow()
         aslonglongandoverflow = _testlimitedcapi.pylong_aslonglongandoverflow
         from _testcapi import LLONG_MIN, LLONG_MAX
-<<<<<<< HEAD
-        # round trip (object -> long long -> object)
-        for value in (LLONG_MIN, LLONG_MAX, -1, 0, 1, 1234):
-            with self.subTest(value=value):
-                self.assertEqual(aslonglongandoverflow(value), (value, 0))
-
-        self.assertEqual(aslonglongandoverflow(IntSubclass(42)), (42, 0))
-        self.assertEqual(aslonglongandoverflow(WithIndex(42)), (42, 0))
-        self.assertEqual(aslonglongandoverflow(WithIntAndIndex(10)), (10, 0))
-
-        self.assertEqual(aslonglongandoverflow(LLONG_MIN - 1), (-1, -1))
-        self.assertEqual(aslonglongandoverflow(LLONG_MAX + 1), (-1, 1))
-        # CRASHES aslonglongandoverflow(1.0)
-        # CRASHES aslonglongandoverflow(NULL)
-=======
         self.check_long_asintandoverflow(aslonglongandoverflow, LLONG_MIN, LLONG_MAX)
->>>>>>> f067efa6
 
     def test_long_asunsignedlonglong(self):
         # Test PyLong_AsUnsignedLongLong() and PyLong_FromUnsignedLongLong()
         asunsignedlonglong = _testlimitedcapi.pylong_asunsignedlonglong
         from _testcapi import ULLONG_MAX
-<<<<<<< HEAD
-        # round trip (object -> unsigned long long -> object)
-        for value in (ULLONG_MAX, 0, 1, 1234):
-            with self.subTest(value=value):
-                self.assertEqual(asunsignedlonglong(value), value)
-
-        self.assertEqual(asunsignedlonglong(IntSubclass(42)), 42)
-        self.assertRaises(TypeError, asunsignedlonglong, WithIndex(42))
-        self.assertRaises(TypeError, asunsignedlonglong, WithIntAndIndex(10))
-
-        self.assertRaises(OverflowError, asunsignedlonglong, -1)
-        self.assertRaises(OverflowError, asunsignedlonglong, ULLONG_MAX + 1)
-        self.assertRaises(TypeError, asunsignedlonglong, 1.0)
-        self.assertRaises(TypeError, asunsignedlonglong, b'2')
-        self.assertRaises(TypeError, asunsignedlonglong, '3')
-        self.assertRaises(SystemError, asunsignedlonglong, NULL)
-=======
         self.check_long_asint(asunsignedlonglong, 0, ULLONG_MAX, use_index=False)
->>>>>>> f067efa6
 
     def test_long_asunsignedlonglongmask(self):
         # Test PyLong_AsUnsignedLongLongMask()
         asunsignedlonglongmask = _testlimitedcapi.pylong_asunsignedlonglongmask
         from _testcapi import ULLONG_MAX
-<<<<<<< HEAD
-        # round trip (object -> unsigned long long -> object)
-        for value in (ULLONG_MAX, 0, 1, 1234):
-            with self.subTest(value=value):
-                self.assertEqual(asunsignedlonglongmask(value), value)
-
-        self.assertEqual(asunsignedlonglongmask(IntSubclass(42)), 42)
-        self.assertEqual(asunsignedlonglongmask(WithIndex(42)), 42)
-        self.assertEqual(asunsignedlonglongmask(WithIntAndIndex(10)), 10)
-
-        self.assertEqual(asunsignedlonglongmask(-1), ULLONG_MAX)
-        self.assertEqual(asunsignedlonglongmask(ULLONG_MAX + 1), 0)
-        self.assertRaises(TypeError, asunsignedlonglongmask, 1.0)
-        self.assertRaises(TypeError, asunsignedlonglongmask, b'2')
-        self.assertRaises(TypeError, asunsignedlonglongmask, '3')
-        self.assertRaises(SystemError, asunsignedlonglongmask, NULL)
-=======
         self.check_long_asint(asunsignedlonglongmask, 0, ULLONG_MAX, mask=True)
->>>>>>> f067efa6
 
     def test_long_as_ssize_t(self):
         # Test PyLong_AsSsize_t() and PyLong_FromSsize_t()
         as_ssize_t = _testlimitedcapi.pylong_as_ssize_t
         from _testcapi import PY_SSIZE_T_MIN, PY_SSIZE_T_MAX
-<<<<<<< HEAD
-        # round trip (object -> Py_ssize_t -> object)
-        for value in (PY_SSIZE_T_MIN, PY_SSIZE_T_MAX, -1, 0, 1, 1234):
-            with self.subTest(value=value):
-                self.assertEqual(as_ssize_t(value), value)
-
-        self.assertEqual(as_ssize_t(IntSubclass(42)), 42)
-        self.assertRaises(TypeError, as_ssize_t, WithIndex(42))
-        self.assertRaises(TypeError, as_ssize_t, WithIntAndIndex(10))
-
-        self.assertRaises(OverflowError, as_ssize_t, PY_SSIZE_T_MIN - 1)
-        self.assertRaises(OverflowError, as_ssize_t, PY_SSIZE_T_MAX + 1)
-        self.assertRaises(TypeError, as_ssize_t, 1.0)
-        self.assertRaises(TypeError, as_ssize_t, b'2')
-        self.assertRaises(TypeError, as_ssize_t, '3')
-        self.assertRaises(SystemError, as_ssize_t, NULL)
-=======
         self.check_long_asint(as_ssize_t, PY_SSIZE_T_MIN, PY_SSIZE_T_MAX,
                               use_index=False)
->>>>>>> f067efa6
 
     def test_long_as_size_t(self):
         # Test PyLong_AsSize_t() and PyLong_FromSize_t()
         as_size_t = _testlimitedcapi.pylong_as_size_t
         from _testcapi import SIZE_MAX
-<<<<<<< HEAD
-        # round trip (object -> size_t -> object)
-        for value in (SIZE_MAX, 0, 1, 1234):
-            with self.subTest(value=value):
-                self.assertEqual(as_size_t(value), value)
-
-        self.assertEqual(as_size_t(IntSubclass(42)), 42)
-        self.assertRaises(TypeError, as_size_t, WithIndex(42))
-        self.assertRaises(TypeError, as_size_t, WithIntAndIndex(10))
-
-        self.assertRaises(OverflowError, as_size_t, -1)
-        self.assertRaises(OverflowError, as_size_t, SIZE_MAX + 1)
-        self.assertRaises(TypeError, as_size_t, 1.0)
-        self.assertRaises(TypeError, as_size_t, b'2')
-        self.assertRaises(TypeError, as_size_t, '3')
-        self.assertRaises(SystemError, as_size_t, NULL)
-=======
         self.check_long_asint(as_size_t, 0, SIZE_MAX, use_index=False)
->>>>>>> f067efa6
 
     def test_long_asdouble(self):
         # Test PyLong_AsDouble()
@@ -513,25 +316,7 @@
         bits = 8 * SIZEOF_PID_T
         PID_T_MIN = -2**(bits-1)
         PID_T_MAX = 2**(bits-1) - 1
-<<<<<<< HEAD
-        # round trip (object -> long -> object)
-        for value in (PID_T_MIN, PID_T_MAX, -1, 0, 1, 1234):
-            with self.subTest(value=value):
-                self.assertEqual(aspid(value), value)
-
-        self.assertEqual(aspid(IntSubclass(42)), 42)
-        self.assertEqual(aspid(WithIndex(42)), 42)
-        self.assertEqual(aspid(WithIntAndIndex(10)), 10)
-
-        self.assertRaises(OverflowError, aspid, PID_T_MIN - 1)
-        self.assertRaises(OverflowError, aspid, PID_T_MAX + 1)
-        self.assertRaises(TypeError, aspid, 1.0)
-        self.assertRaises(TypeError, aspid, b'2')
-        self.assertRaises(TypeError, aspid, '3')
-        self.assertRaises(SystemError, aspid, NULL)
-=======
         self.check_long_asint(aspid, PID_T_MIN, PID_T_MAX)
->>>>>>> f067efa6
 
     def test_long_aspid(self):
         self._test_long_aspid(_testcapi.pylong_aspid)
@@ -585,7 +370,7 @@
                 # Also check via the __index__ path.
                 # We pass Py_ASNATIVEBYTES_NATIVE_ENDIAN | ALLOW_INDEX
                 self.assertEqual(expect, asnativebytes(WithIndex(v), buffer, 0, 3 | 16),
-                    "PyLong_AsNativeBytes(Index(v), <unknown>, 0, -1)")
+                    "PyLong_AsNativeBytes(WithIndex(v), <unknown>, 0, -1)")
                 self.assertEqual(buffer, b"\x5a",
                     "buffer overwritten when it should not have been")
 
