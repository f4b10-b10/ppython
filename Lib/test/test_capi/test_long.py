--- conflicted
+++ resolved
@@ -716,7 +716,11 @@
                     self.assertEqual(expect_u, fromnativebytes(v_be, n, -1, 0),
                         f"PyLong_FromUnsignedNativeBytes(buffer, {n}, <native>)")
 
-<<<<<<< HEAD
+                # Swap the unsigned request for tests and use the
+                # Py_ASNATIVEBYTES_UNSIGNED_BUFFER flag instead
+                self.assertEqual(expect_u, fromnativebytes(v_be, n, 4, 1),
+                    f"PyLong_FromNativeBytes(buffer, {n}, <big|unsigned>)")
+      
     def test_long_sign(self):
         # Test PyLong_Sign()
         sign = _testcapi.pylong_sign
@@ -731,13 +735,7 @@
         self.assertRaises(TypeError, sign, 1.0)
         self.assertRaises(TypeError, sign, Index(123))
         self.assertRaises(SystemError, sign, NULL)
-=======
-                # Swap the unsigned request for tests and use the
-                # Py_ASNATIVEBYTES_UNSIGNED_BUFFER flag instead
-                self.assertEqual(expect_u, fromnativebytes(v_be, n, 4, 1),
-                    f"PyLong_FromNativeBytes(buffer, {n}, <big|unsigned>)")
->>>>>>> 7bcc257e
 
 
 if __name__ == "__main__":
-    unittest.main()+    unittest.mai