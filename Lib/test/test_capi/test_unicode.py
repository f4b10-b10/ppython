import unittest
import sys
from test import support
from test.support import import_helper

try:
    import _testcapi
except ImportError:
    _testcapi = None


NULL = None

class Str(str):
    pass


class CAPITest(unittest.TestCase):

    @support.cpython_only
    @unittest.skipIf(_testcapi is None, 'need _testcapi module')
    def test_new(self):
        """Test PyUnicode_New()"""
        from _testcapi import unicode_new as new

        for maxchar in 0, 0x61, 0xa1, 0x4f60, 0x1f600, 0x10ffff:
            self.assertEqual(new(0, maxchar), '')
            self.assertEqual(new(5, maxchar), chr(maxchar)*5)
        self.assertEqual(new(0, 0x110000), '')
        self.assertRaises(SystemError, new, 5, 0x110000)
        self.assertRaises(SystemError, new, -1, 0)

    @support.cpython_only
    @unittest.skipIf(_testcapi is None, 'need _testcapi module')
    def test_fill(self):
        """Test PyUnicode_Fill()"""
        from _testcapi import unicode_fill as fill

        strings = [
            # all strings have exactly 5 characters
            'abcde', '\xa1\xa2\xa3\xa4\xa5',
            '\u4f60\u597d\u4e16\u754c\uff01',
            '\U0001f600\U0001f601\U0001f602\U0001f603\U0001f604'
        ]
        chars = [0x78, 0xa9, 0x20ac, 0x1f638]

        for idx, fill_char in enumerate(chars):
            # wide -> narrow: exceed maxchar limitation
            for to in strings[:idx]:
                self.assertRaises(ValueError, fill, to, 0, 0, fill_char)
            for to in strings[idx:]:
                for start in range(7):
                    for length in range(-1, 7 - start):
                        filled = max(min(length, 5 - start), 0)
                        if filled == 5 and to != strings[idx]:
                            # narrow -> wide
                            # Tests omitted since this creates invalid strings.
                            continue
                        expected = to[:start] + chr(fill_char) * filled + to[start + filled:]
                        self.assertEqual(fill(to, start, length, fill_char),
                                        (expected, filled))

        s = strings[0]
        self.assertRaises(IndexError, fill, s, -1, 0, 0x78)
        self.assertRaises(ValueError, fill, s, 0, 0, 0x110000)
        self.assertRaises(SystemError, fill, b'abc', 0, 0, 0x78)
        self.assertRaises(SystemError, fill, [], 0, 0, 0x78)
        # CRASHES fill(s, 0, NULL, 0, 0)
        # CRASHES fill(NULL, 0, 0, 0x78)
        # TODO: Test PyUnicode_Fill() with non-modifiable unicode.

    @support.cpython_only
    @unittest.skipIf(_testcapi is None, 'need _testcapi module')
    def test_writechar(self):
        """Test PyUnicode_ReadChar()"""
        from _testcapi import unicode_writechar as writechar

        strings = [
            # one string for every kind
            'abc', '\xa1\xa2\xa3', '\u4f60\u597d\u4e16',
            '\U0001f600\U0001f601\U0001f602'
        ]
        # one character for every kind + out of range code
        chars = [0x78, 0xa9, 0x20ac, 0x1f638, 0x110000]
        for i, s in enumerate(strings):
            for j, c in enumerate(chars):
                if j <= i:
                    self.assertEqual(writechar(s, 1, c),
                                     (s[:1] + chr(c) + s[2:], 0))
                else:
                    self.assertRaises(ValueError, writechar, s, 1, c)

        self.assertRaises(IndexError, writechar, 'abc', 3, 0x78)
        self.assertRaises(IndexError, writechar, 'abc', -1, 0x78)
        self.assertRaises(TypeError, writechar, b'abc', 0, 0x78)
        self.assertRaises(TypeError, writechar, [], 0, 0x78)
        # CRASHES writechar(NULL, 0, 0x78)
        # TODO: Test PyUnicode_CopyCharacters() with non-modifiable and legacy
        # unicode.

    @support.cpython_only
    @unittest.skipIf(_testcapi is None, 'need _testcapi module')
    def test_resize(self):
        """Test PyUnicode_Resize()"""
        from _testcapi import unicode_resize as resize

        strings = [
            # all strings have exactly 3 characters
            'abc', '\xa1\xa2\xa3', '\u4f60\u597d\u4e16',
            '\U0001f600\U0001f601\U0001f602'
        ]
        for s in strings:
            self.assertEqual(resize(s, 3), (s, 0))
            self.assertEqual(resize(s, 2), (s[:2], 0))
            self.assertEqual(resize(s, 4), (s + '\0', 0))
            self.assertEqual(resize(s, 0), ('', 0))
        self.assertRaises(SystemError, resize, b'abc', 0)
        self.assertRaises(SystemError, resize, [], 0)
        self.assertRaises(SystemError, resize, NULL, 0)
        # TODO: Test PyUnicode_Resize() with non-modifiable and legacy unicode
        # and with NULL as the address.

    @support.cpython_only
    @unittest.skipIf(_testcapi is None, 'need _testcapi module')
    def test_append(self):
        """Test PyUnicode_Append()"""
        from _testcapi import unicode_append as append

        strings = [
            'abc', '\xa1\xa2\xa3', '\u4f60\u597d\u4e16',
            '\U0001f600\U0001f601\U0001f602'
        ]
        for left in strings:
            left = left[::-1]
            for right in strings:
                expected = left + right
                self.assertEqual(append(left, right), expected)

        self.assertRaises(SystemError, append, 'abc', b'abc')
        self.assertRaises(SystemError, append, b'abc', 'abc')
        self.assertRaises(SystemError, append, b'abc', b'abc')
        self.assertRaises(SystemError, append, 'abc', [])
        self.assertRaises(SystemError, append, [], 'abc')
        self.assertRaises(SystemError, append, [], [])
        self.assertRaises(SystemError, append, NULL, 'abc')
        self.assertRaises(SystemError, append, 'abc', NULL)
        # TODO: Test PyUnicode_Append() with modifiable unicode
        # and with NULL as the address.
        # TODO: Check reference counts.

    @support.cpython_only
    @unittest.skipIf(_testcapi is None, 'need _testcapi module')
    def test_appendanddel(self):
        """Test PyUnicode_AppendAndDel()"""
        from _testcapi import unicode_appendanddel as appendanddel

        strings = [
            'abc', '\xa1\xa2\xa3', '\u4f60\u597d\u4e16',
            '\U0001f600\U0001f601\U0001f602'
        ]
        for left in strings:
            left = left[::-1]
            for right in strings:
                self.assertEqual(appendanddel(left, right), left + right)

        self.assertRaises(SystemError, appendanddel, 'abc', b'abc')
        self.assertRaises(SystemError, appendanddel, b'abc', 'abc')
        self.assertRaises(SystemError, appendanddel, b'abc', b'abc')
        self.assertRaises(SystemError, appendanddel, 'abc', [])
        self.assertRaises(SystemError, appendanddel, [], 'abc')
        self.assertRaises(SystemError, appendanddel, [], [])
        self.assertRaises(SystemError, appendanddel, NULL, 'abc')
        self.assertRaises(SystemError, appendanddel, 'abc', NULL)
        # TODO: Test PyUnicode_AppendAndDel() with modifiable unicode
        # and with NULL as the address.
        # TODO: Check reference counts.

    @support.cpython_only
    @unittest.skipIf(_testcapi is None, 'need _testcapi module')
    def test_fromstringandsize(self):
        """Test PyUnicode_FromStringAndSize()"""
        from _testcapi import unicode_fromstringandsize as fromstringandsize

        self.assertEqual(fromstringandsize(b'abc'), 'abc')
        self.assertEqual(fromstringandsize(b'abc', 2), 'ab')
        self.assertEqual(fromstringandsize(b'abc\0def'), 'abc\0def')
        self.assertEqual(fromstringandsize(b'\xc2\xa1\xc2\xa2'), '\xa1\xa2')
        self.assertEqual(fromstringandsize(b'\xe4\xbd\xa0'), '\u4f60')
        self.assertEqual(fromstringandsize(b'\xf0\x9f\x98\x80'), '\U0001f600')
        self.assertRaises(UnicodeDecodeError, fromstringandsize, b'\xc2\xa1', 1)
        self.assertRaises(UnicodeDecodeError, fromstringandsize, b'\xa1', 1)
        self.assertEqual(fromstringandsize(b'', 0), '')
        self.assertEqual(fromstringandsize(NULL, 0), '')

        self.assertRaises(SystemError, fromstringandsize, b'abc', -1)
        # TODO: Test PyUnicode_FromStringAndSize(NULL, size) for size != 0

    @support.cpython_only
    @unittest.skipIf(_testcapi is None, 'need _testcapi module')
    def test_fromstring(self):
        """Test PyUnicode_FromString()"""
        from _testcapi import unicode_fromstring as fromstring

        self.assertEqual(fromstring(b'abc'), 'abc')
        self.assertEqual(fromstring(b'\xc2\xa1\xc2\xa2'), '\xa1\xa2')
        self.assertEqual(fromstring(b'\xe4\xbd\xa0'), '\u4f60')
        self.assertEqual(fromstring(b'\xf0\x9f\x98\x80'), '\U0001f600')
        self.assertRaises(UnicodeDecodeError, fromstring, b'\xc2')
        self.assertRaises(UnicodeDecodeError, fromstring, b'\xa1')
        self.assertEqual(fromstring(b''), '')

        # CRASHES fromstring(NULL)

    @support.cpython_only
    @unittest.skipIf(_testcapi is None, 'need _testcapi module')
    def test_fromkindanddata(self):
        """Test PyUnicode_FromKindAndData()"""
        from _testcapi import unicode_fromkindanddata as fromkindanddata

        strings = [
            'abcde', '\xa1\xa2\xa3\xa4\xa5',
            '\u4f60\u597d\u4e16\u754c\uff01',
            '\U0001f600\U0001f601\U0001f602\U0001f603\U0001f604'
        ]
        enc1 = 'latin1'
        for s in strings[:2]:
            self.assertEqual(fromkindanddata(1, s.encode(enc1)), s)
        enc2 = 'utf-16le' if sys.byteorder == 'little' else 'utf-16be'
        for s in strings[:3]:
            self.assertEqual(fromkindanddata(2, s.encode(enc2)), s)
        enc4 = 'utf-32le' if sys.byteorder == 'little' else 'utf-32be'
        for s in strings:
            self.assertEqual(fromkindanddata(4, s.encode(enc4)), s)
        self.assertEqual(fromkindanddata(2, '\U0001f600'.encode(enc2)),
                         '\ud83d\ude00')
        for kind in 1, 2, 4:
            self.assertEqual(fromkindanddata(kind, b''), '')
            self.assertEqual(fromkindanddata(kind, b'\0'*kind), '\0')
            self.assertEqual(fromkindanddata(kind, NULL, 0), '')

        for kind in -1, 0, 3, 5, 8:
            self.assertRaises(SystemError, fromkindanddata, kind, b'')
        self.assertRaises(ValueError, fromkindanddata, 1, b'abc', -1)
        self.assertRaises(ValueError, fromkindanddata, 1, NULL, -1)
        # CRASHES fromkindanddata(1, NULL, 1)
        # CRASHES fromkindanddata(4, b'\xff\xff\xff\xff')

    @support.cpython_only
    @unittest.skipIf(_testcapi is None, 'need _testcapi module')
    def test_substring(self):
        """Test PyUnicode_Substring()"""
        from _testcapi import unicode_substring as substring

        strings = [
            'ab', 'ab\xa1\xa2',
            'ab\xa1\xa2\u4f60\u597d',
            'ab\xa1\xa2\u4f60\u597d\U0001f600\U0001f601'
        ]
        for s in strings:
            for start in range(0, len(s) + 2):
                for end in range(max(start-1, 0), len(s) + 2):
                    self.assertEqual(substring(s, start, end), s[start:end])

        self.assertRaises(IndexError, substring, 'abc', -1, 0)
        self.assertRaises(IndexError, substring, 'abc', 0, -1)
        # CRASHES substring(b'abc', 0, 0)
        # CRASHES substring([], 0, 0)
        # CRASHES substring(NULL, 0, 0)

    @support.cpython_only
    @unittest.skipIf(_testcapi is None, 'need _testcapi module')
    def test_getlength(self):
        """Test PyUnicode_GetLength()"""
        from _testcapi import unicode_getlength as getlength

        for s in ['abc', '\xa1\xa2', '\u4f60\u597d', 'a\U0001f600',
                  'a\ud800b\udfffc', '\ud834\udd1e']:
            self.assertEqual(getlength(s), len(s))

        self.assertRaises(TypeError, getlength, b'abc')
        self.assertRaises(TypeError, getlength, [])
        # CRASHES getlength(NULL)

    @support.cpython_only
    @unittest.skipIf(_testcapi is None, 'need _testcapi module')
    def test_readchar(self):
        """Test PyUnicode_ReadChar()"""
        from _testcapi import unicode_readchar as readchar

        for s in ['abc', '\xa1\xa2', '\u4f60\u597d', 'a\U0001f600',
                  'a\ud800b\udfffc', '\ud834\udd1e']:
            for i, c in enumerate(s):
                self.assertEqual(readchar(s, i), ord(c))
            self.assertRaises(IndexError, readchar, s, len(s))
            self.assertRaises(IndexError, readchar, s, -1)

        self.assertRaises(TypeError, readchar, b'abc', 0)
        self.assertRaises(TypeError, readchar, [], 0)
        # CRASHES readchar(NULL, 0)

    @support.cpython_only
    @unittest.skipIf(_testcapi is None, 'need _testcapi module')
    def test_fromobject(self):
        """Test PyUnicode_FromObject()"""
        from _testcapi import unicode_fromobject as fromobject

        for s in ['abc', '\xa1\xa2', '\u4f60\u597d', 'a\U0001f600',
                  'a\ud800b\udfffc', '\ud834\udd1e']:
            self.assertEqual(fromobject(s), s)
            o = Str(s)
            s2 = fromobject(o)
            self.assertEqual(s2, s)
            self.assertIs(type(s2), str)
            self.assertIsNot(s2, s)

        self.assertRaises(TypeError, fromobject, b'abc')
        self.assertRaises(TypeError, fromobject, [])
        # CRASHES fromobject(NULL)

    def test_from_format(self):
<<<<<<< HEAD
        # Length modifiers "j" and "t" are not tested here because ctypes does
        # not expose types for intmax_t and ptrdiff_t.
        # _testcapi.test_string_from_format() has a wider coverage of all
        # formats.
=======
        """Test PyUnicode_FromFormat()"""
>>>>>>> 5841fbc1
        import_helper.import_module('ctypes')
        from ctypes import (
            c_char_p,
            pythonapi, py_object, sizeof,
            c_int, c_long, c_longlong, c_ssize_t,
            c_uint, c_ulong, c_ulonglong, c_size_t, c_void_p,
            sizeof, c_wchar, c_wchar_p)
        name = "PyUnicode_FromFormat"
        _PyUnicode_FromFormat = getattr(pythonapi, name)
        _PyUnicode_FromFormat.argtypes = (c_char_p,)
        _PyUnicode_FromFormat.restype = py_object

        def PyUnicode_FromFormat(format, *args):
            cargs = tuple(
                py_object(arg) if isinstance(arg, str) else arg
                for arg in args)
            return _PyUnicode_FromFormat(format, *cargs)

        def check_format(expected, format, *args):
            text = PyUnicode_FromFormat(format, *args)
            self.assertEqual(expected, text)

        # ascii format, non-ascii argument
        check_format('ascii\x7f=unicode\xe9',
                     b'ascii\x7f=%U', 'unicode\xe9')

        # non-ascii format, ascii argument: ensure that PyUnicode_FromFormatV()
        # raises an error
        self.assertRaisesRegex(ValueError,
            r'^PyUnicode_FromFormatV\(\) expects an ASCII-encoded format '
            'string, got a non-ASCII byte: 0xe9$',
            PyUnicode_FromFormat, b'unicode\xe9=%s', 'ascii')

        # test "%c"
        check_format('\uabcd',
                     b'%c', c_int(0xabcd))
        check_format('\U0010ffff',
                     b'%c', c_int(0x10ffff))
        with self.assertRaises(OverflowError):
            PyUnicode_FromFormat(b'%c', c_int(0x110000))
        # Issue #18183
        check_format('\U00010000\U00100000',
                     b'%c%c', c_int(0x10000), c_int(0x100000))

        # test "%"
        check_format('%',
                     b'%%')
        check_format('%s',
                     b'%%s')
        check_format('[%]',
                     b'[%%]')
        check_format('%abc',
                     b'%%%s', b'abc')

        # truncated string
        check_format('abc',
                     b'%.3s', b'abcdef')
        check_format('abc[\ufffd',
                     b'%.5s', 'abc[\u20ac]'.encode('utf8'))
        check_format("'\\u20acABC'",
                     b'%A', '\u20acABC')
        check_format("'\\u20",
                     b'%.5A', '\u20acABCDEF')
        check_format("'\u20acABC'",
                     b'%R', '\u20acABC')
        check_format("'\u20acA",
                     b'%.3R', '\u20acABCDEF')
        check_format('\u20acAB',
                     b'%.3S', '\u20acABCDEF')
        check_format('\u20acAB',
                     b'%.3U', '\u20acABCDEF')
        check_format('\u20acAB',
                     b'%.3V', '\u20acABCDEF', None)
        check_format('abc[\ufffd',
                     b'%.5V', None, 'abc[\u20ac]'.encode('utf8'))

        # following tests comes from #7330
        # test width modifier and precision modifier with %S
        check_format("repr=  abc",
                     b'repr=%5S', 'abc')
        check_format("repr=ab",
                     b'repr=%.2S', 'abc')
        check_format("repr=   ab",
                     b'repr=%5.2S', 'abc')

        # test width modifier and precision modifier with %R
        check_format("repr=   'abc'",
                     b'repr=%8R', 'abc')
        check_format("repr='ab",
                     b'repr=%.3R', 'abc')
        check_format("repr=  'ab",
                     b'repr=%5.3R', 'abc')

        # test width modifier and precision modifier with %A
        check_format("repr=   'abc'",
                     b'repr=%8A', 'abc')
        check_format("repr='ab",
                     b'repr=%.3A', 'abc')
        check_format("repr=  'ab",
                     b'repr=%5.3A', 'abc')

        # test width modifier and precision modifier with %s
        check_format("repr=  abc",
                     b'repr=%5s', b'abc')
        check_format("repr=ab",
                     b'repr=%.2s', b'abc')
        check_format("repr=   ab",
                     b'repr=%5.2s', b'abc')

        # test width modifier and precision modifier with %U
        check_format("repr=  abc",
                     b'repr=%5U', 'abc')
        check_format("repr=ab",
                     b'repr=%.2U', 'abc')
        check_format("repr=   ab",
                     b'repr=%5.2U', 'abc')

        # test width modifier and precision modifier with %V
        check_format("repr=  abc",
                     b'repr=%5V', 'abc', b'123')
        check_format("repr=ab",
                     b'repr=%.2V', 'abc', b'123')
        check_format("repr=   ab",
                     b'repr=%5.2V', 'abc', b'123')
        check_format("repr=  123",
                     b'repr=%5V', None, b'123')
        check_format("repr=12",
                     b'repr=%.2V', None, b'123')
        check_format("repr=   12",
                     b'repr=%5.2V', None, b'123')

        # test integer formats (%i, %d, %u, %o, %x, %X)
        check_format('010',
                     b'%03i', c_int(10))
        check_format('0010',
                     b'%0.4i', c_int(10))
        for conv, signed, value, expected in [
            (b'i', True, -123, '-123'),
            (b'd', True, -123, '-123'),
            (b'u', False, 123, '123'),
            (b'o', False, 0o123, '123'),
            (b'x', False, 0xabc, 'abc'),
            (b'X', False, 0xabc, 'ABC'),
        ]:
            for mod, ctype in [
                (b'', c_int if signed else c_uint),
                (b'l', c_long if signed else c_ulong),
                (b'll', c_longlong if signed else c_ulonglong),
                (b'z', c_ssize_t if signed else c_size_t),
            ]:
                with self.subTest(format=b'%' + mod + conv):
                    check_format(expected,
                                 b'%' + mod + conv, ctype(value))

        # test long output
        min_longlong = -(2 ** (8 * sizeof(c_longlong) - 1))
        max_longlong = -min_longlong - 1
        check_format(str(min_longlong),
                     b'%lld', c_longlong(min_longlong))
        check_format(str(max_longlong),
                     b'%lld', c_longlong(max_longlong))
        max_ulonglong = 2 ** (8 * sizeof(c_ulonglong)) - 1
        check_format(str(max_ulonglong),
                     b'%llu', c_ulonglong(max_ulonglong))
        PyUnicode_FromFormat(b'%p', c_void_p(-1))

        # test padding (width and/or precision)
        check_format('123',        b'%2i', c_int(123))
        check_format('       123', b'%10i', c_int(123))
        check_format('0000000123', b'%010i', c_int(123))
        check_format('123       ', b'%-10i', c_int(123))
        check_format('123       ', b'%-010i', c_int(123))
        check_format('123',        b'%.2i', c_int(123))
        check_format('0000123',    b'%.7i', c_int(123))
        check_format('       123', b'%10.2i', c_int(123))
        check_format('   0000123', b'%10.7i', c_int(123))
        check_format('0000000123', b'%010.7i', c_int(123))
        check_format('0000123   ', b'%-10.7i', c_int(123))
        check_format('0000123   ', b'%-010.7i', c_int(123))

        check_format('-123',       b'%2i', c_int(-123))
        check_format('      -123', b'%10i', c_int(-123))
        check_format('-000000123', b'%010i', c_int(-123))
        check_format('-123      ', b'%-10i', c_int(-123))
        check_format('-123      ', b'%-010i', c_int(-123))
        check_format('-123',       b'%.2i', c_int(-123))
        check_format('-0000123',   b'%.7i', c_int(-123))
        check_format('      -123', b'%10.2i', c_int(-123))
        check_format('  -0000123', b'%10.7i', c_int(-123))
        check_format('-000000123', b'%010.7i', c_int(-123))
        check_format('-0000123  ', b'%-10.7i', c_int(-123))
        check_format('-0000123  ', b'%-010.7i', c_int(-123))

        check_format('123',        b'%2u', c_uint(123))
        check_format('       123', b'%10u', c_uint(123))
        check_format('0000000123', b'%010u', c_uint(123))
        check_format('123       ', b'%-10u', c_uint(123))
        check_format('123       ', b'%-010u', c_uint(123))
        check_format('123',        b'%.2u', c_uint(123))
        check_format('0000123',    b'%.7u', c_uint(123))
        check_format('       123', b'%10.2u', c_uint(123))
        check_format('   0000123', b'%10.7u', c_uint(123))
        check_format('0000000123', b'%010.7u', c_uint(123))
        check_format('0000123   ', b'%-10.7u', c_uint(123))
        check_format('0000123   ', b'%-010.7u', c_uint(123))

        check_format('123',        b'%2o', c_uint(0o123))
        check_format('       123', b'%10o', c_uint(0o123))
        check_format('0000000123', b'%010o', c_uint(0o123))
        check_format('123       ', b'%-10o', c_uint(0o123))
        check_format('123       ', b'%-010o', c_uint(0o123))
        check_format('123',        b'%.2o', c_uint(0o123))
        check_format('0000123',    b'%.7o', c_uint(0o123))
        check_format('       123', b'%10.2o', c_uint(0o123))
        check_format('   0000123', b'%10.7o', c_uint(0o123))
        check_format('0000000123', b'%010.7o', c_uint(0o123))
        check_format('0000123   ', b'%-10.7o', c_uint(0o123))
        check_format('0000123   ', b'%-010.7o', c_uint(0o123))

        check_format('abc',        b'%2x', c_uint(0xabc))
        check_format('       abc', b'%10x', c_uint(0xabc))
        check_format('0000000abc', b'%010x', c_uint(0xabc))
        check_format('abc       ', b'%-10x', c_uint(0xabc))
        check_format('abc       ', b'%-010x', c_uint(0xabc))
        check_format('abc',        b'%.2x', c_uint(0xabc))
        check_format('0000abc',    b'%.7x', c_uint(0xabc))
        check_format('       abc', b'%10.2x', c_uint(0xabc))
        check_format('   0000abc', b'%10.7x', c_uint(0xabc))
        check_format('0000000abc', b'%010.7x', c_uint(0xabc))
        check_format('0000abc   ', b'%-10.7x', c_uint(0xabc))
        check_format('0000abc   ', b'%-010.7x', c_uint(0xabc))

        check_format('ABC',        b'%2X', c_uint(0xabc))
        check_format('       ABC', b'%10X', c_uint(0xabc))
        check_format('0000000ABC', b'%010X', c_uint(0xabc))
        check_format('ABC       ', b'%-10X', c_uint(0xabc))
        check_format('ABC       ', b'%-010X', c_uint(0xabc))
        check_format('ABC',        b'%.2X', c_uint(0xabc))
        check_format('0000ABC',    b'%.7X', c_uint(0xabc))
        check_format('       ABC', b'%10.2X', c_uint(0xabc))
        check_format('   0000ABC', b'%10.7X', c_uint(0xabc))
        check_format('0000000ABC', b'%010.7X', c_uint(0xabc))
        check_format('0000ABC   ', b'%-10.7X', c_uint(0xabc))
        check_format('0000ABC   ', b'%-010.7X', c_uint(0xabc))

        # test %A
        check_format(r"%A:'abc\xe9\uabcd\U0010ffff'",
                     b'%%A:%A', 'abc\xe9\uabcd\U0010ffff')

        # test %V
        check_format('abc',
                     b'%V', 'abc', b'xyz')
        check_format('xyz',
                     b'%V', None, b'xyz')

        # test %ls
        check_format('abc', b'%ls', c_wchar_p('abc'))
        check_format('\u4eba\u6c11', b'%ls', c_wchar_p('\u4eba\u6c11'))
        check_format('\U0001f4bb+\U0001f40d',
                     b'%ls', c_wchar_p('\U0001f4bb+\U0001f40d'))
        check_format('   ab', b'%5.2ls', c_wchar_p('abc'))
        check_format('   \u4eba\u6c11', b'%5ls', c_wchar_p('\u4eba\u6c11'))
        check_format('  \U0001f4bb+\U0001f40d',
                     b'%5ls', c_wchar_p('\U0001f4bb+\U0001f40d'))
        check_format('\u4eba', b'%.1ls', c_wchar_p('\u4eba\u6c11'))
        check_format('\U0001f4bb' if sizeof(c_wchar) > 2 else '\ud83d',
                     b'%.1ls', c_wchar_p('\U0001f4bb+\U0001f40d'))
        check_format('\U0001f4bb+' if sizeof(c_wchar) > 2 else '\U0001f4bb',
                     b'%.2ls', c_wchar_p('\U0001f4bb+\U0001f40d'))

        # test %lV
        check_format('abc',
                     b'%lV', 'abc', c_wchar_p('xyz'))
        check_format('xyz',
                     b'%lV', None, c_wchar_p('xyz'))
        check_format('\u4eba\u6c11',
                     b'%lV', None, c_wchar_p('\u4eba\u6c11'))
        check_format('\U0001f4bb+\U0001f40d',
                     b'%lV', None, c_wchar_p('\U0001f4bb+\U0001f40d'))
        check_format('   ab',
                     b'%5.2lV', None, c_wchar_p('abc'))
        check_format('   \u4eba\u6c11',
                     b'%5lV', None, c_wchar_p('\u4eba\u6c11'))
        check_format('  \U0001f4bb+\U0001f40d',
                     b'%5lV', None, c_wchar_p('\U0001f4bb+\U0001f40d'))
        check_format('\u4eba',
                     b'%.1lV', None, c_wchar_p('\u4eba\u6c11'))
        check_format('\U0001f4bb' if sizeof(c_wchar) > 2 else '\ud83d',
                     b'%.1lV', None, c_wchar_p('\U0001f4bb+\U0001f40d'))
        check_format('\U0001f4bb+' if sizeof(c_wchar) > 2 else '\U0001f4bb',
                     b'%.2lV', None, c_wchar_p('\U0001f4bb+\U0001f40d'))

        # test variable width and precision
        check_format('  abc', b'%*s', c_int(5), b'abc')
        check_format('ab', b'%.*s', c_int(2), b'abc')
        check_format('   ab', b'%*.*s', c_int(5), c_int(2), b'abc')
        check_format('  abc', b'%*U', c_int(5), 'abc')
        check_format('ab', b'%.*U', c_int(2), 'abc')
        check_format('   ab', b'%*.*U', c_int(5), c_int(2), 'abc')
        check_format('   ab', b'%*.*V', c_int(5), c_int(2), None, b'abc')
        check_format('   ab', b'%*.*lV', c_int(5), c_int(2),
                     None, c_wchar_p('abc'))
        check_format('     123', b'%*i', c_int(8), c_int(123))
        check_format('00123', b'%.*i', c_int(5), c_int(123))
        check_format('   00123', b'%*.*i', c_int(8), c_int(5), c_int(123))

        # test %p
        # We cannot test the exact result,
        # because it returns a hex representation of a C pointer,
        # which is going to be different each time. But, we can test the format.
        p_format_regex = r'^0x[a-zA-Z0-9]{3,}$'
        p_format1 = PyUnicode_FromFormat(b'%p', 'abc')
        self.assertIsInstance(p_format1, str)
        self.assertRegex(p_format1, p_format_regex)

        p_format2 = PyUnicode_FromFormat(b'%p %p', '123456', b'xyz')
        self.assertIsInstance(p_format2, str)
        self.assertRegex(p_format2,
                         r'0x[a-zA-Z0-9]{3,} 0x[a-zA-Z0-9]{3,}')

        # Extra args are ignored:
        p_format3 = PyUnicode_FromFormat(b'%p', '123456', None, b'xyz')
        self.assertIsInstance(p_format3, str)
        self.assertRegex(p_format3, p_format_regex)

        # Test string decode from parameter of %s using utf-8.
        # b'\xe4\xba\xba\xe6\xb0\x91' is utf-8 encoded byte sequence of
        # '\u4eba\u6c11'
        check_format('repr=\u4eba\u6c11',
                     b'repr=%V', None, b'\xe4\xba\xba\xe6\xb0\x91')

        #Test replace error handler.
        check_format('repr=abc\ufffd',
                     b'repr=%V', None, b'abc\xff')

        # Issue #33817: empty strings
        check_format('',
                     b'')
        check_format('',
                     b'%s', b'')

        # test invalid format strings. these tests are just here
        # to check for crashes and should not be considered as specifications
        for fmt in (b'%', b'%0', b'%01', b'%.', b'%.1',
                    b'%0%s', b'%1%s', b'%.%s', b'%.1%s', b'%1abc',
                    b'%l', b'%ll', b'%z', b'%lls', b'%zs'):
            with self.subTest(fmt=fmt):
                self.assertRaisesRegex(SystemError, 'invalid format string',
                    PyUnicode_FromFormat, fmt, b'abc')
        self.assertRaisesRegex(SystemError, 'invalid format string',
            PyUnicode_FromFormat, b'%+i', c_int(10))

    @support.cpython_only
    @unittest.skipIf(_testcapi is None, 'need _testcapi module')
    def test_interninplace(self):
        """Test PyUnicode_InternInPlace()"""
        from _testcapi import unicode_interninplace as interninplace

        s = b'abc'.decode()
        r = interninplace(s)
        self.assertEqual(r, 'abc')

        # CRASHES interninplace(b'abc')
        # CRASHES interninplace(NULL)

    @support.cpython_only
    @unittest.skipIf(_testcapi is None, 'need _testcapi module')
    def test_internfromstring(self):
        """Test PyUnicode_InternFromString()"""
        from _testcapi import unicode_internfromstring as internfromstring

        self.assertEqual(internfromstring(b'abc'), 'abc')
        self.assertEqual(internfromstring(b'\xf0\x9f\x98\x80'), '\U0001f600')
        self.assertRaises(UnicodeDecodeError, internfromstring, b'\xc2')
        self.assertRaises(UnicodeDecodeError, internfromstring, b'\xa1')
        self.assertEqual(internfromstring(b''), '')

        # CRASHES internfromstring(NULL)

    @support.cpython_only
    @unittest.skipIf(_testcapi is None, 'need _testcapi module')
    def test_fromwidechar(self):
        """Test PyUnicode_FromWideChar()"""
        from _testcapi import unicode_fromwidechar as fromwidechar
        from _testcapi import SIZEOF_WCHAR_T

        if SIZEOF_WCHAR_T == 2:
            encoding = 'utf-16le' if sys.byteorder == 'little' else 'utf-16be'
        elif SIZEOF_WCHAR_T == 4:
            encoding = 'utf-32le' if sys.byteorder == 'little' else 'utf-32be'

        for s in '', 'abc', '\xa1\xa2', '\u4f60', '\U0001f600':
            b = s.encode(encoding)
            self.assertEqual(fromwidechar(b), s)
            self.assertEqual(fromwidechar(b + b'\0'*SIZEOF_WCHAR_T, -1), s)
        for s in '\ud83d', '\ude00':
            b = s.encode(encoding, 'surrogatepass')
            self.assertEqual(fromwidechar(b), s)
            self.assertEqual(fromwidechar(b + b'\0'*SIZEOF_WCHAR_T, -1), s)

        self.assertEqual(fromwidechar('abc'.encode(encoding), 2), 'ab')
        if SIZEOF_WCHAR_T == 2:
            self.assertEqual(fromwidechar('a\U0001f600'.encode(encoding), 2), 'a\ud83d')

        self.assertRaises(SystemError, fromwidechar, b'\0'*SIZEOF_WCHAR_T, -2)
        self.assertEqual(fromwidechar(NULL, 0), '')
        self.assertRaises(SystemError, fromwidechar, NULL, 1)
        self.assertRaises(SystemError, fromwidechar, NULL, -1)

    @support.cpython_only
    @unittest.skipIf(_testcapi is None, 'need _testcapi module')
    def test_aswidechar(self):
        """Test PyUnicode_AsWideChar()"""
        from _testcapi import unicode_aswidechar
        from _testcapi import unicode_aswidechar_null
        from _testcapi import SIZEOF_WCHAR_T

        wchar, size = unicode_aswidechar('abcdef', 2)
        self.assertEqual(size, 2)
        self.assertEqual(wchar, 'ab')

        wchar, size = unicode_aswidechar('abc', 3)
        self.assertEqual(size, 3)
        self.assertEqual(wchar, 'abc')
        self.assertEqual(unicode_aswidechar_null('abc', 10), 4)
        self.assertEqual(unicode_aswidechar_null('abc', 0), 4)

        wchar, size = unicode_aswidechar('abc', 4)
        self.assertEqual(size, 3)
        self.assertEqual(wchar, 'abc\0')

        wchar, size = unicode_aswidechar('abc', 10)
        self.assertEqual(size, 3)
        self.assertEqual(wchar, 'abc\0')

        wchar, size = unicode_aswidechar('abc\0def', 20)
        self.assertEqual(size, 7)
        self.assertEqual(wchar, 'abc\0def\0')
        self.assertEqual(unicode_aswidechar_null('abc\0def', 20), 8)

        nonbmp = chr(0x10ffff)
        if SIZEOF_WCHAR_T == 2:
            nchar = 2
        else: # SIZEOF_WCHAR_T == 4
            nchar = 1
        wchar, size = unicode_aswidechar(nonbmp, 10)
        self.assertEqual(size, nchar)
        self.assertEqual(wchar, nonbmp + '\0')
        self.assertEqual(unicode_aswidechar_null(nonbmp, 10), nchar + 1)

        self.assertRaises(TypeError, unicode_aswidechar, b'abc', 10)
        self.assertRaises(TypeError, unicode_aswidechar, [], 10)
        self.assertRaises(SystemError, unicode_aswidechar, NULL, 10)
        self.assertRaises(TypeError, unicode_aswidechar_null, b'abc', 10)
        self.assertRaises(TypeError, unicode_aswidechar_null, [], 10)
        self.assertRaises(SystemError, unicode_aswidechar_null, NULL, 10)

    @support.cpython_only
    @unittest.skipIf(_testcapi is None, 'need _testcapi module')
    def test_aswidecharstring(self):
        """Test PyUnicode_AsWideCharString()"""
        from _testcapi import unicode_aswidecharstring
        from _testcapi import unicode_aswidecharstring_null
        from _testcapi import SIZEOF_WCHAR_T

        wchar, size = unicode_aswidecharstring('abc')
        self.assertEqual(size, 3)
        self.assertEqual(wchar, 'abc\0')
        self.assertEqual(unicode_aswidecharstring_null('abc'), 'abc')

        wchar, size = unicode_aswidecharstring('abc\0def')
        self.assertEqual(size, 7)
        self.assertEqual(wchar, 'abc\0def\0')
        self.assertRaises(ValueError, unicode_aswidecharstring_null, 'abc\0def')

        nonbmp = chr(0x10ffff)
        if SIZEOF_WCHAR_T == 2:
            nchar = 2
        else: # SIZEOF_WCHAR_T == 4
            nchar = 1
        wchar, size = unicode_aswidecharstring(nonbmp)
        self.assertEqual(size, nchar)
        self.assertEqual(wchar, nonbmp + '\0')
        self.assertEqual(unicode_aswidecharstring_null(nonbmp), nonbmp)

        self.assertRaises(TypeError, unicode_aswidecharstring, b'abc')
        self.assertRaises(TypeError, unicode_aswidecharstring, [])
        self.assertRaises(SystemError, unicode_aswidecharstring, NULL)
        self.assertRaises(TypeError, unicode_aswidecharstring_null, b'abc')
        self.assertRaises(TypeError, unicode_aswidecharstring_null, [])
        self.assertRaises(SystemError, unicode_aswidecharstring_null, NULL)

    @support.cpython_only
    @unittest.skipIf(_testcapi is None, 'need _testcapi module')
    def test_asucs4(self):
        """Test PyUnicode_AsUCS4()"""
        from _testcapi import unicode_asucs4

        for s in ['abc', '\xa1\xa2', '\u4f60\u597d', 'a\U0001f600',
                  'a\ud800b\udfffc', '\ud834\udd1e']:
            l = len(s)
            self.assertEqual(unicode_asucs4(s, l, 1), s+'\0')
            self.assertEqual(unicode_asucs4(s, l, 0), s+'\uffff')
            self.assertEqual(unicode_asucs4(s, l+1, 1), s+'\0\uffff')
            self.assertEqual(unicode_asucs4(s, l+1, 0), s+'\0\uffff')
            self.assertRaises(SystemError, unicode_asucs4, s, l-1, 1)
            self.assertRaises(SystemError, unicode_asucs4, s, l-2, 0)
            s = '\0'.join([s, s])
            self.assertEqual(unicode_asucs4(s, len(s), 1), s+'\0')
            self.assertEqual(unicode_asucs4(s, len(s), 0), s+'\uffff')

        # CRASHES unicode_asucs4(b'abc', 1, 0)
        # CRASHES unicode_asucs4(b'abc', 1, 1)
        # CRASHES unicode_asucs4([], 1, 1)
        # CRASHES unicode_asucs4(NULL, 1, 0)
        # CRASHES unicode_asucs4(NULL, 1, 1)

    @support.cpython_only
    @unittest.skipIf(_testcapi is None, 'need _testcapi module')
    def test_asucs4copy(self):
        """Test PyUnicode_AsUCS4Copy()"""
        from _testcapi import unicode_asucs4copy as asucs4copy

        for s in ['abc', '\xa1\xa2', '\u4f60\u597d', 'a\U0001f600',
                  'a\ud800b\udfffc', '\ud834\udd1e']:
            self.assertEqual(asucs4copy(s), s+'\0')
            s = '\0'.join([s, s])
            self.assertEqual(asucs4copy(s), s+'\0')

        # CRASHES asucs4copy(b'abc')
        # CRASHES asucs4copy([])
        # CRASHES asucs4copy(NULL)

    @support.cpython_only
    @unittest.skipIf(_testcapi is None, 'need _testcapi module')
    def test_fromordinal(self):
        """Test PyUnicode_FromOrdinal()"""
        from _testcapi import unicode_fromordinal as fromordinal

        self.assertEqual(fromordinal(0x61), 'a')
        self.assertEqual(fromordinal(0x20ac), '\u20ac')
        self.assertEqual(fromordinal(0x1f600), '\U0001f600')

        self.assertRaises(ValueError, fromordinal, 0x110000)
        self.assertRaises(ValueError, fromordinal, -1)

    @support.cpython_only
    @unittest.skipIf(_testcapi is None, 'need _testcapi module')
    def test_asutf8(self):
        """Test PyUnicode_AsUTF8()"""
        from _testcapi import unicode_asutf8

        self.assertEqual(unicode_asutf8('abc', 4), b'abc\0')
        self.assertEqual(unicode_asutf8('абв', 7), b'\xd0\xb0\xd0\xb1\xd0\xb2\0')
        self.assertEqual(unicode_asutf8('\U0001f600', 5), b'\xf0\x9f\x98\x80\0')
        self.assertEqual(unicode_asutf8('abc\0def', 8), b'abc\0def\0')

        self.assertRaises(UnicodeEncodeError, unicode_asutf8, '\ud8ff', 0)
        self.assertRaises(TypeError, unicode_asutf8, b'abc', 0)
        self.assertRaises(TypeError, unicode_asutf8, [], 0)
        # CRASHES unicode_asutf8(NULL, 0)

    @support.cpython_only
    @unittest.skipIf(_testcapi is None, 'need _testcapi module')
    def test_asutf8andsize(self):
        """Test PyUnicode_AsUTF8AndSize()"""
        from _testcapi import unicode_asutf8andsize
        from _testcapi import unicode_asutf8andsize_null

        self.assertEqual(unicode_asutf8andsize('abc', 4), (b'abc\0', 3))
        self.assertEqual(unicode_asutf8andsize('абв', 7), (b'\xd0\xb0\xd0\xb1\xd0\xb2\0', 6))
        self.assertEqual(unicode_asutf8andsize('\U0001f600', 5), (b'\xf0\x9f\x98\x80\0', 4))
        self.assertEqual(unicode_asutf8andsize('abc\0def', 8), (b'abc\0def\0', 7))
        self.assertEqual(unicode_asutf8andsize_null('abc', 4), b'abc\0')
        self.assertEqual(unicode_asutf8andsize_null('abc\0def', 8), b'abc\0def\0')

        self.assertRaises(UnicodeEncodeError, unicode_asutf8andsize, '\ud8ff', 0)
        self.assertRaises(TypeError, unicode_asutf8andsize, b'abc', 0)
        self.assertRaises(TypeError, unicode_asutf8andsize, [], 0)
        # CRASHES unicode_asutf8andsize(NULL, 0)

    @support.cpython_only
    @unittest.skipIf(_testcapi is None, 'need _testcapi module')
    def test_getdefaultencoding(self):
        """Test PyUnicode_GetDefaultEncoding()"""
        from _testcapi import unicode_getdefaultencoding as getdefaultencoding

        self.assertEqual(getdefaultencoding(), b'utf-8')

    @support.cpython_only
    @unittest.skipIf(_testcapi is None, 'need _testcapi module')
    def test_transform_decimal_and_space(self):
        """Test _PyUnicode_TransformDecimalAndSpaceToASCII()"""
        from _testcapi import unicode_transformdecimalandspacetoascii as transform_decimal

        self.assertEqual(transform_decimal('123'),
                         '123')
        self.assertEqual(transform_decimal('\u0663.\u0661\u0664'),
                         '3.14')
        self.assertEqual(transform_decimal("\N{EM SPACE}3.14\N{EN SPACE}"),
                         " 3.14 ")
        self.assertEqual(transform_decimal('12\u20ac3'),
                         '12?')
        self.assertEqual(transform_decimal(''), '')

        self.assertRaises(SystemError, transform_decimal, b'123')
        self.assertRaises(SystemError, transform_decimal, [])
        # CRASHES transform_decimal(NULL)

    @support.cpython_only
    @unittest.skipIf(_testcapi is None, 'need _testcapi module')
    def test_concat(self):
        """Test PyUnicode_Concat()"""
        from _testcapi import unicode_concat as concat

        self.assertEqual(concat('abc', 'def'), 'abcdef')
        self.assertEqual(concat('abc', 'где'), 'abcгде')
        self.assertEqual(concat('абв', 'def'), 'абвdef')
        self.assertEqual(concat('абв', 'где'), 'абвгде')
        self.assertEqual(concat('a\0b', 'c\0d'), 'a\0bc\0d')

        self.assertRaises(TypeError, concat, b'abc', 'def')
        self.assertRaises(TypeError, concat, 'abc', b'def')
        self.assertRaises(TypeError, concat, b'abc', b'def')
        self.assertRaises(TypeError, concat, [], 'def')
        self.assertRaises(TypeError, concat, 'abc', [])
        self.assertRaises(TypeError, concat, [], [])
        # CRASHES concat(NULL, 'def')
        # CRASHES concat('abc', NULL)

    @support.cpython_only
    @unittest.skipIf(_testcapi is None, 'need _testcapi module')
    def test_split(self):
        """Test PyUnicode_Split()"""
        from _testcapi import unicode_split as split

        self.assertEqual(split('a|b|c|d', '|'), ['a', 'b', 'c', 'd'])
        self.assertEqual(split('a|b|c|d', '|', 2), ['a', 'b', 'c|d'])
        self.assertEqual(split('a|b|c|d', '\u20ac'), ['a|b|c|d'])
        self.assertEqual(split('a||b|c||d', '||'), ['a', 'b|c', 'd'])
        self.assertEqual(split('а|б|в|г', '|'), ['а', 'б', 'в', 'г'])
        self.assertEqual(split('абабагаламага', 'а'),
                         ['', 'б', 'б', 'г', 'л', 'м', 'г', ''])
        self.assertEqual(split(' a\tb\nc\rd\ve\f', NULL),
                         ['a', 'b', 'c', 'd', 'e'])
        self.assertEqual(split('a\x85b\xa0c\u1680d\u2000e', NULL),
                         ['a', 'b', 'c', 'd', 'e'])

        self.assertRaises(ValueError, split, 'a|b|c|d', '')
        self.assertRaises(TypeError, split, 'a|b|c|d', ord('|'))
        self.assertRaises(TypeError, split, [], '|')
        # CRASHES split(NULL, '|')

    @support.cpython_only
    @unittest.skipIf(_testcapi is None, 'need _testcapi module')
    def test_rsplit(self):
        """Test PyUnicode_RSplit()"""
        from _testcapi import unicode_rsplit as rsplit

        self.assertEqual(rsplit('a|b|c|d', '|'), ['a', 'b', 'c', 'd'])
        self.assertEqual(rsplit('a|b|c|d', '|', 2), ['a|b', 'c', 'd'])
        self.assertEqual(rsplit('a|b|c|d', '\u20ac'), ['a|b|c|d'])
        self.assertEqual(rsplit('a||b|c||d', '||'), ['a', 'b|c', 'd'])
        self.assertEqual(rsplit('а|б|в|г', '|'), ['а', 'б', 'в', 'г'])
        self.assertEqual(rsplit('абабагаламага', 'а'),
                         ['', 'б', 'б', 'г', 'л', 'м', 'г', ''])
        self.assertEqual(rsplit('aжbжcжd', 'ж'), ['a', 'b', 'c', 'd'])
        self.assertEqual(rsplit(' a\tb\nc\rd\ve\f', NULL),
                         ['a', 'b', 'c', 'd', 'e'])
        self.assertEqual(rsplit('a\x85b\xa0c\u1680d\u2000e', NULL),
                         ['a', 'b', 'c', 'd', 'e'])

        self.assertRaises(ValueError, rsplit, 'a|b|c|d', '')
        self.assertRaises(TypeError, rsplit, 'a|b|c|d', ord('|'))
        self.assertRaises(TypeError, rsplit, [], '|')
        # CRASHES rsplit(NULL, '|')

    @support.cpython_only
    @unittest.skipIf(_testcapi is None, 'need _testcapi module')
    def test_partition(self):
        """Test PyUnicode_Partition()"""
        from _testcapi import unicode_partition as partition

        self.assertEqual(partition('a|b|c', '|'), ('a', '|', 'b|c'))
        self.assertEqual(partition('a||b||c', '||'), ('a', '||', 'b||c'))
        self.assertEqual(partition('а|б|в', '|'), ('а', '|', 'б|в'))
        self.assertEqual(partition('кабан', 'а'), ('к', 'а', 'бан'))
        self.assertEqual(partition('aжbжc', 'ж'), ('a', 'ж', 'bжc'))

        self.assertRaises(ValueError, partition, 'a|b|c', '')
        self.assertRaises(TypeError, partition, b'a|b|c', '|')
        self.assertRaises(TypeError, partition, 'a|b|c', b'|')
        self.assertRaises(TypeError, partition, 'a|b|c', ord('|'))
        self.assertRaises(TypeError, partition, [], '|')
        # CRASHES partition(NULL, '|')
        # CRASHES partition('a|b|c', NULL)

    @support.cpython_only
    @unittest.skipIf(_testcapi is None, 'need _testcapi module')
    def test_rpartition(self):
        """Test PyUnicode_RPartition()"""
        from _testcapi import unicode_rpartition as rpartition

        self.assertEqual(rpartition('a|b|c', '|'), ('a|b', '|', 'c'))
        self.assertEqual(rpartition('a||b||c', '||'), ('a||b', '||', 'c'))
        self.assertEqual(rpartition('а|б|в', '|'), ('а|б', '|', 'в'))
        self.assertEqual(rpartition('кабан', 'а'), ('каб', 'а', 'н'))
        self.assertEqual(rpartition('aжbжc', 'ж'), ('aжb', 'ж', 'c'))

        self.assertRaises(ValueError, rpartition, 'a|b|c', '')
        self.assertRaises(TypeError, rpartition, b'a|b|c', '|')
        self.assertRaises(TypeError, rpartition, 'a|b|c', b'|')
        self.assertRaises(TypeError, rpartition, 'a|b|c', ord('|'))
        self.assertRaises(TypeError, rpartition, [], '|')
        # CRASHES rpartition(NULL, '|')
        # CRASHES rpartition('a|b|c', NULL)

    @support.cpython_only
    @unittest.skipIf(_testcapi is None, 'need _testcapi module')
    def test_splitlines(self):
        """Test PyUnicode_SplitLines()"""
        from _testcapi import unicode_splitlines as splitlines

        self.assertEqual(splitlines('a\nb\rc\r\nd'), ['a', 'b', 'c', 'd'])
        self.assertEqual(splitlines('a\nb\rc\r\nd', True),
                         ['a\n', 'b\r', 'c\r\n', 'd'])
        self.assertEqual(splitlines('a\x85b\u2028c\u2029d'),
                         ['a', 'b', 'c', 'd'])
        self.assertEqual(splitlines('a\x85b\u2028c\u2029d', True),
                         ['a\x85', 'b\u2028', 'c\u2029', 'd'])
        self.assertEqual(splitlines('а\nб\rв\r\nг'), ['а', 'б', 'в', 'г'])

        self.assertRaises(TypeError, splitlines, b'a\nb\rc\r\nd')
        # CRASHES splitlines(NULL)

    @support.cpython_only
    @unittest.skipIf(_testcapi is None, 'need _testcapi module')
    def test_translate(self):
        """Test PyUnicode_Translate()"""
        from _testcapi import unicode_translate as translate

        self.assertEqual(translate('abcd', {ord('a'): 'A', ord('b'): ord('B'), ord('c'): '<>'}), 'AB<>d')
        self.assertEqual(translate('абвг', {ord('а'): 'А', ord('б'): ord('Б'), ord('в'): '<>'}), 'АБ<>г')
        self.assertEqual(translate('abc', {}), 'abc')
        self.assertEqual(translate('abc', []), 'abc')
        self.assertRaises(UnicodeTranslateError, translate, 'abc', {ord('b'): None})
        self.assertRaises(UnicodeTranslateError, translate, 'abc', {ord('b'): None}, 'strict')
        self.assertRaises(LookupError, translate, 'abc', {ord('b'): None}, 'foo')
        self.assertEqual(translate('abc', {ord('b'): None}, 'ignore'), 'ac')
        self.assertEqual(translate('abc', {ord('b'): None}, 'replace'), 'a\ufffdc')
        self.assertEqual(translate('abc', {ord('b'): None}, 'backslashreplace'), r'a\x62c')
        # XXX Other error handlers do not support UnicodeTranslateError
        self.assertRaises(TypeError, translate, b'abc', [])
        self.assertRaises(TypeError, translate, 123, [])
        self.assertRaises(TypeError, translate, 'abc', {ord('a'): b'A'})
        self.assertRaises(TypeError, translate, 'abc', 123)
        self.assertRaises(TypeError, translate, 'abc', NULL)
        self.assertRaises(LookupError, translate, 'abc', {ord('b'): None}, 'foo')
        # CRASHES translate(NULL, [])

    @support.cpython_only
    @unittest.skipIf(_testcapi is None, 'need _testcapi module')
    def test_join(self):
        """Test PyUnicode_Join()"""
        from _testcapi import unicode_join as join
        self.assertEqual(join('|', ['a', 'b', 'c']), 'a|b|c')
        self.assertEqual(join('|', ['a', '', 'c']), 'a||c')
        self.assertEqual(join('', ['a', 'b', 'c']), 'abc')
        self.assertEqual(join(NULL, ['a', 'b', 'c']), 'a b c')
        self.assertEqual(join('|', ['а', 'б', 'в']), 'а|б|в')
        self.assertEqual(join('ж', ['а', 'б', 'в']), 'ажбжв')
        self.assertRaises(TypeError, join, b'|', ['a', 'b', 'c'])
        self.assertRaises(TypeError, join, '|', [b'a', b'b', b'c'])
        self.assertRaises(TypeError, join, NULL, [b'a', b'b', b'c'])
        self.assertRaises(TypeError, join, '|', b'123')
        self.assertRaises(TypeError, join, '|', 123)
        self.assertRaises(SystemError, join, '|', NULL)

    @support.cpython_only
    @unittest.skipIf(_testcapi is None, 'need _testcapi module')
    def test_count(self):
        """Test PyUnicode_Count()"""
        from _testcapi import unicode_count

        for str in "\xa1", "\u8000\u8080", "\ud800\udc02", "\U0001f100\U0001f1f1":
            for i, ch in enumerate(str):
                self.assertEqual(unicode_count(str, ch, 0, len(str)), 1)

        str = "!>_<!"
        self.assertEqual(unicode_count(str, 'z', 0, len(str)), 0)
        self.assertEqual(unicode_count(str, '', 0, len(str)), len(str)+1)
        # start < end
        self.assertEqual(unicode_count(str, '!', 1, len(str)+1), 1)
        # start >= end
        self.assertEqual(unicode_count(str, '!', 0, 0), 0)
        self.assertEqual(unicode_count(str, '!', len(str), 0), 0)
        # negative
        self.assertEqual(unicode_count(str, '!', -len(str), -1), 1)
        # bad arguments
        self.assertRaises(TypeError, unicode_count, str, b'!', 0, len(str))
        self.assertRaises(TypeError, unicode_count, b"!>_<!", '!', 0, len(str))
        self.assertRaises(TypeError, unicode_count, str, ord('!'), 0, len(str))
        self.assertRaises(TypeError, unicode_count, [], '!', 0, len(str), 1)
        # CRASHES unicode_count(NULL, '!', 0, len(str))
        # CRASHES unicode_count(str, NULL, 0, len(str))

    @support.cpython_only
    @unittest.skipIf(_testcapi is None, 'need _testcapi module')
    def test_tailmatch(self):
        """Test PyUnicode_Tailmatch()"""
        from _testcapi import unicode_tailmatch as tailmatch

        str = 'ababahalamaha'
        self.assertEqual(tailmatch(str, 'aba', 0, len(str), -1), 1)
        self.assertEqual(tailmatch(str, 'aha', 0, len(str), 1), 1)

        self.assertEqual(tailmatch(str, 'aba', 0, sys.maxsize, -1), 1)
        self.assertEqual(tailmatch(str, 'aba', -len(str), sys.maxsize, -1), 1)
        self.assertEqual(tailmatch(str, 'aba', -sys.maxsize-1, len(str), -1), 1)
        self.assertEqual(tailmatch(str, 'aha', 0, sys.maxsize, 1), 1)
        self.assertEqual(tailmatch(str, 'aha', -sys.maxsize-1, len(str), 1), 1)

        self.assertEqual(tailmatch(str, 'z', 0, len(str), 1), 0)
        self.assertEqual(tailmatch(str, 'z', 0, len(str), -1), 0)
        self.assertEqual(tailmatch(str, '', 0, len(str), 1), 1)
        self.assertEqual(tailmatch(str, '', 0, len(str), -1), 1)

        self.assertEqual(tailmatch(str, 'ba', 0, len(str)-1, -1), 0)
        self.assertEqual(tailmatch(str, 'ba', 1, len(str)-1, -1), 1)
        self.assertEqual(tailmatch(str, 'aba', 1, len(str)-1, -1), 0)
        self.assertEqual(tailmatch(str, 'ba', -len(str)+1, -1, -1), 1)
        self.assertEqual(tailmatch(str, 'ah', 0, len(str), 1), 0)
        self.assertEqual(tailmatch(str, 'ah', 0, len(str)-1, 1), 1)
        self.assertEqual(tailmatch(str, 'ah', -len(str), -1, 1), 1)

        # bad arguments
        self.assertRaises(TypeError, tailmatch, str, ('aba', 'aha'), 0, len(str), -1)
        self.assertRaises(TypeError, tailmatch, str, ('aba', 'aha'), 0, len(str), 1)
        # CRASHES tailmatch(NULL, 'aba', 0, len(str), -1)
        # CRASHES tailmatch(str, NULL, 0, len(str), -1)

    @support.cpython_only
    @unittest.skipIf(_testcapi is None, 'need _testcapi module')
    def test_find(self):
        """Test PyUnicode_Find()"""
        from _testcapi import unicode_find as find

        for str in "\xa1", "\u8000\u8080", "\ud800\udc02", "\U0001f100\U0001f1f1":
            for i, ch in enumerate(str):
                self.assertEqual(find(str, ch, 0, len(str), 1), i)
                self.assertEqual(find(str, ch, 0, len(str), -1), i)

        str = "!>_<!"
        self.assertEqual(find(str, 'z', 0, len(str), 1), -1)
        self.assertEqual(find(str, 'z', 0, len(str), -1), -1)
        self.assertEqual(find(str, '', 0, len(str), 1), 0)
        self.assertEqual(find(str, '', 0, len(str), -1), len(str))
        # start < end
        self.assertEqual(find(str, '!', 1, len(str)+1, 1), 4)
        self.assertEqual(find(str, '!', 1, len(str)+1, -1), 4)
        # start >= end
        self.assertEqual(find(str, '!', 0, 0, 1), -1)
        self.assertEqual(find(str, '!', len(str), 0, 1), -1)
        # negative
        self.assertEqual(find(str, '!', -len(str), -1, 1), 0)
        self.assertEqual(find(str, '!', -len(str), -1, -1), 0)
        # bad arguments
        self.assertRaises(TypeError, find, str, b'!', 0, len(str), 1)
        self.assertRaises(TypeError, find, b"!>_<!", '!', 0, len(str), 1)
        self.assertRaises(TypeError, find, str, ord('!'), 0, len(str), 1)
        self.assertRaises(TypeError, find, [], '!', 0, len(str), 1)
        # CRASHES find(NULL, '!', 0, len(str), 1)
        # CRASHES find(str, NULL, 0, len(str), 1)

    @support.cpython_only
    @unittest.skipIf(_testcapi is None, 'need _testcapi module')
    def test_findchar(self):
        """Test PyUnicode_FindChar()"""
        from _testcapi import unicode_findchar

        for str in "\xa1", "\u8000\u8080", "\ud800\udc02", "\U0001f100\U0001f1f1":
            for i, ch in enumerate(str):
                self.assertEqual(unicode_findchar(str, ord(ch), 0, len(str), 1), i)
                self.assertEqual(unicode_findchar(str, ord(ch), 0, len(str), -1), i)

        str = "!>_<!"
        self.assertEqual(unicode_findchar(str, 0x110000, 0, len(str), 1), -1)
        self.assertEqual(unicode_findchar(str, 0x110000, 0, len(str), -1), -1)
        # start < end
        self.assertEqual(unicode_findchar(str, ord('!'), 1, len(str)+1, 1), 4)
        self.assertEqual(unicode_findchar(str, ord('!'), 1, len(str)+1, -1), 4)
        # start >= end
        self.assertEqual(unicode_findchar(str, ord('!'), 0, 0, 1), -1)
        self.assertEqual(unicode_findchar(str, ord('!'), len(str), 0, 1), -1)
        # negative
        self.assertEqual(unicode_findchar(str, ord('!'), -len(str), -1, 1), 0)
        self.assertEqual(unicode_findchar(str, ord('!'), -len(str), -1, -1), 0)
        # bad arguments
        # CRASHES unicode_findchar(b"!>_<!", ord('!'), 0, len(str), 1)
        # CRASHES unicode_findchar([], ord('!'), 0, len(str), 1)
        # CRASHES unicode_findchar(NULL, ord('!'), 0, len(str), 1), 1)

    @support.cpython_only
    @unittest.skipIf(_testcapi is None, 'need _testcapi module')
    def test_replace(self):
        """Test PyUnicode_Replace()"""
        from _testcapi import unicode_replace as replace

        str = 'abracadabra'
        self.assertEqual(replace(str, 'a', '='), '=br=c=d=br=')
        self.assertEqual(replace(str, 'a', '<>'), '<>br<>c<>d<>br<>')
        self.assertEqual(replace(str, 'abra', '='), '=cad=')
        self.assertEqual(replace(str, 'a', '=', 2), '=br=cadabra')
        self.assertEqual(replace(str, 'a', '=', 0), str)
        self.assertEqual(replace(str, 'a', '=', sys.maxsize), '=br=c=d=br=')
        self.assertEqual(replace(str, 'z', '='), str)
        self.assertEqual(replace(str, '', '='), '=a=b=r=a=c=a=d=a=b=r=a=')
        self.assertEqual(replace(str, 'a', 'ж'), 'жbrжcжdжbrж')
        self.assertEqual(replace('абабагаламага', 'а', '='), '=б=б=г=л=м=г=')
        self.assertEqual(replace('Баден-Баден', 'Баден', 'Baden'), 'Baden-Baden')
        # bad arguments
        self.assertRaises(TypeError, replace, 'a', 'a', b'=')
        self.assertRaises(TypeError, replace, 'a', b'a', '=')
        self.assertRaises(TypeError, replace, b'a', 'a', '=')
        self.assertRaises(TypeError, replace, 'a', 'a', ord('='))
        self.assertRaises(TypeError, replace, 'a', ord('a'), '=')
        self.assertRaises(TypeError, replace, [], 'a', '=')
        # CRASHES replace('a', 'a', NULL)
        # CRASHES replace('a', NULL, '=')
        # CRASHES replace(NULL, 'a', '=')

    @support.cpython_only
    @unittest.skipIf(_testcapi is None, 'need _testcapi module')
    def test_compare(self):
        """Test PyUnicode_Compare()"""
        from _testcapi import unicode_compare as compare

        self.assertEqual(compare('abc', 'abc'), 0)
        self.assertEqual(compare('abc', 'def'), -1)
        self.assertEqual(compare('def', 'abc'), 1)
        self.assertEqual(compare('abc', 'abc\0def'), -1)
        self.assertEqual(compare('abc\0def', 'abc\0def'), 0)
        self.assertEqual(compare('абв', 'abc'), 1)

        self.assertRaises(TypeError, compare, b'abc', 'abc')
        self.assertRaises(TypeError, compare, 'abc', b'abc')
        self.assertRaises(TypeError, compare, b'abc', b'abc')
        self.assertRaises(TypeError, compare, [], 'abc')
        self.assertRaises(TypeError, compare, 'abc', [])
        self.assertRaises(TypeError, compare, [], [])
        # CRASHES compare(NULL, 'abc')
        # CRASHES compare('abc', NULL)

    @support.cpython_only
    @unittest.skipIf(_testcapi is None, 'need _testcapi module')
    def test_comparewithasciistring(self):
        """Test PyUnicode_CompareWithASCIIString()"""
        from _testcapi import unicode_comparewithasciistring as comparewithasciistring

        self.assertEqual(comparewithasciistring('abc', b'abc'), 0)
        self.assertEqual(comparewithasciistring('abc', b'def'), -1)
        self.assertEqual(comparewithasciistring('def', b'abc'), 1)
        self.assertEqual(comparewithasciistring('abc', b'abc\0def'), 0)
        self.assertEqual(comparewithasciistring('abc\0def', b'abc\0def'), 1)
        self.assertEqual(comparewithasciistring('абв', b'abc'), 1)

        # CRASHES comparewithasciistring(b'abc', b'abc')
        # CRASHES comparewithasciistring([], b'abc')
        # CRASHES comparewithasciistring(NULL, b'abc')

    @support.cpython_only
    @unittest.skipIf(_testcapi is None, 'need _testcapi module')
    def test_richcompare(self):
        """Test PyUnicode_RichCompare()"""
        from _testcapi import unicode_richcompare as richcompare

        LT, LE, EQ, NE, GT, GE = range(6)
        strings = ('abc', 'абв', '\U0001f600', 'abc\0')
        for s1 in strings:
            for s2 in strings:
                self.assertIs(richcompare(s1, s2, LT), s1 < s2)
                self.assertIs(richcompare(s1, s2, LE), s1 <= s2)
                self.assertIs(richcompare(s1, s2, EQ), s1 == s2)
                self.assertIs(richcompare(s1, s2, NE), s1 != s2)
                self.assertIs(richcompare(s1, s2, GT), s1 > s2)
                self.assertIs(richcompare(s1, s2, GE), s1 >= s2)

        for op in LT, LE, EQ, NE, GT, GE:
            self.assertIs(richcompare(b'abc', 'abc', op), NotImplemented)
            self.assertIs(richcompare('abc', b'abc', op), NotImplemented)
            self.assertIs(richcompare(b'abc', b'abc', op), NotImplemented)
            self.assertIs(richcompare([], 'abc', op), NotImplemented)
            self.assertIs(richcompare('abc', [], op), NotImplemented)
            self.assertIs(richcompare([], [], op), NotImplemented)

            # CRASHES richcompare(NULL, 'abc', op)
            # CRASHES richcompare('abc', NULL, op)

    @support.cpython_only
    @unittest.skipIf(_testcapi is None, 'need _testcapi module')
    def test_format(self):
        """Test PyUnicode_Format()"""
        from _testcapi import unicode_format as format

        self.assertEqual(format('x=%d!', 42), 'x=42!')
        self.assertEqual(format('x=%d!', (42,)), 'x=42!')
        self.assertEqual(format('x=%d y=%s!', (42, [])), 'x=42 y=[]!')

        self.assertRaises(SystemError, format, 'x=%d!', NULL)
        self.assertRaises(SystemError, format, NULL, 42)

    @support.cpython_only
    @unittest.skipIf(_testcapi is None, 'need _testcapi module')
    def test_contains(self):
        """Test PyUnicode_Contains()"""
        from _testcapi import unicode_contains as contains

        self.assertEqual(contains('abcd', ''), 1)
        self.assertEqual(contains('abcd', 'b'), 1)
        self.assertEqual(contains('abcd', 'x'), 0)
        self.assertEqual(contains('abcd', 'ж'), 0)
        self.assertEqual(contains('abcd', '\0'), 0)
        self.assertEqual(contains('abc\0def', '\0'), 1)
        self.assertEqual(contains('abcd', 'bc'), 1)

        self.assertRaises(TypeError, contains, b'abcd', 'b')
        self.assertRaises(TypeError, contains, 'abcd', b'b')
        self.assertRaises(TypeError, contains, b'abcd', b'b')
        self.assertRaises(TypeError, contains, [], 'b')
        self.assertRaises(TypeError, contains, 'abcd', ord('b'))
        # CRASHES contains(NULL, 'b')
        # CRASHES contains('abcd', NULL)

    @support.cpython_only
    @unittest.skipIf(_testcapi is None, 'need _testcapi module')
    def test_isidentifier(self):
        """Test PyUnicode_IsIdentifier()"""
        from _testcapi import unicode_isidentifier as isidentifier

        self.assertEqual(isidentifier("a"), 1)
        self.assertEqual(isidentifier("b0"), 1)
        self.assertEqual(isidentifier("µ"), 1)
        self.assertEqual(isidentifier("𝔘𝔫𝔦𝔠𝔬𝔡𝔢"), 1)

        self.assertEqual(isidentifier(""), 0)
        self.assertEqual(isidentifier(" "), 0)
        self.assertEqual(isidentifier("["), 0)
        self.assertEqual(isidentifier("©"), 0)
        self.assertEqual(isidentifier("0"), 0)
        self.assertEqual(isidentifier("32M"), 0)

        # CRASHES isidentifier(b"a")
        # CRASHES isidentifier([])
        # CRASHES isidentifier(NULL)

    @support.cpython_only
    @unittest.skipIf(_testcapi is None, 'need _testcapi module')
    def test_copycharacters(self):
        """Test PyUnicode_CopyCharacters()"""
        from _testcapi import unicode_copycharacters

        strings = [
            # all strings have exactly 5 characters
            'abcde', '\xa1\xa2\xa3\xa4\xa5',
            '\u4f60\u597d\u4e16\u754c\uff01',
            '\U0001f600\U0001f601\U0001f602\U0001f603\U0001f604'
        ]

        for idx, from_ in enumerate(strings):
            # wide -> narrow: exceed maxchar limitation
            for to in strings[:idx]:
                self.assertRaises(
                    SystemError,
                    unicode_copycharacters, to, 0, from_, 0, 5
                )
            # same kind
            for from_start in range(5):
                self.assertEqual(
                    unicode_copycharacters(from_, 0, from_, from_start, 5),
                    (from_[from_start:from_start+5].ljust(5, '\0'),
                     5-from_start)
                )
            for to_start in range(5):
                self.assertEqual(
                    unicode_copycharacters(from_, to_start, from_, to_start, 5),
                    (from_[to_start:to_start+5].rjust(5, '\0'),
                     5-to_start)
                )
            # narrow -> wide
            # Tests omitted since this creates invalid strings.

        s = strings[0]
        self.assertRaises(IndexError, unicode_copycharacters, s, 6, s, 0, 5)
        self.assertRaises(IndexError, unicode_copycharacters, s, -1, s, 0, 5)
        self.assertRaises(IndexError, unicode_copycharacters, s, 0, s, 6, 5)
        self.assertRaises(IndexError, unicode_copycharacters, s, 0, s, -1, 5)
        self.assertRaises(SystemError, unicode_copycharacters, s, 1, s, 0, 5)
        self.assertRaises(SystemError, unicode_copycharacters, s, 0, s, 0, -1)
        self.assertRaises(SystemError, unicode_copycharacters, s, 0, b'', 0, 0)
        self.assertRaises(SystemError, unicode_copycharacters, s, 0, [], 0, 0)
        # CRASHES unicode_copycharacters(s, 0, NULL, 0, 0)
        # TODO: Test PyUnicode_CopyCharacters() with non-unicode and
        # non-modifiable unicode as "to".

    @support.cpython_only
    @unittest.skipIf(_testcapi is None, 'need _testcapi module')
    def test_pep393_utf8_caching_bug(self):
        # Issue #25709: Problem with string concatenation and utf-8 cache
        from _testcapi import getargs_s_hash
        for k in 0x24, 0xa4, 0x20ac, 0x1f40d:
            s = ''
            for i in range(5):
                # Due to CPython specific optimization the 's' string can be
                # resized in-place.
                s += chr(k)
                # Parsing with the "s#" format code calls indirectly
                # PyUnicode_AsUTF8AndSize() which creates the UTF-8
                # encoded string cached in the Unicode object.
                self.assertEqual(getargs_s_hash(s), chr(k).encode() * (i + 1))
                # Check that the second call returns the same result
                self.assertEqual(getargs_s_hash(s), chr(k).encode() * (i + 1))


if __name__ == "__main__":
    unittest.main()<|MERGE_RESOLUTION|>--- conflicted
+++ resolved
@@ -318,14 +318,11 @@
         # CRASHES fromobject(NULL)
 
     def test_from_format(self):
-<<<<<<< HEAD
+        """Test PyUnicode_FromFormat()"""
         # Length modifiers "j" and "t" are not tested here because ctypes does
         # not expose types for intmax_t and ptrdiff_t.
         # _testcapi.test_string_from_format() has a wider coverage of all
         # formats.
-=======
-        """Test PyUnicode_FromFormat()"""
->>>>>>> 5841fbc1
         import_helper.import_module('ctypes')
         from ctypes import (
             c_char_p,
