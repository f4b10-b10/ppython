--- conflicted
+++ resolved
@@ -1000,7 +1000,13 @@
             self.assertEqual(getobject('\U0001f40d'.encode()), 42)
 
         self.assertIs(getobject(b'nonexisting'), AttributeError)
-        self.assertIs(getobject(b'\xff'), AttributeError)
+
+        with support.catch_unraisable_exception() as cm:
+            self.assertIs(getobject(b'\xff'), AttributeError)
+            self.assertEqual(cm.unraisable.exc_type, UnicodeDecodeError)
+            self.assertRegex(str(cm.unraisable.exc_value),
+                             "'utf-8' codec can't decode")
+
         # CRASHES getobject(NULL)
 
     def test_sys_setobject(self):
@@ -2618,55 +2624,6 @@
             with self.assertRaises(StopIteration):
                 next(it)
 
-<<<<<<< HEAD
-    def test_sys_getobject(self):
-        getobject = _testcapi.sys_getobject
-
-        self.assertIs(getobject(b'stdout'), sys.stdout)
-        with support.swap_attr(sys, '\U0001f40d', 42):
-            self.assertEqual(getobject('\U0001f40d'.encode()), 42)
-
-        self.assertIs(getobject(b'nonexisting'), AttributeError)
-
-        with support.catch_unraisable_exception() as cm:
-            self.assertIs(getobject(b'\xff'), AttributeError)
-            self.assertEqual(cm.unraisable.exc_type, UnicodeDecodeError)
-            self.assertRegex(str(cm.unraisable.exc_value),
-                             "'utf-8' codec can't decode")
-
-        # CRASHES getobject(NULL)
-
-    def test_sys_setobject(self):
-        setobject = _testcapi.sys_setobject
-
-        value = ['value']
-        value2 = ['value2']
-        try:
-            self.assertEqual(setobject(b'newattr', value), 0)
-            self.assertIs(sys.newattr, value)
-            self.assertEqual(setobject(b'newattr', value2), 0)
-            self.assertIs(sys.newattr, value2)
-            self.assertEqual(setobject(b'newattr', NULL), 0)
-            self.assertFalse(hasattr(sys, 'newattr'))
-            self.assertEqual(setobject(b'newattr', NULL), 0)
-        finally:
-            with contextlib.suppress(AttributeError):
-                del sys.newattr
-        try:
-            self.assertEqual(setobject('\U0001f40d'.encode(), value), 0)
-            self.assertIs(getattr(sys, '\U0001f40d'), value)
-            self.assertEqual(setobject('\U0001f40d'.encode(), NULL), 0)
-            self.assertFalse(hasattr(sys, '\U0001f40d'))
-        finally:
-            with contextlib.suppress(AttributeError):
-                delattr(sys, '\U0001f40d')
-
-        with self.assertRaises(UnicodeDecodeError):
-            setobject(b'\xff', value)
-        # CRASHES setobject(NULL, value)
-
-=======
->>>>>>> 2e27da18
 
 if __name__ == "__main__":
     unittest.main()