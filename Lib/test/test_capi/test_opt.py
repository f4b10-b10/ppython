--- conflicted
+++ resolved
@@ -1333,36 +1333,6 @@
         self.assertIs(type(s), float)
         self.assertEqual(s, 1024.0)
 
-<<<<<<< HEAD
-    def test_guard_function_version_removed(self):
-        def thing(f):
-            x = 0
-            for _ in range(100):
-                x += f() + f()
-            return x
-
-        res, ex = self._run_with_optimizer(thing, lambda: 1)
-        opnames = list(iter_opnames(ex))
-        self.assertIsNotNone(ex)
-        self.assertEqual(res, 200)
-        self.assertEqual(opnames.count("_CHECK_FUNCTION_VERSION"), 1)
-
-    def test_guard_function_version_invalidated(self):
-        def thing(f):
-            x = 0
-            for _ in range(100):
-                x += f()
-                x += f()
-            return x
-
-        def fn():
-            return 1
-        res, ex = self._run_with_optimizer(thing, fn)
-        self.assertTrue(ex.is_valid())
-        fn.__code__ = fn.__code__
-        self.assertFalse(ex.is_valid())
-
-=======
     def test_guard_type_version_removed(self):
         def thing(a):
             x = 0
@@ -1510,7 +1480,34 @@
 
         fn(A())
 
->>>>>>> c3b6dbff
+    def test_guard_function_version_removed(self):
+        def thing(f):
+            x = 0
+            for _ in range(100):
+                x += f() + f()
+            return x
+
+        res, ex = self._run_with_optimizer(thing, lambda: 1)
+        opnames = list(iter_opnames(ex))
+        self.assertIsNotNone(ex)
+        self.assertEqual(res, 200)
+        self.assertEqual(opnames.count("_CHECK_FUNCTION_VERSION"), 1)
+
+    def test_guard_function_version_invalidated(self):
+        def thing(f):
+            x = 0
+            for _ in range(100):
+                x += f()
+                x += f()
+            return x
+
+        def fn():
+            return 1
+        res, ex = self._run_with_optimizer(thing, fn)
+        self.assertTrue(ex.is_valid())
+        fn.__code__ = fn.__code__
+        self.assertFalse(ex.is_valid())
+
 
 if __name__ == "__main__":
     unittest.main()