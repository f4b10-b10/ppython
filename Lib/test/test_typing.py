--- conflicted
+++ resolved
@@ -22,12 +22,9 @@
 from typing import Generic, ClassVar, Final, final, Protocol
 from typing import assert_type, cast, runtime_checkable
 from typing import get_type_hints
-<<<<<<< HEAD
-from typing import get_origin, get_args, get_orig_class
-=======
 from typing import get_origin, get_args
 from typing import override
->>>>>>> c71756fa
+from typing import get_origin, get_args, get_orig_class
 from typing import is_typeddict
 from typing import reveal_type
 from typing import dataclass_transform
