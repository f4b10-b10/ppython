--- conflicted
+++ resolved
@@ -5068,16 +5068,6 @@
             isinstance(jim, Emp)
         with self.assertRaises(TypeError):
             issubclass(dict, Emp)
-<<<<<<< HEAD
-=======
-        # We raise a DeprecationWarning for the keyword syntax
-        # before the TypeError.
-        with self.assertWarns(DeprecationWarning):
-            with self.assertRaises(TypeError):
-                TypedDict('Hi', x=1)
-        with self.assertRaises(TypeError):
-            TypedDict('Hi', [('x', int), ('y', 1)])
->>>>>>> 8714b6fa
         with self.assertRaises(TypeError):
             TypedDict('Hi', [('x', int)], y=int)
 
