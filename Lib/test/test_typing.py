--- conflicted
+++ resolved
@@ -2759,7 +2759,6 @@
         with self.assertRaisesRegex(TypeError, only_classes_allowed):
             issubclass(1, BadPG)
 
-<<<<<<< HEAD
     def test_isinstance_checks_not_at_whim_of_gc(self):
         self.addCleanup(gc.enable)
         gc.disable()
@@ -2772,7 +2771,7 @@
                 pass
 
         self.assertNotIsInstance([], collections.abc.Mapping)
-=======
+
     def test_issubclass_and_isinstance_on_Protocol_itself(self):
         class C:
             def x(self): pass
@@ -2831,7 +2830,6 @@
         self.assertIsInstance(C(), SupportsX)
         self.assertNotIsSubclass(C, Protocol)
         self.assertNotIsInstance(C(), Protocol)
->>>>>>> 058b9605
 
     def test_protocols_issubclass_non_callable(self):
         class C:
