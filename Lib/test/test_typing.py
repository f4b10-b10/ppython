--- conflicted
+++ resolved
@@ -1612,7 +1612,16 @@
         with self.assertRaisesRegex(TypeError, "@runtime_checkable"):
             isinstance(1, P)
 
-<<<<<<< HEAD
+    def test_super_call_init(self):
+        class P(Protocol):
+            x: int
+
+        class Foo(P):
+            def __init__(self):
+                super().__init__()
+
+        Foo()  # Previously triggered RecursionError
+
     def test_runtime_issubclass_with_classvar_data_members(self):
         @runtime_checkable
         class P(Protocol):
@@ -1647,17 +1656,6 @@
 
         self.assertRaises(TypeError, issubclass, C, P)
         self.assertRaises(TypeError, issubclass, D, P)
-=======
-    def test_super_call_init(self):
-        class P(Protocol):
-            x: int
-
-        class Foo(P):
-            def __init__(self):
-                super().__init__()
-
-        Foo()  # Previously triggered RecursionError
->>>>>>> d15cdb2f
 
 
 class GenericTests(BaseTestCase):
