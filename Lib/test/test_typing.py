import contextlib
import collections
from collections import defaultdict
from functools import lru_cache, wraps
import inspect
import itertools
import pickle
import re
import sys
import warnings
from unittest import TestCase, main, skipUnless, skip
from unittest.mock import patch
from copy import copy, deepcopy

from typing import Any, NoReturn, Never, assert_never
from typing import overload, get_overloads, clear_overloads
from typing import TypeVar, TypeVarTuple, Unpack, AnyStr
from typing import T, KT, VT  # Not in __all__.
from typing import Union, Optional, Literal
from typing import Tuple, List, Dict, MutableMapping
from typing import Callable
from typing import Generic, ClassVar, Final, final, Protocol
from typing import assert_type, cast, runtime_checkable
from typing import get_type_hints
from typing import get_origin, get_args
from typing import is_typeddict
from typing import reveal_type
from typing import dataclass_transform
from typing import no_type_check, no_type_check_decorator
from typing import Type
from typing import NamedTuple, NotRequired, Required, TypedDict
from typing import IO, TextIO, BinaryIO
from typing import Pattern, Match
from typing import Annotated, ForwardRef
from typing import Self, LiteralString
from typing import TypeAlias
from typing import ParamSpec, Concatenate, ParamSpecArgs, ParamSpecKwargs
from typing import TypeGuard
import abc
import textwrap
import typing
import weakref
import types

from test.support import import_helper, captured_stderr
from test import mod_generics_cache
from test import _typed_dict_helper


py_typing = import_helper.import_fresh_module('typing', blocked=['_typing'])
c_typing = import_helper.import_fresh_module('typing', fresh=['_typing'])


class BaseTestCase(TestCase):

    def assertIsSubclass(self, cls, class_or_tuple, msg=None):
        if not issubclass(cls, class_or_tuple):
            message = '%r is not a subclass of %r' % (cls, class_or_tuple)
            if msg is not None:
                message += ' : %s' % msg
            raise self.failureException(message)

    def assertNotIsSubclass(self, cls, class_or_tuple, msg=None):
        if issubclass(cls, class_or_tuple):
            message = '%r is a subclass of %r' % (cls, class_or_tuple)
            if msg is not None:
                message += ' : %s' % msg
            raise self.failureException(message)

    def clear_caches(self):
        for f in typing._cleanups:
            f()


def all_pickle_protocols(test_func):
    """Runs `test_func` with various values for `proto` argument."""

    @wraps(test_func)
    def wrapper(self):
        for proto in range(pickle.HIGHEST_PROTOCOL + 1):
            with self.subTest(pickle_proto=proto):
                test_func(self, proto=proto)

    return wrapper


class Employee:
    pass


class Manager(Employee):
    pass


class Founder(Employee):
    pass


class ManagingFounder(Manager, Founder):
    pass


class AnyTests(BaseTestCase):

    def test_any_instance_type_error(self):
        with self.assertRaises(TypeError):
            isinstance(42, Any)

    def test_repr(self):
        self.assertEqual(repr(Any), 'typing.Any')

    def test_errors(self):
        with self.assertRaises(TypeError):
            issubclass(42, Any)
        with self.assertRaises(TypeError):
            Any[int]  # Any is not a generic type.

    def test_can_subclass(self):
        class Mock(Any): pass
        self.assertTrue(issubclass(Mock, Any))
        self.assertIsInstance(Mock(), Mock)

        class Something: pass
        self.assertFalse(issubclass(Something, Any))
        self.assertNotIsInstance(Something(), Mock)

        class MockSomething(Something, Mock): pass
        self.assertTrue(issubclass(MockSomething, Any))
        ms = MockSomething()
        self.assertIsInstance(ms, MockSomething)
        self.assertIsInstance(ms, Something)
        self.assertIsInstance(ms, Mock)

    def test_cannot_instantiate(self):
        with self.assertRaises(TypeError):
            Any()
        with self.assertRaises(TypeError):
            type(Any)()

    def test_any_works_with_alias(self):
        # These expressions must simply not fail.
        typing.Match[Any]
        typing.Pattern[Any]
        typing.IO[Any]


class BottomTypeTestsMixin:
    bottom_type: ClassVar[Any]

    def test_equality(self):
        self.assertEqual(self.bottom_type, self.bottom_type)
        self.assertIs(self.bottom_type, self.bottom_type)
        self.assertNotEqual(self.bottom_type, None)

    def test_get_origin(self):
        self.assertIs(get_origin(self.bottom_type), None)

    def test_instance_type_error(self):
        with self.assertRaises(TypeError):
            isinstance(42, self.bottom_type)

    def test_subclass_type_error(self):
        with self.assertRaises(TypeError):
            issubclass(Employee, self.bottom_type)
        with self.assertRaises(TypeError):
            issubclass(NoReturn, self.bottom_type)

    def test_not_generic(self):
        with self.assertRaises(TypeError):
            self.bottom_type[int]

    def test_cannot_subclass(self):
        with self.assertRaises(TypeError):
            class A(self.bottom_type):
                pass
        with self.assertRaises(TypeError):
            class A(type(self.bottom_type)):
                pass

    def test_cannot_instantiate(self):
        with self.assertRaises(TypeError):
            self.bottom_type()
        with self.assertRaises(TypeError):
            type(self.bottom_type)()


class NoReturnTests(BottomTypeTestsMixin, BaseTestCase):
    bottom_type = NoReturn

    def test_repr(self):
        self.assertEqual(repr(NoReturn), 'typing.NoReturn')

    def test_get_type_hints(self):
        def some(arg: NoReturn) -> NoReturn: ...
        def some_str(arg: 'NoReturn') -> 'typing.NoReturn': ...

        expected = {'arg': NoReturn, 'return': NoReturn}
        for target in [some, some_str]:
            with self.subTest(target=target):
                self.assertEqual(gth(target), expected)

    def test_not_equality(self):
        self.assertNotEqual(NoReturn, Never)
        self.assertNotEqual(Never, NoReturn)


class NeverTests(BottomTypeTestsMixin, BaseTestCase):
    bottom_type = Never

    def test_repr(self):
        self.assertEqual(repr(Never), 'typing.Never')

    def test_get_type_hints(self):
        def some(arg: Never) -> Never: ...
        def some_str(arg: 'Never') -> 'typing.Never': ...

        expected = {'arg': Never, 'return': Never}
        for target in [some, some_str]:
            with self.subTest(target=target):
                self.assertEqual(gth(target), expected)


class AssertNeverTests(BaseTestCase):
    def test_exception(self):
        with self.assertRaises(AssertionError):
            assert_never(None)

        value = "some value"
        with self.assertRaisesRegex(AssertionError, value):
            assert_never(value)

        # Make sure a huge value doesn't get printed in its entirety
        huge_value = "a" * 10000
        with self.assertRaises(AssertionError) as cm:
            assert_never(huge_value)
        self.assertLess(
            len(cm.exception.args[0]),
            typing._ASSERT_NEVER_REPR_MAX_LENGTH * 2,
        )


class SelfTests(BaseTestCase):
    def test_equality(self):
        self.assertEqual(Self, Self)
        self.assertIs(Self, Self)
        self.assertNotEqual(Self, None)

    def test_basics(self):
        class Foo:
            def bar(self) -> Self: ...
        class FooStr:
            def bar(self) -> 'Self': ...
        class FooStrTyping:
            def bar(self) -> 'typing.Self': ...

        for target in [Foo, FooStr, FooStrTyping]:
            with self.subTest(target=target):
                self.assertEqual(gth(target.bar), {'return': Self})
        self.assertIs(get_origin(Self), None)

    def test_repr(self):
        self.assertEqual(repr(Self), 'typing.Self')

    def test_cannot_subscript(self):
        with self.assertRaises(TypeError):
            Self[int]

    def test_cannot_subclass(self):
        with self.assertRaises(TypeError):
            class C(type(Self)):
                pass
        with self.assertRaises(TypeError):
            class C(Self):
                pass

    def test_cannot_init(self):
        with self.assertRaises(TypeError):
            Self()
        with self.assertRaises(TypeError):
            type(Self)()

    def test_no_isinstance(self):
        with self.assertRaises(TypeError):
            isinstance(1, Self)
        with self.assertRaises(TypeError):
            issubclass(int, Self)

    def test_alias(self):
        # TypeAliases are not actually part of the spec
        alias_1 = Tuple[Self, Self]
        alias_2 = List[Self]
        alias_3 = ClassVar[Self]
        self.assertEqual(get_args(alias_1), (Self, Self))
        self.assertEqual(get_args(alias_2), (Self,))
        self.assertEqual(get_args(alias_3), (Self,))


class LiteralStringTests(BaseTestCase):
    def test_equality(self):
        self.assertEqual(LiteralString, LiteralString)
        self.assertIs(LiteralString, LiteralString)
        self.assertNotEqual(LiteralString, None)

    def test_basics(self):
        class Foo:
            def bar(self) -> LiteralString: ...
        class FooStr:
            def bar(self) -> 'LiteralString': ...
        class FooStrTyping:
            def bar(self) -> 'typing.LiteralString': ...

        for target in [Foo, FooStr, FooStrTyping]:
            with self.subTest(target=target):
                self.assertEqual(gth(target.bar), {'return': LiteralString})
        self.assertIs(get_origin(LiteralString), None)

    def test_repr(self):
        self.assertEqual(repr(LiteralString), 'typing.LiteralString')

    def test_cannot_subscript(self):
        with self.assertRaises(TypeError):
            LiteralString[int]

    def test_cannot_subclass(self):
        with self.assertRaises(TypeError):
            class C(type(LiteralString)):
                pass
        with self.assertRaises(TypeError):
            class C(LiteralString):
                pass

    def test_cannot_init(self):
        with self.assertRaises(TypeError):
            LiteralString()
        with self.assertRaises(TypeError):
            type(LiteralString)()

    def test_no_isinstance(self):
        with self.assertRaises(TypeError):
            isinstance(1, LiteralString)
        with self.assertRaises(TypeError):
            issubclass(int, LiteralString)

    def test_alias(self):
        alias_1 = Tuple[LiteralString, LiteralString]
        alias_2 = List[LiteralString]
        alias_3 = ClassVar[LiteralString]
        self.assertEqual(get_args(alias_1), (LiteralString, LiteralString))
        self.assertEqual(get_args(alias_2), (LiteralString,))
        self.assertEqual(get_args(alias_3), (LiteralString,))

class TypeVarTests(BaseTestCase):
    def test_basic_plain(self):
        T = TypeVar('T')
        # T equals itself.
        self.assertEqual(T, T)
        # T is an instance of TypeVar
        self.assertIsInstance(T, TypeVar)

    def test_typevar_instance_type_error(self):
        T = TypeVar('T')
        with self.assertRaises(TypeError):
            isinstance(42, T)

    def test_typevar_subclass_type_error(self):
        T = TypeVar('T')
        with self.assertRaises(TypeError):
            issubclass(int, T)
        with self.assertRaises(TypeError):
            issubclass(T, int)

    def test_constrained_error(self):
        with self.assertRaises(TypeError):
            X = TypeVar('X', int)
            X

    def test_union_unique(self):
        X = TypeVar('X')
        Y = TypeVar('Y')
        self.assertNotEqual(X, Y)
        self.assertEqual(Union[X], X)
        self.assertNotEqual(Union[X], Union[X, Y])
        self.assertEqual(Union[X, X], X)
        self.assertNotEqual(Union[X, int], Union[X])
        self.assertNotEqual(Union[X, int], Union[int])
        self.assertEqual(Union[X, int].__args__, (X, int))
        self.assertEqual(Union[X, int].__parameters__, (X,))
        self.assertIs(Union[X, int].__origin__, Union)

    def test_or(self):
        X = TypeVar('X')
        # use a string because str doesn't implement
        # __or__/__ror__ itself
        self.assertEqual(X | "x", Union[X, "x"])
        self.assertEqual("x" | X, Union["x", X])
        # make sure the order is correct
        self.assertEqual(get_args(X | "x"), (X, ForwardRef("x")))
        self.assertEqual(get_args("x" | X), (ForwardRef("x"), X))

    def test_union_constrained(self):
        A = TypeVar('A', str, bytes)
        self.assertNotEqual(Union[A, str], Union[A])

    def test_repr(self):
        self.assertEqual(repr(T), '~T')
        self.assertEqual(repr(KT), '~KT')
        self.assertEqual(repr(VT), '~VT')
        self.assertEqual(repr(AnyStr), '~AnyStr')
        T_co = TypeVar('T_co', covariant=True)
        self.assertEqual(repr(T_co), '+T_co')
        T_contra = TypeVar('T_contra', contravariant=True)
        self.assertEqual(repr(T_contra), '-T_contra')

    def test_no_redefinition(self):
        self.assertNotEqual(TypeVar('T'), TypeVar('T'))
        self.assertNotEqual(TypeVar('T', int, str), TypeVar('T', int, str))

    def test_cannot_subclass_vars(self):
        with self.assertRaises(TypeError):
            class V(TypeVar('T')):
                pass

    def test_cannot_subclass_var_itself(self):
        with self.assertRaises(TypeError):
            class V(TypeVar):
                pass

    def test_cannot_instantiate_vars(self):
        with self.assertRaises(TypeError):
            TypeVar('A')()

    def test_bound_errors(self):
        with self.assertRaises(TypeError):
            TypeVar('X', bound=Union)
        with self.assertRaises(TypeError):
            TypeVar('X', str, float, bound=Employee)

    def test_missing__name__(self):
        # See bpo-39942
        code = ("import typing\n"
                "T = typing.TypeVar('T')\n"
                )
        exec(code, {})

    def test_no_bivariant(self):
        with self.assertRaises(ValueError):
            TypeVar('T', covariant=True, contravariant=True)

    def test_var_substitution(self):
        T = TypeVar('T')
        subst = T.__typing_subst__
        self.assertIs(subst(int), int)
        self.assertEqual(subst(list[int]), list[int])
        self.assertEqual(subst(List[int]), List[int])
        self.assertEqual(subst(List), List)
        self.assertIs(subst(Any), Any)
        self.assertIs(subst(None), type(None))
        self.assertIs(subst(T), T)
        self.assertEqual(subst(int|str), int|str)
        self.assertEqual(subst(Union[int, str]), Union[int, str])

    def test_bad_var_substitution(self):
        T = TypeVar('T')
        P = ParamSpec("P")
        bad_args = (
            (), (int, str), Union,
            Generic, Generic[T], Protocol, Protocol[T],
            Final, Final[int], ClassVar, ClassVar[int],
        )
        for arg in bad_args:
            with self.subTest(arg=arg):
                with self.assertRaises(TypeError):
                    T.__typing_subst__(arg)
                with self.assertRaises(TypeError):
                    List[T][arg]
                with self.assertRaises(TypeError):
                    list[T][arg]


def template_replace(templates: list[str], replacements: dict[str, list[str]]) -> list[tuple[str]]:
    """Renders templates with possible combinations of replacements.

    Example 1: Suppose that:
      templates = ["dog_breed are awesome", "dog_breed are cool"]
      replacements = ["dog_breed": ["Huskies", "Beagles"]]
    Then we would return:
      [
          ("Huskies are awesome", "Huskies are cool"),
          ("Beagles are awesome", "Beagles are cool")
      ]

    Example 2: Suppose that:
      templates = ["Huskies are word1 but also word2"]
      replacements = {"word1": ["playful", "cute"],
                      "word2": ["feisty", "tiring"]}
    Then we would return:
      [
          ("Huskies are playful but also feisty"),
          ("Huskies are playful but also tiring"),
          ("Huskies are cute but also feisty"),
          ("Huskies are cute but also tiring")
      ]

    Note that if any of the replacements do not occur in any template:
      templates = ["Huskies are word1", "Beagles!"]
      replacements = {"word1": ["playful", "cute"],
                      "word2": ["feisty", "tiring"]}
    Then we do not generate duplicates, returning:
      [
          ("Huskies are playful", "Beagles!"),
          ("Huskies are cute", "Beagles!")
      ]
    """
    # First, build a structure like:
    #   [
    #     [("word1", "playful"), ("word1", "cute")],
    #     [("word2", "feisty"), ("word2", "tiring")]
    #   ]
    replacement_combos = []
    for original, possible_replacements in replacements.items():
        original_replacement_tuples = []
        for replacement in possible_replacements:
            original_replacement_tuples.append((original, replacement))
        replacement_combos.append(original_replacement_tuples)

    # Second, generate rendered templates, including possible duplicates.
    rendered_templates = []
    for replacement_combo in itertools.product(*replacement_combos):
        # replacement_combo would be e.g.
        #   [("word1", "playful"), ("word2", "feisty")]
        templates_with_replacements = []
        for template in templates:
            for original, replacement in replacement_combo:
                template = template.replace(original, replacement)
            templates_with_replacements.append(template)
        rendered_templates.append(tuple(templates_with_replacements))

    # Finally, remove the duplicates (but keep the order).
    rendered_templates_no_duplicates = []
    for x in rendered_templates:
        # Inefficient, but should be fine for our purposes.
        if x not in rendered_templates_no_duplicates:
            rendered_templates_no_duplicates.append(x)

    return rendered_templates_no_duplicates


class TemplateReplacementTests(BaseTestCase):

    def test_two_templates_two_replacements_yields_correct_renders(self):
        actual = template_replace(
                templates=["Cats are word1", "Dogs are word2"],
                replacements={
                    "word1": ["small", "cute"],
                    "word2": ["big", "fluffy"],
                },
        )
        expected = [
            ("Cats are small", "Dogs are big"),
            ("Cats are small", "Dogs are fluffy"),
            ("Cats are cute", "Dogs are big"),
            ("Cats are cute", "Dogs are fluffy"),
        ]
        self.assertEqual(actual, expected)

    def test_no_duplicates_if_replacement_not_in_templates(self):
        actual = template_replace(
                templates=["Cats are word1", "Dogs!"],
                replacements={
                    "word1": ["small", "cute"],
                    "word2": ["big", "fluffy"],
                },
        )
        expected = [
            ("Cats are small", "Dogs!"),
            ("Cats are cute", "Dogs!"),
        ]
        self.assertEqual(actual, expected)


class GenericAliasSubstitutionTests(BaseTestCase):
    """Tests for type variable substitution in generic aliases.

    Note that the expected results here are tentative, based on a
    still-being-worked-out spec for what we allow at runtime (given that
    implementation of *full* substitution logic at runtime would add too much
    complexity to typing.py). This spec is currently being discussed at
    https://github.com/python/cpython/issues/91162.
    """

    def test_one_parameter(self):
        T = TypeVar('T')
        Ts = TypeVarTuple('Ts')

        class C(Generic[T]): pass

        generics = ['C', 'list', 'List']
        tuple_types = ['tuple', 'Tuple']

        tests = [
            # Alias                               # Args                     # Expected result
            ('generic[T]',                        '[()]',                    'TypeError'),
            ('generic[T]',                        '[int]',                   'generic[int]'),
            ('generic[T]',                        '[int, str]',              'TypeError'),
            ('generic[T]',                        '[tuple_type[int, ...]]',  'generic[tuple_type[int, ...]]'),
            # Should raise TypeError: a) according to the tentative spec,
            # unpacked types cannot be used as arguments to aliases that expect
            # a fixed number of arguments; b) it's equivalent to generic[()].
            ('generic[T]',                        '[*tuple[()]]',            'generic[*tuple[()]]'),
            ('generic[T]',                        '[*Tuple[()]]',            'TypeError'),
            # Should raise TypeError according to the tentative spec: unpacked
            # types cannot be used as arguments to aliases that expect a fixed
            # number of arguments.
            ('generic[T]',                        '[*tuple[int]]',           'generic[*tuple[int]]'),
            ('generic[T]',                        '[*Tuple[int]]',           'TypeError'),
            # Ditto.
            ('generic[T]',                        '[*tuple[int, str]]',      'generic[*tuple[int, str]]'),
            ('generic[T]',                        '[*Tuple[int, str]]',      'TypeError'),
            # Ditto.
            ('generic[T]',                        '[*tuple[int, ...]]',      'generic[*tuple[int, ...]]'),
            ('generic[T]',                        '[*Tuple[int, ...]]',      'TypeError'),
            ('generic[T]',                        '[*Ts]',                   'TypeError'),
            ('generic[T]',                        '[T, *Ts]',                'TypeError'),
            ('generic[T]',                        '[*Ts, T]',                'TypeError'),
            # Raises TypeError because C is not variadic.
            # (If C _were_ variadic, it'd be fine.)
            ('C[T, *tuple_type[int, ...]]',       '[int]',                   'TypeError'),
            # Should definitely raise TypeError: list only takes one argument.
            ('list[T, *tuple_type[int, ...]]',    '[int]',                   'list[int, *tuple_type[int, ...]]'),
            ('List[T, *tuple_type[int, ...]]',    '[int]',                   'TypeError'),
        ]

        for alias_template, args_template, expected_template in tests:
            rendered_templates = template_replace(
                    templates=[alias_template, args_template, expected_template],
                    replacements={'generic': generics, 'tuple_type': tuple_types}
            )
            for alias_str, args_str, expected_str in rendered_templates:
                with self.subTest(alias=alias_str, args=args_str, expected=expected_str):
                    if expected_str == 'TypeError':
                        with self.assertRaises(TypeError):
                            eval(alias_str + args_str)
                    else:
                        self.assertEqual(
                            eval(alias_str + args_str),
                            eval(expected_str)
                        )


    def test_two_parameters(self):
        T1 = TypeVar('T1')
        T2 = TypeVar('T2')
        Ts = TypeVarTuple('Ts')

        class C(Generic[T1, T2]): pass

        generics = ['C', 'dict', 'Dict']
        tuple_types = ['tuple', 'Tuple']

        tests = [
            # Alias                                    # Args                                               # Expected result
            ('generic[T1, T2]',                        '[()]',                                              'TypeError'),
            ('generic[T1, T2]',                        '[int]',                                             'TypeError'),
            ('generic[T1, T2]',                        '[int, str]',                                        'generic[int, str]'),
            ('generic[T1, T2]',                        '[int, str, bool]',                                  'TypeError'),
            ('generic[T1, T2]',                        '[*tuple_type[int]]',                                'TypeError'),
            ('generic[T1, T2]',                        '[*tuple_type[int, str]]',                           'TypeError'),
            ('generic[T1, T2]',                        '[*tuple_type[int, str, bool]]',                     'TypeError'),

            # Should raise TypeError according to the tentative spec: unpacked
            # types cannot be used as arguments to aliases that expect a fixed
            # number of arguments.
            ('generic[T1, T2]',                        '[*tuple[int, str], *tuple[float, bool]]',           'generic[*tuple[int, str], *tuple[float, bool]]'),
            ('generic[T1, T2]',                        '[*Tuple[int, str], *Tuple[float, bool]]',           'TypeError'),

            ('generic[T1, T2]',                        '[tuple_type[int, ...]]',                            'TypeError'),
            ('generic[T1, T2]',                        '[tuple_type[int, ...], tuple_type[str, ...]]',      'generic[tuple_type[int, ...], tuple_type[str, ...]]'),
            ('generic[T1, T2]',                        '[*tuple_type[int, ...]]',                           'TypeError'),

            # Ditto.
            ('generic[T1, T2]',                        '[*tuple[int, ...], *tuple[str, ...]]',              'generic[*tuple[int, ...], *tuple[str, ...]]'),
            ('generic[T1, T2]',                        '[*Tuple[int, ...], *Tuple[str, ...]]',              'TypeError'),

            ('generic[T1, T2]',                        '[*Ts]',                                             'TypeError'),
            ('generic[T1, T2]',                        '[T, *Ts]',                                          'TypeError'),
            ('generic[T1, T2]',                        '[*Ts, T]',                                          'TypeError'),
            # Should raise TypeError according to the tentative spec: unpacked
            # types cannot be used as arguments to generics that expect a fixed
            # number of arguments.
            # (None of the things in `generics` were defined using *Ts.)
            ('generic[T1, *tuple_type[int, ...]]',     '[str]',                                             'generic[str, *tuple_type[int, ...]]'),
        ]

        for alias_template, args_template, expected_template in tests:
            rendered_templates = template_replace(
                    templates=[alias_template, args_template, expected_template],
                    replacements={'generic': generics, 'tuple_type': tuple_types}
            )
            for alias_str, args_str, expected_str in rendered_templates:
                with self.subTest(alias=alias_str, args=args_str, expected=expected_str):
                    if expected_str == 'TypeError':
                        with self.assertRaises(TypeError):
                            eval(alias_str + args_str)
                    else:
                        self.assertEqual(
                            eval(alias_str + args_str),
                            eval(expected_str)
                        )

    def test_three_parameters(self):
        T1 = TypeVar('T1')
        T2 = TypeVar('T2')
        T3 = TypeVar('T3')

        class C(Generic[T1, T2, T3]): pass

        generics = ['C']
        tuple_types = ['tuple', 'Tuple']

        tests = [
            # Alias                                    # Args                                               # Expected result
            ('generic[T1, bool, T2]',                  '[int, str]',                                        'generic[int, bool, str]'),
            ('generic[T1, bool, T2]',                  '[*tuple_type[int, str]]',                           'TypeError'),
        ]

        for alias_template, args_template, expected_template in tests:
            rendered_templates = template_replace(
                templates=[alias_template, args_template, expected_template],
                replacements={'generic': generics, 'tuple_type': tuple_types}
            )
            for alias_str, args_str, expected_str in rendered_templates:
                with self.subTest(alias=alias_str, args=args_str, expected=expected_str):
                    if expected_str == 'TypeError':
                        with self.assertRaises(TypeError):
                            eval(alias_str + args_str)
                    else:
                        self.assertEqual(
                            eval(alias_str + args_str),
                            eval(expected_str)
                        )

    def test_variadic_parameters(self):
        T1 = TypeVar('T1')
        T2 = TypeVar('T2')
        Ts = TypeVarTuple('Ts')

        class C(Generic[*Ts]): pass

        generics = ['C', 'tuple', 'Tuple']
        tuple_types = ['tuple', 'Tuple']

        # The majority of these have three separate cases for C, tuple and
        # Tuple because tuple currently behaves differently.
        tests = [
            # Alias                                    # Args                                            # Expected result
            ('C[*Ts]',                                 '[()]',                                           'C[()]'),
            ('tuple[*Ts]',                             '[()]',                                           'TypeError'),  # Should be tuple[()]
            ('Tuple[*Ts]',                             '[()]',                                           'Tuple[()]'),

            ('C[*Ts]',                                 '[int]',                                          'C[int]'),
            ('tuple[*Ts]',                             '[int]',                                          'tuple[(int,),]'),  # Should be tuple[int]
            ('Tuple[*Ts]',                             '[int]',                                          'Tuple[int]'),

            ('C[*Ts]',                                 '[int, str]',                                     'C[int, str]'),
            ('tuple[*Ts]',                             '[int, str]',                                     'TypeError'),  # Should be tuple[int, str]
            ('Tuple[*Ts]',                             '[int, str]',                                     'Tuple[int, str]'),

            ('C[*Ts]',                                 '[*tuple_type[int]]',                             'C[*tuple_type[int]]'),  # Should be C[int]
            ('tuple[*Ts]',                             '[*tuple_type[int]]',                             'tuple[(*tuple_type[int],),]'),  # Should be tuple[int]
            ('Tuple[*Ts]',                             '[*tuple_type[int]]',                             'Tuple[*tuple_type[int]]'),  # Should be Tuple[int]

            ('C[*Ts]',                                 '[*tuple_type[*Ts]]',                             'C[*tuple_type[*Ts]]'),  # Should be C[*Ts]
            ('tuple[*Ts]',                             '[*tuple_type[*Ts]]',                             'tuple[(*tuple_type[*Ts],),]'),  # Should be tuple[*Ts]
            ('Tuple[*Ts]',                             '[*tuple_type[*Ts]]',                             'Tuple[*tuple_type[*Ts]]'),  # Should be Tuple[*Ts]

            ('C[*Ts]',                                 '[*tuple_type[int, str]]',                        'C[*tuple_type[int, str]]'),  # Should be C[int, str]
            ('tuple[*Ts]',                             '[*tuple_type[int, str]]',                        'tuple[(*tuple_type[int, str],),]'),  # Should be tuple[int, str]
            ('Tuple[*Ts]',                             '[*tuple_type[int, str]]',                        'Tuple[*tuple_type[int, str]]'),  # Should be Tuple[int, str]

            ('C[*Ts]',                                 '[tuple_type[int, ...]]',                         'C[tuple_type[int, ...]]'),
            ('tuple[*Ts]',                             '[tuple_type[int, ...]]',                         'tuple[(tuple_type[int, ...],),]'),  # Should be tuple[tuple_type[int, ...]]
            ('Tuple[*Ts]',                             '[tuple_type[int, ...]]',                         'Tuple[tuple_type[int, ...]]'),

            ('C[*Ts]',                                 '[tuple_type[int, ...], tuple_type[str, ...]]',   'C[tuple_type[int, ...], tuple_type[str, ...]]'),
            ('tuple[*Ts]',                             '[tuple_type[int, ...], tuple_type[str, ...]]',   'TypeError'),  # Should be tuple[tuple_type[int, ...], tuple_type[str, ...]]
            ('Tuple[*Ts]',                             '[tuple_type[int, ...], tuple_type[str, ...]]',   'Tuple[tuple_type[int, ...], tuple_type[str, ...]]'),

            ('C[*Ts]',                                 '[*tuple_type[int, ...]]',                        'C[*tuple_type[int, ...]]'),
            ('tuple[*Ts]',                             '[*tuple_type[int, ...]]',                        'tuple[(*tuple_type[int, ...],),]'),  # Should be tuple[*tuple_type[int, ...]]
            ('Tuple[*Ts]',                             '[*tuple_type[int, ...]]',                        'Tuple[*tuple_type[int, ...]]'),

            # Technically, multiple unpackings are forbidden by PEP 646, but we
            # choose to be less restrictive at runtime, to allow folks room
            # to experiment. So all three of these should be valid.
            ('C[*Ts]',                                 '[*tuple_type[int, ...], *tuple_type[str, ...]]', 'C[*tuple_type[int, ...], *tuple_type[str, ...]]'),
            # Should be tuple[*tuple_type[int, ...], *tuple_type[str, ...]], to match the other two.
            ('tuple[*Ts]',                             '[*tuple_type[int, ...], *tuple_type[str, ...]]', 'TypeError'),
            ('Tuple[*Ts]',                             '[*tuple_type[int, ...], *tuple_type[str, ...]]', 'Tuple[*tuple_type[int, ...], *tuple_type[str, ...]]'),

            ('C[*Ts]',                                 '[*Ts]',                                          'C[*Ts]'),
            ('tuple[*Ts]',                             '[*Ts]',                                          'tuple[(*Ts,),]'),  # Should be tuple[*Ts]
            ('Tuple[*Ts]',                             '[*Ts]',                                          'Tuple[*Ts]'),

            ('C[*Ts]',                                 '[T, *Ts]',                                       'C[T, *Ts]'),
            ('tuple[*Ts]',                             '[T, *Ts]',                                       'TypeError'),  # Should be tuple[T, *Ts]
            ('Tuple[*Ts]',                             '[T, *Ts]',                                       'Tuple[T, *Ts]'),

            ('C[*Ts]',                                 '[*Ts, T]',                                       'C[*Ts, T]'),
            ('tuple[*Ts]',                             '[*Ts, T]',                                       'TypeError'),  # Should be tuple[*Ts, T]
            ('Tuple[*Ts]',                             '[*Ts, T]',                                       'Tuple[*Ts, T]'),

            ('C[T, *Ts]',                              '[int]',                                          'C[int]'),
            ('tuple[T, *Ts]',                          '[int]',                                          'TypeError'),  # Should be tuple[int]
            ('Tuple[T, *Ts]',                          '[int]',                                          'Tuple[int]'),

            ('C[T, *Ts]',                              '[int, str]',                                     'C[int, str]'),
            ('tuple[T, *Ts]',                          '[int, str]',                                     'tuple[int, (str,)]'),  # Should be tuple[int, str]
            ('Tuple[T, *Ts]',                          '[int, str]',                                     'Tuple[int, str]'),

            ('C[T, *Ts]',                              '[int, str, bool]',                               'C[int, str, bool]'),
            ('tuple[T, *Ts]',                          '[int, str, bool]',                               'TypeError'),  # Should be tuple[int, str, bool]
            ('Tuple[T, *Ts]',                          '[int, str, bool]',                               'Tuple[int, str, bool]'),

            ('C[T, *Ts]',                              '[*tuple[int, ...]]',                             'C[*tuple[int, ...]]'),  # Should be C[int, *tuple[int, ...]]
            ('C[T, *Ts]',                              '[*Tuple[int, ...]]',                             'TypeError'),  # Ditto
            ('tuple[T, *Ts]',                          '[*tuple_type[int, ...]]',                        'TypeError'),  # Should be tuple[int, *tuple[int, ...]]
            ('Tuple[T, *Ts]',                          '[*tuple[int, ...]]',                             'Tuple[*tuple[int, ...]]'),  # Ditto
            ('Tuple[T, *Ts]',                          '[*Tuple[int, ...]]',                             'TypeError'),  # Ditto

            ('C[*Ts, T]',                              '[int]',                                          'C[int]'),
            ('tuple[*Ts, T]',                          '[int]',                                          'TypeError'),  # Should be tuple[int]
            ('Tuple[*Ts, T]',                          '[int]',                                          'Tuple[int]'),

            ('C[*Ts, T]',                              '[int, str]',                                     'C[int, str]'),
            ('tuple[*Ts, T]',                          '[int, str]',                                     'tuple[(int,), str]'),  # Should be tuple[int, str]
            ('Tuple[*Ts, T]',                          '[int, str]',                                     'Tuple[int, str]'),

            ('C[*Ts, T]',                              '[int, str, bool]',                               'C[int, str, bool]'),
            ('tuple[*Ts, T]',                          '[int, str, bool]',                               'TypeError'),  # Should be tuple[int, str, bool]
            ('Tuple[*Ts, T]',                          '[int, str, bool]',                               'Tuple[int, str, bool]'),

            ('generic[T, *tuple_type[int, ...]]',      '[str]',                                          'generic[str, *tuple_type[int, ...]]'),
            ('generic[T1, T2, *tuple_type[int, ...]]', '[str, bool]',                                    'generic[str, bool, *tuple_type[int, ...]]'),
            ('generic[T1, *tuple_type[int, ...], T2]', '[str, bool]',                                    'generic[str, *tuple_type[int, ...], bool]'),
            ('generic[T1, *tuple_type[int, ...], T2]', '[str, bool, float]',                             'TypeError'),
        ]

        for alias_template, args_template, expected_template in tests:
            rendered_templates = template_replace(
                    templates=[alias_template, args_template, expected_template],
                    replacements={'generic': generics, 'tuple_type': tuple_types}
            )
            for alias_str, args_str, expected_str in rendered_templates:
                with self.subTest(alias=alias_str, args=args_str, expected=expected_str):
                    if expected_str == 'TypeError':
                        with self.assertRaises(TypeError):
                            eval(alias_str + args_str)
                    else:
                        self.assertEqual(
                            eval(alias_str + args_str),
                            eval(expected_str)
                        )



class UnpackTests(BaseTestCase):

    def test_accepts_single_type(self):
        Unpack[Tuple[int]]

    def test_rejects_multiple_types(self):
        with self.assertRaises(TypeError):
            Unpack[Tuple[int], Tuple[str]]

    def test_rejects_multiple_parameterization(self):
        with self.assertRaises(TypeError):
            Unpack[Tuple[int]][Tuple[int]]

    def test_cannot_be_called(self):
        with self.assertRaises(TypeError):
            Unpack()


class TypeVarTupleTests(BaseTestCase):

    def assertEndsWith(self, string, tail):
        if not string.endswith(tail):
            self.fail(f"String {string!r} does not end with {tail!r}")

    def test_name(self):
        Ts = TypeVarTuple('Ts')
        self.assertEqual(Ts.__name__, 'Ts')
        Ts2 = TypeVarTuple('Ts2')
        self.assertEqual(Ts2.__name__, 'Ts2')

    def test_instance_is_equal_to_itself(self):
        Ts = TypeVarTuple('Ts')
        self.assertEqual(Ts, Ts)

    def test_different_instances_are_different(self):
        self.assertNotEqual(TypeVarTuple('Ts'), TypeVarTuple('Ts'))

    def test_instance_isinstance_of_typevartuple(self):
        Ts = TypeVarTuple('Ts')
        self.assertIsInstance(Ts, TypeVarTuple)

    def test_cannot_call_instance(self):
        Ts = TypeVarTuple('Ts')
        with self.assertRaises(TypeError):
            Ts()

    def test_unpacked_typevartuple_is_equal_to_itself(self):
        Ts = TypeVarTuple('Ts')
        self.assertEqual(Unpack[Ts], Unpack[Ts])

    def test_parameterised_tuple_is_equal_to_itself(self):
        Ts = TypeVarTuple('Ts')
        self.assertEqual(tuple[Unpack[Ts]], tuple[Unpack[Ts]])
        self.assertEqual(Tuple[Unpack[Ts]], Tuple[Unpack[Ts]])

    def tests_tuple_arg_ordering_matters(self):
        Ts1 = TypeVarTuple('Ts1')
        Ts2 = TypeVarTuple('Ts2')
        self.assertNotEqual(
            tuple[Unpack[Ts1], Unpack[Ts2]],
            tuple[Unpack[Ts2], Unpack[Ts1]],
        )
        self.assertNotEqual(
            Tuple[Unpack[Ts1], Unpack[Ts2]],
            Tuple[Unpack[Ts2], Unpack[Ts1]],
        )

    def test_tuple_args_and_parameters_are_correct(self):
        Ts = TypeVarTuple('Ts')
        t1 = tuple[Unpack[Ts]]
        self.assertEqual(t1.__args__, (Unpack[Ts],))
        self.assertEqual(t1.__parameters__, (Ts,))
        t2 = Tuple[Unpack[Ts]]
        self.assertEqual(t2.__args__, (Unpack[Ts],))
        self.assertEqual(t2.__parameters__, (Ts,))

    def test_var_substitution(self):
        Ts = TypeVarTuple('Ts')
        T = TypeVar('T')
        T2 = TypeVar('T2')
        class G(Generic[Unpack[Ts]]): pass

        for A in G, Tuple, tuple:
            B = A[Unpack[Ts]]
            self.assertEqual(B[()], A[()])
            self.assertEqual(B[float], A[float])
            self.assertEqual(B[float, str], A[float, str])

            C = List[A[Unpack[Ts]]]
            self.assertEqual(C[()], List[A[()]])
            self.assertEqual(C[float], List[A[float]])
            self.assertEqual(C[float, str], List[A[float, str]])

            D = A[T, Unpack[Ts], T2]
            with self.assertRaises(TypeError):
                D[()]
            with self.assertRaises(TypeError):
                D[float]
            self.assertEqual(D[float, str], A[float, str])
            self.assertEqual(D[float, str, int], A[float, str, int])
            self.assertEqual(D[float, str, int, bytes], A[float, str, int, bytes])

            E = Tuple[List[T], A[Unpack[Ts]], List[T2]]
            with self.assertRaises(TypeError):
                E[()]
            with self.assertRaises(TypeError):
                E[float]
            if A != Tuple:
                self.assertEqual(E[float, str],
                                 Tuple[List[float], A[()], List[str]])
            self.assertEqual(E[float, str, int],
                             Tuple[List[float], A[str], List[int]])
            self.assertEqual(E[float, str, int, bytes],
                             Tuple[List[float], A[str, int], List[bytes]])

    def test_bad_var_substitution(self):
<<<<<<< HEAD
        Ts = TypeVarTuple('Ts')
        T = TypeVar('T')
        T2 = TypeVar('T2')
        class G(Generic[Unpack[Ts]]): pass

        for A in G, Tuple, tuple:
            B = A[Ts]
            with self.assertRaises(TypeError):
                B[int, str]

            C = A[T, T2]
            with self.assertRaises(TypeError):
                C[Unpack[Ts]]

    def test_repr_is_correct(self):
=======
>>>>>>> f6656163
        Ts = TypeVarTuple('Ts')
        T = TypeVar('T')
        T2 = TypeVar('T2')
        class G(Generic[Unpack[Ts]]): pass

        for A in G, Tuple:
            B = A[T, Unpack[Ts], str, T2]
            with self.assertRaises(TypeError):
                B[int, Unpack[Ts]]
            C = A[T, Unpack[Ts], str, T2]
            with self.assertRaises(TypeError):
                C[int, Unpack[Ts], Unpack[Ts]]

    def test_repr_is_correct(self):
        Ts = TypeVarTuple('Ts')
        self.assertEqual(repr(Ts), 'Ts')
        self.assertEqual(repr(Unpack[Ts]), '*Ts')
        self.assertEqual(repr(tuple[Unpack[Ts]]), 'tuple[*Ts]')
        self.assertEqual(repr(Tuple[Unpack[Ts]]), 'typing.Tuple[*Ts]')
        self.assertEqual(repr(Unpack[tuple[Unpack[Ts]]]), '*tuple[*Ts]')
        self.assertEqual(repr(Unpack[Tuple[Unpack[Ts]]]), '*typing.Tuple[*Ts]')

    def test_variadic_class_repr_is_correct(self):
        Ts = TypeVarTuple('Ts')
        class A(Generic[Unpack[Ts]]): pass

        self.assertEndsWith(repr(A[()]), 'A[()]')
        self.assertEndsWith(repr(A[float]), 'A[float]')
        self.assertEndsWith(repr(A[float, str]), 'A[float, str]')
        self.assertEndsWith(repr(A[Unpack[tuple[int, ...]]]),
                            'A[*tuple[int, ...]]')
        self.assertEndsWith(repr(A[float, Unpack[tuple[int, ...]]]),
                            'A[float, *tuple[int, ...]]')
        self.assertEndsWith(repr(A[Unpack[tuple[int, ...]], str]),
                            'A[*tuple[int, ...], str]')
        self.assertEndsWith(repr(A[float, Unpack[tuple[int, ...]], str]),
                            'A[float, *tuple[int, ...], str]')

    def test_variadic_class_alias_repr_is_correct(self):
        Ts = TypeVarTuple('Ts')
        class A(Generic[Unpack[Ts]]): pass

        B = A[Unpack[Ts]]
        self.assertEndsWith(repr(B), 'A[*Ts]')
        self.assertEndsWith(repr(B[()]), 'A[()]')
        self.assertEndsWith(repr(B[float]), 'A[float]')
        self.assertEndsWith(repr(B[float, str]), 'A[float, str]')

        C = A[Unpack[Ts], int]
        self.assertEndsWith(repr(C), 'A[*Ts, int]')
        self.assertEndsWith(repr(C[()]), 'A[int]')
        self.assertEndsWith(repr(C[float]), 'A[float, int]')
        self.assertEndsWith(repr(C[float, str]), 'A[float, str, int]')

        D = A[int, Unpack[Ts]]
        self.assertEndsWith(repr(D), 'A[int, *Ts]')
        self.assertEndsWith(repr(D[()]), 'A[int]')
        self.assertEndsWith(repr(D[float]), 'A[int, float]')
        self.assertEndsWith(repr(D[float, str]), 'A[int, float, str]')

        E = A[int, Unpack[Ts], str]
        self.assertEndsWith(repr(E), 'A[int, *Ts, str]')
        self.assertEndsWith(repr(E[()]), 'A[int, str]')
        self.assertEndsWith(repr(E[float]), 'A[int, float, str]')
        self.assertEndsWith(repr(E[float, str]), 'A[int, float, str, str]')

        F = A[Unpack[Ts], Unpack[tuple[str, ...]]]
        self.assertEndsWith(repr(F), 'A[*Ts, *tuple[str, ...]]')
        self.assertEndsWith(repr(F[()]), 'A[*tuple[str, ...]]')
        self.assertEndsWith(repr(F[float]), 'A[float, *tuple[str, ...]]')
        self.assertEndsWith(repr(F[float, str]), 'A[float, str, *tuple[str, ...]]')

    def test_cannot_subclass_class(self):
        with self.assertRaises(TypeError):
            class C(TypeVarTuple): pass

    def test_cannot_subclass_instance(self):
        Ts = TypeVarTuple('Ts')
        with self.assertRaises(TypeError):
            class C(Ts): pass
        with self.assertRaises(TypeError):
            class C(Unpack[Ts]): pass

    def test_variadic_class_args_are_correct(self):
        T = TypeVar('T')
        Ts = TypeVarTuple('Ts')
        class A(Generic[Unpack[Ts]]): pass
        B = A[()]
        self.assertEqual(B.__args__, ())
        C = A[int]
        self.assertEqual(C.__args__, (int,))
        D = A[int, str]
        self.assertEqual(D.__args__, (int, str))
        E = A[T]
        self.assertEqual(E.__args__, (T,))
        F = A[Unpack[Ts]]
        self.assertEqual(F.__args__, (Unpack[Ts],))
        G = A[T, Unpack[Ts]]
        self.assertEqual(G.__args__, (T, Unpack[Ts]))
        H = A[Unpack[Ts], T]
        self.assertEqual(H.__args__, (Unpack[Ts], T))

    def test_variadic_class_origin_is_correct(self):
        Ts = TypeVarTuple('Ts')
        class D(Generic[Unpack[Ts]]): pass
        self.assertIs(D[int].__origin__, D)
        self.assertIs(D[T].__origin__, D)
        self.assertIs(D[Unpack[Ts]].__origin__, D)

    def test_tuple_args_are_correct(self):
        Ts = TypeVarTuple('Ts')

        self.assertEqual(tuple[Unpack[Ts]].__args__, (Unpack[Ts],))
        self.assertEqual(Tuple[Unpack[Ts]].__args__, (Unpack[Ts],))

        self.assertEqual(tuple[Unpack[Ts], int].__args__, (Unpack[Ts], int))
        self.assertEqual(Tuple[Unpack[Ts], int].__args__, (Unpack[Ts], int))

        self.assertEqual(tuple[int, Unpack[Ts]].__args__, (int, Unpack[Ts]))
        self.assertEqual(Tuple[int, Unpack[Ts]].__args__, (int, Unpack[Ts]))

        self.assertEqual(tuple[int, Unpack[Ts], str].__args__,
                         (int, Unpack[Ts], str))
        self.assertEqual(Tuple[int, Unpack[Ts], str].__args__,
                         (int, Unpack[Ts], str))

        self.assertEqual(tuple[Unpack[Ts], int].__args__, (Unpack[Ts], int))
        self.assertEqual(Tuple[Unpack[Ts]].__args__, (Unpack[Ts],))

    def test_callable_args_are_correct(self):
        Ts = TypeVarTuple('Ts')
        Ts1 = TypeVarTuple('Ts1')
        Ts2 = TypeVarTuple('Ts2')

        # TypeVarTuple in the arguments

        a = Callable[[Unpack[Ts]], None]
        self.assertEqual(a.__args__, (Unpack[Ts], type(None)))

        b = Callable[[int, Unpack[Ts]], None]
        self.assertEqual(b.__args__, (int, Unpack[Ts], type(None)))

        c = Callable[[Unpack[Ts], int], None]
        self.assertEqual(c.__args__, (Unpack[Ts], int, type(None)))

        d = Callable[[str, Unpack[Ts], int], None]
        self.assertEqual(d.__args__, (str, Unpack[Ts], int, type(None)))

        # TypeVarTuple as the return

        e = Callable[[None], Unpack[Ts]]
        self.assertEqual(e.__args__, (type(None), Unpack[Ts]))

        f = Callable[[None], tuple[int, Unpack[Ts]]]
        self.assertEqual(f.__args__, (type(None), tuple[int, Unpack[Ts]]))

        g = Callable[[None], tuple[Unpack[Ts], int]]
        self.assertEqual(g.__args__, (type(None), tuple[Unpack[Ts], int]))

        h = Callable[[None], tuple[str, Unpack[Ts], int]]
        self.assertEqual(h.__args__, (type(None), tuple[str, Unpack[Ts], int]))

        # TypeVarTuple in both

        i = Callable[[Unpack[Ts]], Unpack[Ts]]
        self.assertEqual(i.__args__, (Unpack[Ts], Unpack[Ts]))

        j = Callable[[Unpack[Ts1]], Unpack[Ts2]]
        self.assertEqual(j.__args__, (Unpack[Ts1], Unpack[Ts2]))

    def test_variadic_class_with_duplicate_typevartuples_fails(self):
        Ts1 = TypeVarTuple('Ts1')
        Ts2 = TypeVarTuple('Ts2')
        with self.assertRaises(TypeError):
            class C(Generic[Unpack[Ts1], Unpack[Ts1]]): pass
        with self.assertRaises(TypeError):
            class C(Generic[Unpack[Ts1], Unpack[Ts2], Unpack[Ts1]]): pass

    def test_type_concatenation_in_variadic_class_argument_list_succeeds(self):
        Ts = TypeVarTuple('Ts')
        class C(Generic[Unpack[Ts]]): pass
        C[int, Unpack[Ts]]
        C[Unpack[Ts], int]
        C[int, Unpack[Ts], str]
        C[int, bool, Unpack[Ts], float, str]

    def test_type_concatenation_in_tuple_argument_list_succeeds(self):
        Ts = TypeVarTuple('Ts')

        tuple[int, Unpack[Ts]]
        tuple[Unpack[Ts], int]
        tuple[int, Unpack[Ts], str]
        tuple[int, bool, Unpack[Ts], float, str]

        Tuple[int, Unpack[Ts]]
        Tuple[Unpack[Ts], int]
        Tuple[int, Unpack[Ts], str]
        Tuple[int, bool, Unpack[Ts], float, str]

    def test_variadic_class_definition_using_packed_typevartuple_fails(self):
        Ts = TypeVarTuple('Ts')
        with self.assertRaises(TypeError):
            class C(Generic[Ts]): pass

    def test_variadic_class_definition_using_concrete_types_fails(self):
        Ts = TypeVarTuple('Ts')
        with self.assertRaises(TypeError):
            class E(Generic[Unpack[Ts], int]): pass

    def test_variadic_class_with_2_typevars_accepts_2_or_more_args(self):
        Ts = TypeVarTuple('Ts')
        T1 = TypeVar('T1')
        T2 = TypeVar('T2')

        class A(Generic[T1, T2, Unpack[Ts]]): pass
        A[int, str]
        A[int, str, float]
        A[int, str, float, bool]

        class B(Generic[T1, Unpack[Ts], T2]): pass
        B[int, str]
        B[int, str, float]
        B[int, str, float, bool]

        class C(Generic[Unpack[Ts], T1, T2]): pass
        C[int, str]
        C[int, str, float]
        C[int, str, float, bool]

    def test_variadic_args_annotations_are_correct(self):
        Ts = TypeVarTuple('Ts')
        def f(*args: Unpack[Ts]): pass
        self.assertEqual(f.__annotations__, {'args': Unpack[Ts]})

    def test_variadic_args_with_ellipsis_annotations_are_correct(self):
        Ts = TypeVarTuple('Ts')

        def a(*args: Unpack[tuple[int, ...]]): pass
        self.assertEqual(a.__annotations__,
                         {'args': Unpack[tuple[int, ...]]})

        def b(*args: Unpack[Tuple[int, ...]]): pass
        self.assertEqual(b.__annotations__,
                         {'args': Unpack[Tuple[int, ...]]})

    def test_concatenation_in_variadic_args_annotations_are_correct(self):
        Ts = TypeVarTuple('Ts')

        # Unpacking using `Unpack`, native `tuple` type

        def a(*args: Unpack[tuple[int, Unpack[Ts]]]): pass
        self.assertEqual(
            a.__annotations__,
            {'args': Unpack[tuple[int, Unpack[Ts]]]},
        )

        def b(*args: Unpack[tuple[Unpack[Ts], int]]): pass
        self.assertEqual(
            b.__annotations__,
            {'args': Unpack[tuple[Unpack[Ts], int]]},
        )

        def c(*args: Unpack[tuple[str, Unpack[Ts], int]]): pass
        self.assertEqual(
            c.__annotations__,
            {'args': Unpack[tuple[str, Unpack[Ts], int]]},
        )

        def d(*args: Unpack[tuple[int, bool, Unpack[Ts], float, str]]): pass
        self.assertEqual(
            d.__annotations__,
            {'args': Unpack[tuple[int, bool, Unpack[Ts], float, str]]},
        )

        # Unpacking using `Unpack`, `Tuple` type from typing.py

        def e(*args: Unpack[Tuple[int, Unpack[Ts]]]): pass
        self.assertEqual(
            e.__annotations__,
            {'args': Unpack[Tuple[int, Unpack[Ts]]]},
        )

        def f(*args: Unpack[Tuple[Unpack[Ts], int]]): pass
        self.assertEqual(
            f.__annotations__,
            {'args': Unpack[Tuple[Unpack[Ts], int]]},
        )

        def g(*args: Unpack[Tuple[str, Unpack[Ts], int]]): pass
        self.assertEqual(
            g.__annotations__,
            {'args': Unpack[Tuple[str, Unpack[Ts], int]]},
        )

        def h(*args: Unpack[Tuple[int, bool, Unpack[Ts], float, str]]): pass
        self.assertEqual(
            h.__annotations__,
            {'args': Unpack[Tuple[int, bool, Unpack[Ts], float, str]]},
        )

    def test_variadic_class_same_args_results_in_equalty(self):
        Ts = TypeVarTuple('Ts')
        class C(Generic[Unpack[Ts]]): pass

        self.assertEqual(C[int], C[int])

        Ts1 = TypeVarTuple('Ts1')
        Ts2 = TypeVarTuple('Ts2')
        self.assertEqual(
            C[Unpack[Ts1]],
            C[Unpack[Ts1]],
        )
        self.assertEqual(
            C[Unpack[Ts1], Unpack[Ts2]],
            C[Unpack[Ts1], Unpack[Ts2]],
        )
        self.assertEqual(
            C[int, Unpack[Ts1], Unpack[Ts2]],
            C[int, Unpack[Ts1], Unpack[Ts2]],
        )

    def test_variadic_class_arg_ordering_matters(self):
        Ts = TypeVarTuple('Ts')
        class C(Generic[Unpack[Ts]]): pass

        self.assertNotEqual(
            C[int, str],
            C[str, int],
        )

        Ts1 = TypeVarTuple('Ts1')
        Ts2 = TypeVarTuple('Ts2')
        self.assertNotEqual(
            C[Unpack[Ts1], Unpack[Ts2]],
            C[Unpack[Ts2], Unpack[Ts1]],
        )

    def test_variadic_class_arg_typevartuple_identity_matters(self):
        Ts = TypeVarTuple('Ts')
        class C(Generic[Unpack[Ts]]): pass
        Ts1 = TypeVarTuple('Ts1')
        Ts2 = TypeVarTuple('Ts2')
        self.assertNotEqual(C[Unpack[Ts1]], C[Unpack[Ts2]])


class TypeVarTuplePicklingTests(BaseTestCase):
    # These are slightly awkward tests to run, because TypeVarTuples are only
    # picklable if defined in the global scope. We therefore need to push
    # various things defined in these tests into the global scope with `global`
    # statements at the start of each test.

    @all_pickle_protocols
    def test_pickling_then_unpickling_results_in_same_identity(self, proto):
        global Ts1  # See explanation at start of class.
        Ts1 = TypeVarTuple('Ts1')
        Ts2 = pickle.loads(pickle.dumps(Ts1, proto))
        self.assertIs(Ts1, Ts2)

    @all_pickle_protocols
    def test_pickling_then_unpickling_unpacked_results_in_same_identity(self, proto):
        global Ts  # See explanation at start of class.
        Ts = TypeVarTuple('Ts')
        unpacked1 = Unpack[Ts]
        unpacked2 = pickle.loads(pickle.dumps(unpacked1, proto))
        self.assertIs(unpacked1, unpacked2)

    @all_pickle_protocols
    def test_pickling_then_unpickling_tuple_with_typevartuple_equality(
            self, proto
    ):
        global T, Ts  # See explanation at start of class.
        T = TypeVar('T')
        Ts = TypeVarTuple('Ts')

        a1 = Tuple[Unpack[Ts]]
        a2 = pickle.loads(pickle.dumps(a1, proto))
        self.assertEqual(a1, a2)

        a1 = Tuple[T, Unpack[Ts]]
        a2 = pickle.loads(pickle.dumps(a1, proto))
        self.assertEqual(a1, a2)

        a1 = Tuple[int, Unpack[Ts]]
        a2 = pickle.loads(pickle.dumps(a1, proto))
        self.assertEqual(a1, a2)


class UnionTests(BaseTestCase):

    def test_basics(self):
        u = Union[int, float]
        self.assertNotEqual(u, Union)

    def test_subclass_error(self):
        with self.assertRaises(TypeError):
            issubclass(int, Union)
        with self.assertRaises(TypeError):
            issubclass(Union, int)
        with self.assertRaises(TypeError):
            issubclass(Union[int, str], int)

    def test_union_any(self):
        u = Union[Any]
        self.assertEqual(u, Any)
        u1 = Union[int, Any]
        u2 = Union[Any, int]
        u3 = Union[Any, object]
        self.assertEqual(u1, u2)
        self.assertNotEqual(u1, Any)
        self.assertNotEqual(u2, Any)
        self.assertNotEqual(u3, Any)

    def test_union_object(self):
        u = Union[object]
        self.assertEqual(u, object)
        u1 = Union[int, object]
        u2 = Union[object, int]
        self.assertEqual(u1, u2)
        self.assertNotEqual(u1, object)
        self.assertNotEqual(u2, object)

    def test_unordered(self):
        u1 = Union[int, float]
        u2 = Union[float, int]
        self.assertEqual(u1, u2)

    def test_single_class_disappears(self):
        t = Union[Employee]
        self.assertIs(t, Employee)

    def test_base_class_kept(self):
        u = Union[Employee, Manager]
        self.assertNotEqual(u, Employee)
        self.assertIn(Employee, u.__args__)
        self.assertIn(Manager, u.__args__)

    def test_union_union(self):
        u = Union[int, float]
        v = Union[u, Employee]
        self.assertEqual(v, Union[int, float, Employee])

    def test_repr(self):
        self.assertEqual(repr(Union), 'typing.Union')
        u = Union[Employee, int]
        self.assertEqual(repr(u), 'typing.Union[%s.Employee, int]' % __name__)
        u = Union[int, Employee]
        self.assertEqual(repr(u), 'typing.Union[int, %s.Employee]' % __name__)
        T = TypeVar('T')
        u = Union[T, int][int]
        self.assertEqual(repr(u), repr(int))
        u = Union[List[int], int]
        self.assertEqual(repr(u), 'typing.Union[typing.List[int], int]')
        u = Union[list[int], dict[str, float]]
        self.assertEqual(repr(u), 'typing.Union[list[int], dict[str, float]]')
        u = Union[int | float]
        self.assertEqual(repr(u), 'typing.Union[int, float]')

        u = Union[None, str]
        self.assertEqual(repr(u), 'typing.Optional[str]')
        u = Union[str, None]
        self.assertEqual(repr(u), 'typing.Optional[str]')
        u = Union[None, str, int]
        self.assertEqual(repr(u), 'typing.Union[NoneType, str, int]')
        u = Optional[str]
        self.assertEqual(repr(u), 'typing.Optional[str]')

    def test_cannot_subclass(self):
        with self.assertRaises(TypeError):
            class C(Union):
                pass
        with self.assertRaises(TypeError):
            class C(type(Union)):
                pass
        with self.assertRaises(TypeError):
            class C(Union[int, str]):
                pass

    def test_cannot_instantiate(self):
        with self.assertRaises(TypeError):
            Union()
        with self.assertRaises(TypeError):
            type(Union)()
        u = Union[int, float]
        with self.assertRaises(TypeError):
            u()
        with self.assertRaises(TypeError):
            type(u)()

    def test_union_generalization(self):
        self.assertFalse(Union[str, typing.Iterable[int]] == str)
        self.assertFalse(Union[str, typing.Iterable[int]] == typing.Iterable[int])
        self.assertIn(str, Union[str, typing.Iterable[int]].__args__)
        self.assertIn(typing.Iterable[int], Union[str, typing.Iterable[int]].__args__)

    def test_union_compare_other(self):
        self.assertNotEqual(Union, object)
        self.assertNotEqual(Union, Any)
        self.assertNotEqual(ClassVar, Union)
        self.assertNotEqual(Optional, Union)
        self.assertNotEqual([None], Optional)
        self.assertNotEqual(Optional, typing.Mapping)
        self.assertNotEqual(Optional[typing.MutableMapping], Union)

    def test_optional(self):
        o = Optional[int]
        u = Union[int, None]
        self.assertEqual(o, u)

    def test_empty(self):
        with self.assertRaises(TypeError):
            Union[()]

    def test_no_eval_union(self):
        u = Union[int, str]
        def f(x: u): ...
        self.assertIs(get_type_hints(f)['x'], u)

    def test_function_repr_union(self):
        def fun() -> int: ...
        self.assertEqual(repr(Union[fun, int]), 'typing.Union[fun, int]')

    def test_union_str_pattern(self):
        # Shouldn't crash; see http://bugs.python.org/issue25390
        A = Union[str, Pattern]
        A

    def test_etree(self):
        # See https://github.com/python/typing/issues/229
        # (Only relevant for Python 2.)
        from xml.etree.ElementTree import Element

        Union[Element, str]  # Shouldn't crash

        def Elem(*args):
            return Element(*args)

        Union[Elem, str]  # Nor should this


class TupleTests(BaseTestCase):

    def test_basics(self):
        with self.assertRaises(TypeError):
            issubclass(Tuple, Tuple[int, str])
        with self.assertRaises(TypeError):
            issubclass(tuple, Tuple[int, str])

        class TP(tuple): ...
        self.assertIsSubclass(tuple, Tuple)
        self.assertIsSubclass(TP, Tuple)

    def test_equality(self):
        self.assertEqual(Tuple[int], Tuple[int])
        self.assertEqual(Tuple[int, ...], Tuple[int, ...])
        self.assertNotEqual(Tuple[int], Tuple[int, int])
        self.assertNotEqual(Tuple[int], Tuple[int, ...])

    def test_tuple_subclass(self):
        class MyTuple(tuple):
            pass
        self.assertIsSubclass(MyTuple, Tuple)
        self.assertIsSubclass(Tuple, Tuple)
        self.assertIsSubclass(tuple, Tuple)

    def test_tuple_instance_type_error(self):
        with self.assertRaises(TypeError):
            isinstance((0, 0), Tuple[int, int])
        self.assertIsInstance((0, 0), Tuple)

    def test_repr(self):
        self.assertEqual(repr(Tuple), 'typing.Tuple')
        self.assertEqual(repr(Tuple[()]), 'typing.Tuple[()]')
        self.assertEqual(repr(Tuple[int, float]), 'typing.Tuple[int, float]')
        self.assertEqual(repr(Tuple[int, ...]), 'typing.Tuple[int, ...]')
        self.assertEqual(repr(Tuple[list[int]]), 'typing.Tuple[list[int]]')

    def test_errors(self):
        with self.assertRaises(TypeError):
            issubclass(42, Tuple)
        with self.assertRaises(TypeError):
            issubclass(42, Tuple[int])


class BaseCallableTests:

    def test_self_subclass(self):
        Callable = self.Callable
        with self.assertRaises(TypeError):
            issubclass(types.FunctionType, Callable[[int], int])
        self.assertIsSubclass(types.FunctionType, Callable)
        self.assertIsSubclass(Callable, Callable)

    def test_eq_hash(self):
        Callable = self.Callable
        C = Callable[[int], int]
        self.assertEqual(C, Callable[[int], int])
        self.assertEqual(len({C, Callable[[int], int]}), 1)
        self.assertNotEqual(C, Callable[[int], str])
        self.assertNotEqual(C, Callable[[str], int])
        self.assertNotEqual(C, Callable[[int, int], int])
        self.assertNotEqual(C, Callable[[], int])
        self.assertNotEqual(C, Callable[..., int])
        self.assertNotEqual(C, Callable)

    def test_cannot_instantiate(self):
        Callable = self.Callable
        with self.assertRaises(TypeError):
            Callable()
        with self.assertRaises(TypeError):
            type(Callable)()
        c = Callable[[int], str]
        with self.assertRaises(TypeError):
            c()
        with self.assertRaises(TypeError):
            type(c)()

    def test_callable_wrong_forms(self):
        Callable = self.Callable
        with self.assertRaises(TypeError):
            Callable[int]

    def test_callable_instance_works(self):
        Callable = self.Callable
        def f():
            pass
        self.assertIsInstance(f, Callable)
        self.assertNotIsInstance(None, Callable)

    def test_callable_instance_type_error(self):
        Callable = self.Callable
        def f():
            pass
        with self.assertRaises(TypeError):
            self.assertIsInstance(f, Callable[[], None])
        with self.assertRaises(TypeError):
            self.assertIsInstance(f, Callable[[], Any])
        with self.assertRaises(TypeError):
            self.assertNotIsInstance(None, Callable[[], None])
        with self.assertRaises(TypeError):
            self.assertNotIsInstance(None, Callable[[], Any])

    def test_repr(self):
        Callable = self.Callable
        fullname = f'{Callable.__module__}.Callable'
        ct0 = Callable[[], bool]
        self.assertEqual(repr(ct0), f'{fullname}[[], bool]')
        ct2 = Callable[[str, float], int]
        self.assertEqual(repr(ct2), f'{fullname}[[str, float], int]')
        ctv = Callable[..., str]
        self.assertEqual(repr(ctv), f'{fullname}[..., str]')
        ct3 = Callable[[str, float], list[int]]
        self.assertEqual(repr(ct3), f'{fullname}[[str, float], list[int]]')

    def test_callable_with_ellipsis(self):
        Callable = self.Callable
        def foo(a: Callable[..., T]):
            pass

        self.assertEqual(get_type_hints(foo, globals(), locals()),
                         {'a': Callable[..., T]})

    def test_ellipsis_in_generic(self):
        Callable = self.Callable
        # Shouldn't crash; see https://github.com/python/typing/issues/259
        typing.List[Callable[..., str]]

    def test_or_and_ror(self):
        Callable = self.Callable
        self.assertEqual(Callable | Tuple, Union[Callable, Tuple])
        self.assertEqual(Tuple | Callable, Union[Tuple, Callable])

    def test_basic(self):
        Callable = self.Callable
        alias = Callable[[int, str], float]
        if Callable is collections.abc.Callable:
            self.assertIsInstance(alias, types.GenericAlias)
        self.assertIs(alias.__origin__, collections.abc.Callable)
        self.assertEqual(alias.__args__, (int, str, float))
        self.assertEqual(alias.__parameters__, ())

    def test_weakref(self):
        Callable = self.Callable
        alias = Callable[[int, str], float]
        self.assertEqual(weakref.ref(alias)(), alias)

    def test_pickle(self):
        Callable = self.Callable
        alias = Callable[[int, str], float]
        for proto in range(pickle.HIGHEST_PROTOCOL + 1):
            s = pickle.dumps(alias, proto)
            loaded = pickle.loads(s)
            self.assertEqual(alias.__origin__, loaded.__origin__)
            self.assertEqual(alias.__args__, loaded.__args__)
            self.assertEqual(alias.__parameters__, loaded.__parameters__)

    def test_var_substitution(self):
        Callable = self.Callable
        fullname = f"{Callable.__module__}.Callable"
        C1 = Callable[[int, T], T]
        C2 = Callable[[KT, T], VT]
        C3 = Callable[..., T]
        self.assertEqual(C1[str], Callable[[int, str], str])
        self.assertEqual(C1[None], Callable[[int, type(None)], type(None)])
        self.assertEqual(C2[int, float, str], Callable[[int, float], str])
        self.assertEqual(C3[int], Callable[..., int])
        self.assertEqual(C3[NoReturn], Callable[..., NoReturn])

        # multi chaining
        C4 = C2[int, VT, str]
        self.assertEqual(repr(C4), f"{fullname}[[int, ~VT], str]")
        self.assertEqual(repr(C4[dict]), f"{fullname}[[int, dict], str]")
        self.assertEqual(C4[dict], Callable[[int, dict], str])

        # substitute a nested GenericAlias (both typing and the builtin
        # version)
        C5 = Callable[[typing.List[T], tuple[KT, T], VT], int]
        self.assertEqual(C5[int, str, float],
                         Callable[[typing.List[int], tuple[str, int], float], int])

    def test_type_erasure(self):
        Callable = self.Callable
        class C1(Callable):
            def __call__(self):
                return None
        a = C1[[int], T]
        self.assertIs(a().__class__, C1)
        self.assertEqual(a().__orig_class__, C1[[int], T])

    def test_paramspec(self):
        Callable = self.Callable
        fullname = f"{Callable.__module__}.Callable"
        P = ParamSpec('P')
        P2 = ParamSpec('P2')
        C1 = Callable[P, T]
        # substitution
        self.assertEqual(C1[[int], str], Callable[[int], str])
        self.assertEqual(C1[[int, str], str], Callable[[int, str], str])
        self.assertEqual(C1[[], str], Callable[[], str])
        self.assertEqual(C1[..., str], Callable[..., str])
        self.assertEqual(C1[P2, str], Callable[P2, str])
        self.assertEqual(C1[Concatenate[int, P2], str],
                         Callable[Concatenate[int, P2], str])
        self.assertEqual(repr(C1), f"{fullname}[~P, ~T]")
        self.assertEqual(repr(C1[[int, str], str]), f"{fullname}[[int, str], str]")
        with self.assertRaises(TypeError):
            C1[int, str]

        C2 = Callable[P, int]
        self.assertEqual(C2[[int]], Callable[[int], int])
        self.assertEqual(C2[[int, str]], Callable[[int, str], int])
        self.assertEqual(C2[[]], Callable[[], int])
        self.assertEqual(C2[...], Callable[..., int])
        self.assertEqual(C2[P2], Callable[P2, int])
        self.assertEqual(C2[Concatenate[int, P2]],
                         Callable[Concatenate[int, P2], int])
        # special case in PEP 612 where
        # X[int, str, float] == X[[int, str, float]]
        self.assertEqual(C2[int], Callable[[int], int])
        self.assertEqual(C2[int, str], Callable[[int, str], int])
        self.assertEqual(repr(C2), f"{fullname}[~P, int]")
        self.assertEqual(repr(C2[int, str]), f"{fullname}[[int, str], int]")

    def test_concatenate(self):
        Callable = self.Callable
        fullname = f"{Callable.__module__}.Callable"
        T = TypeVar('T')
        P = ParamSpec('P')
        P2 = ParamSpec('P2')
        C = Callable[Concatenate[int, P], T]
        self.assertEqual(repr(C),
                         f"{fullname}[typing.Concatenate[int, ~P], ~T]")
        self.assertEqual(C[P2, int], Callable[Concatenate[int, P2], int])
        self.assertEqual(C[[str, float], int], Callable[[int, str, float], int])
        self.assertEqual(C[[], int], Callable[[int], int])
        self.assertEqual(C[Concatenate[str, P2], int],
                         Callable[Concatenate[int, str, P2], int])
        with self.assertRaises(TypeError):
            C[..., int]

        C = Callable[Concatenate[int, P], int]
        self.assertEqual(repr(C),
                         f"{fullname}[typing.Concatenate[int, ~P], int]")
        self.assertEqual(C[P2], Callable[Concatenate[int, P2], int])
        self.assertEqual(C[[str, float]], Callable[[int, str, float], int])
        self.assertEqual(C[str, float], Callable[[int, str, float], int])
        self.assertEqual(C[[]], Callable[[int], int])
        self.assertEqual(C[Concatenate[str, P2]],
                         Callable[Concatenate[int, str, P2], int])
        with self.assertRaises(TypeError):
            C[...]

    def test_errors(self):
        Callable = self.Callable
        alias = Callable[[int, str], float]
        with self.assertRaisesRegex(TypeError, "is not a generic class"):
            alias[int]
        P = ParamSpec('P')
        C1 = Callable[P, T]
        with self.assertRaisesRegex(TypeError, "many arguments for"):
            C1[int, str, str]
        with self.assertRaisesRegex(TypeError, "few arguments for"):
            C1[int]

class TypingCallableTests(BaseCallableTests, BaseTestCase):
    Callable = typing.Callable

    def test_consistency(self):
        # bpo-42195
        # Testing collections.abc.Callable's consistency with typing.Callable
        c1 = typing.Callable[[int, str], dict]
        c2 = collections.abc.Callable[[int, str], dict]
        self.assertEqual(c1.__args__, c2.__args__)
        self.assertEqual(hash(c1.__args__), hash(c2.__args__))


class CollectionsCallableTests(BaseCallableTests, BaseTestCase):
    Callable = collections.abc.Callable


class LiteralTests(BaseTestCase):
    def test_basics(self):
        # All of these are allowed.
        Literal[1]
        Literal[1, 2, 3]
        Literal["x", "y", "z"]
        Literal[None]
        Literal[True]
        Literal[1, "2", False]
        Literal[Literal[1, 2], Literal[4, 5]]
        Literal[b"foo", u"bar"]

    def test_illegal_parameters_do_not_raise_runtime_errors(self):
        # Type checkers should reject these types, but we do not
        # raise errors at runtime to maintain maximum flexibility.
        Literal[int]
        Literal[3j + 2, ..., ()]
        Literal[{"foo": 3, "bar": 4}]
        Literal[T]

    def test_literals_inside_other_types(self):
        List[Literal[1, 2, 3]]
        List[Literal[("foo", "bar", "baz")]]

    def test_repr(self):
        self.assertEqual(repr(Literal[1]), "typing.Literal[1]")
        self.assertEqual(repr(Literal[1, True, "foo"]), "typing.Literal[1, True, 'foo']")
        self.assertEqual(repr(Literal[int]), "typing.Literal[int]")
        self.assertEqual(repr(Literal), "typing.Literal")
        self.assertEqual(repr(Literal[None]), "typing.Literal[None]")
        self.assertEqual(repr(Literal[1, 2, 3, 3]), "typing.Literal[1, 2, 3]")

    def test_cannot_init(self):
        with self.assertRaises(TypeError):
            Literal()
        with self.assertRaises(TypeError):
            Literal[1]()
        with self.assertRaises(TypeError):
            type(Literal)()
        with self.assertRaises(TypeError):
            type(Literal[1])()

    def test_no_isinstance_or_issubclass(self):
        with self.assertRaises(TypeError):
            isinstance(1, Literal[1])
        with self.assertRaises(TypeError):
            isinstance(int, Literal[1])
        with self.assertRaises(TypeError):
            issubclass(1, Literal[1])
        with self.assertRaises(TypeError):
            issubclass(int, Literal[1])

    def test_no_subclassing(self):
        with self.assertRaises(TypeError):
            class Foo(Literal[1]): pass
        with self.assertRaises(TypeError):
            class Bar(Literal): pass

    def test_no_multiple_subscripts(self):
        with self.assertRaises(TypeError):
            Literal[1][1]

    def test_equal(self):
        self.assertNotEqual(Literal[0], Literal[False])
        self.assertNotEqual(Literal[True], Literal[1])
        self.assertNotEqual(Literal[1], Literal[2])
        self.assertNotEqual(Literal[1, True], Literal[1])
        self.assertNotEqual(Literal[1, True], Literal[1, 1])
        self.assertNotEqual(Literal[1, 2], Literal[True, 2])
        self.assertEqual(Literal[1], Literal[1])
        self.assertEqual(Literal[1, 2], Literal[2, 1])
        self.assertEqual(Literal[1, 2, 3], Literal[1, 2, 3, 3])

    def test_hash(self):
        self.assertEqual(hash(Literal[1]), hash(Literal[1]))
        self.assertEqual(hash(Literal[1, 2]), hash(Literal[2, 1]))
        self.assertEqual(hash(Literal[1, 2, 3]), hash(Literal[1, 2, 3, 3]))

    def test_args(self):
        self.assertEqual(Literal[1, 2, 3].__args__, (1, 2, 3))
        self.assertEqual(Literal[1, 2, 3, 3].__args__, (1, 2, 3))
        self.assertEqual(Literal[1, Literal[2], Literal[3, 4]].__args__, (1, 2, 3, 4))
        # Mutable arguments will not be deduplicated
        self.assertEqual(Literal[[], []].__args__, ([], []))

    def test_flatten(self):
        l1 = Literal[Literal[1], Literal[2], Literal[3]]
        l2 = Literal[Literal[1, 2], 3]
        l3 = Literal[Literal[1, 2, 3]]
        for l in l1, l2, l3:
            self.assertEqual(l, Literal[1, 2, 3])
            self.assertEqual(l.__args__, (1, 2, 3))


XK = TypeVar('XK', str, bytes)
XV = TypeVar('XV')


class SimpleMapping(Generic[XK, XV]):

    def __getitem__(self, key: XK) -> XV:
        ...

    def __setitem__(self, key: XK, value: XV):
        ...

    def get(self, key: XK, default: XV = None) -> XV:
        ...


class MySimpleMapping(SimpleMapping[XK, XV]):

    def __init__(self):
        self.store = {}

    def __getitem__(self, key: str):
        return self.store[key]

    def __setitem__(self, key: str, value):
        self.store[key] = value

    def get(self, key: str, default=None):
        try:
            return self.store[key]
        except KeyError:
            return default


class Coordinate(Protocol):
    x: int
    y: int

@runtime_checkable
class Point(Coordinate, Protocol):
    label: str

class MyPoint:
    x: int
    y: int
    label: str

class XAxis(Protocol):
    x: int

class YAxis(Protocol):
    y: int

@runtime_checkable
class Position(XAxis, YAxis, Protocol):
    pass

@runtime_checkable
class Proto(Protocol):
    attr: int
    def meth(self, arg: str) -> int:
        ...

class Concrete(Proto):
    pass

class Other:
    attr: int = 1
    def meth(self, arg: str) -> int:
        if arg == 'this':
            return 1
        return 0

class NT(NamedTuple):
    x: int
    y: int

@runtime_checkable
class HasCallProtocol(Protocol):
    __call__: typing.Callable


class ProtocolTests(BaseTestCase):
    def test_basic_protocol(self):
        @runtime_checkable
        class P(Protocol):
            def meth(self):
                pass

        class C: pass

        class D:
            def meth(self):
                pass

        def f():
            pass

        self.assertIsSubclass(D, P)
        self.assertIsInstance(D(), P)
        self.assertNotIsSubclass(C, P)
        self.assertNotIsInstance(C(), P)
        self.assertNotIsSubclass(types.FunctionType, P)
        self.assertNotIsInstance(f, P)

    def test_everything_implements_empty_protocol(self):
        @runtime_checkable
        class Empty(Protocol):
            pass

        class C:
            pass

        def f():
            pass

        for thing in (object, type, tuple, C, types.FunctionType):
            self.assertIsSubclass(thing, Empty)
        for thing in (object(), 1, (), typing, f):
            self.assertIsInstance(thing, Empty)

    def test_function_implements_protocol(self):
        def f():
            pass

        self.assertIsInstance(f, HasCallProtocol)

    def test_no_inheritance_from_nominal(self):
        class C: pass

        class BP(Protocol): pass

        with self.assertRaises(TypeError):
            class P(C, Protocol):
                pass
        with self.assertRaises(TypeError):
            class P(Protocol, C):
                pass
        with self.assertRaises(TypeError):
            class P(BP, C, Protocol):
                pass

        class D(BP, C): pass

        class E(C, BP): pass

        self.assertNotIsInstance(D(), E)
        self.assertNotIsInstance(E(), D)

    def test_no_instantiation(self):
        class P(Protocol): pass

        with self.assertRaises(TypeError):
            P()

        class C(P): pass

        self.assertIsInstance(C(), C)
        with self.assertRaises(TypeError):
            C(42)

        T = TypeVar('T')

        class PG(Protocol[T]): pass

        with self.assertRaises(TypeError):
            PG()
        with self.assertRaises(TypeError):
            PG[int]()
        with self.assertRaises(TypeError):
            PG[T]()

        class CG(PG[T]): pass

        self.assertIsInstance(CG[int](), CG)
        with self.assertRaises(TypeError):
            CG[int](42)

    def test_protocol_defining_init_does_not_get_overridden(self):
        # check that P.__init__ doesn't get clobbered
        # see https://bugs.python.org/issue44807

        class P(Protocol):
            x: int
            def __init__(self, x: int) -> None:
                self.x = x
        class C: pass

        c = C()
        P.__init__(c, 1)
        self.assertEqual(c.x, 1)

    def test_concrete_class_inheriting_init_from_protocol(self):
        class P(Protocol):
            x: int
            def __init__(self, x: int) -> None:
                self.x = x

        class C(P): pass

        c = C(1)
        self.assertIsInstance(c, C)
        self.assertEqual(c.x, 1)

    def test_cannot_instantiate_abstract(self):
        @runtime_checkable
        class P(Protocol):
            @abc.abstractmethod
            def ameth(self) -> int:
                raise NotImplementedError

        class B(P):
            pass

        class C(B):
            def ameth(self) -> int:
                return 26

        with self.assertRaises(TypeError):
            B()
        self.assertIsInstance(C(), P)

    def test_subprotocols_extending(self):
        class P1(Protocol):
            def meth1(self):
                pass

        @runtime_checkable
        class P2(P1, Protocol):
            def meth2(self):
                pass

        class C:
            def meth1(self):
                pass

            def meth2(self):
                pass

        class C1:
            def meth1(self):
                pass

        class C2:
            def meth2(self):
                pass

        self.assertNotIsInstance(C1(), P2)
        self.assertNotIsInstance(C2(), P2)
        self.assertNotIsSubclass(C1, P2)
        self.assertNotIsSubclass(C2, P2)
        self.assertIsInstance(C(), P2)
        self.assertIsSubclass(C, P2)

    def test_subprotocols_merging(self):
        class P1(Protocol):
            def meth1(self):
                pass

        class P2(Protocol):
            def meth2(self):
                pass

        @runtime_checkable
        class P(P1, P2, Protocol):
            pass

        class C:
            def meth1(self):
                pass

            def meth2(self):
                pass

        class C1:
            def meth1(self):
                pass

        class C2:
            def meth2(self):
                pass

        self.assertNotIsInstance(C1(), P)
        self.assertNotIsInstance(C2(), P)
        self.assertNotIsSubclass(C1, P)
        self.assertNotIsSubclass(C2, P)
        self.assertIsInstance(C(), P)
        self.assertIsSubclass(C, P)

    def test_protocols_issubclass(self):
        T = TypeVar('T')

        @runtime_checkable
        class P(Protocol):
            def x(self): ...

        @runtime_checkable
        class PG(Protocol[T]):
            def x(self): ...

        class BadP(Protocol):
            def x(self): ...

        class BadPG(Protocol[T]):
            def x(self): ...

        class C:
            def x(self): ...

        self.assertIsSubclass(C, P)
        self.assertIsSubclass(C, PG)
        self.assertIsSubclass(BadP, PG)

        with self.assertRaises(TypeError):
            issubclass(C, PG[T])
        with self.assertRaises(TypeError):
            issubclass(C, PG[C])
        with self.assertRaises(TypeError):
            issubclass(C, BadP)
        with self.assertRaises(TypeError):
            issubclass(C, BadPG)
        with self.assertRaises(TypeError):
            issubclass(P, PG[T])
        with self.assertRaises(TypeError):
            issubclass(PG, PG[int])

    def test_protocols_issubclass_non_callable(self):
        class C:
            x = 1

        @runtime_checkable
        class PNonCall(Protocol):
            x = 1

        with self.assertRaises(TypeError):
            issubclass(C, PNonCall)
        self.assertIsInstance(C(), PNonCall)
        PNonCall.register(C)
        with self.assertRaises(TypeError):
            issubclass(C, PNonCall)
        self.assertIsInstance(C(), PNonCall)

        # check that non-protocol subclasses are not affected
        class D(PNonCall): ...

        self.assertNotIsSubclass(C, D)
        self.assertNotIsInstance(C(), D)
        D.register(C)
        self.assertIsSubclass(C, D)
        self.assertIsInstance(C(), D)
        with self.assertRaises(TypeError):
            issubclass(D, PNonCall)

    def test_protocols_isinstance(self):
        T = TypeVar('T')

        @runtime_checkable
        class P(Protocol):
            def meth(x): ...

        @runtime_checkable
        class PG(Protocol[T]):
            def meth(x): ...

        class BadP(Protocol):
            def meth(x): ...

        class BadPG(Protocol[T]):
            def meth(x): ...

        class C:
            def meth(x): ...

        self.assertIsInstance(C(), P)
        self.assertIsInstance(C(), PG)
        with self.assertRaises(TypeError):
            isinstance(C(), PG[T])
        with self.assertRaises(TypeError):
            isinstance(C(), PG[C])
        with self.assertRaises(TypeError):
            isinstance(C(), BadP)
        with self.assertRaises(TypeError):
            isinstance(C(), BadPG)

    def test_protocols_isinstance_py36(self):
        class APoint:
            def __init__(self, x, y, label):
                self.x = x
                self.y = y
                self.label = label

        class BPoint:
            label = 'B'

            def __init__(self, x, y):
                self.x = x
                self.y = y

        class C:
            def __init__(self, attr):
                self.attr = attr

            def meth(self, arg):
                return 0

        class Bad: pass

        self.assertIsInstance(APoint(1, 2, 'A'), Point)
        self.assertIsInstance(BPoint(1, 2), Point)
        self.assertNotIsInstance(MyPoint(), Point)
        self.assertIsInstance(BPoint(1, 2), Position)
        self.assertIsInstance(Other(), Proto)
        self.assertIsInstance(Concrete(), Proto)
        self.assertIsInstance(C(42), Proto)
        self.assertNotIsInstance(Bad(), Proto)
        self.assertNotIsInstance(Bad(), Point)
        self.assertNotIsInstance(Bad(), Position)
        self.assertNotIsInstance(Bad(), Concrete)
        self.assertNotIsInstance(Other(), Concrete)
        self.assertIsInstance(NT(1, 2), Position)

    def test_protocols_isinstance_init(self):
        T = TypeVar('T')

        @runtime_checkable
        class P(Protocol):
            x = 1

        @runtime_checkable
        class PG(Protocol[T]):
            x = 1

        class C:
            def __init__(self, x):
                self.x = x

        self.assertIsInstance(C(1), P)
        self.assertIsInstance(C(1), PG)

    def test_protocol_checks_after_subscript(self):
        class P(Protocol[T]): pass
        class C(P[T]): pass
        class Other1: pass
        class Other2: pass
        CA = C[Any]

        self.assertNotIsInstance(Other1(), C)
        self.assertNotIsSubclass(Other2, C)

        class D1(C[Any]): pass
        class D2(C[Any]): pass
        CI = C[int]

        self.assertIsInstance(D1(), C)
        self.assertIsSubclass(D2, C)

    def test_protocols_support_register(self):
        @runtime_checkable
        class P(Protocol):
            x = 1

        class PM(Protocol):
            def meth(self): pass

        class D(PM): pass

        class C: pass

        D.register(C)
        P.register(C)
        self.assertIsInstance(C(), P)
        self.assertIsInstance(C(), D)

    def test_none_on_non_callable_doesnt_block_implementation(self):
        @runtime_checkable
        class P(Protocol):
            x = 1

        class A:
            x = 1

        class B(A):
            x = None

        class C:
            def __init__(self):
                self.x = None

        self.assertIsInstance(B(), P)
        self.assertIsInstance(C(), P)

    def test_none_on_callable_blocks_implementation(self):
        @runtime_checkable
        class P(Protocol):
            def x(self): ...

        class A:
            def x(self): ...

        class B(A):
            x = None

        class C:
            def __init__(self):
                self.x = None

        self.assertNotIsInstance(B(), P)
        self.assertNotIsInstance(C(), P)

    def test_non_protocol_subclasses(self):
        class P(Protocol):
            x = 1

        @runtime_checkable
        class PR(Protocol):
            def meth(self): pass

        class NonP(P):
            x = 1

        class NonPR(PR): pass

        class C:
            x = 1

        class D:
            def meth(self): pass

        self.assertNotIsInstance(C(), NonP)
        self.assertNotIsInstance(D(), NonPR)
        self.assertNotIsSubclass(C, NonP)
        self.assertNotIsSubclass(D, NonPR)
        self.assertIsInstance(NonPR(), PR)
        self.assertIsSubclass(NonPR, PR)

    def test_custom_subclasshook(self):
        class P(Protocol):
            x = 1

        class OKClass: pass

        class BadClass:
            x = 1

        class C(P):
            @classmethod
            def __subclasshook__(cls, other):
                return other.__name__.startswith("OK")

        self.assertIsInstance(OKClass(), C)
        self.assertNotIsInstance(BadClass(), C)
        self.assertIsSubclass(OKClass, C)
        self.assertNotIsSubclass(BadClass, C)

    def test_issubclass_fails_correctly(self):
        @runtime_checkable
        class P(Protocol):
            x = 1

        class C: pass

        with self.assertRaises(TypeError):
            issubclass(C(), P)

    def test_defining_generic_protocols(self):
        T = TypeVar('T')
        S = TypeVar('S')

        @runtime_checkable
        class PR(Protocol[T, S]):
            def meth(self): pass

        class P(PR[int, T], Protocol[T]):
            y = 1

        with self.assertRaises(TypeError):
            PR[int]
        with self.assertRaises(TypeError):
            P[int, str]

        class C(PR[int, T]): pass

        self.assertIsInstance(C[str](), C)

    def test_defining_generic_protocols_old_style(self):
        T = TypeVar('T')
        S = TypeVar('S')

        @runtime_checkable
        class PR(Protocol, Generic[T, S]):
            def meth(self): pass

        class P(PR[int, str], Protocol):
            y = 1

        with self.assertRaises(TypeError):
            issubclass(PR[int, str], PR)
        self.assertIsSubclass(P, PR)
        with self.assertRaises(TypeError):
            PR[int]

        class P1(Protocol, Generic[T]):
            def bar(self, x: T) -> str: ...

        class P2(Generic[T], Protocol):
            def bar(self, x: T) -> str: ...

        @runtime_checkable
        class PSub(P1[str], Protocol):
            x = 1

        class Test:
            x = 1

            def bar(self, x: str) -> str:
                return x

        self.assertIsInstance(Test(), PSub)

    def test_init_called(self):
        T = TypeVar('T')

        class P(Protocol[T]): pass

        class C(P[T]):
            def __init__(self):
                self.test = 'OK'

        self.assertEqual(C[int]().test, 'OK')

        class B:
            def __init__(self):
                self.test = 'OK'

        class D1(B, P[T]):
            pass

        self.assertEqual(D1[int]().test, 'OK')

        class D2(P[T], B):
            pass

        self.assertEqual(D2[int]().test, 'OK')

    def test_new_called(self):
        T = TypeVar('T')

        class P(Protocol[T]): pass

        class C(P[T]):
            def __new__(cls, *args):
                self = super().__new__(cls, *args)
                self.test = 'OK'
                return self

        self.assertEqual(C[int]().test, 'OK')
        with self.assertRaises(TypeError):
            C[int](42)
        with self.assertRaises(TypeError):
            C[int](a=42)

    def test_protocols_bad_subscripts(self):
        T = TypeVar('T')
        S = TypeVar('S')
        with self.assertRaises(TypeError):
            class P(Protocol[T, T]): pass
        with self.assertRaises(TypeError):
            class P(Protocol[int]): pass
        with self.assertRaises(TypeError):
            class P(Protocol[T], Protocol[S]): pass
        with self.assertRaises(TypeError):
            class P(typing.Mapping[T, S], Protocol[T]): pass

    def test_generic_protocols_repr(self):
        T = TypeVar('T')
        S = TypeVar('S')

        class P(Protocol[T, S]): pass

        self.assertTrue(repr(P[T, S]).endswith('P[~T, ~S]'))
        self.assertTrue(repr(P[int, str]).endswith('P[int, str]'))

    def test_generic_protocols_eq(self):
        T = TypeVar('T')
        S = TypeVar('S')

        class P(Protocol[T, S]): pass

        self.assertEqual(P, P)
        self.assertEqual(P[int, T], P[int, T])
        self.assertEqual(P[T, T][Tuple[T, S]][int, str],
                         P[Tuple[int, str], Tuple[int, str]])

    def test_generic_protocols_special_from_generic(self):
        T = TypeVar('T')

        class P(Protocol[T]): pass

        self.assertEqual(P.__parameters__, (T,))
        self.assertEqual(P[int].__parameters__, ())
        self.assertEqual(P[int].__args__, (int,))
        self.assertIs(P[int].__origin__, P)

    def test_generic_protocols_special_from_protocol(self):
        @runtime_checkable
        class PR(Protocol):
            x = 1

        class P(Protocol):
            def meth(self):
                pass

        T = TypeVar('T')

        class PG(Protocol[T]):
            x = 1

            def meth(self):
                pass

        self.assertTrue(P._is_protocol)
        self.assertTrue(PR._is_protocol)
        self.assertTrue(PG._is_protocol)
        self.assertFalse(P._is_runtime_protocol)
        self.assertTrue(PR._is_runtime_protocol)
        self.assertTrue(PG[int]._is_protocol)
        self.assertEqual(typing._get_protocol_attrs(P), {'meth'})
        self.assertEqual(typing._get_protocol_attrs(PR), {'x'})
        self.assertEqual(frozenset(typing._get_protocol_attrs(PG)),
                         frozenset({'x', 'meth'}))

    def test_no_runtime_deco_on_nominal(self):
        with self.assertRaises(TypeError):
            @runtime_checkable
            class C: pass

        class Proto(Protocol):
            x = 1

        with self.assertRaises(TypeError):
            @runtime_checkable
            class Concrete(Proto):
                pass

    def test_none_treated_correctly(self):
        @runtime_checkable
        class P(Protocol):
            x = None  # type: int

        class B(object): pass

        self.assertNotIsInstance(B(), P)

        class C:
            x = 1

        class D:
            x = None

        self.assertIsInstance(C(), P)
        self.assertIsInstance(D(), P)

        class CI:
            def __init__(self):
                self.x = 1

        class DI:
            def __init__(self):
                self.x = None

        self.assertIsInstance(C(), P)
        self.assertIsInstance(D(), P)

    def test_protocols_in_unions(self):
        class P(Protocol):
            x = None  # type: int

        Alias = typing.Union[typing.Iterable, P]
        Alias2 = typing.Union[P, typing.Iterable]
        self.assertEqual(Alias, Alias2)

    def test_protocols_pickleable(self):
        global P, CP  # pickle wants to reference the class by name
        T = TypeVar('T')

        @runtime_checkable
        class P(Protocol[T]):
            x = 1

        class CP(P[int]):
            pass

        c = CP()
        c.foo = 42
        c.bar = 'abc'
        for proto in range(pickle.HIGHEST_PROTOCOL + 1):
            z = pickle.dumps(c, proto)
            x = pickle.loads(z)
            self.assertEqual(x.foo, 42)
            self.assertEqual(x.bar, 'abc')
            self.assertEqual(x.x, 1)
            self.assertEqual(x.__dict__, {'foo': 42, 'bar': 'abc'})
            s = pickle.dumps(P)
            D = pickle.loads(s)

            class E:
                x = 1

            self.assertIsInstance(E(), D)

    def test_supports_int(self):
        self.assertIsSubclass(int, typing.SupportsInt)
        self.assertNotIsSubclass(str, typing.SupportsInt)

    def test_supports_float(self):
        self.assertIsSubclass(float, typing.SupportsFloat)
        self.assertNotIsSubclass(str, typing.SupportsFloat)

    def test_supports_complex(self):

        class C:
            def __complex__(self):
                return 0j

        self.assertIsSubclass(complex, typing.SupportsComplex)
        self.assertIsSubclass(C, typing.SupportsComplex)
        self.assertNotIsSubclass(str, typing.SupportsComplex)

    def test_supports_bytes(self):

        class B:
            def __bytes__(self):
                return b''

        self.assertIsSubclass(bytes, typing.SupportsBytes)
        self.assertIsSubclass(B, typing.SupportsBytes)
        self.assertNotIsSubclass(str, typing.SupportsBytes)

    def test_supports_abs(self):
        self.assertIsSubclass(float, typing.SupportsAbs)
        self.assertIsSubclass(int, typing.SupportsAbs)
        self.assertNotIsSubclass(str, typing.SupportsAbs)

    def test_supports_round(self):
        issubclass(float, typing.SupportsRound)
        self.assertIsSubclass(float, typing.SupportsRound)
        self.assertIsSubclass(int, typing.SupportsRound)
        self.assertNotIsSubclass(str, typing.SupportsRound)

    def test_reversible(self):
        self.assertIsSubclass(list, typing.Reversible)
        self.assertNotIsSubclass(int, typing.Reversible)

    def test_supports_index(self):
        self.assertIsSubclass(int, typing.SupportsIndex)
        self.assertNotIsSubclass(str, typing.SupportsIndex)

    def test_bundled_protocol_instance_works(self):
        self.assertIsInstance(0, typing.SupportsAbs)
        class C1(typing.SupportsInt):
            def __int__(self) -> int:
                return 42
        class C2(C1):
            pass
        c = C2()
        self.assertIsInstance(c, C1)

    def test_collections_protocols_allowed(self):
        @runtime_checkable
        class Custom(collections.abc.Iterable, Protocol):
            def close(self): ...

        class A: pass
        class B:
            def __iter__(self):
                return []
            def close(self):
                return 0

        self.assertIsSubclass(B, Custom)
        self.assertNotIsSubclass(A, Custom)

    def test_builtin_protocol_allowlist(self):
        with self.assertRaises(TypeError):
            class CustomProtocol(TestCase, Protocol):
                pass

        class CustomContextManager(typing.ContextManager, Protocol):
            pass

    def test_non_runtime_protocol_isinstance_check(self):
        class P(Protocol):
            x: int

        with self.assertRaisesRegex(TypeError, "@runtime_checkable"):
            isinstance(1, P)

    def test_super_call_init(self):
        class P(Protocol):
            x: int

        class Foo(P):
            def __init__(self):
                super().__init__()

        Foo()  # Previously triggered RecursionError


class GenericTests(BaseTestCase):

    def test_basics(self):
        X = SimpleMapping[str, Any]
        self.assertEqual(X.__parameters__, ())
        with self.assertRaises(TypeError):
            X[str]
        with self.assertRaises(TypeError):
            X[str, str]
        Y = SimpleMapping[XK, str]
        self.assertEqual(Y.__parameters__, (XK,))
        Y[str]
        with self.assertRaises(TypeError):
            Y[str, str]
        SM1 = SimpleMapping[str, int]
        with self.assertRaises(TypeError):
            issubclass(SM1, SimpleMapping)
        self.assertIsInstance(SM1(), SimpleMapping)
        T = TypeVar("T")
        self.assertEqual(List[list[T] | float].__parameters__, (T,))

    def test_generic_errors(self):
        T = TypeVar('T')
        S = TypeVar('S')
        with self.assertRaises(TypeError):
            Generic[T][T]
        with self.assertRaises(TypeError):
            Generic[T][S]
        with self.assertRaises(TypeError):
            class C(Generic[T], Generic[T]): ...
        with self.assertRaises(TypeError):
            isinstance([], List[int])
        with self.assertRaises(TypeError):
            issubclass(list, List[int])
        with self.assertRaises(TypeError):
            class NewGeneric(Generic): ...
        with self.assertRaises(TypeError):
            class MyGeneric(Generic[T], Generic[S]): ...
        with self.assertRaises(TypeError):
            class MyGeneric(List[T], Generic[S]): ...
        with self.assertRaises(TypeError):
            Generic[()]
        class C(Generic[T]): pass
        with self.assertRaises(TypeError):
            C[()]

    def test_init(self):
        T = TypeVar('T')
        S = TypeVar('S')
        with self.assertRaises(TypeError):
            Generic[T, T]
        with self.assertRaises(TypeError):
            Generic[T, S, T]

    def test_init_subclass(self):
        class X(typing.Generic[T]):
            def __init_subclass__(cls, **kwargs):
                super().__init_subclass__(**kwargs)
                cls.attr = 42
        class Y(X):
            pass
        self.assertEqual(Y.attr, 42)
        with self.assertRaises(AttributeError):
            X.attr
        X.attr = 1
        Y.attr = 2
        class Z(Y):
            pass
        class W(X[int]):
            pass
        self.assertEqual(Y.attr, 2)
        self.assertEqual(Z.attr, 42)
        self.assertEqual(W.attr, 42)

    def test_repr(self):
        self.assertEqual(repr(SimpleMapping),
                         f"<class '{__name__}.SimpleMapping'>")
        self.assertEqual(repr(MySimpleMapping),
                         f"<class '{__name__}.MySimpleMapping'>")

    def test_chain_repr(self):
        T = TypeVar('T')
        S = TypeVar('S')

        class C(Generic[T]):
            pass

        X = C[Tuple[S, T]]
        self.assertEqual(X, C[Tuple[S, T]])
        self.assertNotEqual(X, C[Tuple[T, S]])

        Y = X[T, int]
        self.assertEqual(Y, X[T, int])
        self.assertNotEqual(Y, X[S, int])
        self.assertNotEqual(Y, X[T, str])

        Z = Y[str]
        self.assertEqual(Z, Y[str])
        self.assertNotEqual(Z, Y[int])
        self.assertNotEqual(Z, Y[T])

        self.assertTrue(str(Z).endswith(
            '.C[typing.Tuple[str, int]]'))

    def test_new_repr(self):
        T = TypeVar('T')
        U = TypeVar('U', covariant=True)
        S = TypeVar('S')

        self.assertEqual(repr(List), 'typing.List')
        self.assertEqual(repr(List[T]), 'typing.List[~T]')
        self.assertEqual(repr(List[U]), 'typing.List[+U]')
        self.assertEqual(repr(List[S][T][int]), 'typing.List[int]')
        self.assertEqual(repr(List[int]), 'typing.List[int]')

    def test_new_repr_complex(self):
        T = TypeVar('T')
        TS = TypeVar('TS')

        self.assertEqual(repr(typing.Mapping[T, TS][TS, T]), 'typing.Mapping[~TS, ~T]')
        self.assertEqual(repr(List[Tuple[T, TS]][int, T]),
                         'typing.List[typing.Tuple[int, ~T]]')
        self.assertEqual(
            repr(List[Tuple[T, T]][List[int]]),
            'typing.List[typing.Tuple[typing.List[int], typing.List[int]]]'
        )

    def test_new_repr_bare(self):
        T = TypeVar('T')
        self.assertEqual(repr(Generic[T]), 'typing.Generic[~T]')
        self.assertEqual(repr(typing.Protocol[T]), 'typing.Protocol[~T]')
        class C(typing.Dict[Any, Any]): ...
        # this line should just work
        repr(C.__mro__)

    def test_dict(self):
        T = TypeVar('T')

        class B(Generic[T]):
            pass

        b = B()
        b.foo = 42
        self.assertEqual(b.__dict__, {'foo': 42})

        class C(B[int]):
            pass

        c = C()
        c.bar = 'abc'
        self.assertEqual(c.__dict__, {'bar': 'abc'})

    def test_subscripted_generics_as_proxies(self):
        T = TypeVar('T')
        class C(Generic[T]):
            x = 'def'
        self.assertEqual(C[int].x, 'def')
        self.assertEqual(C[C[int]].x, 'def')
        C[C[int]].x = 'changed'
        self.assertEqual(C.x, 'changed')
        self.assertEqual(C[str].x, 'changed')
        C[List[str]].z = 'new'
        self.assertEqual(C.z, 'new')
        self.assertEqual(C[Tuple[int]].z, 'new')

        self.assertEqual(C().x, 'changed')
        self.assertEqual(C[Tuple[str]]().z, 'new')

        class D(C[T]):
            pass
        self.assertEqual(D[int].x, 'changed')
        self.assertEqual(D.z, 'new')
        D.z = 'from derived z'
        D[int].x = 'from derived x'
        self.assertEqual(C.x, 'changed')
        self.assertEqual(C[int].z, 'new')
        self.assertEqual(D.x, 'from derived x')
        self.assertEqual(D[str].z, 'from derived z')

    def test_abc_registry_kept(self):
        T = TypeVar('T')
        class C(collections.abc.Mapping, Generic[T]): ...
        C.register(int)
        self.assertIsInstance(1, C)
        C[int]
        self.assertIsInstance(1, C)
        C._abc_registry_clear()
        C._abc_caches_clear()  # To keep refleak hunting mode clean

    def test_false_subclasses(self):
        class MyMapping(MutableMapping[str, str]): pass
        self.assertNotIsInstance({}, MyMapping)
        self.assertNotIsSubclass(dict, MyMapping)

    def test_abc_bases(self):
        class MM(MutableMapping[str, str]):
            def __getitem__(self, k):
                return None
            def __setitem__(self, k, v):
                pass
            def __delitem__(self, k):
                pass
            def __iter__(self):
                return iter(())
            def __len__(self):
                return 0
        # this should just work
        MM().update()
        self.assertIsInstance(MM(), collections.abc.MutableMapping)
        self.assertIsInstance(MM(), MutableMapping)
        self.assertNotIsInstance(MM(), List)
        self.assertNotIsInstance({}, MM)

    def test_multiple_bases(self):
        class MM1(MutableMapping[str, str], collections.abc.MutableMapping):
            pass
        class MM2(collections.abc.MutableMapping, MutableMapping[str, str]):
            pass
        self.assertEqual(MM2.__bases__, (collections.abc.MutableMapping, Generic))

    def test_orig_bases(self):
        T = TypeVar('T')
        class C(typing.Dict[str, T]): ...
        self.assertEqual(C.__orig_bases__, (typing.Dict[str, T],))

    def test_naive_runtime_checks(self):
        def naive_dict_check(obj, tp):
            # Check if a dictionary conforms to Dict type
            if len(tp.__parameters__) > 0:
                raise NotImplementedError
            if tp.__args__:
                KT, VT = tp.__args__
                return all(
                    isinstance(k, KT) and isinstance(v, VT)
                    for k, v in obj.items()
                )
        self.assertTrue(naive_dict_check({'x': 1}, typing.Dict[str, int]))
        self.assertFalse(naive_dict_check({1: 'x'}, typing.Dict[str, int]))
        with self.assertRaises(NotImplementedError):
            naive_dict_check({1: 'x'}, typing.Dict[str, T])

        def naive_generic_check(obj, tp):
            # Check if an instance conforms to the generic class
            if not hasattr(obj, '__orig_class__'):
                raise NotImplementedError
            return obj.__orig_class__ == tp
        class Node(Generic[T]): ...
        self.assertTrue(naive_generic_check(Node[int](), Node[int]))
        self.assertFalse(naive_generic_check(Node[str](), Node[int]))
        self.assertFalse(naive_generic_check(Node[str](), List))
        with self.assertRaises(NotImplementedError):
            naive_generic_check([1, 2, 3], Node[int])

        def naive_list_base_check(obj, tp):
            # Check if list conforms to a List subclass
            return all(isinstance(x, tp.__orig_bases__[0].__args__[0])
                       for x in obj)
        class C(List[int]): ...
        self.assertTrue(naive_list_base_check([1, 2, 3], C))
        self.assertFalse(naive_list_base_check(['a', 'b'], C))

    def test_multi_subscr_base(self):
        T = TypeVar('T')
        U = TypeVar('U')
        V = TypeVar('V')
        class C(List[T][U][V]): ...
        class D(C, List[T][U][V]): ...
        self.assertEqual(C.__parameters__, (V,))
        self.assertEqual(D.__parameters__, (V,))
        self.assertEqual(C[int].__parameters__, ())
        self.assertEqual(D[int].__parameters__, ())
        self.assertEqual(C[int].__args__, (int,))
        self.assertEqual(D[int].__args__, (int,))
        self.assertEqual(C.__bases__, (list, Generic))
        self.assertEqual(D.__bases__, (C, list, Generic))
        self.assertEqual(C.__orig_bases__, (List[T][U][V],))
        self.assertEqual(D.__orig_bases__, (C, List[T][U][V]))

    def test_subscript_meta(self):
        T = TypeVar('T')
        class Meta(type): ...
        self.assertEqual(Type[Meta], Type[Meta])
        self.assertEqual(Union[T, int][Meta], Union[Meta, int])
        self.assertEqual(Callable[..., Meta].__args__, (Ellipsis, Meta))

    def test_generic_hashes(self):
        class A(Generic[T]):
            ...

        class B(Generic[T]):
            class A(Generic[T]):
                ...

        self.assertEqual(A, A)
        self.assertEqual(mod_generics_cache.A[str], mod_generics_cache.A[str])
        self.assertEqual(B.A, B.A)
        self.assertEqual(mod_generics_cache.B.A[B.A[str]],
                         mod_generics_cache.B.A[B.A[str]])

        self.assertNotEqual(A, B.A)
        self.assertNotEqual(A, mod_generics_cache.A)
        self.assertNotEqual(A, mod_generics_cache.B.A)
        self.assertNotEqual(B.A, mod_generics_cache.A)
        self.assertNotEqual(B.A, mod_generics_cache.B.A)

        self.assertNotEqual(A[str], B.A[str])
        self.assertNotEqual(A[List[Any]], B.A[List[Any]])
        self.assertNotEqual(A[str], mod_generics_cache.A[str])
        self.assertNotEqual(A[str], mod_generics_cache.B.A[str])
        self.assertNotEqual(B.A[int], mod_generics_cache.A[int])
        self.assertNotEqual(B.A[List[Any]], mod_generics_cache.B.A[List[Any]])

        self.assertNotEqual(Tuple[A[str]], Tuple[B.A[str]])
        self.assertNotEqual(Tuple[A[List[Any]]], Tuple[B.A[List[Any]]])
        self.assertNotEqual(Union[str, A[str]], Union[str, mod_generics_cache.A[str]])
        self.assertNotEqual(Union[A[str], A[str]],
                            Union[A[str], mod_generics_cache.A[str]])
        self.assertNotEqual(typing.FrozenSet[A[str]],
                            typing.FrozenSet[mod_generics_cache.B.A[str]])

        self.assertTrue(repr(Tuple[A[str]]).endswith('<locals>.A[str]]'))
        self.assertTrue(repr(Tuple[B.A[str]]).endswith('<locals>.B.A[str]]'))
        self.assertTrue(repr(Tuple[mod_generics_cache.A[str]])
                        .endswith('mod_generics_cache.A[str]]'))
        self.assertTrue(repr(Tuple[mod_generics_cache.B.A[str]])
                        .endswith('mod_generics_cache.B.A[str]]'))

    def test_extended_generic_rules_eq(self):
        T = TypeVar('T')
        U = TypeVar('U')
        self.assertEqual(Tuple[T, T][int], Tuple[int, int])
        self.assertEqual(typing.Iterable[Tuple[T, T]][T], typing.Iterable[Tuple[T, T]])
        with self.assertRaises(TypeError):
            Tuple[T, int][()]

        self.assertEqual(Union[T, int][int], int)
        self.assertEqual(Union[T, U][int, Union[int, str]], Union[int, str])
        class Base: ...
        class Derived(Base): ...
        self.assertEqual(Union[T, Base][Union[Base, Derived]], Union[Base, Derived])
        self.assertEqual(Callable[[T], T][KT], Callable[[KT], KT])
        self.assertEqual(Callable[..., List[T]][int], Callable[..., List[int]])

    def test_extended_generic_rules_repr(self):
        T = TypeVar('T')
        self.assertEqual(repr(Union[Tuple, Callable]).replace('typing.', ''),
                         'Union[Tuple, Callable]')
        self.assertEqual(repr(Union[Tuple, Tuple[int]]).replace('typing.', ''),
                         'Union[Tuple, Tuple[int]]')
        self.assertEqual(repr(Callable[..., Optional[T]][int]).replace('typing.', ''),
                         'Callable[..., Optional[int]]')
        self.assertEqual(repr(Callable[[], List[T]][int]).replace('typing.', ''),
                         'Callable[[], List[int]]')

    def test_generic_forward_ref(self):
        def foobar(x: List[List['CC']]): ...
        def foobar2(x: list[list[ForwardRef('CC')]]): ...
        def foobar3(x: list[ForwardRef('CC | int')] | int): ...
        class CC: ...
        self.assertEqual(
            get_type_hints(foobar, globals(), locals()),
            {'x': List[List[CC]]}
        )
        self.assertEqual(
            get_type_hints(foobar2, globals(), locals()),
            {'x': list[list[CC]]}
        )
        self.assertEqual(
            get_type_hints(foobar3, globals(), locals()),
            {'x': list[CC | int] | int}
        )

        T = TypeVar('T')
        AT = Tuple[T, ...]
        def barfoo(x: AT): ...
        self.assertIs(get_type_hints(barfoo, globals(), locals())['x'], AT)
        CT = Callable[..., List[T]]
        def barfoo2(x: CT): ...
        self.assertIs(get_type_hints(barfoo2, globals(), locals())['x'], CT)

    def test_generic_pep585_forward_ref(self):
        # See https://bugs.python.org/issue41370

        class C1:
            a: list['C1']
        self.assertEqual(
            get_type_hints(C1, globals(), locals()),
            {'a': list[C1]}
        )

        class C2:
            a: dict['C1', list[List[list['C2']]]]
        self.assertEqual(
            get_type_hints(C2, globals(), locals()),
            {'a': dict[C1, list[List[list[C2]]]]}
        )

        # Test stringified annotations
        scope = {}
        exec(textwrap.dedent('''
        from __future__ import annotations
        class C3:
            a: List[list["C2"]]
        '''), scope)
        C3 = scope['C3']
        self.assertEqual(C3.__annotations__['a'], "List[list['C2']]")
        self.assertEqual(
            get_type_hints(C3, globals(), locals()),
            {'a': List[list[C2]]}
        )

        # Test recursive types
        X = list["X"]
        def f(x: X): ...
        self.assertEqual(
            get_type_hints(f, globals(), locals()),
            {'x': list[list[ForwardRef('X')]]}
        )

    def test_extended_generic_rules_subclassing(self):
        class T1(Tuple[T, KT]): ...
        class T2(Tuple[T, ...]): ...
        class C1(typing.Container[T]):
            def __contains__(self, item):
                return False

        self.assertEqual(T1.__parameters__, (T, KT))
        self.assertEqual(T1[int, str].__args__, (int, str))
        self.assertEqual(T1[int, T].__origin__, T1)

        self.assertEqual(T2.__parameters__, (T,))
        # These don't work because of tuple.__class_item__
        ## with self.assertRaises(TypeError):
        ##     T1[int]
        ## with self.assertRaises(TypeError):
        ##     T2[int, str]

        self.assertEqual(repr(C1[int]).split('.')[-1], 'C1[int]')
        self.assertEqual(C1.__parameters__, (T,))
        self.assertIsInstance(C1(), collections.abc.Container)
        self.assertIsSubclass(C1, collections.abc.Container)
        self.assertIsInstance(T1(), tuple)
        self.assertIsSubclass(T2, tuple)
        with self.assertRaises(TypeError):
            issubclass(Tuple[int, ...], typing.Sequence)
        with self.assertRaises(TypeError):
            issubclass(Tuple[int, ...], typing.Iterable)

    def test_fail_with_bare_union(self):
        with self.assertRaises(TypeError):
            List[Union]
        with self.assertRaises(TypeError):
            Tuple[Optional]
        with self.assertRaises(TypeError):
            ClassVar[ClassVar[int]]
        with self.assertRaises(TypeError):
            List[ClassVar[int]]

    def test_fail_with_bare_generic(self):
        T = TypeVar('T')
        with self.assertRaises(TypeError):
            List[Generic]
        with self.assertRaises(TypeError):
            Tuple[Generic[T]]
        with self.assertRaises(TypeError):
            List[typing.Protocol]

    def test_type_erasure_special(self):
        T = TypeVar('T')
        # this is the only test that checks type caching
        self.clear_caches()
        class MyTup(Tuple[T, T]): ...
        self.assertIs(MyTup[int]().__class__, MyTup)
        self.assertEqual(MyTup[int]().__orig_class__, MyTup[int])
        class MyDict(typing.Dict[T, T]): ...
        self.assertIs(MyDict[int]().__class__, MyDict)
        self.assertEqual(MyDict[int]().__orig_class__, MyDict[int])
        class MyDef(typing.DefaultDict[str, T]): ...
        self.assertIs(MyDef[int]().__class__, MyDef)
        self.assertEqual(MyDef[int]().__orig_class__, MyDef[int])
        class MyChain(typing.ChainMap[str, T]): ...
        self.assertIs(MyChain[int]().__class__, MyChain)
        self.assertEqual(MyChain[int]().__orig_class__, MyChain[int])

    def test_all_repr_eq_any(self):
        objs = (getattr(typing, el) for el in typing.__all__)
        for obj in objs:
            self.assertNotEqual(repr(obj), '')
            self.assertEqual(obj, obj)
            if (getattr(obj, '__parameters__', None)
                    and not isinstance(obj, typing.TypeVar)
                    and isinstance(obj.__parameters__, tuple)
                    and len(obj.__parameters__) == 1):
                self.assertEqual(obj[Any].__args__, (Any,))
            if isinstance(obj, type):
                for base in obj.__mro__:
                    self.assertNotEqual(repr(base), '')
                    self.assertEqual(base, base)

    def test_pickle(self):
        global C  # pickle wants to reference the class by name
        T = TypeVar('T')

        class B(Generic[T]):
            pass

        class C(B[int]):
            pass

        c = C()
        c.foo = 42
        c.bar = 'abc'
        for proto in range(pickle.HIGHEST_PROTOCOL + 1):
            z = pickle.dumps(c, proto)
            x = pickle.loads(z)
            self.assertEqual(x.foo, 42)
            self.assertEqual(x.bar, 'abc')
            self.assertEqual(x.__dict__, {'foo': 42, 'bar': 'abc'})
        samples = [Any, Union, Tuple, Callable, ClassVar,
                   Union[int, str], ClassVar[List], Tuple[int, ...], Callable[[str], bytes],
                   typing.DefaultDict, typing.FrozenSet[int]]
        for s in samples:
            for proto in range(pickle.HIGHEST_PROTOCOL + 1):
                z = pickle.dumps(s, proto)
                x = pickle.loads(z)
                self.assertEqual(s, x)
        more_samples = [List, typing.Iterable, typing.Type, List[int],
                        typing.Type[typing.Mapping], typing.AbstractSet[Tuple[int, str]]]
        for s in more_samples:
            for proto in range(pickle.HIGHEST_PROTOCOL + 1):
                z = pickle.dumps(s, proto)
                x = pickle.loads(z)
                self.assertEqual(s, x)

    def test_copy_and_deepcopy(self):
        T = TypeVar('T')
        class Node(Generic[T]): ...
        things = [Union[T, int], Tuple[T, int], Callable[..., T], Callable[[int], int],
                  Tuple[Any, Any], Node[T], Node[int], Node[Any], typing.Iterable[T],
                  typing.Iterable[Any], typing.Iterable[int], typing.Dict[int, str],
                  typing.Dict[T, Any], ClassVar[int], ClassVar[List[T]], Tuple['T', 'T'],
                  Union['T', int], List['T'], typing.Mapping['T', int]]
        for t in things + [Any]:
            self.assertEqual(t, copy(t))
            self.assertEqual(t, deepcopy(t))

    def test_immutability_by_copy_and_pickle(self):
        # Special forms like Union, Any, etc., generic aliases to containers like List,
        # Mapping, etc., and type variabcles are considered immutable by copy and pickle.
        global TP, TPB, TPV, PP  # for pickle
        TP = TypeVar('TP')
        TPB = TypeVar('TPB', bound=int)
        TPV = TypeVar('TPV', bytes, str)
        PP = ParamSpec('PP')
        for X in [TP, TPB, TPV, PP,
                  List, typing.Mapping, ClassVar, typing.Iterable,
                  Union, Any, Tuple, Callable]:
            with self.subTest(thing=X):
                self.assertIs(copy(X), X)
                self.assertIs(deepcopy(X), X)
                for proto in range(pickle.HIGHEST_PROTOCOL + 1):
                    self.assertIs(pickle.loads(pickle.dumps(X, proto)), X)
        del TP, TPB, TPV, PP

        # Check that local type variables are copyable.
        TL = TypeVar('TL')
        TLB = TypeVar('TLB', bound=int)
        TLV = TypeVar('TLV', bytes, str)
        PL = ParamSpec('PL')
        for X in [TL, TLB, TLV, PL]:
            with self.subTest(thing=X):
                self.assertIs(copy(X), X)
                self.assertIs(deepcopy(X), X)

    def test_copy_generic_instances(self):
        T = TypeVar('T')
        class C(Generic[T]):
            def __init__(self, attr: T) -> None:
                self.attr = attr

        c = C(42)
        self.assertEqual(copy(c).attr, 42)
        self.assertEqual(deepcopy(c).attr, 42)
        self.assertIsNot(copy(c), c)
        self.assertIsNot(deepcopy(c), c)
        c.attr = 1
        self.assertEqual(copy(c).attr, 1)
        self.assertEqual(deepcopy(c).attr, 1)
        ci = C[int](42)
        self.assertEqual(copy(ci).attr, 42)
        self.assertEqual(deepcopy(ci).attr, 42)
        self.assertIsNot(copy(ci), ci)
        self.assertIsNot(deepcopy(ci), ci)
        ci.attr = 1
        self.assertEqual(copy(ci).attr, 1)
        self.assertEqual(deepcopy(ci).attr, 1)
        self.assertEqual(ci.__orig_class__, C[int])

    def test_weakref_all(self):
        T = TypeVar('T')
        things = [Any, Union[T, int], Callable[..., T], Tuple[Any, Any],
                  Optional[List[int]], typing.Mapping[int, str],
                  typing.Match[bytes], typing.Iterable['whatever']]
        for t in things:
            self.assertEqual(weakref.ref(t)(), t)

    def test_parameterized_slots(self):
        T = TypeVar('T')
        class C(Generic[T]):
            __slots__ = ('potato',)

        c = C()
        c_int = C[int]()

        c.potato = 0
        c_int.potato = 0
        with self.assertRaises(AttributeError):
            c.tomato = 0
        with self.assertRaises(AttributeError):
            c_int.tomato = 0

        def foo(x: C['C']): ...
        self.assertEqual(get_type_hints(foo, globals(), locals())['x'], C[C])
        self.assertEqual(copy(C[int]), deepcopy(C[int]))

    def test_parameterized_slots_dict(self):
        T = TypeVar('T')
        class D(Generic[T]):
            __slots__ = {'banana': 42}

        d = D()
        d_int = D[int]()

        d.banana = 'yes'
        d_int.banana = 'yes'
        with self.assertRaises(AttributeError):
            d.foobar = 'no'
        with self.assertRaises(AttributeError):
            d_int.foobar = 'no'

    def test_errors(self):
        with self.assertRaises(TypeError):
            B = SimpleMapping[XK, Any]

            class C(Generic[B]):
                pass

    def test_repr_2(self):
        class C(Generic[T]):
            pass

        self.assertEqual(C.__module__, __name__)
        self.assertEqual(C.__qualname__,
                         'GenericTests.test_repr_2.<locals>.C')
        X = C[int]
        self.assertEqual(X.__module__, __name__)
        self.assertEqual(repr(X).split('.')[-1], 'C[int]')

        class Y(C[int]):
            pass

        self.assertEqual(Y.__module__, __name__)
        self.assertEqual(Y.__qualname__,
                         'GenericTests.test_repr_2.<locals>.Y')

    def test_eq_1(self):
        self.assertEqual(Generic, Generic)
        self.assertEqual(Generic[T], Generic[T])
        self.assertNotEqual(Generic[KT], Generic[VT])

    def test_eq_2(self):

        class A(Generic[T]):
            pass

        class B(Generic[T]):
            pass

        self.assertEqual(A, A)
        self.assertNotEqual(A, B)
        self.assertEqual(A[T], A[T])
        self.assertNotEqual(A[T], B[T])

    def test_multiple_inheritance(self):

        class A(Generic[T, VT]):
            pass

        class B(Generic[KT, T]):
            pass

        class C(A[T, VT], Generic[VT, T, KT], B[KT, T]):
            pass

        self.assertEqual(C.__parameters__, (VT, T, KT))

    def test_multiple_inheritance_special(self):
        S = TypeVar('S')
        class B(Generic[S]): ...
        class C(List[int], B): ...
        self.assertEqual(C.__mro__, (C, list, B, Generic, object))

    def test_init_subclass_super_called(self):
        class FinalException(Exception):
            pass

        class Final:
            def __init_subclass__(cls, **kwargs) -> None:
                for base in cls.__bases__:
                    if base is not Final and issubclass(base, Final):
                        raise FinalException(base)
                super().__init_subclass__(**kwargs)
        class Test(Generic[T], Final):
            pass
        with self.assertRaises(FinalException):
            class Subclass(Test):
                pass
        with self.assertRaises(FinalException):
            class Subclass(Test[int]):
                pass

    def test_nested(self):

        G = Generic

        class Visitor(G[T]):

            a = None

            def set(self, a: T):
                self.a = a

            def get(self):
                return self.a

            def visit(self) -> T:
                return self.a

        V = Visitor[typing.List[int]]

        class IntListVisitor(V):

            def append(self, x: int):
                self.a.append(x)

        a = IntListVisitor()
        a.set([])
        a.append(1)
        a.append(42)
        self.assertEqual(a.get(), [1, 42])

    def test_type_erasure(self):
        T = TypeVar('T')

        class Node(Generic[T]):
            def __init__(self, label: T,
                         left: 'Node[T]' = None,
                         right: 'Node[T]' = None):
                self.label = label  # type: T
                self.left = left  # type: Optional[Node[T]]
                self.right = right  # type: Optional[Node[T]]

        def foo(x: T):
            a = Node(x)
            b = Node[T](x)
            c = Node[Any](x)
            self.assertIs(type(a), Node)
            self.assertIs(type(b), Node)
            self.assertIs(type(c), Node)
            self.assertEqual(a.label, x)
            self.assertEqual(b.label, x)
            self.assertEqual(c.label, x)

        foo(42)

    def test_implicit_any(self):
        T = TypeVar('T')

        class C(Generic[T]):
            pass

        class D(C):
            pass

        self.assertEqual(D.__parameters__, ())

        with self.assertRaises(Exception):
            D[int]
        with self.assertRaises(Exception):
            D[Any]
        with self.assertRaises(Exception):
            D[T]

    def test_new_with_args(self):

        class A(Generic[T]):
            pass

        class B:
            def __new__(cls, arg):
                # call object
                obj = super().__new__(cls)
                obj.arg = arg
                return obj

        # mro: C, A, Generic, B, object
        class C(A, B):
            pass

        c = C('foo')
        self.assertEqual(c.arg, 'foo')

    def test_new_with_args2(self):

        class A:
            def __init__(self, arg):
                self.from_a = arg
                # call object
                super().__init__()

        # mro: C, Generic, A, object
        class C(Generic[T], A):
            def __init__(self, arg):
                self.from_c = arg
                # call Generic
                super().__init__(arg)

        c = C('foo')
        self.assertEqual(c.from_a, 'foo')
        self.assertEqual(c.from_c, 'foo')

    def test_new_no_args(self):

        class A(Generic[T]):
            pass

        with self.assertRaises(TypeError):
            A('foo')

        class B:
            def __new__(cls):
                # call object
                obj = super().__new__(cls)
                obj.from_b = 'b'
                return obj

        # mro: C, A, Generic, B, object
        class C(A, B):
            def __init__(self, arg):
                self.arg = arg

            def __new__(cls, arg):
                # call A
                obj = super().__new__(cls)
                obj.from_c = 'c'
                return obj

        c = C('foo')
        self.assertEqual(c.arg, 'foo')
        self.assertEqual(c.from_b, 'b')
        self.assertEqual(c.from_c, 'c')

    def test_subclass_special_form(self):
        for obj in (
            ClassVar[int],
            Final[int],
            Union[int, float],
            Optional[int],
            Literal[1, 2],
            Concatenate[int, ParamSpec("P")],
            TypeGuard[int],
        ):
            with self.subTest(msg=obj):
                with self.assertRaisesRegex(
                        TypeError, f'^{re.escape(f"Cannot subclass {obj!r}")}$'
                ):
                    class Foo(obj):
                        pass

class ClassVarTests(BaseTestCase):

    def test_basics(self):
        with self.assertRaises(TypeError):
            ClassVar[int, str]
        with self.assertRaises(TypeError):
            ClassVar[int][str]

    def test_repr(self):
        self.assertEqual(repr(ClassVar), 'typing.ClassVar')
        cv = ClassVar[int]
        self.assertEqual(repr(cv), 'typing.ClassVar[int]')
        cv = ClassVar[Employee]
        self.assertEqual(repr(cv), 'typing.ClassVar[%s.Employee]' % __name__)

    def test_cannot_subclass(self):
        with self.assertRaises(TypeError):
            class C(type(ClassVar)):
                pass
        with self.assertRaises(TypeError):
            class C(type(ClassVar[int])):
                pass

    def test_cannot_init(self):
        with self.assertRaises(TypeError):
            ClassVar()
        with self.assertRaises(TypeError):
            type(ClassVar)()
        with self.assertRaises(TypeError):
            type(ClassVar[Optional[int]])()

    def test_no_isinstance(self):
        with self.assertRaises(TypeError):
            isinstance(1, ClassVar[int])
        with self.assertRaises(TypeError):
            issubclass(int, ClassVar)

class FinalTests(BaseTestCase):

    def test_basics(self):
        Final[int]  # OK
        with self.assertRaises(TypeError):
            Final[int, str]
        with self.assertRaises(TypeError):
            Final[int][str]
        with self.assertRaises(TypeError):
            Optional[Final[int]]

    def test_repr(self):
        self.assertEqual(repr(Final), 'typing.Final')
        cv = Final[int]
        self.assertEqual(repr(cv), 'typing.Final[int]')
        cv = Final[Employee]
        self.assertEqual(repr(cv), 'typing.Final[%s.Employee]' % __name__)
        cv = Final[tuple[int]]
        self.assertEqual(repr(cv), 'typing.Final[tuple[int]]')

    def test_cannot_subclass(self):
        with self.assertRaises(TypeError):
            class C(type(Final)):
                pass
        with self.assertRaises(TypeError):
            class C(type(Final[int])):
                pass

    def test_cannot_init(self):
        with self.assertRaises(TypeError):
            Final()
        with self.assertRaises(TypeError):
            type(Final)()
        with self.assertRaises(TypeError):
            type(Final[Optional[int]])()

    def test_no_isinstance(self):
        with self.assertRaises(TypeError):
            isinstance(1, Final[int])
        with self.assertRaises(TypeError):
            issubclass(int, Final)


class FinalDecoratorTests(BaseTestCase):
    def test_final_unmodified(self):
        def func(x): ...
        self.assertIs(func, final(func))

    def test_dunder_final(self):
        @final
        def func(): ...
        @final
        class Cls: ...
        self.assertIs(True, func.__final__)
        self.assertIs(True, Cls.__final__)

        class Wrapper:
            __slots__ = ("func",)
            def __init__(self, func):
                self.func = func
            def __call__(self, *args, **kwargs):
                return self.func(*args, **kwargs)

        # Check that no error is thrown if the attribute
        # is not writable.
        @final
        @Wrapper
        def wrapped(): ...
        self.assertIsInstance(wrapped, Wrapper)
        self.assertIs(False, hasattr(wrapped, "__final__"))

        class Meta(type):
            @property
            def __final__(self): return "can't set me"
        @final
        class WithMeta(metaclass=Meta): ...
        self.assertEqual(WithMeta.__final__, "can't set me")

        # Builtin classes throw TypeError if you try to set an
        # attribute.
        final(int)
        self.assertIs(False, hasattr(int, "__final__"))

        # Make sure it works with common builtin decorators
        class Methods:
            @final
            @classmethod
            def clsmethod(cls): ...

            @final
            @staticmethod
            def stmethod(): ...

            # The other order doesn't work because property objects
            # don't allow attribute assignment.
            @property
            @final
            def prop(self): ...

            @final
            @lru_cache()
            def cached(self): ...

        # Use getattr_static because the descriptor returns the
        # underlying function, which doesn't have __final__.
        self.assertIs(
            True,
            inspect.getattr_static(Methods, "clsmethod").__final__
        )
        self.assertIs(
            True,
            inspect.getattr_static(Methods, "stmethod").__final__
        )
        self.assertIs(True, Methods.prop.fget.__final__)
        self.assertIs(True, Methods.cached.__final__)


class CastTests(BaseTestCase):

    def test_basics(self):
        self.assertEqual(cast(int, 42), 42)
        self.assertEqual(cast(float, 42), 42)
        self.assertIs(type(cast(float, 42)), int)
        self.assertEqual(cast(Any, 42), 42)
        self.assertEqual(cast(list, 42), 42)
        self.assertEqual(cast(Union[str, float], 42), 42)
        self.assertEqual(cast(AnyStr, 42), 42)
        self.assertEqual(cast(None, 42), 42)

    def test_errors(self):
        # Bogus calls are not expected to fail.
        cast(42, 42)
        cast('hello', 42)


class AssertTypeTests(BaseTestCase):

    def test_basics(self):
        arg = 42
        self.assertIs(assert_type(arg, int), arg)
        self.assertIs(assert_type(arg, str | float), arg)
        self.assertIs(assert_type(arg, AnyStr), arg)
        self.assertIs(assert_type(arg, None), arg)

    def test_errors(self):
        # Bogus calls are not expected to fail.
        arg = 42
        self.assertIs(assert_type(arg, 42), arg)
        self.assertIs(assert_type(arg, 'hello'), arg)


# We need this to make sure that `@no_type_check` respects `__module__` attr:
from test import ann_module8

@no_type_check
class NoTypeCheck_Outer:
    Inner = ann_module8.NoTypeCheck_Outer.Inner

@no_type_check
class NoTypeCheck_WithFunction:
    NoTypeCheck_function = ann_module8.NoTypeCheck_function


class ForwardRefTests(BaseTestCase):

    def test_basics(self):

        class Node(Generic[T]):

            def __init__(self, label: T):
                self.label = label
                self.left = self.right = None

            def add_both(self,
                         left: 'Optional[Node[T]]',
                         right: 'Node[T]' = None,
                         stuff: int = None,
                         blah=None):
                self.left = left
                self.right = right

            def add_left(self, node: Optional['Node[T]']):
                self.add_both(node, None)

            def add_right(self, node: 'Node[T]' = None):
                self.add_both(None, node)

        t = Node[int]
        both_hints = get_type_hints(t.add_both, globals(), locals())
        self.assertEqual(both_hints['left'], Optional[Node[T]])
        self.assertEqual(both_hints['right'], Node[T])
        self.assertEqual(both_hints['stuff'], int)
        self.assertNotIn('blah', both_hints)

        left_hints = get_type_hints(t.add_left, globals(), locals())
        self.assertEqual(left_hints['node'], Optional[Node[T]])

        right_hints = get_type_hints(t.add_right, globals(), locals())
        self.assertEqual(right_hints['node'], Node[T])

    def test_forwardref_instance_type_error(self):
        fr = typing.ForwardRef('int')
        with self.assertRaises(TypeError):
            isinstance(42, fr)

    def test_forwardref_subclass_type_error(self):
        fr = typing.ForwardRef('int')
        with self.assertRaises(TypeError):
            issubclass(int, fr)

    def test_forwardref_only_str_arg(self):
        with self.assertRaises(TypeError):
            typing.ForwardRef(1)  # only `str` type is allowed

    def test_forward_equality(self):
        fr = typing.ForwardRef('int')
        self.assertEqual(fr, typing.ForwardRef('int'))
        self.assertNotEqual(List['int'], List[int])
        self.assertNotEqual(fr, typing.ForwardRef('int', module=__name__))
        frm = typing.ForwardRef('int', module=__name__)
        self.assertEqual(frm, typing.ForwardRef('int', module=__name__))
        self.assertNotEqual(frm, typing.ForwardRef('int', module='__other_name__'))

    def test_forward_equality_gth(self):
        c1 = typing.ForwardRef('C')
        c1_gth = typing.ForwardRef('C')
        c2 = typing.ForwardRef('C')
        c2_gth = typing.ForwardRef('C')

        class C:
            pass
        def foo(a: c1_gth, b: c2_gth):
            pass

        self.assertEqual(get_type_hints(foo, globals(), locals()), {'a': C, 'b': C})
        self.assertEqual(c1, c2)
        self.assertEqual(c1, c1_gth)
        self.assertEqual(c1_gth, c2_gth)
        self.assertEqual(List[c1], List[c1_gth])
        self.assertNotEqual(List[c1], List[C])
        self.assertNotEqual(List[c1_gth], List[C])
        self.assertEqual(Union[c1, c1_gth], Union[c1])
        self.assertEqual(Union[c1, c1_gth, int], Union[c1, int])

    def test_forward_equality_hash(self):
        c1 = typing.ForwardRef('int')
        c1_gth = typing.ForwardRef('int')
        c2 = typing.ForwardRef('int')
        c2_gth = typing.ForwardRef('int')

        def foo(a: c1_gth, b: c2_gth):
            pass
        get_type_hints(foo, globals(), locals())

        self.assertEqual(hash(c1), hash(c2))
        self.assertEqual(hash(c1_gth), hash(c2_gth))
        self.assertEqual(hash(c1), hash(c1_gth))

        c3 = typing.ForwardRef('int', module=__name__)
        c4 = typing.ForwardRef('int', module='__other_name__')

        self.assertNotEqual(hash(c3), hash(c1))
        self.assertNotEqual(hash(c3), hash(c1_gth))
        self.assertNotEqual(hash(c3), hash(c4))
        self.assertEqual(hash(c3), hash(typing.ForwardRef('int', module=__name__)))

    def test_forward_equality_namespace(self):
        class A:
            pass
        def namespace1():
            a = typing.ForwardRef('A')
            def fun(x: a):
                pass
            get_type_hints(fun, globals(), locals())
            return a

        def namespace2():
            a = typing.ForwardRef('A')

            class A:
                pass
            def fun(x: a):
                pass

            get_type_hints(fun, globals(), locals())
            return a

        self.assertEqual(namespace1(), namespace1())
        self.assertNotEqual(namespace1(), namespace2())

    def test_forward_repr(self):
        self.assertEqual(repr(List['int']), "typing.List[ForwardRef('int')]")
        self.assertEqual(repr(List[ForwardRef('int', module='mod')]),
                         "typing.List[ForwardRef('int', module='mod')]")

    def test_union_forward(self):

        def foo(a: Union['T']):
            pass

        self.assertEqual(get_type_hints(foo, globals(), locals()),
                         {'a': Union[T]})

        def foo(a: tuple[ForwardRef('T')] | int):
            pass

        self.assertEqual(get_type_hints(foo, globals(), locals()),
                         {'a': tuple[T] | int})

    def test_tuple_forward(self):

        def foo(a: Tuple['T']):
            pass

        self.assertEqual(get_type_hints(foo, globals(), locals()),
                         {'a': Tuple[T]})

        def foo(a: tuple[ForwardRef('T')]):
            pass

        self.assertEqual(get_type_hints(foo, globals(), locals()),
                         {'a': tuple[T]})

    def test_double_forward(self):
        def foo(a: 'List[\'int\']'):
            pass
        self.assertEqual(get_type_hints(foo, globals(), locals()),
                         {'a': List[int]})

    def test_forward_recursion_actually(self):
        def namespace1():
            a = typing.ForwardRef('A')
            A = a
            def fun(x: a): pass

            ret = get_type_hints(fun, globals(), locals())
            return a

        def namespace2():
            a = typing.ForwardRef('A')
            A = a
            def fun(x: a): pass

            ret = get_type_hints(fun, globals(), locals())
            return a

        def cmp(o1, o2):
            return o1 == o2

        r1 = namespace1()
        r2 = namespace2()
        self.assertIsNot(r1, r2)
        self.assertRaises(RecursionError, cmp, r1, r2)

    def test_union_forward_recursion(self):
        ValueList = List['Value']
        Value = Union[str, ValueList]

        class C:
            foo: List[Value]
        class D:
            foo: Union[Value, ValueList]
        class E:
            foo: Union[List[Value], ValueList]
        class F:
            foo: Union[Value, List[Value], ValueList]

        self.assertEqual(get_type_hints(C, globals(), locals()), get_type_hints(C, globals(), locals()))
        self.assertEqual(get_type_hints(C, globals(), locals()),
                         {'foo': List[Union[str, List[Union[str, List['Value']]]]]})
        self.assertEqual(get_type_hints(D, globals(), locals()),
                         {'foo': Union[str, List[Union[str, List['Value']]]]})
        self.assertEqual(get_type_hints(E, globals(), locals()),
                         {'foo': Union[
                             List[Union[str, List[Union[str, List['Value']]]]],
                             List[Union[str, List['Value']]]
                         ]
                          })
        self.assertEqual(get_type_hints(F, globals(), locals()),
                         {'foo': Union[
                             str,
                             List[Union[str, List['Value']]],
                             List[Union[str, List[Union[str, List['Value']]]]]
                         ]
                          })

    def test_callable_forward(self):

        def foo(a: Callable[['T'], 'T']):
            pass

        self.assertEqual(get_type_hints(foo, globals(), locals()),
                         {'a': Callable[[T], T]})

    def test_callable_with_ellipsis_forward(self):

        def foo(a: 'Callable[..., T]'):
            pass

        self.assertEqual(get_type_hints(foo, globals(), locals()),
                         {'a': Callable[..., T]})

    def test_special_forms_forward(self):

        class C:
            a: Annotated['ClassVar[int]', (3, 5)] = 4
            b: Annotated['Final[int]', "const"] = 4
            x: 'ClassVar' = 4
            y: 'Final' = 4

        class CF:
            b: List['Final[int]'] = 4

        self.assertEqual(get_type_hints(C, globals())['a'], ClassVar[int])
        self.assertEqual(get_type_hints(C, globals())['b'], Final[int])
        self.assertEqual(get_type_hints(C, globals())['x'], ClassVar)
        self.assertEqual(get_type_hints(C, globals())['y'], Final)
        with self.assertRaises(TypeError):
            get_type_hints(CF, globals()),

    def test_syntax_error(self):

        with self.assertRaises(SyntaxError):
            Generic['/T']

    def test_delayed_syntax_error(self):

        def foo(a: 'Node[T'):
            pass

        with self.assertRaises(SyntaxError):
            get_type_hints(foo)

    def test_name_error(self):

        def foo(a: 'Noode[T]'):
            pass

        with self.assertRaises(NameError):
            get_type_hints(foo, locals())

    def test_no_type_check(self):

        @no_type_check
        def foo(a: 'whatevers') -> {}:
            pass

        th = get_type_hints(foo)
        self.assertEqual(th, {})

    def test_no_type_check_class(self):

        @no_type_check
        class C:
            def foo(a: 'whatevers') -> {}:
                pass

        cth = get_type_hints(C.foo)
        self.assertEqual(cth, {})
        ith = get_type_hints(C().foo)
        self.assertEqual(ith, {})

    def test_no_type_check_no_bases(self):
        class C:
            def meth(self, x: int): ...
        @no_type_check
        class D(C):
            c = C

        # verify that @no_type_check never affects bases
        self.assertEqual(get_type_hints(C.meth), {'x': int})

        # and never child classes:
        class Child(D):
            def foo(self, x: int): ...

        self.assertEqual(get_type_hints(Child.foo), {'x': int})

    def test_no_type_check_nested_types(self):
        # See https://bugs.python.org/issue46571
        class Other:
            o: int
        class B:  # Has the same `__name__`` as `A.B` and different `__qualname__`
            o: int
        @no_type_check
        class A:
            a: int
            class B:
                b: int
                class C:
                    c: int
            class D:
                d: int

            Other = Other

        for klass in [A, A.B, A.B.C, A.D]:
            with self.subTest(klass=klass):
                self.assertTrue(klass.__no_type_check__)
                self.assertEqual(get_type_hints(klass), {})

        for not_modified in [Other, B]:
            with self.subTest(not_modified=not_modified):
                with self.assertRaises(AttributeError):
                    not_modified.__no_type_check__
                self.assertNotEqual(get_type_hints(not_modified), {})

    def test_no_type_check_class_and_static_methods(self):
        @no_type_check
        class Some:
            @staticmethod
            def st(x: int) -> int: ...
            @classmethod
            def cl(cls, y: int) -> int: ...

        self.assertTrue(Some.st.__no_type_check__)
        self.assertEqual(get_type_hints(Some.st), {})
        self.assertTrue(Some.cl.__no_type_check__)
        self.assertEqual(get_type_hints(Some.cl), {})

    def test_no_type_check_other_module(self):
        self.assertTrue(NoTypeCheck_Outer.__no_type_check__)
        with self.assertRaises(AttributeError):
            ann_module8.NoTypeCheck_Outer.__no_type_check__
        with self.assertRaises(AttributeError):
            ann_module8.NoTypeCheck_Outer.Inner.__no_type_check__

        self.assertTrue(NoTypeCheck_WithFunction.__no_type_check__)
        with self.assertRaises(AttributeError):
            ann_module8.NoTypeCheck_function.__no_type_check__

    def test_no_type_check_foreign_functions(self):
        # We should not modify this function:
        def some(*args: int) -> int:
            ...

        @no_type_check
        class A:
            some_alias = some
            some_class = classmethod(some)
            some_static = staticmethod(some)

        with self.assertRaises(AttributeError):
            some.__no_type_check__
        self.assertEqual(get_type_hints(some), {'args': int, 'return': int})

    def test_no_type_check_lambda(self):
        @no_type_check
        class A:
            # Corner case: `lambda` is both an assignment and a function:
            bar: Callable[[int], int] = lambda arg: arg

        self.assertTrue(A.bar.__no_type_check__)
        self.assertEqual(get_type_hints(A.bar), {})

    def test_no_type_check_TypeError(self):
        # This simply should not fail with
        # `TypeError: can't set attributes of built-in/extension type 'dict'`
        no_type_check(dict)

    def test_no_type_check_forward_ref_as_string(self):
        class C:
            foo: typing.ClassVar[int] = 7
        class D:
            foo: ClassVar[int] = 7
        class E:
            foo: 'typing.ClassVar[int]' = 7
        class F:
            foo: 'ClassVar[int]' = 7

        expected_result = {'foo': typing.ClassVar[int]}
        for clazz in [C, D, E, F]:
            self.assertEqual(get_type_hints(clazz), expected_result)

    def test_nested_classvar_fails_forward_ref_check(self):
        class E:
            foo: 'typing.ClassVar[typing.ClassVar[int]]' = 7
        class F:
            foo: ClassVar['ClassVar[int]'] = 7

        for clazz in [E, F]:
            with self.assertRaises(TypeError):
                get_type_hints(clazz)

    def test_meta_no_type_check(self):

        @no_type_check_decorator
        def magic_decorator(func):
            return func

        self.assertEqual(magic_decorator.__name__, 'magic_decorator')

        @magic_decorator
        def foo(a: 'whatevers') -> {}:
            pass

        @magic_decorator
        class C:
            def foo(a: 'whatevers') -> {}:
                pass

        self.assertEqual(foo.__name__, 'foo')
        th = get_type_hints(foo)
        self.assertEqual(th, {})
        cth = get_type_hints(C.foo)
        self.assertEqual(cth, {})
        ith = get_type_hints(C().foo)
        self.assertEqual(ith, {})

    def test_default_globals(self):
        code = ("class C:\n"
                "    def foo(self, a: 'C') -> 'D': pass\n"
                "class D:\n"
                "    def bar(self, b: 'D') -> C: pass\n"
                )
        ns = {}
        exec(code, ns)
        hints = get_type_hints(ns['C'].foo)
        self.assertEqual(hints, {'a': ns['C'], 'return': ns['D']})

    def test_final_forward_ref(self):
        self.assertEqual(gth(Loop, globals())['attr'], Final[Loop])
        self.assertNotEqual(gth(Loop, globals())['attr'], Final[int])
        self.assertNotEqual(gth(Loop, globals())['attr'], Final)

    def test_or(self):
        X = ForwardRef('X')
        # __or__/__ror__ itself
        self.assertEqual(X | "x", Union[X, "x"])
        self.assertEqual("x" | X, Union["x", X])


@lru_cache()
def cached_func(x, y):
    return 3 * x + y


class MethodHolder:
    @classmethod
    def clsmethod(cls): ...
    @staticmethod
    def stmethod(): ...
    def method(self): ...


class OverloadTests(BaseTestCase):

    def test_overload_fails(self):
        with self.assertRaises(RuntimeError):

            @overload
            def blah():
                pass

            blah()

    def test_overload_succeeds(self):
        @overload
        def blah():
            pass

        def blah():
            pass

        blah()

    def set_up_overloads(self):
        def blah():
            pass

        overload1 = blah
        overload(blah)

        def blah():
            pass

        overload2 = blah
        overload(blah)

        def blah():
            pass

        return blah, [overload1, overload2]

    # Make sure we don't clear the global overload registry
    @patch("typing._overload_registry",
        defaultdict(lambda: defaultdict(dict)))
    def test_overload_registry(self):
        # The registry starts out empty
        self.assertEqual(typing._overload_registry, {})

        impl, overloads = self.set_up_overloads()
        self.assertNotEqual(typing._overload_registry, {})
        self.assertEqual(list(get_overloads(impl)), overloads)

        def some_other_func(): pass
        overload(some_other_func)
        other_overload = some_other_func
        def some_other_func(): pass
        self.assertEqual(list(get_overloads(some_other_func)), [other_overload])

        # Make sure that after we clear all overloads, the registry is
        # completely empty.
        clear_overloads()
        self.assertEqual(typing._overload_registry, {})
        self.assertEqual(get_overloads(impl), [])

        # Querying a function with no overloads shouldn't change the registry.
        def the_only_one(): pass
        self.assertEqual(get_overloads(the_only_one), [])
        self.assertEqual(typing._overload_registry, {})

    def test_overload_registry_repeated(self):
        for _ in range(2):
            impl, overloads = self.set_up_overloads()

            self.assertEqual(list(get_overloads(impl)), overloads)


# Definitions needed for features introduced in Python 3.6

from test import ann_module, ann_module2, ann_module3, ann_module5, ann_module6
import asyncio

T_a = TypeVar('T_a')

class AwaitableWrapper(typing.Awaitable[T_a]):

    def __init__(self, value):
        self.value = value

    def __await__(self) -> typing.Iterator[T_a]:
        yield
        return self.value

class AsyncIteratorWrapper(typing.AsyncIterator[T_a]):

    def __init__(self, value: typing.Iterable[T_a]):
        self.value = value

    def __aiter__(self) -> typing.AsyncIterator[T_a]:
        return self

    async def __anext__(self) -> T_a:
        data = await self.value
        if data:
            return data
        else:
            raise StopAsyncIteration

class ACM:
    async def __aenter__(self) -> int:
        return 42
    async def __aexit__(self, etype, eval, tb):
        return None

class A:
    y: float
class B(A):
    x: ClassVar[Optional['B']] = None
    y: int
    b: int
class CSub(B):
    z: ClassVar['CSub'] = B()
class G(Generic[T]):
    lst: ClassVar[List[T]] = []

class Loop:
    attr: Final['Loop']

class NoneAndForward:
    parent: 'NoneAndForward'
    meaning: None

class CoolEmployee(NamedTuple):
    name: str
    cool: int

class CoolEmployeeWithDefault(NamedTuple):
    name: str
    cool: int = 0

class XMeth(NamedTuple):
    x: int
    def double(self):
        return 2 * self.x

class XRepr(NamedTuple):
    x: int
    y: int = 1
    def __str__(self):
        return f'{self.x} -> {self.y}'
    def __add__(self, other):
        return 0

Label = TypedDict('Label', [('label', str)])

class Point2D(TypedDict):
    x: int
    y: int

class Bar(_typed_dict_helper.Foo, total=False):
    b: int

class LabelPoint2D(Point2D, Label): ...

class Options(TypedDict, total=False):
    log_level: int
    log_path: str

class TotalMovie(TypedDict):
    title: str
    year: NotRequired[int]

class NontotalMovie(TypedDict, total=False):
    title: Required[str]
    year: int

class AnnotatedMovie(TypedDict):
    title: Annotated[Required[str], "foobar"]
    year: NotRequired[Annotated[int, 2000]]

class DeeplyAnnotatedMovie(TypedDict):
    title: Annotated[Annotated[Required[str], "foobar"], "another level"]
    year: NotRequired[Annotated[int, 2000]]

class WeirdlyQuotedMovie(TypedDict):
    title: Annotated['Annotated[Required[str], "foobar"]', "another level"]
    year: NotRequired['Annotated[int, 2000]']

class HasForeignBaseClass(mod_generics_cache.A):
    some_xrepr: 'XRepr'
    other_a: 'mod_generics_cache.A'

async def g_with(am: typing.AsyncContextManager[int]):
    x: int
    async with am as x:
        return x

try:
    g_with(ACM()).send(None)
except StopIteration as e:
    assert e.args[0] == 42

gth = get_type_hints

class ForRefExample:
    @ann_module.dec
    def func(self: 'ForRefExample'):
        pass

    @ann_module.dec
    @ann_module.dec
    def nested(self: 'ForRefExample'):
        pass


class GetTypeHintTests(BaseTestCase):
    def test_get_type_hints_from_various_objects(self):
        # For invalid objects should fail with TypeError (not AttributeError etc).
        with self.assertRaises(TypeError):
            gth(123)
        with self.assertRaises(TypeError):
            gth('abc')
        with self.assertRaises(TypeError):
            gth(None)

    def test_get_type_hints_modules(self):
        ann_module_type_hints = {1: 2, 'f': Tuple[int, int], 'x': int, 'y': str, 'u': int | float}
        self.assertEqual(gth(ann_module), ann_module_type_hints)
        self.assertEqual(gth(ann_module2), {})
        self.assertEqual(gth(ann_module3), {})

    @skip("known bug")
    def test_get_type_hints_modules_forwardref(self):
        # FIXME: This currently exposes a bug in typing. Cached forward references
        # don't account for the case where there are multiple types of the same
        # name coming from different modules in the same program.
        mgc_hints = {'default_a': Optional[mod_generics_cache.A],
                     'default_b': Optional[mod_generics_cache.B]}
        self.assertEqual(gth(mod_generics_cache), mgc_hints)

    def test_get_type_hints_classes(self):
        self.assertEqual(gth(ann_module.C),  # gth will find the right globalns
                         {'y': Optional[ann_module.C]})
        self.assertIsInstance(gth(ann_module.j_class), dict)
        self.assertEqual(gth(ann_module.M), {'123': 123, 'o': type})
        self.assertEqual(gth(ann_module.D),
                         {'j': str, 'k': str, 'y': Optional[ann_module.C]})
        self.assertEqual(gth(ann_module.Y), {'z': int})
        self.assertEqual(gth(ann_module.h_class),
                         {'y': Optional[ann_module.C]})
        self.assertEqual(gth(ann_module.S), {'x': str, 'y': str})
        self.assertEqual(gth(ann_module.foo), {'x': int})
        self.assertEqual(gth(NoneAndForward),
                         {'parent': NoneAndForward, 'meaning': type(None)})
        self.assertEqual(gth(HasForeignBaseClass),
                         {'some_xrepr': XRepr, 'other_a': mod_generics_cache.A,
                          'some_b': mod_generics_cache.B})
        self.assertEqual(gth(XRepr.__new__),
                         {'x': int, 'y': int})
        self.assertEqual(gth(mod_generics_cache.B),
                         {'my_inner_a1': mod_generics_cache.B.A,
                          'my_inner_a2': mod_generics_cache.B.A,
                          'my_outer_a': mod_generics_cache.A})

    def test_get_type_hints_classes_no_implicit_optional(self):
        class WithNoneDefault:
            field: int = None  # most type-checkers won't be happy with it

        self.assertEqual(gth(WithNoneDefault), {'field': int})

    def test_respect_no_type_check(self):
        @no_type_check
        class NoTpCheck:
            class Inn:
                def __init__(self, x: 'not a type'): ...
        self.assertTrue(NoTpCheck.__no_type_check__)
        self.assertTrue(NoTpCheck.Inn.__init__.__no_type_check__)
        self.assertEqual(gth(ann_module2.NTC.meth), {})
        class ABase(Generic[T]):
            def meth(x: int): ...
        @no_type_check
        class Der(ABase): ...
        self.assertEqual(gth(ABase.meth), {'x': int})

    def test_get_type_hints_for_builtins(self):
        # Should not fail for built-in classes and functions.
        self.assertEqual(gth(int), {})
        self.assertEqual(gth(type), {})
        self.assertEqual(gth(dir), {})
        self.assertEqual(gth(len), {})
        self.assertEqual(gth(object.__str__), {})
        self.assertEqual(gth(object().__str__), {})
        self.assertEqual(gth(str.join), {})

    def test_previous_behavior(self):
        def testf(x, y): ...
        testf.__annotations__['x'] = 'int'
        self.assertEqual(gth(testf), {'x': int})
        def testg(x: None): ...
        self.assertEqual(gth(testg), {'x': type(None)})

    def test_get_type_hints_for_object_with_annotations(self):
        class A: ...
        class B: ...
        b = B()
        b.__annotations__ = {'x': 'A'}
        self.assertEqual(gth(b, locals()), {'x': A})

    def test_get_type_hints_ClassVar(self):
        self.assertEqual(gth(ann_module2.CV, ann_module2.__dict__),
                         {'var': typing.ClassVar[ann_module2.CV]})
        self.assertEqual(gth(B, globals()),
                         {'y': int, 'x': ClassVar[Optional[B]], 'b': int})
        self.assertEqual(gth(CSub, globals()),
                         {'z': ClassVar[CSub], 'y': int, 'b': int,
                          'x': ClassVar[Optional[B]]})
        self.assertEqual(gth(G), {'lst': ClassVar[List[T]]})

    def test_get_type_hints_wrapped_decoratored_func(self):
        expects = {'self': ForRefExample}
        self.assertEqual(gth(ForRefExample.func), expects)
        self.assertEqual(gth(ForRefExample.nested), expects)

    def test_get_type_hints_annotated(self):
        def foobar(x: List['X']): ...
        X = Annotated[int, (1, 10)]
        self.assertEqual(
            get_type_hints(foobar, globals(), locals()),
            {'x': List[int]}
        )
        self.assertEqual(
            get_type_hints(foobar, globals(), locals(), include_extras=True),
            {'x': List[Annotated[int, (1, 10)]]}
        )

        def foobar(x: list[ForwardRef('X')]): ...
        X = Annotated[int, (1, 10)]
        self.assertEqual(
            get_type_hints(foobar, globals(), locals()),
            {'x': list[int]}
        )
        self.assertEqual(
            get_type_hints(foobar, globals(), locals(), include_extras=True),
            {'x': list[Annotated[int, (1, 10)]]}
        )

        BA = Tuple[Annotated[T, (1, 0)], ...]
        def barfoo(x: BA): ...
        self.assertEqual(get_type_hints(barfoo, globals(), locals())['x'], Tuple[T, ...])
        self.assertEqual(
            get_type_hints(barfoo, globals(), locals(), include_extras=True)['x'],
            BA
        )

        BA = tuple[Annotated[T, (1, 0)], ...]
        def barfoo(x: BA): ...
        self.assertEqual(get_type_hints(barfoo, globals(), locals())['x'], tuple[T, ...])
        self.assertEqual(
            get_type_hints(barfoo, globals(), locals(), include_extras=True)['x'],
            BA
        )

        def barfoo2(x: typing.Callable[..., Annotated[List[T], "const"]],
                    y: typing.Union[int, Annotated[T, "mutable"]]): ...
        self.assertEqual(
            get_type_hints(barfoo2, globals(), locals()),
            {'x': typing.Callable[..., List[T]], 'y': typing.Union[int, T]}
        )

        BA2 = typing.Callable[..., List[T]]
        def barfoo3(x: BA2): ...
        self.assertIs(
            get_type_hints(barfoo3, globals(), locals(), include_extras=True)["x"],
            BA2
        )
        BA3 = typing.Annotated[int | float, "const"]
        def barfoo4(x: BA3): ...
        self.assertEqual(
            get_type_hints(barfoo4, globals(), locals()),
            {"x": int | float}
        )
        self.assertEqual(
            get_type_hints(barfoo4, globals(), locals(), include_extras=True),
            {"x": typing.Annotated[int | float, "const"]}
        )

    def test_get_type_hints_annotated_in_union(self):  # bpo-46603
        def with_union(x: int | list[Annotated[str, 'meta']]): ...

        self.assertEqual(get_type_hints(with_union), {'x': int | list[str]})
        self.assertEqual(
            get_type_hints(with_union, include_extras=True),
            {'x': int | list[Annotated[str, 'meta']]},
        )

    def test_get_type_hints_annotated_refs(self):

        Const = Annotated[T, "Const"]

        class MySet(Generic[T]):

            def __ior__(self, other: "Const[MySet[T]]") -> "MySet[T]":
                ...

            def __iand__(self, other: Const["MySet[T]"]) -> "MySet[T]":
                ...

        self.assertEqual(
            get_type_hints(MySet.__iand__, globals(), locals()),
            {'other': MySet[T], 'return': MySet[T]}
        )

        self.assertEqual(
            get_type_hints(MySet.__iand__, globals(), locals(), include_extras=True),
            {'other': Const[MySet[T]], 'return': MySet[T]}
        )

        self.assertEqual(
            get_type_hints(MySet.__ior__, globals(), locals()),
            {'other': MySet[T], 'return': MySet[T]}
        )

    def test_get_type_hints_annotated_with_none_default(self):
        # See: https://bugs.python.org/issue46195
        def annotated_with_none_default(x: Annotated[int, 'data'] = None): ...
        self.assertEqual(
            get_type_hints(annotated_with_none_default),
            {'x': int},
        )
        self.assertEqual(
            get_type_hints(annotated_with_none_default, include_extras=True),
            {'x': Annotated[int, 'data']},
        )

    def test_get_type_hints_classes_str_annotations(self):
        class Foo:
            y = str
            x: 'y'
        # This previously raised an error under PEP 563.
        self.assertEqual(get_type_hints(Foo), {'x': str})

    def test_get_type_hints_bad_module(self):
        # bpo-41515
        class BadModule:
            pass
        BadModule.__module__ = 'bad' # Something not in sys.modules
        self.assertNotIn('bad', sys.modules)
        self.assertEqual(get_type_hints(BadModule), {})

    def test_get_type_hints_annotated_bad_module(self):
        # See https://bugs.python.org/issue44468
        class BadBase:
            foo: tuple
        class BadType(BadBase):
            bar: list
        BadType.__module__ = BadBase.__module__ = 'bad'
        self.assertNotIn('bad', sys.modules)
        self.assertEqual(get_type_hints(BadType), {'foo': tuple, 'bar': list})

    def test_forward_ref_and_final(self):
        # https://bugs.python.org/issue45166
        hints = get_type_hints(ann_module5)
        self.assertEqual(hints, {'name': Final[str]})

        hints = get_type_hints(ann_module5.MyClass)
        self.assertEqual(hints, {'value': Final})

    def test_top_level_class_var(self):
        # https://bugs.python.org/issue45166
        with self.assertRaisesRegex(
            TypeError,
            r'typing.ClassVar\[int\] is not valid as type argument',
        ):
            get_type_hints(ann_module6)

    def test_get_type_hints_typeddict(self):
        self.assertEqual(get_type_hints(TotalMovie), {'title': str, 'year': int})
        self.assertEqual(get_type_hints(TotalMovie, include_extras=True), {
            'title': str,
            'year': NotRequired[int],
        })

        self.assertEqual(get_type_hints(AnnotatedMovie), {'title': str, 'year': int})
        self.assertEqual(get_type_hints(AnnotatedMovie, include_extras=True), {
            'title': Annotated[Required[str], "foobar"],
            'year': NotRequired[Annotated[int, 2000]],
        })

        self.assertEqual(get_type_hints(DeeplyAnnotatedMovie), {'title': str, 'year': int})
        self.assertEqual(get_type_hints(DeeplyAnnotatedMovie, include_extras=True), {
            'title': Annotated[Required[str], "foobar", "another level"],
            'year': NotRequired[Annotated[int, 2000]],
        })

        self.assertEqual(get_type_hints(WeirdlyQuotedMovie), {'title': str, 'year': int})
        self.assertEqual(get_type_hints(WeirdlyQuotedMovie, include_extras=True), {
            'title': Annotated[Required[str], "foobar", "another level"],
            'year': NotRequired[Annotated[int, 2000]],
        })

        self.assertEqual(get_type_hints(_typed_dict_helper.VeryAnnotated), {'a': int})
        self.assertEqual(get_type_hints(_typed_dict_helper.VeryAnnotated, include_extras=True), {
            'a': Annotated[Required[int], "a", "b", "c"]
        })


class GetUtilitiesTestCase(TestCase):
    def test_get_origin(self):
        T = TypeVar('T')
        P = ParamSpec('P')
        class C(Generic[T]): pass
        self.assertIs(get_origin(C[int]), C)
        self.assertIs(get_origin(C[T]), C)
        self.assertIs(get_origin(int), None)
        self.assertIs(get_origin(ClassVar[int]), ClassVar)
        self.assertIs(get_origin(Union[int, str]), Union)
        self.assertIs(get_origin(Literal[42, 43]), Literal)
        self.assertIs(get_origin(Final[List[int]]), Final)
        self.assertIs(get_origin(Generic), Generic)
        self.assertIs(get_origin(Generic[T]), Generic)
        self.assertIs(get_origin(List[Tuple[T, T]][int]), list)
        self.assertIs(get_origin(Annotated[T, 'thing']), Annotated)
        self.assertIs(get_origin(List), list)
        self.assertIs(get_origin(Tuple), tuple)
        self.assertIs(get_origin(Callable), collections.abc.Callable)
        self.assertIs(get_origin(list[int]), list)
        self.assertIs(get_origin(list), None)
        self.assertIs(get_origin(list | str), types.UnionType)
        self.assertIs(get_origin(P.args), P)
        self.assertIs(get_origin(P.kwargs), P)
        self.assertIs(get_origin(Required[int]), Required)
        self.assertIs(get_origin(NotRequired[int]), NotRequired)

    def test_get_args(self):
        T = TypeVar('T')
        class C(Generic[T]): pass
        self.assertEqual(get_args(C[int]), (int,))
        self.assertEqual(get_args(C[T]), (T,))
        self.assertEqual(get_args(int), ())
        self.assertEqual(get_args(ClassVar[int]), (int,))
        self.assertEqual(get_args(Union[int, str]), (int, str))
        self.assertEqual(get_args(Literal[42, 43]), (42, 43))
        self.assertEqual(get_args(Final[List[int]]), (List[int],))
        self.assertEqual(get_args(Union[int, Tuple[T, int]][str]),
                         (int, Tuple[str, int]))
        self.assertEqual(get_args(typing.Dict[int, Tuple[T, T]][Optional[int]]),
                         (int, Tuple[Optional[int], Optional[int]]))
        self.assertEqual(get_args(Callable[[], T][int]), ([], int))
        self.assertEqual(get_args(Callable[..., int]), (..., int))
        self.assertEqual(get_args(Union[int, Callable[[Tuple[T, ...]], str]]),
                         (int, Callable[[Tuple[T, ...]], str]))
        self.assertEqual(get_args(Tuple[int, ...]), (int, ...))
        self.assertEqual(get_args(Tuple[()]), ())
        self.assertEqual(get_args(Annotated[T, 'one', 2, ['three']]), (T, 'one', 2, ['three']))
        self.assertEqual(get_args(List), ())
        self.assertEqual(get_args(Tuple), ())
        self.assertEqual(get_args(Callable), ())
        self.assertEqual(get_args(list[int]), (int,))
        self.assertEqual(get_args(list), ())
        self.assertEqual(get_args(collections.abc.Callable[[int], str]), ([int], str))
        self.assertEqual(get_args(collections.abc.Callable[..., str]), (..., str))
        self.assertEqual(get_args(collections.abc.Callable[[], str]), ([], str))
        self.assertEqual(get_args(collections.abc.Callable[[int], str]),
                         get_args(Callable[[int], str]))
        P = ParamSpec('P')
        self.assertEqual(get_args(Callable[P, int]), (P, int))
        self.assertEqual(get_args(Callable[Concatenate[int, P], int]),
                         (Concatenate[int, P], int))
        self.assertEqual(get_args(list | str), (list, str))
        self.assertEqual(get_args(Required[int]), (int,))
        self.assertEqual(get_args(NotRequired[int]), (int,))


class CollectionsAbcTests(BaseTestCase):

    def test_hashable(self):
        self.assertIsInstance(42, typing.Hashable)
        self.assertNotIsInstance([], typing.Hashable)

    def test_iterable(self):
        self.assertIsInstance([], typing.Iterable)
        # Due to ABC caching, the second time takes a separate code
        # path and could fail.  So call this a few times.
        self.assertIsInstance([], typing.Iterable)
        self.assertIsInstance([], typing.Iterable)
        self.assertNotIsInstance(42, typing.Iterable)
        # Just in case, also test issubclass() a few times.
        self.assertIsSubclass(list, typing.Iterable)
        self.assertIsSubclass(list, typing.Iterable)

    def test_iterator(self):
        it = iter([])
        self.assertIsInstance(it, typing.Iterator)
        self.assertNotIsInstance(42, typing.Iterator)

    def test_awaitable(self):
        ns = {}
        exec(
            "async def foo() -> typing.Awaitable[int]:\n"
            "    return await AwaitableWrapper(42)\n",
            globals(), ns)
        foo = ns['foo']
        g = foo()
        self.assertIsInstance(g, typing.Awaitable)
        self.assertNotIsInstance(foo, typing.Awaitable)
        g.send(None)  # Run foo() till completion, to avoid warning.

    def test_coroutine(self):
        ns = {}
        exec(
            "async def foo():\n"
            "    return\n",
            globals(), ns)
        foo = ns['foo']
        g = foo()
        self.assertIsInstance(g, typing.Coroutine)
        with self.assertRaises(TypeError):
            isinstance(g, typing.Coroutine[int])
        self.assertNotIsInstance(foo, typing.Coroutine)
        try:
            g.send(None)
        except StopIteration:
            pass

    def test_async_iterable(self):
        base_it = range(10)  # type: Iterator[int]
        it = AsyncIteratorWrapper(base_it)
        self.assertIsInstance(it, typing.AsyncIterable)
        self.assertIsInstance(it, typing.AsyncIterable)
        self.assertNotIsInstance(42, typing.AsyncIterable)

    def test_async_iterator(self):
        base_it = range(10)  # type: Iterator[int]
        it = AsyncIteratorWrapper(base_it)
        self.assertIsInstance(it, typing.AsyncIterator)
        self.assertNotIsInstance(42, typing.AsyncIterator)

    def test_sized(self):
        self.assertIsInstance([], typing.Sized)
        self.assertNotIsInstance(42, typing.Sized)

    def test_container(self):
        self.assertIsInstance([], typing.Container)
        self.assertNotIsInstance(42, typing.Container)

    def test_collection(self):
        self.assertIsInstance(tuple(), typing.Collection)
        self.assertIsInstance(frozenset(), typing.Collection)
        self.assertIsSubclass(dict, typing.Collection)
        self.assertNotIsInstance(42, typing.Collection)

    def test_abstractset(self):
        self.assertIsInstance(set(), typing.AbstractSet)
        self.assertNotIsInstance(42, typing.AbstractSet)

    def test_mutableset(self):
        self.assertIsInstance(set(), typing.MutableSet)
        self.assertNotIsInstance(frozenset(), typing.MutableSet)

    def test_mapping(self):
        self.assertIsInstance({}, typing.Mapping)
        self.assertNotIsInstance(42, typing.Mapping)

    def test_mutablemapping(self):
        self.assertIsInstance({}, typing.MutableMapping)
        self.assertNotIsInstance(42, typing.MutableMapping)

    def test_sequence(self):
        self.assertIsInstance([], typing.Sequence)
        self.assertNotIsInstance(42, typing.Sequence)

    def test_mutablesequence(self):
        self.assertIsInstance([], typing.MutableSequence)
        self.assertNotIsInstance((), typing.MutableSequence)

    def test_bytestring(self):
        self.assertIsInstance(b'', typing.ByteString)
        self.assertIsInstance(bytearray(b''), typing.ByteString)

    def test_list(self):
        self.assertIsSubclass(list, typing.List)

    def test_deque(self):
        self.assertIsSubclass(collections.deque, typing.Deque)
        class MyDeque(typing.Deque[int]): ...
        self.assertIsInstance(MyDeque(), collections.deque)

    def test_counter(self):
        self.assertIsSubclass(collections.Counter, typing.Counter)

    def test_set(self):
        self.assertIsSubclass(set, typing.Set)
        self.assertNotIsSubclass(frozenset, typing.Set)

    def test_frozenset(self):
        self.assertIsSubclass(frozenset, typing.FrozenSet)
        self.assertNotIsSubclass(set, typing.FrozenSet)

    def test_dict(self):
        self.assertIsSubclass(dict, typing.Dict)

    def test_dict_subscribe(self):
        K = TypeVar('K')
        V = TypeVar('V')
        self.assertEqual(Dict[K, V][str, int], Dict[str, int])
        self.assertEqual(Dict[K, int][str], Dict[str, int])
        self.assertEqual(Dict[str, V][int], Dict[str, int])
        self.assertEqual(Dict[K, List[V]][str, int], Dict[str, List[int]])
        self.assertEqual(Dict[K, List[int]][str], Dict[str, List[int]])
        self.assertEqual(Dict[K, list[V]][str, int], Dict[str, list[int]])
        self.assertEqual(Dict[K, list[int]][str], Dict[str, list[int]])

    def test_no_list_instantiation(self):
        with self.assertRaises(TypeError):
            typing.List()
        with self.assertRaises(TypeError):
            typing.List[T]()
        with self.assertRaises(TypeError):
            typing.List[int]()

    def test_list_subclass(self):

        class MyList(typing.List[int]):
            pass

        a = MyList()
        self.assertIsInstance(a, MyList)
        self.assertIsInstance(a, typing.Sequence)

        self.assertIsSubclass(MyList, list)
        self.assertNotIsSubclass(list, MyList)

    def test_no_dict_instantiation(self):
        with self.assertRaises(TypeError):
            typing.Dict()
        with self.assertRaises(TypeError):
            typing.Dict[KT, VT]()
        with self.assertRaises(TypeError):
            typing.Dict[str, int]()

    def test_dict_subclass(self):

        class MyDict(typing.Dict[str, int]):
            pass

        d = MyDict()
        self.assertIsInstance(d, MyDict)
        self.assertIsInstance(d, typing.MutableMapping)

        self.assertIsSubclass(MyDict, dict)
        self.assertNotIsSubclass(dict, MyDict)

    def test_defaultdict_instantiation(self):
        self.assertIs(type(typing.DefaultDict()), collections.defaultdict)
        self.assertIs(type(typing.DefaultDict[KT, VT]()), collections.defaultdict)
        self.assertIs(type(typing.DefaultDict[str, int]()), collections.defaultdict)

    def test_defaultdict_subclass(self):

        class MyDefDict(typing.DefaultDict[str, int]):
            pass

        dd = MyDefDict()
        self.assertIsInstance(dd, MyDefDict)

        self.assertIsSubclass(MyDefDict, collections.defaultdict)
        self.assertNotIsSubclass(collections.defaultdict, MyDefDict)

    def test_ordereddict_instantiation(self):
        self.assertIs(type(typing.OrderedDict()), collections.OrderedDict)
        self.assertIs(type(typing.OrderedDict[KT, VT]()), collections.OrderedDict)
        self.assertIs(type(typing.OrderedDict[str, int]()), collections.OrderedDict)

    def test_ordereddict_subclass(self):

        class MyOrdDict(typing.OrderedDict[str, int]):
            pass

        od = MyOrdDict()
        self.assertIsInstance(od, MyOrdDict)

        self.assertIsSubclass(MyOrdDict, collections.OrderedDict)
        self.assertNotIsSubclass(collections.OrderedDict, MyOrdDict)

    def test_chainmap_instantiation(self):
        self.assertIs(type(typing.ChainMap()), collections.ChainMap)
        self.assertIs(type(typing.ChainMap[KT, VT]()), collections.ChainMap)
        self.assertIs(type(typing.ChainMap[str, int]()), collections.ChainMap)
        class CM(typing.ChainMap[KT, VT]): ...
        self.assertIs(type(CM[int, str]()), CM)

    def test_chainmap_subclass(self):

        class MyChainMap(typing.ChainMap[str, int]):
            pass

        cm = MyChainMap()
        self.assertIsInstance(cm, MyChainMap)

        self.assertIsSubclass(MyChainMap, collections.ChainMap)
        self.assertNotIsSubclass(collections.ChainMap, MyChainMap)

    def test_deque_instantiation(self):
        self.assertIs(type(typing.Deque()), collections.deque)
        self.assertIs(type(typing.Deque[T]()), collections.deque)
        self.assertIs(type(typing.Deque[int]()), collections.deque)
        class D(typing.Deque[T]): ...
        self.assertIs(type(D[int]()), D)

    def test_counter_instantiation(self):
        self.assertIs(type(typing.Counter()), collections.Counter)
        self.assertIs(type(typing.Counter[T]()), collections.Counter)
        self.assertIs(type(typing.Counter[int]()), collections.Counter)
        class C(typing.Counter[T]): ...
        self.assertIs(type(C[int]()), C)

    def test_counter_subclass_instantiation(self):

        class MyCounter(typing.Counter[int]):
            pass

        d = MyCounter()
        self.assertIsInstance(d, MyCounter)
        self.assertIsInstance(d, typing.Counter)
        self.assertIsInstance(d, collections.Counter)

    def test_no_set_instantiation(self):
        with self.assertRaises(TypeError):
            typing.Set()
        with self.assertRaises(TypeError):
            typing.Set[T]()
        with self.assertRaises(TypeError):
            typing.Set[int]()

    def test_set_subclass_instantiation(self):

        class MySet(typing.Set[int]):
            pass

        d = MySet()
        self.assertIsInstance(d, MySet)

    def test_no_frozenset_instantiation(self):
        with self.assertRaises(TypeError):
            typing.FrozenSet()
        with self.assertRaises(TypeError):
            typing.FrozenSet[T]()
        with self.assertRaises(TypeError):
            typing.FrozenSet[int]()

    def test_frozenset_subclass_instantiation(self):

        class MyFrozenSet(typing.FrozenSet[int]):
            pass

        d = MyFrozenSet()
        self.assertIsInstance(d, MyFrozenSet)

    def test_no_tuple_instantiation(self):
        with self.assertRaises(TypeError):
            Tuple()
        with self.assertRaises(TypeError):
            Tuple[T]()
        with self.assertRaises(TypeError):
            Tuple[int]()

    def test_generator(self):
        def foo():
            yield 42
        g = foo()
        self.assertIsSubclass(type(g), typing.Generator)

    def test_no_generator_instantiation(self):
        with self.assertRaises(TypeError):
            typing.Generator()
        with self.assertRaises(TypeError):
            typing.Generator[T, T, T]()
        with self.assertRaises(TypeError):
            typing.Generator[int, int, int]()

    def test_async_generator(self):
        ns = {}
        exec("async def f():\n"
             "    yield 42\n", globals(), ns)
        g = ns['f']()
        self.assertIsSubclass(type(g), typing.AsyncGenerator)

    def test_no_async_generator_instantiation(self):
        with self.assertRaises(TypeError):
            typing.AsyncGenerator()
        with self.assertRaises(TypeError):
            typing.AsyncGenerator[T, T]()
        with self.assertRaises(TypeError):
            typing.AsyncGenerator[int, int]()

    def test_subclassing(self):

        class MMA(typing.MutableMapping):
            pass

        with self.assertRaises(TypeError):  # It's abstract
            MMA()

        class MMC(MMA):
            def __getitem__(self, k):
                return None
            def __setitem__(self, k, v):
                pass
            def __delitem__(self, k):
                pass
            def __iter__(self):
                return iter(())
            def __len__(self):
                return 0

        self.assertEqual(len(MMC()), 0)
        assert callable(MMC.update)
        self.assertIsInstance(MMC(), typing.Mapping)

        class MMB(typing.MutableMapping[KT, VT]):
            def __getitem__(self, k):
                return None
            def __setitem__(self, k, v):
                pass
            def __delitem__(self, k):
                pass
            def __iter__(self):
                return iter(())
            def __len__(self):
                return 0

        self.assertEqual(len(MMB()), 0)
        self.assertEqual(len(MMB[str, str]()), 0)
        self.assertEqual(len(MMB[KT, VT]()), 0)

        self.assertNotIsSubclass(dict, MMA)
        self.assertNotIsSubclass(dict, MMB)

        self.assertIsSubclass(MMA, typing.Mapping)
        self.assertIsSubclass(MMB, typing.Mapping)
        self.assertIsSubclass(MMC, typing.Mapping)

        self.assertIsInstance(MMB[KT, VT](), typing.Mapping)
        self.assertIsInstance(MMB[KT, VT](), collections.abc.Mapping)

        self.assertIsSubclass(MMA, collections.abc.Mapping)
        self.assertIsSubclass(MMB, collections.abc.Mapping)
        self.assertIsSubclass(MMC, collections.abc.Mapping)

        with self.assertRaises(TypeError):
            issubclass(MMB[str, str], typing.Mapping)
        self.assertIsSubclass(MMC, MMA)

        class I(typing.Iterable): ...
        self.assertNotIsSubclass(list, I)

        class G(typing.Generator[int, int, int]): ...
        def g(): yield 0
        self.assertIsSubclass(G, typing.Generator)
        self.assertIsSubclass(G, typing.Iterable)
        self.assertIsSubclass(G, collections.abc.Generator)
        self.assertIsSubclass(G, collections.abc.Iterable)
        self.assertNotIsSubclass(type(g), G)

    def test_subclassing_async_generator(self):
        class G(typing.AsyncGenerator[int, int]):
            def asend(self, value):
                pass
            def athrow(self, typ, val=None, tb=None):
                pass

        ns = {}
        exec('async def g(): yield 0', globals(), ns)
        g = ns['g']
        self.assertIsSubclass(G, typing.AsyncGenerator)
        self.assertIsSubclass(G, typing.AsyncIterable)
        self.assertIsSubclass(G, collections.abc.AsyncGenerator)
        self.assertIsSubclass(G, collections.abc.AsyncIterable)
        self.assertNotIsSubclass(type(g), G)

        instance = G()
        self.assertIsInstance(instance, typing.AsyncGenerator)
        self.assertIsInstance(instance, typing.AsyncIterable)
        self.assertIsInstance(instance, collections.abc.AsyncGenerator)
        self.assertIsInstance(instance, collections.abc.AsyncIterable)
        self.assertNotIsInstance(type(g), G)
        self.assertNotIsInstance(g, G)

    def test_subclassing_subclasshook(self):

        class Base(typing.Iterable):
            @classmethod
            def __subclasshook__(cls, other):
                if other.__name__ == 'Foo':
                    return True
                else:
                    return False

        class C(Base): ...
        class Foo: ...
        class Bar: ...
        self.assertIsSubclass(Foo, Base)
        self.assertIsSubclass(Foo, C)
        self.assertNotIsSubclass(Bar, C)

    def test_subclassing_register(self):

        class A(typing.Container): ...
        class B(A): ...

        class C: ...
        A.register(C)
        self.assertIsSubclass(C, A)
        self.assertNotIsSubclass(C, B)

        class D: ...
        B.register(D)
        self.assertIsSubclass(D, A)
        self.assertIsSubclass(D, B)

        class M(): ...
        collections.abc.MutableMapping.register(M)
        self.assertIsSubclass(M, typing.Mapping)

    def test_collections_as_base(self):

        class M(collections.abc.Mapping): ...
        self.assertIsSubclass(M, typing.Mapping)
        self.assertIsSubclass(M, typing.Iterable)

        class S(collections.abc.MutableSequence): ...
        self.assertIsSubclass(S, typing.MutableSequence)
        self.assertIsSubclass(S, typing.Iterable)

        class I(collections.abc.Iterable): ...
        self.assertIsSubclass(I, typing.Iterable)

        class A(collections.abc.Mapping, metaclass=abc.ABCMeta): ...
        class B: ...
        A.register(B)
        self.assertIsSubclass(B, typing.Mapping)

    def test_or_and_ror(self):
        self.assertEqual(typing.Sized | typing.Awaitable, Union[typing.Sized, typing.Awaitable])
        self.assertEqual(typing.Coroutine | typing.Hashable, Union[typing.Coroutine, typing.Hashable])


class OtherABCTests(BaseTestCase):

    def test_contextmanager(self):
        @contextlib.contextmanager
        def manager():
            yield 42

        cm = manager()
        self.assertIsInstance(cm, typing.ContextManager)
        self.assertNotIsInstance(42, typing.ContextManager)

    def test_async_contextmanager(self):
        class NotACM:
            pass
        self.assertIsInstance(ACM(), typing.AsyncContextManager)
        self.assertNotIsInstance(NotACM(), typing.AsyncContextManager)
        @contextlib.contextmanager
        def manager():
            yield 42

        cm = manager()
        self.assertNotIsInstance(cm, typing.AsyncContextManager)
        self.assertEqual(typing.AsyncContextManager[int].__args__, (int,))
        with self.assertRaises(TypeError):
            isinstance(42, typing.AsyncContextManager[int])
        with self.assertRaises(TypeError):
            typing.AsyncContextManager[int, str]


class TypeTests(BaseTestCase):

    def test_type_basic(self):

        class User: pass
        class BasicUser(User): pass
        class ProUser(User): pass

        def new_user(user_class: Type[User]) -> User:
            return user_class()

        new_user(BasicUser)

    def test_type_typevar(self):

        class User: pass
        class BasicUser(User): pass
        class ProUser(User): pass

        U = TypeVar('U', bound=User)

        def new_user(user_class: Type[U]) -> U:
            return user_class()

        new_user(BasicUser)

    def test_type_optional(self):
        A = Optional[Type[BaseException]]

        def foo(a: A) -> Optional[BaseException]:
            if a is None:
                return None
            else:
                return a()

        assert isinstance(foo(KeyboardInterrupt), KeyboardInterrupt)
        assert foo(None) is None


class TestModules(TestCase):
    func_names = ['_idfunc']

    def test_py_functions(self):
        for fname in self.func_names:
            self.assertEqual(getattr(py_typing, fname).__module__, 'typing')

    @skipUnless(c_typing, 'requires _typing')
    def test_c_functions(self):
        for fname in self.func_names:
            self.assertEqual(getattr(c_typing, fname).__module__, '_typing')


class NewTypeTests:
    def cleanup(self):
        for f in self.module._cleanups:
            f()

    @classmethod
    def setUpClass(cls):
        sys.modules['typing'] = cls.module
        global UserId
        UserId = cls.module.NewType('UserId', int)
        cls.UserName = cls.module.NewType(cls.__qualname__ + '.UserName', str)

    @classmethod
    def tearDownClass(cls):
        global UserId
        del UserId
        del cls.UserName
        sys.modules['typing'] = typing

    def tearDown(self):
        self.cleanup()

    def test_basic(self):
        self.assertIsInstance(UserId(5), int)
        self.assertIsInstance(self.UserName('Joe'), str)
        self.assertEqual(UserId(5) + 1, 6)

    def test_errors(self):
        with self.assertRaises(TypeError):
            issubclass(UserId, int)
        with self.assertRaises(TypeError):
            class D(UserId):
                pass

    def test_or(self):
        for cls in (int, self.UserName):
            with self.subTest(cls=cls):
                self.assertEqual(UserId | cls, self.module.Union[UserId, cls])
                self.assertEqual(cls | UserId, self.module.Union[cls, UserId])

                self.assertEqual(self.module.get_args(UserId | cls), (UserId, cls))
                self.assertEqual(self.module.get_args(cls | UserId), (cls, UserId))

    def test_special_attrs(self):
        self.assertEqual(UserId.__name__, 'UserId')
        self.assertEqual(UserId.__qualname__, 'UserId')
        self.assertEqual(UserId.__module__, __name__)
        self.assertEqual(UserId.__supertype__, int)

        UserName = self.UserName
        self.assertEqual(UserName.__name__, 'UserName')
        self.assertEqual(UserName.__qualname__,
                         self.__class__.__qualname__ + '.UserName')
        self.assertEqual(UserName.__module__, __name__)
        self.assertEqual(UserName.__supertype__, str)

    def test_repr(self):
        self.assertEqual(repr(UserId), f'{__name__}.UserId')
        self.assertEqual(repr(self.UserName),
                         f'{__name__}.{self.__class__.__qualname__}.UserName')

    def test_pickle(self):
        UserAge = self.module.NewType('UserAge', float)
        for proto in range(pickle.HIGHEST_PROTOCOL + 1):
            with self.subTest(proto=proto):
                pickled = pickle.dumps(UserId, proto)
                loaded = pickle.loads(pickled)
                self.assertIs(loaded, UserId)

                pickled = pickle.dumps(self.UserName, proto)
                loaded = pickle.loads(pickled)
                self.assertIs(loaded, self.UserName)

                with self.assertRaises(pickle.PicklingError):
                    pickle.dumps(UserAge, proto)

    def test_missing__name__(self):
        code = ("import typing\n"
                "NT = typing.NewType('NT', int)\n"
                )
        exec(code, {})

    def test_error_message_when_subclassing(self):
        with self.assertRaisesRegex(
            TypeError,
            re.escape(
                "Cannot subclass an instance of NewType. Perhaps you were looking for: "
                "`ProUserId = NewType('ProUserId', UserId)`"
            )
        ):
            class ProUserId(UserId):
                ...


class NewTypePythonTests(NewTypeTests, BaseTestCase):
    module = py_typing


@skipUnless(c_typing, 'requires _typing')
class NewTypeCTests(NewTypeTests, BaseTestCase):
    module = c_typing


class NamedTupleTests(BaseTestCase):
    class NestedEmployee(NamedTuple):
        name: str
        cool: int

    def test_basics(self):
        Emp = NamedTuple('Emp', [('name', str), ('id', int)])
        self.assertIsSubclass(Emp, tuple)
        joe = Emp('Joe', 42)
        jim = Emp(name='Jim', id=1)
        self.assertIsInstance(joe, Emp)
        self.assertIsInstance(joe, tuple)
        self.assertEqual(joe.name, 'Joe')
        self.assertEqual(joe.id, 42)
        self.assertEqual(jim.name, 'Jim')
        self.assertEqual(jim.id, 1)
        self.assertEqual(Emp.__name__, 'Emp')
        self.assertEqual(Emp._fields, ('name', 'id'))
        self.assertEqual(Emp.__annotations__,
                         collections.OrderedDict([('name', str), ('id', int)]))

    def test_annotation_usage(self):
        tim = CoolEmployee('Tim', 9000)
        self.assertIsInstance(tim, CoolEmployee)
        self.assertIsInstance(tim, tuple)
        self.assertEqual(tim.name, 'Tim')
        self.assertEqual(tim.cool, 9000)
        self.assertEqual(CoolEmployee.__name__, 'CoolEmployee')
        self.assertEqual(CoolEmployee._fields, ('name', 'cool'))
        self.assertEqual(CoolEmployee.__annotations__,
                         collections.OrderedDict(name=str, cool=int))

    def test_annotation_usage_with_default(self):
        jelle = CoolEmployeeWithDefault('Jelle')
        self.assertIsInstance(jelle, CoolEmployeeWithDefault)
        self.assertIsInstance(jelle, tuple)
        self.assertEqual(jelle.name, 'Jelle')
        self.assertEqual(jelle.cool, 0)
        cooler_employee = CoolEmployeeWithDefault('Sjoerd', 1)
        self.assertEqual(cooler_employee.cool, 1)

        self.assertEqual(CoolEmployeeWithDefault.__name__, 'CoolEmployeeWithDefault')
        self.assertEqual(CoolEmployeeWithDefault._fields, ('name', 'cool'))
        self.assertEqual(CoolEmployeeWithDefault.__annotations__,
                         dict(name=str, cool=int))
        self.assertEqual(CoolEmployeeWithDefault._field_defaults, dict(cool=0))

        with self.assertRaises(TypeError):
            class NonDefaultAfterDefault(NamedTuple):
                x: int = 3
                y: int

    def test_annotation_usage_with_methods(self):
        self.assertEqual(XMeth(1).double(), 2)
        self.assertEqual(XMeth(42).x, XMeth(42)[0])
        self.assertEqual(str(XRepr(42)), '42 -> 1')
        self.assertEqual(XRepr(1, 2) + XRepr(3), 0)

        with self.assertRaises(AttributeError):
            class XMethBad(NamedTuple):
                x: int
                def _fields(self):
                    return 'no chance for this'

        with self.assertRaises(AttributeError):
            class XMethBad2(NamedTuple):
                x: int
                def _source(self):
                    return 'no chance for this as well'

    def test_multiple_inheritance(self):
        class A:
            pass
        with self.assertRaises(TypeError):
            class X(NamedTuple, A):
                x: int

    def test_namedtuple_keyword_usage(self):
        LocalEmployee = NamedTuple("LocalEmployee", name=str, age=int)
        nick = LocalEmployee('Nick', 25)
        self.assertIsInstance(nick, tuple)
        self.assertEqual(nick.name, 'Nick')
        self.assertEqual(LocalEmployee.__name__, 'LocalEmployee')
        self.assertEqual(LocalEmployee._fields, ('name', 'age'))
        self.assertEqual(LocalEmployee.__annotations__, dict(name=str, age=int))
        with self.assertRaises(TypeError):
            NamedTuple('Name', [('x', int)], y=str)

    def test_namedtuple_special_keyword_names(self):
        NT = NamedTuple("NT", cls=type, self=object, typename=str, fields=list)
        self.assertEqual(NT.__name__, 'NT')
        self.assertEqual(NT._fields, ('cls', 'self', 'typename', 'fields'))
        a = NT(cls=str, self=42, typename='foo', fields=[('bar', tuple)])
        self.assertEqual(a.cls, str)
        self.assertEqual(a.self, 42)
        self.assertEqual(a.typename, 'foo')
        self.assertEqual(a.fields, [('bar', tuple)])

    def test_empty_namedtuple(self):
        NT = NamedTuple('NT')

        class CNT(NamedTuple):
            pass  # empty body

        for struct in [NT, CNT]:
            with self.subTest(struct=struct):
                self.assertEqual(struct._fields, ())
                self.assertEqual(struct._field_defaults, {})
                self.assertEqual(struct.__annotations__, {})
                self.assertIsInstance(struct(), struct)

    def test_namedtuple_errors(self):
        with self.assertRaises(TypeError):
            NamedTuple.__new__()
        with self.assertRaises(TypeError):
            NamedTuple()
        with self.assertRaises(TypeError):
            NamedTuple('Emp', [('name', str)], None)
        with self.assertRaises(ValueError):
            NamedTuple('Emp', [('_name', str)])
        with self.assertRaises(TypeError):
            NamedTuple(typename='Emp', name=str, id=int)

    def test_copy_and_pickle(self):
        global Emp  # pickle wants to reference the class by name
        Emp = NamedTuple('Emp', [('name', str), ('cool', int)])
        for cls in Emp, CoolEmployee, self.NestedEmployee:
            with self.subTest(cls=cls):
                jane = cls('jane', 37)
                for proto in range(pickle.HIGHEST_PROTOCOL + 1):
                    z = pickle.dumps(jane, proto)
                    jane2 = pickle.loads(z)
                    self.assertEqual(jane2, jane)
                    self.assertIsInstance(jane2, cls)

                jane2 = copy(jane)
                self.assertEqual(jane2, jane)
                self.assertIsInstance(jane2, cls)

                jane2 = deepcopy(jane)
                self.assertEqual(jane2, jane)
                self.assertIsInstance(jane2, cls)


class TypedDictTests(BaseTestCase):
    def test_basics_functional_syntax(self):
        Emp = TypedDict('Emp', {'name': str, 'id': int})
        self.assertIsSubclass(Emp, dict)
        self.assertIsSubclass(Emp, typing.MutableMapping)
        self.assertNotIsSubclass(Emp, collections.abc.Sequence)
        jim = Emp(name='Jim', id=1)
        self.assertIs(type(jim), dict)
        self.assertEqual(jim['name'], 'Jim')
        self.assertEqual(jim['id'], 1)
        self.assertEqual(Emp.__name__, 'Emp')
        self.assertEqual(Emp.__module__, __name__)
        self.assertEqual(Emp.__bases__, (dict,))
        self.assertEqual(Emp.__annotations__, {'name': str, 'id': int})
        self.assertEqual(Emp.__total__, True)

    def test_basics_keywords_syntax(self):
        with self.assertWarns(DeprecationWarning):
            Emp = TypedDict('Emp', name=str, id=int)
        self.assertIsSubclass(Emp, dict)
        self.assertIsSubclass(Emp, typing.MutableMapping)
        self.assertNotIsSubclass(Emp, collections.abc.Sequence)
        jim = Emp(name='Jim', id=1)
        self.assertIs(type(jim), dict)
        self.assertEqual(jim['name'], 'Jim')
        self.assertEqual(jim['id'], 1)
        self.assertEqual(Emp.__name__, 'Emp')
        self.assertEqual(Emp.__module__, __name__)
        self.assertEqual(Emp.__bases__, (dict,))
        self.assertEqual(Emp.__annotations__, {'name': str, 'id': int})
        self.assertEqual(Emp.__total__, True)

    def test_typeddict_special_keyword_names(self):
        with self.assertWarns(DeprecationWarning):
            TD = TypedDict("TD", cls=type, self=object, typename=str, _typename=int, fields=list, _fields=dict)
        self.assertEqual(TD.__name__, 'TD')
        self.assertEqual(TD.__annotations__, {'cls': type, 'self': object, 'typename': str, '_typename': int, 'fields': list, '_fields': dict})
        a = TD(cls=str, self=42, typename='foo', _typename=53, fields=[('bar', tuple)], _fields={'baz', set})
        self.assertEqual(a['cls'], str)
        self.assertEqual(a['self'], 42)
        self.assertEqual(a['typename'], 'foo')
        self.assertEqual(a['_typename'], 53)
        self.assertEqual(a['fields'], [('bar', tuple)])
        self.assertEqual(a['_fields'], {'baz', set})

    def test_typeddict_create_errors(self):
        with self.assertRaises(TypeError):
            TypedDict.__new__()
        with self.assertRaises(TypeError):
            TypedDict()
        with self.assertRaises(TypeError):
            TypedDict('Emp', [('name', str)], None)
        with self.assertRaises(TypeError):
            TypedDict(_typename='Emp', name=str, id=int)

    def test_typeddict_errors(self):
        Emp = TypedDict('Emp', {'name': str, 'id': int})
        self.assertEqual(TypedDict.__module__, 'typing')
        jim = Emp(name='Jim', id=1)
        with self.assertRaises(TypeError):
            isinstance({}, Emp)
        with self.assertRaises(TypeError):
            isinstance(jim, Emp)
        with self.assertRaises(TypeError):
            issubclass(dict, Emp)
        with self.assertRaises(TypeError):
            TypedDict('Hi', [('x', int)], y=int)

    def test_py36_class_syntax_usage(self):
        self.assertEqual(LabelPoint2D.__name__, 'LabelPoint2D')
        self.assertEqual(LabelPoint2D.__module__, __name__)
        self.assertEqual(LabelPoint2D.__annotations__, {'x': int, 'y': int, 'label': str})
        self.assertEqual(LabelPoint2D.__bases__, (dict,))
        self.assertEqual(LabelPoint2D.__total__, True)
        self.assertNotIsSubclass(LabelPoint2D, typing.Sequence)
        not_origin = Point2D(x=0, y=1)
        self.assertEqual(not_origin['x'], 0)
        self.assertEqual(not_origin['y'], 1)
        other = LabelPoint2D(x=0, y=1, label='hi')
        self.assertEqual(other['label'], 'hi')

    def test_pickle(self):
        global EmpD  # pickle wants to reference the class by name
        EmpD = TypedDict('EmpD', {'name': str, 'id': int})
        jane = EmpD({'name': 'jane', 'id': 37})
        for proto in range(pickle.HIGHEST_PROTOCOL + 1):
            z = pickle.dumps(jane, proto)
            jane2 = pickle.loads(z)
            self.assertEqual(jane2, jane)
            self.assertEqual(jane2, {'name': 'jane', 'id': 37})
            ZZ = pickle.dumps(EmpD, proto)
            EmpDnew = pickle.loads(ZZ)
            self.assertEqual(EmpDnew({'name': 'jane', 'id': 37}), jane)

    def test_optional(self):
        EmpD = TypedDict('EmpD', {'name': str, 'id': int})

        self.assertEqual(typing.Optional[EmpD], typing.Union[None, EmpD])
        self.assertNotEqual(typing.List[EmpD], typing.Tuple[EmpD])

    def test_total(self):
        D = TypedDict('D', {'x': int}, total=False)
        self.assertEqual(D(), {})
        self.assertEqual(D(x=1), {'x': 1})
        self.assertEqual(D.__total__, False)
        self.assertEqual(D.__required_keys__, frozenset())
        self.assertEqual(D.__optional_keys__, {'x'})

        self.assertEqual(Options(), {})
        self.assertEqual(Options(log_level=2), {'log_level': 2})
        self.assertEqual(Options.__total__, False)
        self.assertEqual(Options.__required_keys__, frozenset())
        self.assertEqual(Options.__optional_keys__, {'log_level', 'log_path'})

    def test_optional_keys(self):
        class Point2Dor3D(Point2D, total=False):
            z: int

        assert Point2Dor3D.__required_keys__ == frozenset(['x', 'y'])
        assert Point2Dor3D.__optional_keys__ == frozenset(['z'])

    def test_keys_inheritance(self):
        class BaseAnimal(TypedDict):
            name: str

        class Animal(BaseAnimal, total=False):
            voice: str
            tail: bool

        class Cat(Animal):
            fur_color: str

        assert BaseAnimal.__required_keys__ == frozenset(['name'])
        assert BaseAnimal.__optional_keys__ == frozenset([])
        assert BaseAnimal.__annotations__ == {'name': str}

        assert Animal.__required_keys__ == frozenset(['name'])
        assert Animal.__optional_keys__ == frozenset(['tail', 'voice'])
        assert Animal.__annotations__ == {
            'name': str,
            'tail': bool,
            'voice': str,
        }

        assert Cat.__required_keys__ == frozenset(['name', 'fur_color'])
        assert Cat.__optional_keys__ == frozenset(['tail', 'voice'])
        assert Cat.__annotations__ == {
            'fur_color': str,
            'name': str,
            'tail': bool,
            'voice': str,
        }

    def test_required_notrequired_keys(self):
        self.assertEqual(NontotalMovie.__required_keys__,
                         frozenset({"title"}))
        self.assertEqual(NontotalMovie.__optional_keys__,
                         frozenset({"year"}))

        self.assertEqual(TotalMovie.__required_keys__,
                         frozenset({"title"}))
        self.assertEqual(TotalMovie.__optional_keys__,
                         frozenset({"year"}))

        self.assertEqual(_typed_dict_helper.VeryAnnotated.__required_keys__,
                         frozenset())
        self.assertEqual(_typed_dict_helper.VeryAnnotated.__optional_keys__,
                         frozenset({"a"}))

        self.assertEqual(AnnotatedMovie.__required_keys__,
                         frozenset({"title"}))
        self.assertEqual(AnnotatedMovie.__optional_keys__,
                         frozenset({"year"}))

        self.assertEqual(WeirdlyQuotedMovie.__required_keys__,
                         frozenset({"title"}))
        self.assertEqual(WeirdlyQuotedMovie.__optional_keys__,
                         frozenset({"year"}))

    def test_multiple_inheritance(self):
        class One(TypedDict):
            one: int
        class Two(TypedDict):
            two: str
        class Untotal(TypedDict, total=False):
            untotal: str
        Inline = TypedDict('Inline', {'inline': bool})
        class Regular:
            pass

        class Child(One, Two):
            child: bool
        self.assertEqual(
            Child.__required_keys__,
            frozenset(['one', 'two', 'child']),
        )
        self.assertEqual(
            Child.__optional_keys__,
            frozenset([]),
        )
        self.assertEqual(
            Child.__annotations__,
            {'one': int, 'two': str, 'child': bool},
        )

        class ChildWithOptional(One, Untotal):
            child: bool
        self.assertEqual(
            ChildWithOptional.__required_keys__,
            frozenset(['one', 'child']),
        )
        self.assertEqual(
            ChildWithOptional.__optional_keys__,
            frozenset(['untotal']),
        )
        self.assertEqual(
            ChildWithOptional.__annotations__,
            {'one': int, 'untotal': str, 'child': bool},
        )

        class ChildWithTotalFalse(One, Untotal, total=False):
            child: bool
        self.assertEqual(
            ChildWithTotalFalse.__required_keys__,
            frozenset(['one']),
        )
        self.assertEqual(
            ChildWithTotalFalse.__optional_keys__,
            frozenset(['untotal', 'child']),
        )
        self.assertEqual(
            ChildWithTotalFalse.__annotations__,
            {'one': int, 'untotal': str, 'child': bool},
        )

        class ChildWithInlineAndOptional(Untotal, Inline):
            child: bool
        self.assertEqual(
            ChildWithInlineAndOptional.__required_keys__,
            frozenset(['inline', 'child']),
        )
        self.assertEqual(
            ChildWithInlineAndOptional.__optional_keys__,
            frozenset(['untotal']),
        )
        self.assertEqual(
            ChildWithInlineAndOptional.__annotations__,
            {'inline': bool, 'untotal': str, 'child': bool},
        )

        wrong_bases = [
            (One, Regular),
            (Regular, One),
            (One, Two, Regular),
            (Inline, Regular),
            (Untotal, Regular),
        ]
        for bases in wrong_bases:
            with self.subTest(bases=bases):
                with self.assertRaisesRegex(
                    TypeError,
                    'cannot inherit from both a TypedDict type and a non-TypedDict',
                ):
                    class Wrong(*bases):
                        pass

    def test_is_typeddict(self):
        assert is_typeddict(Point2D) is True
        assert is_typeddict(Union[str, int]) is False
        # classes, not instances
        assert is_typeddict(Point2D()) is False

    def test_get_type_hints(self):
        self.assertEqual(
            get_type_hints(Bar),
            {'a': typing.Optional[int], 'b': int}
        )


class RequiredTests(BaseTestCase):

    def test_basics(self):
        with self.assertRaises(TypeError):
            Required[NotRequired]
        with self.assertRaises(TypeError):
            Required[int, str]
        with self.assertRaises(TypeError):
            Required[int][str]

    def test_repr(self):
        self.assertEqual(repr(Required), 'typing.Required')
        cv = Required[int]
        self.assertEqual(repr(cv), 'typing.Required[int]')
        cv = Required[Employee]
        self.assertEqual(repr(cv), f'typing.Required[{__name__}.Employee]')

    def test_cannot_subclass(self):
        with self.assertRaises(TypeError):
            class C(type(Required)):
                pass
        with self.assertRaises(TypeError):
            class C(type(Required[int])):
                pass
        with self.assertRaises(TypeError):
            class C(Required):
                pass
        with self.assertRaises(TypeError):
            class C(Required[int]):
                pass

    def test_cannot_init(self):
        with self.assertRaises(TypeError):
            Required()
        with self.assertRaises(TypeError):
            type(Required)()
        with self.assertRaises(TypeError):
            type(Required[Optional[int]])()

    def test_no_isinstance(self):
        with self.assertRaises(TypeError):
            isinstance(1, Required[int])
        with self.assertRaises(TypeError):
            issubclass(int, Required)


class NotRequiredTests(BaseTestCase):

    def test_basics(self):
        with self.assertRaises(TypeError):
            NotRequired[Required]
        with self.assertRaises(TypeError):
            NotRequired[int, str]
        with self.assertRaises(TypeError):
            NotRequired[int][str]

    def test_repr(self):
        self.assertEqual(repr(NotRequired), 'typing.NotRequired')
        cv = NotRequired[int]
        self.assertEqual(repr(cv), 'typing.NotRequired[int]')
        cv = NotRequired[Employee]
        self.assertEqual(repr(cv), f'typing.NotRequired[{__name__}.Employee]')

    def test_cannot_subclass(self):
        with self.assertRaises(TypeError):
            class C(type(NotRequired)):
                pass
        with self.assertRaises(TypeError):
            class C(type(NotRequired[int])):
                pass
        with self.assertRaises(TypeError):
            class C(NotRequired):
                pass
        with self.assertRaises(TypeError):
            class C(NotRequired[int]):
                pass

    def test_cannot_init(self):
        with self.assertRaises(TypeError):
            NotRequired()
        with self.assertRaises(TypeError):
            type(NotRequired)()
        with self.assertRaises(TypeError):
            type(NotRequired[Optional[int]])()

    def test_no_isinstance(self):
        with self.assertRaises(TypeError):
            isinstance(1, NotRequired[int])
        with self.assertRaises(TypeError):
            issubclass(int, NotRequired)


class IOTests(BaseTestCase):

    def test_io(self):

        def stuff(a: IO) -> AnyStr:
            return a.readline()

        a = stuff.__annotations__['a']
        self.assertEqual(a.__parameters__, (AnyStr,))

    def test_textio(self):

        def stuff(a: TextIO) -> str:
            return a.readline()

        a = stuff.__annotations__['a']
        self.assertEqual(a.__parameters__, ())

    def test_binaryio(self):

        def stuff(a: BinaryIO) -> bytes:
            return a.readline()

        a = stuff.__annotations__['a']
        self.assertEqual(a.__parameters__, ())

    def test_io_submodule(self):
        with warnings.catch_warnings(record=True) as w:
            warnings.filterwarnings("default", category=DeprecationWarning)
            from typing.io import IO, TextIO, BinaryIO, __all__, __name__
            self.assertIs(IO, typing.IO)
            self.assertIs(TextIO, typing.TextIO)
            self.assertIs(BinaryIO, typing.BinaryIO)
            self.assertEqual(set(__all__), set(['IO', 'TextIO', 'BinaryIO']))
            self.assertEqual(__name__, 'typing.io')
            self.assertEqual(len(w), 1)


class RETests(BaseTestCase):
    # Much of this is really testing _TypeAlias.

    def test_basics(self):
        pat = re.compile('[a-z]+', re.I)
        self.assertIsSubclass(pat.__class__, Pattern)
        self.assertIsSubclass(type(pat), Pattern)
        self.assertIsInstance(pat, Pattern)

        mat = pat.search('12345abcde.....')
        self.assertIsSubclass(mat.__class__, Match)
        self.assertIsSubclass(type(mat), Match)
        self.assertIsInstance(mat, Match)

        # these should just work
        Pattern[Union[str, bytes]]
        Match[Union[bytes, str]]

    def test_alias_equality(self):
        self.assertEqual(Pattern[str], Pattern[str])
        self.assertNotEqual(Pattern[str], Pattern[bytes])
        self.assertNotEqual(Pattern[str], Match[str])
        self.assertNotEqual(Pattern[str], str)

    def test_errors(self):
        m = Match[Union[str, bytes]]
        with self.assertRaises(TypeError):
            m[str]
        with self.assertRaises(TypeError):
            # We don't support isinstance().
            isinstance(42, Pattern[str])
        with self.assertRaises(TypeError):
            # We don't support issubclass().
            issubclass(Pattern[bytes], Pattern[str])

    def test_repr(self):
        self.assertEqual(repr(Pattern), 'typing.Pattern')
        self.assertEqual(repr(Pattern[str]), 'typing.Pattern[str]')
        self.assertEqual(repr(Pattern[bytes]), 'typing.Pattern[bytes]')
        self.assertEqual(repr(Match), 'typing.Match')
        self.assertEqual(repr(Match[str]), 'typing.Match[str]')
        self.assertEqual(repr(Match[bytes]), 'typing.Match[bytes]')

    def test_re_submodule(self):
        with warnings.catch_warnings(record=True) as w:
            warnings.filterwarnings("default", category=DeprecationWarning)
            from typing.re import Match, Pattern, __all__, __name__
            self.assertIs(Match, typing.Match)
            self.assertIs(Pattern, typing.Pattern)
            self.assertEqual(set(__all__), set(['Match', 'Pattern']))
            self.assertEqual(__name__, 'typing.re')
            self.assertEqual(len(w), 1)

    def test_cannot_subclass(self):
        with self.assertRaises(TypeError) as ex:

            class A(typing.Match):
                pass

        self.assertEqual(str(ex.exception),
                         "type 're.Match' is not an acceptable base type")


class AnnotatedTests(BaseTestCase):

    def test_new(self):
        with self.assertRaisesRegex(
            TypeError,
            'Type Annotated cannot be instantiated',
        ):
            Annotated()

    def test_repr(self):
        self.assertEqual(
            repr(Annotated[int, 4, 5]),
            "typing.Annotated[int, 4, 5]"
        )
        self.assertEqual(
            repr(Annotated[List[int], 4, 5]),
            "typing.Annotated[typing.List[int], 4, 5]"
        )

    def test_flatten(self):
        A = Annotated[Annotated[int, 4], 5]
        self.assertEqual(A, Annotated[int, 4, 5])
        self.assertEqual(A.__metadata__, (4, 5))
        self.assertEqual(A.__origin__, int)

    def test_specialize(self):
        L = Annotated[List[T], "my decoration"]
        LI = Annotated[List[int], "my decoration"]
        self.assertEqual(L[int], Annotated[List[int], "my decoration"])
        self.assertEqual(L[int].__metadata__, ("my decoration",))
        self.assertEqual(L[int].__origin__, List[int])
        with self.assertRaises(TypeError):
            LI[int]
        with self.assertRaises(TypeError):
            L[int, float]

    def test_hash_eq(self):
        self.assertEqual(len({Annotated[int, 4, 5], Annotated[int, 4, 5]}), 1)
        self.assertNotEqual(Annotated[int, 4, 5], Annotated[int, 5, 4])
        self.assertNotEqual(Annotated[int, 4, 5], Annotated[str, 4, 5])
        self.assertNotEqual(Annotated[int, 4], Annotated[int, 4, 4])
        self.assertEqual(
            {Annotated[int, 4, 5], Annotated[int, 4, 5], Annotated[T, 4, 5]},
            {Annotated[int, 4, 5], Annotated[T, 4, 5]}
        )

    def test_instantiate(self):
        class C:
            classvar = 4

            def __init__(self, x):
                self.x = x

            def __eq__(self, other):
                if not isinstance(other, C):
                    return NotImplemented
                return other.x == self.x

        A = Annotated[C, "a decoration"]
        a = A(5)
        c = C(5)
        self.assertEqual(a, c)
        self.assertEqual(a.x, c.x)
        self.assertEqual(a.classvar, c.classvar)

    def test_instantiate_generic(self):
        MyCount = Annotated[typing.Counter[T], "my decoration"]
        self.assertEqual(MyCount([4, 4, 5]), {4: 2, 5: 1})
        self.assertEqual(MyCount[int]([4, 4, 5]), {4: 2, 5: 1})

    def test_cannot_instantiate_forward(self):
        A = Annotated["int", (5, 6)]
        with self.assertRaises(TypeError):
            A(5)

    def test_cannot_instantiate_type_var(self):
        A = Annotated[T, (5, 6)]
        with self.assertRaises(TypeError):
            A(5)

    def test_cannot_getattr_typevar(self):
        with self.assertRaises(AttributeError):
            Annotated[T, (5, 7)].x

    def test_attr_passthrough(self):
        class C:
            classvar = 4

        A = Annotated[C, "a decoration"]
        self.assertEqual(A.classvar, 4)
        A.x = 5
        self.assertEqual(C.x, 5)

    def test_special_form_containment(self):
        class C:
            classvar: Annotated[ClassVar[int], "a decoration"] = 4
            const: Annotated[Final[int], "Const"] = 4

        self.assertEqual(get_type_hints(C, globals())['classvar'], ClassVar[int])
        self.assertEqual(get_type_hints(C, globals())['const'], Final[int])

    def test_hash_eq(self):
        self.assertEqual(len({Annotated[int, 4, 5], Annotated[int, 4, 5]}), 1)
        self.assertNotEqual(Annotated[int, 4, 5], Annotated[int, 5, 4])
        self.assertNotEqual(Annotated[int, 4, 5], Annotated[str, 4, 5])
        self.assertNotEqual(Annotated[int, 4], Annotated[int, 4, 4])
        self.assertEqual(
            {Annotated[int, 4, 5], Annotated[int, 4, 5], Annotated[T, 4, 5]},
            {Annotated[int, 4, 5], Annotated[T, 4, 5]}
        )

    def test_cannot_subclass(self):
        with self.assertRaisesRegex(TypeError, "Cannot subclass .*Annotated"):
            class C(Annotated):
                pass

    def test_cannot_check_instance(self):
        with self.assertRaises(TypeError):
            isinstance(5, Annotated[int, "positive"])

    def test_cannot_check_subclass(self):
        with self.assertRaises(TypeError):
            issubclass(int, Annotated[int, "positive"])

    def test_too_few_type_args(self):
        with self.assertRaisesRegex(TypeError, 'at least two arguments'):
            Annotated[int]

    def test_pickle(self):
        samples = [typing.Any, typing.Union[int, str],
                   typing.Optional[str], Tuple[int, ...],
                   typing.Callable[[str], bytes]]

        for t in samples:
            x = Annotated[t, "a"]

            for prot in range(pickle.HIGHEST_PROTOCOL + 1):
                with self.subTest(protocol=prot, type=t):
                    pickled = pickle.dumps(x, prot)
                    restored = pickle.loads(pickled)
                    self.assertEqual(x, restored)

        global _Annotated_test_G

        class _Annotated_test_G(Generic[T]):
            x = 1

        G = Annotated[_Annotated_test_G[int], "A decoration"]
        G.foo = 42
        G.bar = 'abc'

        for proto in range(pickle.HIGHEST_PROTOCOL + 1):
            z = pickle.dumps(G, proto)
            x = pickle.loads(z)
            self.assertEqual(x.foo, 42)
            self.assertEqual(x.bar, 'abc')
            self.assertEqual(x.x, 1)

    def test_subst(self):
        dec = "a decoration"
        dec2 = "another decoration"

        S = Annotated[T, dec2]
        self.assertEqual(S[int], Annotated[int, dec2])

        self.assertEqual(S[Annotated[int, dec]], Annotated[int, dec, dec2])
        L = Annotated[List[T], dec]

        self.assertEqual(L[int], Annotated[List[int], dec])
        with self.assertRaises(TypeError):
            L[int, int]

        self.assertEqual(S[L[int]], Annotated[List[int], dec, dec2])

        D = Annotated[typing.Dict[KT, VT], dec]
        self.assertEqual(D[str, int], Annotated[typing.Dict[str, int], dec])
        with self.assertRaises(TypeError):
            D[int]

        It = Annotated[int, dec]
        with self.assertRaises(TypeError):
            It[None]

        LI = L[int]
        with self.assertRaises(TypeError):
            LI[None]

    def test_typevar_subst(self):
        dec = "a decoration"
        Ts = TypeVarTuple('Ts')
        T = TypeVar('T')
        T1 = TypeVar('T1')
        T2 = TypeVar('T2')

        A = Annotated[Tuple[Unpack[Ts]], dec]
        self.assertEqual(A[int], Annotated[Tuple[int], dec])
        self.assertEqual(A[str, int], Annotated[Tuple[str, int], dec])
        with self.assertRaises(TypeError):
            Annotated[Unpack[Ts], dec]

        B = Annotated[Tuple[T, Unpack[Ts]], dec]
        self.assertEqual(B[int], Annotated[Tuple[int], dec])
        self.assertEqual(B[int, str], Annotated[Tuple[int, str], dec])
        self.assertEqual(
            B[int, str, float],
            Annotated[Tuple[int, str, float], dec]
        )
        with self.assertRaises(TypeError):
            B[()]

        C = Annotated[Tuple[Unpack[Ts], T], dec]
        self.assertEqual(C[int], Annotated[Tuple[int], dec])
        self.assertEqual(C[int, str], Annotated[Tuple[int, str], dec])
        self.assertEqual(
            C[int, str, float],
            Annotated[Tuple[int, str, float], dec]
        )
        with self.assertRaises(TypeError):
            C[()]

        D = Annotated[Tuple[T1, Unpack[Ts], T2], dec]
        self.assertEqual(D[int, str], Annotated[Tuple[int, str], dec])
        self.assertEqual(
            D[int, str, float],
            Annotated[Tuple[int, str, float], dec]
        )
        self.assertEqual(
            D[int, str, bool, float],
            Annotated[Tuple[int, str, bool, float], dec]
        )
        with self.assertRaises(TypeError):
            D[int]

        # Now let's try creating an alias from an alias.

        Ts2 = TypeVarTuple('Ts2')
        T3 = TypeVar('T3')
        T4 = TypeVar('T4')

        E = D[T3, Unpack[Ts2], T4]
        self.assertEqual(
            E,
            Annotated[Tuple[T3, Unpack[Ts2], T4], dec]
        )
        self.assertEqual(
            E[int, str], Annotated[Tuple[int, str], dec]
        )
        self.assertEqual(
            E[int, str, float],
            Annotated[Tuple[int, str, float], dec]
        )
        self.assertEqual(
            E[int, str, bool, float],
            Annotated[Tuple[int, str, bool, float], dec]
        )
        with self.assertRaises(TypeError):
            E[int]

    def test_annotated_in_other_types(self):
        X = List[Annotated[T, 5]]
        self.assertEqual(X[int], List[Annotated[int, 5]])

    def test_annotated_mro(self):
        class X(Annotated[int, (1, 10)]): ...
        self.assertEqual(X.__mro__, (X, int, object),
                         "Annotated should be transparent.")


class TypeAliasTests(BaseTestCase):
    def test_canonical_usage_with_variable_annotation(self):
        Alias: TypeAlias = Employee

    def test_canonical_usage_with_type_comment(self):
        Alias = Employee  # type: TypeAlias

    def test_cannot_instantiate(self):
        with self.assertRaises(TypeError):
            TypeAlias()

    def test_no_isinstance(self):
        with self.assertRaises(TypeError):
            isinstance(42, TypeAlias)

    def test_stringized_usage(self):
        class A:
            a: "TypeAlias"
        self.assertEqual(get_type_hints(A), {'a': TypeAlias})

    def test_no_issubclass(self):
        with self.assertRaises(TypeError):
            issubclass(Employee, TypeAlias)

        with self.assertRaises(TypeError):
            issubclass(TypeAlias, Employee)

    def test_cannot_subclass(self):
        with self.assertRaises(TypeError):
            class C(TypeAlias):
                pass

        with self.assertRaises(TypeError):
            class C(type(TypeAlias)):
                pass

    def test_repr(self):
        self.assertEqual(repr(TypeAlias), 'typing.TypeAlias')

    def test_cannot_subscript(self):
        with self.assertRaises(TypeError):
            TypeAlias[int]


class ParamSpecTests(BaseTestCase):

    def test_basic_plain(self):
        P = ParamSpec('P')
        self.assertEqual(P, P)
        self.assertIsInstance(P, ParamSpec)

    def test_valid_uses(self):
        P = ParamSpec('P')
        T = TypeVar('T')
        C1 = Callable[P, int]
        self.assertEqual(C1.__args__, (P, int))
        self.assertEqual(C1.__parameters__, (P,))
        C2 = Callable[P, T]
        self.assertEqual(C2.__args__, (P, T))
        self.assertEqual(C2.__parameters__, (P, T))
        # Test collections.abc.Callable too.
        C3 = collections.abc.Callable[P, int]
        self.assertEqual(C3.__args__, (P, int))
        self.assertEqual(C3.__parameters__, (P,))
        C4 = collections.abc.Callable[P, T]
        self.assertEqual(C4.__args__, (P, T))
        self.assertEqual(C4.__parameters__, (P, T))

    def test_args_kwargs(self):
        P = ParamSpec('P')
        P_2 = ParamSpec('P_2')
        self.assertIn('args', dir(P))
        self.assertIn('kwargs', dir(P))
        self.assertIsInstance(P.args, ParamSpecArgs)
        self.assertIsInstance(P.kwargs, ParamSpecKwargs)
        self.assertIs(P.args.__origin__, P)
        self.assertIs(P.kwargs.__origin__, P)
        self.assertEqual(P.args, P.args)
        self.assertEqual(P.kwargs, P.kwargs)
        self.assertNotEqual(P.args, P_2.args)
        self.assertNotEqual(P.kwargs, P_2.kwargs)
        self.assertNotEqual(P.args, P.kwargs)
        self.assertNotEqual(P.kwargs, P.args)
        self.assertNotEqual(P.args, P_2.kwargs)
        self.assertEqual(repr(P.args), "P.args")
        self.assertEqual(repr(P.kwargs), "P.kwargs")

    def test_stringized(self):
        P = ParamSpec('P')
        class C(Generic[P]):
            func: Callable["P", int]
            def foo(self, *args: "P.args", **kwargs: "P.kwargs"):
                pass

        self.assertEqual(gth(C, globals(), locals()), {"func": Callable[P, int]})
        self.assertEqual(
            gth(C.foo, globals(), locals()), {"args": P.args, "kwargs": P.kwargs}
        )

    def test_user_generics(self):
        T = TypeVar("T")
        P = ParamSpec("P")
        P_2 = ParamSpec("P_2")

        class X(Generic[T, P]):
            f: Callable[P, int]
            x: T
        G1 = X[int, P_2]
        self.assertEqual(G1.__args__, (int, P_2))
        self.assertEqual(G1.__parameters__, (P_2,))
        with self.assertRaisesRegex(TypeError, "few arguments for"):
            X[int]
        with self.assertRaisesRegex(TypeError, "many arguments for"):
            X[int, P_2, str]

        G2 = X[int, Concatenate[int, P_2]]
        self.assertEqual(G2.__args__, (int, Concatenate[int, P_2]))
        self.assertEqual(G2.__parameters__, (P_2,))

        G3 = X[int, [int, bool]]
        self.assertEqual(G3.__args__, (int, (int, bool)))
        self.assertEqual(G3.__parameters__, ())

        G4 = X[int, ...]
        self.assertEqual(G4.__args__, (int, Ellipsis))
        self.assertEqual(G4.__parameters__, ())

        class Z(Generic[P]):
            f: Callable[P, int]

        G5 = Z[[int, str, bool]]
        self.assertEqual(G5.__args__, ((int, str, bool),))
        self.assertEqual(G5.__parameters__, ())

        G6 = Z[int, str, bool]
        self.assertEqual(G6.__args__, ((int, str, bool),))
        self.assertEqual(G6.__parameters__, ())

        # G5 and G6 should be equivalent according to the PEP
        self.assertEqual(G5.__args__, G6.__args__)
        self.assertEqual(G5.__origin__, G6.__origin__)
        self.assertEqual(G5.__parameters__, G6.__parameters__)
        self.assertEqual(G5, G6)

        G7 = Z[int]
        self.assertEqual(G7.__args__, ((int,),))
        self.assertEqual(G7.__parameters__, ())

        with self.assertRaisesRegex(TypeError, "many arguments for"):
            Z[[int, str], bool]
        with self.assertRaisesRegex(TypeError, "many arguments for"):
            Z[P_2, bool]

    def test_multiple_paramspecs_in_user_generics(self):
        P = ParamSpec("P")
        P2 = ParamSpec("P2")

        class X(Generic[P, P2]):
            f: Callable[P, int]
            g: Callable[P2, str]

        G1 = X[[int, str], [bytes]]
        G2 = X[[int], [str, bytes]]
        self.assertNotEqual(G1, G2)
        self.assertEqual(G1.__args__, ((int, str), (bytes,)))
        self.assertEqual(G2.__args__, ((int,), (str, bytes)))

    def test_var_substitution(self):
        T = TypeVar("T")
        P = ParamSpec("P")
        subst = P.__typing_subst__
        self.assertEqual(subst((int, str)), (int, str))
        self.assertEqual(subst([int, str]), (int, str))
        self.assertEqual(subst([None]), (type(None),))
        self.assertIs(subst(...), ...)
        self.assertIs(subst(P), P)
        self.assertEqual(subst(Concatenate[int, P]), Concatenate[int, P])

    def test_bad_var_substitution(self):
        T = TypeVar('T')
        P = ParamSpec('P')
        bad_args = (42, int, None, T, int|str, Union[int, str])
        for arg in bad_args:
            with self.subTest(arg=arg):
                with self.assertRaises(TypeError):
                    P.__typing_subst__(arg)
                with self.assertRaises(TypeError):
                    typing.Callable[P, T][arg, str]
                with self.assertRaises(TypeError):
                    collections.abc.Callable[P, T][arg, str]

    def test_paramspec_in_nested_generics(self):
        # Although ParamSpec should not be found in __parameters__ of most
        # generics, they probably should be found when nested in
        # a valid location.
        T = TypeVar("T")
        P = ParamSpec("P")
        C1 = Callable[P, T]
        G1 = List[C1]
        G2 = list[C1]
        G3 = list[C1] | int
        self.assertEqual(G1.__parameters__, (P, T))
        self.assertEqual(G2.__parameters__, (P, T))
        self.assertEqual(G3.__parameters__, (P, T))
        C = Callable[[int, str], float]
        self.assertEqual(G1[[int, str], float], List[C])
        self.assertEqual(G2[[int, str], float], list[C])
        self.assertEqual(G3[[int, str], float], list[C] | int)

    def test_paramspec_gets_copied(self):
        # bpo-46581
        P = ParamSpec('P')
        P2 = ParamSpec('P2')
        C1 = Callable[P, int]
        self.assertEqual(C1.__parameters__, (P,))
        self.assertEqual(C1[P2].__parameters__, (P2,))
        self.assertEqual(C1[str].__parameters__, ())
        self.assertEqual(C1[str, T].__parameters__, (T,))
        self.assertEqual(C1[Concatenate[str, P2]].__parameters__, (P2,))
        self.assertEqual(C1[Concatenate[T, P2]].__parameters__, (T, P2))
        self.assertEqual(C1[...].__parameters__, ())

        C2 = Callable[Concatenate[str, P], int]
        self.assertEqual(C2.__parameters__, (P,))
        self.assertEqual(C2[P2].__parameters__, (P2,))
        self.assertEqual(C2[str].__parameters__, ())
        self.assertEqual(C2[str, T].__parameters__, (T,))
        self.assertEqual(C2[Concatenate[str, P2]].__parameters__, (P2,))
        self.assertEqual(C2[Concatenate[T, P2]].__parameters__, (T, P2))


class ConcatenateTests(BaseTestCase):
    def test_basics(self):
        P = ParamSpec('P')
        class MyClass: ...
        c = Concatenate[MyClass, P]
        self.assertNotEqual(c, Concatenate)

    def test_valid_uses(self):
        P = ParamSpec('P')
        T = TypeVar('T')
        C1 = Callable[Concatenate[int, P], int]
        self.assertEqual(C1.__args__, (Concatenate[int, P], int))
        self.assertEqual(C1.__parameters__, (P,))
        C2 = Callable[Concatenate[int, T, P], T]
        self.assertEqual(C2.__args__, (Concatenate[int, T, P], T))
        self.assertEqual(C2.__parameters__, (T, P))

        # Test collections.abc.Callable too.
        C3 = collections.abc.Callable[Concatenate[int, P], int]
        self.assertEqual(C3.__args__, (Concatenate[int, P], int))
        self.assertEqual(C3.__parameters__, (P,))
        C4 = collections.abc.Callable[Concatenate[int, T, P], T]
        self.assertEqual(C4.__args__, (Concatenate[int, T, P], T))
        self.assertEqual(C4.__parameters__, (T, P))

    def test_var_substitution(self):
        T = TypeVar('T')
        P = ParamSpec('P')
        P2 = ParamSpec('P2')
        C = Concatenate[T, P]
        self.assertEqual(C[int, P2], Concatenate[int, P2])
        self.assertEqual(C[int, [str, float]], (int, str, float))
        self.assertEqual(C[int, []], (int,))
        self.assertEqual(C[int, Concatenate[str, P2]],
                         Concatenate[int, str, P2])
        with self.assertRaises(TypeError):
            C[int, ...]

        C = Concatenate[int, P]
        self.assertEqual(C[P2], Concatenate[int, P2])
        self.assertEqual(C[[str, float]], (int, str, float))
        self.assertEqual(C[str, float], (int, str, float))
        self.assertEqual(C[[]], (int,))
        self.assertEqual(C[Concatenate[str, P2]], Concatenate[int, str, P2])
        with self.assertRaises(TypeError):
            C[...]

class TypeGuardTests(BaseTestCase):
    def test_basics(self):
        TypeGuard[int]  # OK

        def foo(arg) -> TypeGuard[int]: ...
        self.assertEqual(gth(foo), {'return': TypeGuard[int]})

        with self.assertRaises(TypeError):
            TypeGuard[int, str]

    def test_repr(self):
        self.assertEqual(repr(TypeGuard), 'typing.TypeGuard')
        cv = TypeGuard[int]
        self.assertEqual(repr(cv), 'typing.TypeGuard[int]')
        cv = TypeGuard[Employee]
        self.assertEqual(repr(cv), 'typing.TypeGuard[%s.Employee]' % __name__)
        cv = TypeGuard[tuple[int]]
        self.assertEqual(repr(cv), 'typing.TypeGuard[tuple[int]]')

    def test_cannot_subclass(self):
        with self.assertRaises(TypeError):
            class C(type(TypeGuard)):
                pass
        with self.assertRaises(TypeError):
            class C(type(TypeGuard[int])):
                pass

    def test_cannot_init(self):
        with self.assertRaises(TypeError):
            TypeGuard()
        with self.assertRaises(TypeError):
            type(TypeGuard)()
        with self.assertRaises(TypeError):
            type(TypeGuard[Optional[int]])()

    def test_no_isinstance(self):
        with self.assertRaises(TypeError):
            isinstance(1, TypeGuard[int])
        with self.assertRaises(TypeError):
            issubclass(int, TypeGuard)


SpecialAttrsP = typing.ParamSpec('SpecialAttrsP')
SpecialAttrsT = typing.TypeVar('SpecialAttrsT', int, float, complex)


class SpecialAttrsTests(BaseTestCase):

    def test_special_attrs(self):
        cls_to_check = {
            # ABC classes
            typing.AbstractSet: 'AbstractSet',
            typing.AsyncContextManager: 'AsyncContextManager',
            typing.AsyncGenerator: 'AsyncGenerator',
            typing.AsyncIterable: 'AsyncIterable',
            typing.AsyncIterator: 'AsyncIterator',
            typing.Awaitable: 'Awaitable',
            typing.ByteString: 'ByteString',
            typing.Callable: 'Callable',
            typing.ChainMap: 'ChainMap',
            typing.Collection: 'Collection',
            typing.Container: 'Container',
            typing.ContextManager: 'ContextManager',
            typing.Coroutine: 'Coroutine',
            typing.Counter: 'Counter',
            typing.DefaultDict: 'DefaultDict',
            typing.Deque: 'Deque',
            typing.Dict: 'Dict',
            typing.FrozenSet: 'FrozenSet',
            typing.Generator: 'Generator',
            typing.Hashable: 'Hashable',
            typing.ItemsView: 'ItemsView',
            typing.Iterable: 'Iterable',
            typing.Iterator: 'Iterator',
            typing.KeysView: 'KeysView',
            typing.List: 'List',
            typing.Mapping: 'Mapping',
            typing.MappingView: 'MappingView',
            typing.MutableMapping: 'MutableMapping',
            typing.MutableSequence: 'MutableSequence',
            typing.MutableSet: 'MutableSet',
            typing.OrderedDict: 'OrderedDict',
            typing.Reversible: 'Reversible',
            typing.Sequence: 'Sequence',
            typing.Set: 'Set',
            typing.Sized: 'Sized',
            typing.Tuple: 'Tuple',
            typing.Type: 'Type',
            typing.ValuesView: 'ValuesView',
            # Subscribed ABC classes
            typing.AbstractSet[Any]: 'AbstractSet',
            typing.AsyncContextManager[Any]: 'AsyncContextManager',
            typing.AsyncGenerator[Any, Any]: 'AsyncGenerator',
            typing.AsyncIterable[Any]: 'AsyncIterable',
            typing.AsyncIterator[Any]: 'AsyncIterator',
            typing.Awaitable[Any]: 'Awaitable',
            typing.Callable[[], Any]: 'Callable',
            typing.Callable[..., Any]: 'Callable',
            typing.ChainMap[Any, Any]: 'ChainMap',
            typing.Collection[Any]: 'Collection',
            typing.Container[Any]: 'Container',
            typing.ContextManager[Any]: 'ContextManager',
            typing.Coroutine[Any, Any, Any]: 'Coroutine',
            typing.Counter[Any]: 'Counter',
            typing.DefaultDict[Any, Any]: 'DefaultDict',
            typing.Deque[Any]: 'Deque',
            typing.Dict[Any, Any]: 'Dict',
            typing.FrozenSet[Any]: 'FrozenSet',
            typing.Generator[Any, Any, Any]: 'Generator',
            typing.ItemsView[Any, Any]: 'ItemsView',
            typing.Iterable[Any]: 'Iterable',
            typing.Iterator[Any]: 'Iterator',
            typing.KeysView[Any]: 'KeysView',
            typing.List[Any]: 'List',
            typing.Mapping[Any, Any]: 'Mapping',
            typing.MappingView[Any]: 'MappingView',
            typing.MutableMapping[Any, Any]: 'MutableMapping',
            typing.MutableSequence[Any]: 'MutableSequence',
            typing.MutableSet[Any]: 'MutableSet',
            typing.OrderedDict[Any, Any]: 'OrderedDict',
            typing.Reversible[Any]: 'Reversible',
            typing.Sequence[Any]: 'Sequence',
            typing.Set[Any]: 'Set',
            typing.Tuple[Any]: 'Tuple',
            typing.Tuple[Any, ...]: 'Tuple',
            typing.Type[Any]: 'Type',
            typing.ValuesView[Any]: 'ValuesView',
            # Special Forms
            typing.Annotated: 'Annotated',
            typing.Any: 'Any',
            typing.ClassVar: 'ClassVar',
            typing.Concatenate: 'Concatenate',
            typing.Final: 'Final',
            typing.ForwardRef: 'ForwardRef',
            typing.Literal: 'Literal',
            typing.NewType: 'NewType',
            typing.NoReturn: 'NoReturn',
            typing.Never: 'Never',
            typing.Optional: 'Optional',
            typing.TypeAlias: 'TypeAlias',
            typing.TypeGuard: 'TypeGuard',
            typing.TypeVar: 'TypeVar',
            typing.Union: 'Union',
            typing.Self: 'Self',
            # Subscribed special forms
            typing.Annotated[Any, "Annotation"]: 'Annotated',
            typing.ClassVar[Any]: 'ClassVar',
            typing.Concatenate[Any, SpecialAttrsP]: 'Concatenate',
            typing.Final[Any]: 'Final',
            typing.Literal[Any]: 'Literal',
            typing.Literal[1, 2]: 'Literal',
            typing.Literal[True, 2]: 'Literal',
            typing.Optional[Any]: 'Optional',
            typing.TypeGuard[Any]: 'TypeGuard',
            typing.Union[Any]: 'Any',
            typing.Union[int, float]: 'Union',
            # Incompatible special forms (tested in test_special_attrs2)
            # - typing.ForwardRef('set[Any]')
            # - typing.NewType('TypeName', Any)
            # - typing.ParamSpec('SpecialAttrsP')
            # - typing.TypeVar('T')
        }

        for cls, name in cls_to_check.items():
            with self.subTest(cls=cls):
                self.assertEqual(cls.__name__, name, str(cls))
                self.assertEqual(cls.__qualname__, name, str(cls))
                self.assertEqual(cls.__module__, 'typing', str(cls))
                for proto in range(pickle.HIGHEST_PROTOCOL + 1):
                    s = pickle.dumps(cls, proto)
                    loaded = pickle.loads(s)
                    self.assertIs(cls, loaded)

    TypeName = typing.NewType('SpecialAttrsTests.TypeName', Any)

    def test_special_attrs2(self):
        # Forward refs provide a different introspection API. __name__ and
        # __qualname__ make little sense for forward refs as they can store
        # complex typing expressions.
        fr = typing.ForwardRef('set[Any]')
        self.assertFalse(hasattr(fr, '__name__'))
        self.assertFalse(hasattr(fr, '__qualname__'))
        self.assertEqual(fr.__module__, 'typing')
        # Forward refs are currently unpicklable.
        for proto in range(pickle.HIGHEST_PROTOCOL + 1):
            with self.assertRaises(TypeError) as exc:
                pickle.dumps(fr, proto)

        self.assertEqual(SpecialAttrsTests.TypeName.__name__, 'TypeName')
        self.assertEqual(
            SpecialAttrsTests.TypeName.__qualname__,
            'SpecialAttrsTests.TypeName',
        )
        self.assertEqual(
            SpecialAttrsTests.TypeName.__module__,
            __name__,
        )
        # NewTypes are picklable assuming correct qualname information.
        for proto in range(pickle.HIGHEST_PROTOCOL + 1):
            s = pickle.dumps(SpecialAttrsTests.TypeName, proto)
            loaded = pickle.loads(s)
            self.assertIs(SpecialAttrsTests.TypeName, loaded)

        # Type variables don't support non-global instantiation per PEP 484
        # restriction that "The argument to TypeVar() must be a string equal
        # to the variable name to which it is assigned".  Thus, providing
        # __qualname__ is unnecessary.
        self.assertEqual(SpecialAttrsT.__name__, 'SpecialAttrsT')
        self.assertFalse(hasattr(SpecialAttrsT, '__qualname__'))
        self.assertEqual(SpecialAttrsT.__module__, __name__)
        # Module-level type variables are picklable.
        for proto in range(pickle.HIGHEST_PROTOCOL + 1):
            s = pickle.dumps(SpecialAttrsT, proto)
            loaded = pickle.loads(s)
            self.assertIs(SpecialAttrsT, loaded)

        self.assertEqual(SpecialAttrsP.__name__, 'SpecialAttrsP')
        self.assertFalse(hasattr(SpecialAttrsP, '__qualname__'))
        self.assertEqual(SpecialAttrsP.__module__, __name__)
        # Module-level ParamSpecs are picklable.
        for proto in range(pickle.HIGHEST_PROTOCOL + 1):
            s = pickle.dumps(SpecialAttrsP, proto)
            loaded = pickle.loads(s)
            self.assertIs(SpecialAttrsP, loaded)

    def test_genericalias_dir(self):
        class Foo(Generic[T]):
            def bar(self):
                pass
            baz = 3
        # The class attributes of the original class should be visible even
        # in dir() of the GenericAlias. See bpo-45755.
        self.assertIn('bar', dir(Foo[int]))
        self.assertIn('baz', dir(Foo[int]))


class RevealTypeTests(BaseTestCase):
    def test_reveal_type(self):
        obj = object()
        with captured_stderr() as stderr:
            self.assertIs(obj, reveal_type(obj))
        self.assertEqual(stderr.getvalue(), "Runtime type is 'object'\n")


class DataclassTransformTests(BaseTestCase):
    def test_decorator(self):
        def create_model(*, frozen: bool = False, kw_only: bool = True):
            return lambda cls: cls

        decorated = dataclass_transform(kw_only_default=True, order_default=False)(create_model)

        class CustomerModel:
            id: int

        self.assertIs(decorated, create_model)
        self.assertEqual(
            decorated.__dataclass_transform__,
            {
                "eq_default": True,
                "order_default": False,
                "kw_only_default": True,
                "field_specifiers": (),
                "kwargs": {},
            }
        )
        self.assertIs(
            decorated(frozen=True, kw_only=False)(CustomerModel),
            CustomerModel
        )

    def test_base_class(self):
        class ModelBase:
            def __init_subclass__(cls, *, frozen: bool = False): ...

        Decorated = dataclass_transform(
            eq_default=True,
            order_default=True,
            # Arbitrary unrecognized kwargs are accepted at runtime.
            make_everything_awesome=True,
        )(ModelBase)

        class CustomerModel(Decorated, frozen=True):
            id: int

        self.assertIs(Decorated, ModelBase)
        self.assertEqual(
            Decorated.__dataclass_transform__,
            {
                "eq_default": True,
                "order_default": True,
                "kw_only_default": False,
                "field_specifiers": (),
                "kwargs": {"make_everything_awesome": True},
            }
        )
        self.assertIsSubclass(CustomerModel, Decorated)

    def test_metaclass(self):
        class Field: ...

        class ModelMeta(type):
            def __new__(
                cls, name, bases, namespace, *, init: bool = True,
            ):
                return super().__new__(cls, name, bases, namespace)

        Decorated = dataclass_transform(
            order_default=True, field_specifiers=(Field,)
        )(ModelMeta)

        class ModelBase(metaclass=Decorated): ...

        class CustomerModel(ModelBase, init=False):
            id: int

        self.assertIs(Decorated, ModelMeta)
        self.assertEqual(
            Decorated.__dataclass_transform__,
            {
                "eq_default": True,
                "order_default": True,
                "kw_only_default": False,
                "field_specifiers": (Field,),
                "kwargs": {},
            }
        )
        self.assertIsInstance(CustomerModel, Decorated)


class AllTests(BaseTestCase):
    """Tests for __all__."""

    def test_all(self):
        from typing import __all__ as a
        # Just spot-check the first and last of every category.
        self.assertIn('AbstractSet', a)
        self.assertIn('ValuesView', a)
        self.assertIn('cast', a)
        self.assertIn('overload', a)
        # Context managers.
        self.assertIn('ContextManager', a)
        self.assertIn('AsyncContextManager', a)
        # Check that io and re are not exported.
        self.assertNotIn('io', a)
        self.assertNotIn('re', a)
        # Spot-check that stdlib modules aren't exported.
        self.assertNotIn('os', a)
        self.assertNotIn('sys', a)
        # Check that Text is defined.
        self.assertIn('Text', a)
        # Check previously missing classes.
        self.assertIn('SupportsBytes', a)
        self.assertIn('SupportsComplex', a)

    def test_all_exported_names(self):
        actual_all = set(typing.__all__)
        computed_all = {
            k for k, v in vars(typing).items()
            # explicitly exported, not a thing with __module__
            if k in actual_all or (
                # avoid private names
                not k.startswith('_') and
                k not in {'io', 're'} and
                # there's a few types and metaclasses that aren't exported
                not k.endswith(('Meta', '_contra', '_co')) and
                not k.upper() == k and
                # but export all things that have __module__ == 'typing'
                getattr(v, '__module__', None) == typing.__name__
            )
        }
        self.assertSetEqual(computed_all, actual_all)



if __name__ == '__main__':
    main()<|MERGE_RESOLUTION|>--- conflicted
+++ resolved
@@ -979,7 +979,6 @@
                              Tuple[List[float], A[str, int], List[bytes]])
 
     def test_bad_var_substitution(self):
-<<<<<<< HEAD
         Ts = TypeVarTuple('Ts')
         T = TypeVar('T')
         T2 = TypeVar('T2')
@@ -995,8 +994,6 @@
                 C[Unpack[Ts]]
 
     def test_repr_is_correct(self):
-=======
->>>>>>> f6656163
         Ts = TypeVarTuple('Ts')
         T = TypeVar('T')
         T2 = TypeVar('T2')
