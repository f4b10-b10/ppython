--- conflicted
+++ resolved
@@ -33,10 +33,9 @@
     raise unittest.SkipTest("gdb versions before 7.0 didn't support python embedding"
                             " Saw:\n" + gdb_version.decode('ascii', 'replace'))
 
-<<<<<<< HEAD
 if not sysconfig.is_python_build():
     raise unittest.SkipTest("test_gdb only works on source builds at the moment.")
-=======
+
 # Location of custom hooks file in a repository checkout.
 checkout_hook_path = os.path.join(os.path.dirname(sys.executable),
                                   'python-gdb.py')
@@ -58,16 +57,13 @@
         stdout=subprocess.PIPE, stderr=subprocess.PIPE, env=env,
         ).communicate()
     return out.decode('utf-8', 'replace'), err.decode('utf-8', 'replace')
->>>>>>> cfc64692
 
 # Verify that "gdb" was built with the embedded python support enabled:
 gdbpy_version, _ = run_gdb("--eval-command=python import sys; print sys.version_info")
 if not gdbpy_version:
     raise unittest.SkipTest("gdb not built with embedded python support")
 
-# Verify that "gdb" can load our custom hooks.  In theory this should never
-# fail, but we don't handle the case of the hooks file not existing if the
-# tests are run from an installed Python (we'll produce failures in that case).
+# Verify that "gdb" can load our custom hooks. In theory this should never fail.
 cmd = ['--args', sys.executable]
 _, gdbpy_errors = run_gdb('--args', sys.executable)
 if "auto-loading has been declined" in gdbpy_errors:
