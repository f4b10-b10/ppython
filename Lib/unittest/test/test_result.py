import io
import sys
import textwrap

from test.support import warnings_helper

import traceback
import unittest


class MockTraceback(object):
    class TracebackException:
        def __init__(self, *args, **kwargs):
            self.capture_locals = kwargs.get('capture_locals', False)
        def format(self):
            result = ['A traceback']
            if self.capture_locals:
                result.append('locals')
            return result

def restore_traceback():
    unittest.result.traceback = traceback


class Test_TestResult(unittest.TestCase):
    # Note: there are not separate tests for TestResult.wasSuccessful(),
    # TestResult.errors, TestResult.failures, TestResult.testsRun or
    # TestResult.shouldStop because these only have meaning in terms of
    # other TestResult methods.
    #
    # Accordingly, tests for the aforenamed attributes are incorporated
    # in with the tests for the defining methods.
    ################################################################

    def test_init(self):
        result = unittest.TestResult()

        self.assertTrue(result.wasSuccessful())
        self.assertEqual(len(result.errors), 0)
        self.assertEqual(len(result.failures), 0)
        self.assertEqual(result.testsRun, 0)
        self.assertEqual(result.shouldStop, False)
        self.assertIsNone(result._stdout_buffer)
        self.assertIsNone(result._stderr_buffer)

    # "This method can be called to signal that the set of tests being
    # run should be aborted by setting the TestResult's shouldStop
    # attribute to True."
    def test_stop(self):
        result = unittest.TestResult()

        result.stop()

        self.assertEqual(result.shouldStop, True)

    # "Called when the test case test is about to be run. The default
    # implementation simply increments the instance's testsRun counter."
    def test_startTest(self):
        class Foo(unittest.TestCase):
            def test_1(self):
                pass

        test = Foo('test_1')

        result = unittest.TestResult()

        result.startTest(test)

        self.assertTrue(result.wasSuccessful())
        self.assertEqual(len(result.errors), 0)
        self.assertEqual(len(result.failures), 0)
        self.assertEqual(result.testsRun, 1)
        self.assertEqual(result.shouldStop, False)

        result.stopTest(test)

    # "Called after the test case test has been executed, regardless of
    # the outcome. The default implementation does nothing."
    def test_stopTest(self):
        class Foo(unittest.TestCase):
            def test_1(self):
                pass

        test = Foo('test_1')

        result = unittest.TestResult()

        result.startTest(test)

        self.assertTrue(result.wasSuccessful())
        self.assertEqual(len(result.errors), 0)
        self.assertEqual(len(result.failures), 0)
        self.assertEqual(result.testsRun, 1)
        self.assertEqual(result.shouldStop, False)

        result.stopTest(test)

        # Same tests as above; make sure nothing has changed
        self.assertTrue(result.wasSuccessful())
        self.assertEqual(len(result.errors), 0)
        self.assertEqual(len(result.failures), 0)
        self.assertEqual(result.testsRun, 1)
        self.assertEqual(result.shouldStop, False)

    # "Called before and after tests are run. The default implementation does nothing."
    def test_startTestRun_stopTestRun(self):
        result = unittest.TestResult()
        result.startTestRun()
        result.stopTestRun()

    # "addSuccess(test)"
    # ...
    # "Called when the test case test succeeds"
    # ...
    # "wasSuccessful() - Returns True if all tests run so far have passed,
    # otherwise returns False"
    # ...
    # "testsRun - The total number of tests run so far."
    # ...
    # "errors - A list containing 2-tuples of TestCase instances and
    # formatted tracebacks. Each tuple represents a test which raised an
    # unexpected exception. Contains formatted
    # tracebacks instead of sys.exc_info() results."
    # ...
    # "failures - A list containing 2-tuples of TestCase instances and
    # formatted tracebacks. Each tuple represents a test where a failure was
    # explicitly signalled using the TestCase.fail*() or TestCase.assert*()
    # methods. Contains formatted tracebacks instead
    # of sys.exc_info() results."
    def test_addSuccess(self):
        class Foo(unittest.TestCase):
            def test_1(self):
                pass

        test = Foo('test_1')

        result = unittest.TestResult()

        result.startTest(test)
        result.addSuccess(test)
        result.stopTest(test)

        self.assertTrue(result.wasSuccessful())
        self.assertEqual(len(result.errors), 0)
        self.assertEqual(len(result.failures), 0)
        self.assertEqual(result.testsRun, 1)
        self.assertEqual(result.shouldStop, False)

    # "addFailure(test, err)"
    # ...
    # "Called when the test case test signals a failure. err is a tuple of
    # the form returned by sys.exc_info(): (type, value, traceback)"
    # ...
    # "wasSuccessful() - Returns True if all tests run so far have passed,
    # otherwise returns False"
    # ...
    # "testsRun - The total number of tests run so far."
    # ...
    # "errors - A list containing 2-tuples of TestCase instances and
    # formatted tracebacks. Each tuple represents a test which raised an
    # unexpected exception. Contains formatted
    # tracebacks instead of sys.exc_info() results."
    # ...
    # "failures - A list containing 2-tuples of TestCase instances and
    # formatted tracebacks. Each tuple represents a test where a failure was
    # explicitly signalled using the TestCase.fail*() or TestCase.assert*()
    # methods. Contains formatted tracebacks instead
    # of sys.exc_info() results."
    def test_addFailure(self):
        class Foo(unittest.TestCase):
            def test_1(self):
                pass

        test = Foo('test_1')
        try:
            test.fail("foo")
        except:
            exc_info_tuple = sys.exc_info()

        result = unittest.TestResult()

        result.startTest(test)
        result.addFailure(test, exc_info_tuple)
        result.stopTest(test)

        self.assertFalse(result.wasSuccessful())
        self.assertEqual(len(result.errors), 0)
        self.assertEqual(len(result.failures), 1)
        self.assertEqual(result.testsRun, 1)
        self.assertEqual(result.shouldStop, False)

        test_case, formatted_exc = result.failures[0]
        self.assertIs(test_case, test)
        self.assertIsInstance(formatted_exc, str)

    # "addError(test, err)"
    # ...
    # "Called when the test case test raises an unexpected exception err
    # is a tuple of the form returned by sys.exc_info():
    # (type, value, traceback)"
    # ...
    # "wasSuccessful() - Returns True if all tests run so far have passed,
    # otherwise returns False"
    # ...
    # "testsRun - The total number of tests run so far."
    # ...
    # "errors - A list containing 2-tuples of TestCase instances and
    # formatted tracebacks. Each tuple represents a test which raised an
    # unexpected exception. Contains formatted
    # tracebacks instead of sys.exc_info() results."
    # ...
    # "failures - A list containing 2-tuples of TestCase instances and
    # formatted tracebacks. Each tuple represents a test where a failure was
    # explicitly signalled using the TestCase.fail*() or TestCase.assert*()
    # methods. Contains formatted tracebacks instead
    # of sys.exc_info() results."
    def test_addError(self):
        class Foo(unittest.TestCase):
            def test_1(self):
                pass

        test = Foo('test_1')
        try:
            raise TypeError()
        except:
            exc_info_tuple = sys.exc_info()

        result = unittest.TestResult()

        result.startTest(test)
        result.addError(test, exc_info_tuple)
        result.stopTest(test)

        self.assertFalse(result.wasSuccessful())
        self.assertEqual(len(result.errors), 1)
        self.assertEqual(len(result.failures), 0)
        self.assertEqual(result.testsRun, 1)
        self.assertEqual(result.shouldStop, False)

        test_case, formatted_exc = result.errors[0]
        self.assertIs(test_case, test)
        self.assertIsInstance(formatted_exc, str)

    def test_addError_locals(self):
        class Foo(unittest.TestCase):
            def test_1(self):
                1/0

        test = Foo('test_1')
        result = unittest.TestResult()
        result.tb_locals = True

        unittest.result.traceback = MockTraceback
        self.addCleanup(restore_traceback)
        result.startTestRun()
        test.run(result)
        result.stopTestRun()

        self.assertEqual(len(result.errors), 1)
        test_case, formatted_exc = result.errors[0]
        self.assertEqual('A tracebacklocals', formatted_exc)

    def test_addSubTest(self):
        class Foo(unittest.TestCase):
            def test_1(self):
                nonlocal subtest
                with self.subTest(foo=1):
                    subtest = self._subtest
                    try:
                        1/0
                    except ZeroDivisionError:
                        exc_info_tuple = sys.exc_info()
                    # Register an error by hand (to check the API)
                    result.addSubTest(test, subtest, exc_info_tuple)
                    # Now trigger a failure
                    self.fail("some recognizable failure")

        subtest = None
        test = Foo('test_1')
        result = unittest.TestResult()

        test.run(result)

        self.assertFalse(result.wasSuccessful())
        self.assertEqual(len(result.errors), 1)
        self.assertEqual(len(result.failures), 1)
        self.assertEqual(result.testsRun, 1)
        self.assertEqual(result.shouldStop, False)

        test_case, formatted_exc = result.errors[0]
        self.assertIs(test_case, subtest)
        self.assertIn("ZeroDivisionError", formatted_exc)
        test_case, formatted_exc = result.failures[0]
        self.assertIs(test_case, subtest)
        self.assertIn("some recognizable failure", formatted_exc)

    def testGetDescriptionWithoutDocstring(self):
        result = unittest.TextTestResult(None, True, 1)
        self.assertEqual(
                result.getDescription(self),
                'testGetDescriptionWithoutDocstring (' + __name__ +
                '.Test_TestResult)')

    def testGetSubTestDescriptionWithoutDocstring(self):
        with self.subTest(foo=1, bar=2):
            result = unittest.TextTestResult(None, True, 1)
            self.assertEqual(
                    result.getDescription(self._subtest),
                    'testGetSubTestDescriptionWithoutDocstring (' + __name__ +
                    '.Test_TestResult) (foo=1, bar=2)')
        with self.subTest('some message'):
            result = unittest.TextTestResult(None, True, 1)
            self.assertEqual(
                    result.getDescription(self._subtest),
                    'testGetSubTestDescriptionWithoutDocstring (' + __name__ +
                    '.Test_TestResult) [some message]')

    def testGetSubTestDescriptionWithoutDocstringAndParams(self):
        with self.subTest():
            result = unittest.TextTestResult(None, True, 1)
            self.assertEqual(
                    result.getDescription(self._subtest),
                    'testGetSubTestDescriptionWithoutDocstringAndParams '
                    '(' + __name__ + '.Test_TestResult) (<subtest>)')

    def testGetSubTestDescriptionForFalsyValues(self):
        expected = 'testGetSubTestDescriptionForFalsyValues (%s.Test_TestResult) [%s]'
        result = unittest.TextTestResult(None, True, 1)
        for arg in [0, None, []]:
            with self.subTest(arg):
                self.assertEqual(
                    result.getDescription(self._subtest),
                    expected % (__name__, arg)
                )

    def testGetNestedSubTestDescriptionWithoutDocstring(self):
        with self.subTest(foo=1):
            with self.subTest(baz=2, bar=3):
                result = unittest.TextTestResult(None, True, 1)
                self.assertEqual(
                        result.getDescription(self._subtest),
                        'testGetNestedSubTestDescriptionWithoutDocstring '
                        '(' + __name__ + '.Test_TestResult) (baz=2, bar=3, foo=1)')

    def testGetDuplicatedNestedSubTestDescriptionWithoutDocstring(self):
        with self.subTest(foo=1, bar=2):
            with self.subTest(baz=3, bar=4):
                result = unittest.TextTestResult(None, True, 1)
                self.assertEqual(
                        result.getDescription(self._subtest),
                        'testGetDuplicatedNestedSubTestDescriptionWithoutDocstring '
                        '(' + __name__ + '.Test_TestResult) (baz=3, bar=4, foo=1)')

    @unittest.skipIf(sys.flags.optimize >= 2,
                     "Docstrings are omitted with -O2 and above")
    def testGetDescriptionWithOneLineDocstring(self):
        """Tests getDescription() for a method with a docstring."""
        result = unittest.TextTestResult(None, True, 1)
        self.assertEqual(
                result.getDescription(self),
               ('testGetDescriptionWithOneLineDocstring '
                '(' + __name__ + '.Test_TestResult)\n'
                'Tests getDescription() for a method with a docstring.'))

    @unittest.skipIf(sys.flags.optimize >= 2,
                     "Docstrings are omitted with -O2 and above")
    def testGetSubTestDescriptionWithOneLineDocstring(self):
        """Tests getDescription() for a method with a docstring."""
        result = unittest.TextTestResult(None, True, 1)
        with self.subTest(foo=1, bar=2):
            self.assertEqual(
                result.getDescription(self._subtest),
               ('testGetSubTestDescriptionWithOneLineDocstring '
                '(' + __name__ + '.Test_TestResult) (foo=1, bar=2)\n'
                'Tests getDescription() for a method with a docstring.'))

    @unittest.skipIf(sys.flags.optimize >= 2,
                     "Docstrings are omitted with -O2 and above")
    def testGetDescriptionWithMultiLineDocstring(self):
        """Tests getDescription() for a method with a longer docstring.
        The second line of the docstring.
        """
        result = unittest.TextTestResult(None, True, 1)
        self.assertEqual(
                result.getDescription(self),
               ('testGetDescriptionWithMultiLineDocstring '
                '(' + __name__ + '.Test_TestResult)\n'
                'Tests getDescription() for a method with a longer '
                'docstring.'))

    @unittest.skipIf(sys.flags.optimize >= 2,
                     "Docstrings are omitted with -O2 and above")
    def testGetSubTestDescriptionWithMultiLineDocstring(self):
        """Tests getDescription() for a method with a longer docstring.
        The second line of the docstring.
        """
        result = unittest.TextTestResult(None, True, 1)
        with self.subTest(foo=1, bar=2):
            self.assertEqual(
                result.getDescription(self._subtest),
               ('testGetSubTestDescriptionWithMultiLineDocstring '
                '(' + __name__ + '.Test_TestResult) (foo=1, bar=2)\n'
                'Tests getDescription() for a method with a longer '
                'docstring.'))

    def testStackFrameTrimming(self):
        class Frame(object):
            class tb_frame(object):
                f_globals = {}
        result = unittest.TestResult()
        self.assertFalse(result._is_relevant_tb_level(Frame))

        Frame.tb_frame.f_globals['__unittest'] = True
        self.assertTrue(result._is_relevant_tb_level(Frame))

    def testFailFast(self):
        result = unittest.TestResult()
        result._exc_info_to_string = lambda *_: ''
        result.failfast = True
        result.addError(None, None)
        self.assertTrue(result.shouldStop)

        result = unittest.TestResult()
        result._exc_info_to_string = lambda *_: ''
        result.failfast = True
        result.addFailure(None, None)
        self.assertTrue(result.shouldStop)

        result = unittest.TestResult()
        result._exc_info_to_string = lambda *_: ''
        result.failfast = True
        result.addUnexpectedSuccess(None)
        self.assertTrue(result.shouldStop)

    def testFailFastSetByRunner(self):
        runner = unittest.TextTestRunner(stream=io.StringIO(), failfast=True)
        def test(result):
            self.assertTrue(result.failfast)
        result = runner.run(test)


classDict = dict(unittest.TestResult.__dict__)
for m in ('addSkip', 'addExpectedFailure', 'addUnexpectedSuccess',
           '__init__'):
    del classDict[m]

def __init__(self, stream=None, descriptions=None, verbosity=None):
    self.failures = []
    self.errors = []
    self.testsRun = 0
    self.shouldStop = False
    self.buffer = False
    self.tb_locals = False

classDict['__init__'] = __init__
OldResult = type('OldResult', (object,), classDict)

class Test_OldTestResult(unittest.TestCase):

    def assertOldResultWarning(self, test, failures):
<<<<<<< HEAD
        with warnings_helper.check_warnings(("TestResult has no add.+ method,",
                                             RuntimeWarning)):
=======
        with warnings_helper.check_warnings(
                ("TestResult has no add.+ method,", RuntimeWarning)):
>>>>>>> da4e09ff
            result = OldResult()
            test.run(result)
            self.assertEqual(len(result.failures), failures)

    def testOldTestResult(self):
        class Test(unittest.TestCase):
            def testSkip(self):
                self.skipTest('foobar')
            @unittest.expectedFailure
            def testExpectedFail(self):
                raise TypeError
            @unittest.expectedFailure
            def testUnexpectedSuccess(self):
                pass

        for test_name, should_pass in (('testSkip', True),
                                       ('testExpectedFail', True),
                                       ('testUnexpectedSuccess', False)):
            test = Test(test_name)
            self.assertOldResultWarning(test, int(not should_pass))

    def testOldTestTesultSetup(self):
        class Test(unittest.TestCase):
            def setUp(self):
                self.skipTest('no reason')
            def testFoo(self):
                pass
        self.assertOldResultWarning(Test('testFoo'), 0)

    def testOldTestResultClass(self):
        @unittest.skip('no reason')
        class Test(unittest.TestCase):
            def testFoo(self):
                pass
        self.assertOldResultWarning(Test('testFoo'), 0)

    def testOldResultWithRunner(self):
        class Test(unittest.TestCase):
            def testFoo(self):
                pass
        runner = unittest.TextTestRunner(resultclass=OldResult,
                                          stream=io.StringIO())
        # This will raise an exception if TextTestRunner can't handle old
        # test result objects
        runner.run(Test('testFoo'))


class TestOutputBuffering(unittest.TestCase):

    def setUp(self):
        self._real_out = sys.stdout
        self._real_err = sys.stderr

    def tearDown(self):
        sys.stdout = self._real_out
        sys.stderr = self._real_err

    def testBufferOutputOff(self):
        real_out = self._real_out
        real_err = self._real_err

        result = unittest.TestResult()
        self.assertFalse(result.buffer)

        self.assertIs(real_out, sys.stdout)
        self.assertIs(real_err, sys.stderr)

        result.startTest(self)

        self.assertIs(real_out, sys.stdout)
        self.assertIs(real_err, sys.stderr)

    def testBufferOutputStartTestAddSuccess(self):
        real_out = self._real_out
        real_err = self._real_err

        result = unittest.TestResult()
        self.assertFalse(result.buffer)

        result.buffer = True

        self.assertIs(real_out, sys.stdout)
        self.assertIs(real_err, sys.stderr)

        result.startTest(self)

        self.assertIsNot(real_out, sys.stdout)
        self.assertIsNot(real_err, sys.stderr)
        self.assertIsInstance(sys.stdout, io.StringIO)
        self.assertIsInstance(sys.stderr, io.StringIO)
        self.assertIsNot(sys.stdout, sys.stderr)

        out_stream = sys.stdout
        err_stream = sys.stderr

        result._original_stdout = io.StringIO()
        result._original_stderr = io.StringIO()

        print('foo')
        print('bar', file=sys.stderr)

        self.assertEqual(out_stream.getvalue(), 'foo\n')
        self.assertEqual(err_stream.getvalue(), 'bar\n')

        self.assertEqual(result._original_stdout.getvalue(), '')
        self.assertEqual(result._original_stderr.getvalue(), '')

        result.addSuccess(self)
        result.stopTest(self)

        self.assertIs(sys.stdout, result._original_stdout)
        self.assertIs(sys.stderr, result._original_stderr)

        self.assertEqual(result._original_stdout.getvalue(), '')
        self.assertEqual(result._original_stderr.getvalue(), '')

        self.assertEqual(out_stream.getvalue(), '')
        self.assertEqual(err_stream.getvalue(), '')


    def getStartedResult(self):
        result = unittest.TestResult()
        result.buffer = True
        result.startTest(self)
        return result

    def testBufferOutputAddErrorOrFailure(self):
        unittest.result.traceback = MockTraceback
        self.addCleanup(restore_traceback)

        for message_attr, add_attr, include_error in [
            ('errors', 'addError', True),
            ('failures', 'addFailure', False),
            ('errors', 'addError', True),
            ('failures', 'addFailure', False)
        ]:
            result = self.getStartedResult()
            buffered_out = sys.stdout
            buffered_err = sys.stderr
            result._original_stdout = io.StringIO()
            result._original_stderr = io.StringIO()

            print('foo', file=sys.stdout)
            if include_error:
                print('bar', file=sys.stderr)


            addFunction = getattr(result, add_attr)
            addFunction(self, (None, None, None))
            result.stopTest(self)

            result_list = getattr(result, message_attr)
            self.assertEqual(len(result_list), 1)

            test, message = result_list[0]
            expectedOutMessage = textwrap.dedent("""
                Stdout:
                foo
            """)
            expectedErrMessage = ''
            if include_error:
                expectedErrMessage = textwrap.dedent("""
                Stderr:
                bar
            """)

            expectedFullMessage = 'A traceback%s%s' % (expectedOutMessage, expectedErrMessage)

            self.assertIs(test, self)
            self.assertEqual(result._original_stdout.getvalue(), expectedOutMessage)
            self.assertEqual(result._original_stderr.getvalue(), expectedErrMessage)
            self.assertMultiLineEqual(message, expectedFullMessage)

    def testBufferSetupClass(self):
        result = unittest.TestResult()
        result.buffer = True

        class Foo(unittest.TestCase):
            @classmethod
            def setUpClass(cls):
                1/0
            def test_foo(self):
                pass
        suite = unittest.TestSuite([Foo('test_foo')])
        suite(result)
        self.assertEqual(len(result.errors), 1)

    def testBufferTearDownClass(self):
        result = unittest.TestResult()
        result.buffer = True

        class Foo(unittest.TestCase):
            @classmethod
            def tearDownClass(cls):
                1/0
            def test_foo(self):
                pass
        suite = unittest.TestSuite([Foo('test_foo')])
        suite(result)
        self.assertEqual(len(result.errors), 1)

    def testBufferSetUpModule(self):
        result = unittest.TestResult()
        result.buffer = True

        class Foo(unittest.TestCase):
            def test_foo(self):
                pass
        class Module(object):
            @staticmethod
            def setUpModule():
                1/0

        Foo.__module__ = 'Module'
        sys.modules['Module'] = Module
        self.addCleanup(sys.modules.pop, 'Module')
        suite = unittest.TestSuite([Foo('test_foo')])
        suite(result)
        self.assertEqual(len(result.errors), 1)

    def testBufferTearDownModule(self):
        result = unittest.TestResult()
        result.buffer = True

        class Foo(unittest.TestCase):
            def test_foo(self):
                pass
        class Module(object):
            @staticmethod
            def tearDownModule():
                1/0

        Foo.__module__ = 'Module'
        sys.modules['Module'] = Module
        self.addCleanup(sys.modules.pop, 'Module')
        suite = unittest.TestSuite([Foo('test_foo')])
        suite(result)
        self.assertEqual(len(result.errors), 1)


if __name__ == '__main__':
    unittest.main()<|MERGE_RESOLUTION|>--- conflicted
+++ resolved
@@ -458,13 +458,8 @@
 class Test_OldTestResult(unittest.TestCase):
 
     def assertOldResultWarning(self, test, failures):
-<<<<<<< HEAD
-        with warnings_helper.check_warnings(("TestResult has no add.+ method,",
-                                             RuntimeWarning)):
-=======
         with warnings_helper.check_warnings(
                 ("TestResult has no add.+ method,", RuntimeWarning)):
->>>>>>> da4e09ff
             result = OldResult()
             test.run(result)
             self.assertEqual(len(result.failures), failures)
