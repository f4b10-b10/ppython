# mock.py
# Test tools for mocking and patching.
# Maintained by Michael Foord
# Backport for other versions of Python available from
# https://pypi.org/project/mock

__all__ = (
    'Mock',
    'MagicMock',
    'patch',
    'sentinel',
    'DEFAULT',
    'ANY',
    'call',
    'create_autospec',
    'AsyncMock',
    'FILTER_DIR',
    'NonCallableMock',
    'NonCallableMagicMock',
    'mock_open',
    'PropertyMock',
    'seal',
)


__version__ = '1.0'

import asyncio
import contextlib
import io
import inspect
import pprint
import sys
import builtins
from types import CodeType, ModuleType, MethodType
from unittest.util import safe_repr
from functools import wraps, partial


_builtins = {name for name in dir(builtins) if not name.startswith('_')}

FILTER_DIR = True

# Workaround for issue #12370
# Without this, the __class__ properties wouldn't be set correctly
_safe_super = super

def _is_async_obj(obj):
    if _is_instance_mock(obj) and not isinstance(obj, AsyncMock):
        return False
    return asyncio.iscoroutinefunction(obj) or inspect.isawaitable(obj)


def _is_async_func(func):
    if getattr(func, '__code__', None):
        return asyncio.iscoroutinefunction(func)
    else:
        return False


def _is_instance_mock(obj):
    # can't use isinstance on Mock objects because they override __class__
    # The base class for all mocks is NonCallableMock
    return issubclass(type(obj), NonCallableMock)


def _is_exception(obj):
    return (
        isinstance(obj, BaseException) or
        isinstance(obj, type) and issubclass(obj, BaseException)
    )


def _extract_mock(obj):
    # Autospecced functions will return a FunctionType with "mock" attribute
    # which is the actual mock object that needs to be used.
    if isinstance(obj, FunctionTypes) and hasattr(obj, 'mock'):
        return obj.mock
    else:
        return obj


def _get_signature_object(func, as_instance, eat_self):
    """
    Given an arbitrary, possibly callable object, try to create a suitable
    signature object.
    Return a (reduced func, signature) tuple, or None.
    """
    if isinstance(func, type) and not as_instance:
        # If it's a type and should be modelled as a type, use __init__.
        func = func.__init__
        # Skip the `self` argument in __init__
        eat_self = True
    elif not isinstance(func, FunctionTypes):
        # If we really want to model an instance of the passed type,
        # __call__ should be looked up, not __init__.
        try:
            func = func.__call__
        except AttributeError:
            return None
    if eat_self:
        sig_func = partial(func, None)
    else:
        sig_func = func
    try:
        return func, inspect.signature(sig_func)
    except ValueError:
        # Certain callable types are not supported by inspect.signature()
        return None


def _check_signature(func, mock, skipfirst, instance=False):
    sig = _get_signature_object(func, instance, skipfirst)
    if sig is None:
        return
    func, sig = sig
    def checksig(self, /, *args, **kwargs):
        sig.bind(*args, **kwargs)
    _copy_func_details(func, checksig)
    type(mock)._mock_check_sig = checksig
    type(mock).__signature__ = sig


def _copy_func_details(func, funcopy):
    # we explicitly don't copy func.__dict__ into this copy as it would
    # expose original attributes that should be mocked
    for attribute in (
        '__name__', '__doc__', '__text_signature__',
        '__module__', '__defaults__', '__kwdefaults__',
    ):
        try:
            setattr(funcopy, attribute, getattr(func, attribute))
        except AttributeError:
            pass


def _callable(obj):
    if isinstance(obj, type):
        return True
    if isinstance(obj, (staticmethod, classmethod, MethodType)):
        return _callable(obj.__func__)
    if getattr(obj, '__call__', None) is not None:
        return True
    return False


def _is_list(obj):
    # checks for list or tuples
    # XXXX badly named!
    return type(obj) in (list, tuple)


def _instance_callable(obj):
    """Given an object, return True if the object is callable.
    For classes, return True if instances would be callable."""
    if not isinstance(obj, type):
        # already an instance
        return getattr(obj, '__call__', None) is not None

    # *could* be broken by a class overriding __mro__ or __dict__ via
    # a metaclass
    for base in (obj,) + obj.__mro__:
        if base.__dict__.get('__call__') is not None:
            return True
    return False


def _set_signature(mock, original, instance=False):
    # creates a function with signature (*args, **kwargs) that delegates to a
    # mock. It still does signature checking by calling a lambda with the same
    # signature as the original.

    skipfirst = isinstance(original, type)
    result = _get_signature_object(original, instance, skipfirst)
    if result is None:
        return mock
    func, sig = result
    def checksig(*args, **kwargs):
        sig.bind(*args, **kwargs)
    _copy_func_details(func, checksig)

    name = original.__name__
    if not name.isidentifier():
        name = 'funcopy'
    context = {'_checksig_': checksig, 'mock': mock}
    src = """def %s(*args, **kwargs):
    _checksig_(*args, **kwargs)
    return mock(*args, **kwargs)""" % name
    exec (src, context)
    funcopy = context[name]
    _setup_func(funcopy, mock, sig)
    return funcopy


def _setup_func(funcopy, mock, sig):
    funcopy.mock = mock

    def assert_called_with(*args, **kwargs):
        return mock.assert_called_with(*args, **kwargs)
    def assert_called(*args, **kwargs):
        return mock.assert_called(*args, **kwargs)
    def assert_not_called(*args, **kwargs):
        return mock.assert_not_called(*args, **kwargs)
    def assert_called_once(*args, **kwargs):
        return mock.assert_called_once(*args, **kwargs)
    def assert_called_once_with(*args, **kwargs):
        return mock.assert_called_once_with(*args, **kwargs)
    def assert_has_calls(*args, **kwargs):
        return mock.assert_has_calls(*args, **kwargs)
    def assert_any_call(*args, **kwargs):
        return mock.assert_any_call(*args, **kwargs)
    def reset_mock():
        funcopy.method_calls = _CallList()
        funcopy.mock_calls = _CallList()
        mock.reset_mock()
        ret = funcopy.return_value
        if _is_instance_mock(ret) and not ret is mock:
            ret.reset_mock()

    funcopy.called = False
    funcopy.call_count = 0
    funcopy.call_args = None
    funcopy.call_args_list = _CallList()
    funcopy.method_calls = _CallList()
    funcopy.mock_calls = _CallList()

    funcopy.return_value = mock.return_value
    funcopy.side_effect = mock.side_effect
    funcopy._mock_children = mock._mock_children

    funcopy.assert_called_with = assert_called_with
    funcopy.assert_called_once_with = assert_called_once_with
    funcopy.assert_has_calls = assert_has_calls
    funcopy.assert_any_call = assert_any_call
    funcopy.reset_mock = reset_mock
    funcopy.assert_called = assert_called
    funcopy.assert_not_called = assert_not_called
    funcopy.assert_called_once = assert_called_once
    funcopy.__signature__ = sig

    mock._mock_delegate = funcopy


def _setup_async_mock(mock):
    mock._is_coroutine = asyncio.coroutines._is_coroutine
    mock.await_count = 0
    mock.await_args = None
    mock.await_args_list = _CallList()
    mock.awaited = _AwaitEvent(mock)

    # Mock is not configured yet so the attributes are set
    # to a function and then the corresponding mock helper function
    # is called when the helper is accessed similar to _setup_func.
    def wrapper(attr, /, *args, **kwargs):
        return getattr(mock.mock, attr)(*args, **kwargs)

    for attribute in ('assert_awaited',
                      'assert_awaited_once',
                      'assert_awaited_with',
                      'assert_awaited_once_with',
                      'assert_any_await',
                      'assert_has_awaits',
                      'assert_not_awaited'):

        # setattr(mock, attribute, wrapper) causes late binding
        # hence attribute will always be the last value in the loop
        # Use partial(wrapper, attribute) to ensure the attribute is bound
        # correctly.
        setattr(mock, attribute, partial(wrapper, attribute))


def _is_magic(name):
    return '__%s__' % name[2:-2] == name


class _SentinelObject(object):
    "A unique, named, sentinel object."
    def __init__(self, name):
        self.name = name

    def __repr__(self):
        return 'sentinel.%s' % self.name

    def __reduce__(self):
        return 'sentinel.%s' % self.name


class _Sentinel(object):
    """Access attributes to return a named object, usable as a sentinel."""
    def __init__(self):
        self._sentinels = {}

    def __getattr__(self, name):
        if name == '__bases__':
            # Without this help(unittest.mock) raises an exception
            raise AttributeError
        return self._sentinels.setdefault(name, _SentinelObject(name))

    def __reduce__(self):
        return 'sentinel'


sentinel = _Sentinel()

DEFAULT = sentinel.DEFAULT
_missing = sentinel.MISSING
_deleted = sentinel.DELETED


_allowed_names = {
    'return_value', '_mock_return_value', 'side_effect',
    '_mock_side_effect', '_mock_parent', '_mock_new_parent',
    '_mock_name', '_mock_new_name'
}


def _delegating_property(name):
    _allowed_names.add(name)
    _the_name = '_mock_' + name
    def _get(self, name=name, _the_name=_the_name):
        sig = self._mock_delegate
        if sig is None:
            return getattr(self, _the_name)
        return getattr(sig, name)
    def _set(self, value, name=name, _the_name=_the_name):
        sig = self._mock_delegate
        if sig is None:
            self.__dict__[_the_name] = value
        else:
            setattr(sig, name, value)

    return property(_get, _set)



class _CallList(list):

    def __contains__(self, value):
        if not isinstance(value, list):
            return list.__contains__(self, value)
        len_value = len(value)
        len_self = len(self)
        if len_value > len_self:
            return False

        for i in range(0, len_self - len_value + 1):
            sub_list = self[i:i+len_value]
            if sub_list == value:
                return True
        return False

    def __repr__(self):
        return pprint.pformat(list(self))


def _check_and_set_parent(parent, value, name, new_name):
    value = _extract_mock(value)

    if not _is_instance_mock(value):
        return False
    if ((value._mock_name or value._mock_new_name) or
        (value._mock_parent is not None) or
        (value._mock_new_parent is not None)):
        return False

    _parent = parent
    while _parent is not None:
        # setting a mock (value) as a child or return value of itself
        # should not modify the mock
        if _parent is value:
            return False
        _parent = _parent._mock_new_parent

    if new_name:
        value._mock_new_parent = parent
        value._mock_new_name = new_name
    if name:
        value._mock_parent = parent
        value._mock_name = name
    return True

# Internal class to identify if we wrapped an iterator object or not.
class _MockIter(object):
    def __init__(self, obj):
        self.obj = iter(obj)
    def __next__(self):
        return next(self.obj)

class Base(object):
    _mock_return_value = DEFAULT
    _mock_side_effect = None
    def __init__(self, /, *args, **kwargs):
        pass



class NonCallableMock(Base):
    """A non-callable version of `Mock`"""

    def __new__(cls, /, *args, **kw):
        # every instance has its own class
        # so we can create magic methods on the
        # class without stomping on other mocks
        bases = (cls,)
        if not issubclass(cls, AsyncMockMixin):
            # Check if spec is an async object or function
            bound_args = _MOCK_SIG.bind_partial(cls, *args, **kw).arguments
            spec_arg = bound_args.get('spec_set', bound_args.get('spec'))
            if spec_arg and _is_async_obj(spec_arg):
                bases = (AsyncMockMixin, cls)
        new = type(cls.__name__, bases, {'__doc__': cls.__doc__})
        instance = object.__new__(new)
        return instance


    def __init__(
            self, spec=None, wraps=None, name=None, spec_set=None,
            parent=None, _spec_state=None, _new_name='', _new_parent=None,
            _spec_as_instance=False, _eat_self=None, unsafe=False, **kwargs
        ):
        if _new_parent is None:
            _new_parent = parent

        __dict__ = self.__dict__
        __dict__['_mock_parent'] = parent
        __dict__['_mock_name'] = name
        __dict__['_mock_new_name'] = _new_name
        __dict__['_mock_new_parent'] = _new_parent
        __dict__['_mock_sealed'] = False

        if spec_set is not None:
            spec = spec_set
            spec_set = True
        if _eat_self is None:
            _eat_self = parent is not None

        self._mock_add_spec(spec, spec_set, _spec_as_instance, _eat_self)

        __dict__['_mock_children'] = {}
        __dict__['_mock_wraps'] = wraps
        __dict__['_mock_delegate'] = None

        __dict__['_mock_called'] = False
        __dict__['_mock_call_args'] = None
        __dict__['_mock_call_count'] = 0
        __dict__['_mock_call_args_list'] = _CallList()
        __dict__['_mock_mock_calls'] = _CallList()

        __dict__['method_calls'] = _CallList()
        __dict__['_mock_unsafe'] = unsafe

        if kwargs:
            self.configure_mock(**kwargs)

        _safe_super(NonCallableMock, self).__init__(
            spec, wraps, name, spec_set, parent,
            _spec_state
        )


    def attach_mock(self, mock, attribute):
        """
        Attach a mock as an attribute of this one, replacing its name and
        parent. Calls to the attached mock will be recorded in the
        `method_calls` and `mock_calls` attributes of this one."""
        inner_mock = _extract_mock(mock)

        inner_mock._mock_parent = None
        inner_mock._mock_new_parent = None
        inner_mock._mock_name = ''
        inner_mock._mock_new_name = None

        setattr(self, attribute, mock)


    def mock_add_spec(self, spec, spec_set=False):
        """Add a spec to a mock. `spec` can either be an object or a
        list of strings. Only attributes on the `spec` can be fetched as
        attributes from the mock.

        If `spec_set` is True then only attributes on the spec can be set."""
        self._mock_add_spec(spec, spec_set)


    def _mock_add_spec(self, spec, spec_set, _spec_as_instance=False,
                       _eat_self=False):
        _spec_class = None
        _spec_signature = None
        _spec_asyncs = []

        for attr in dir(spec):
            if asyncio.iscoroutinefunction(getattr(spec, attr, None)):
                _spec_asyncs.append(attr)

        if spec is not None and not _is_list(spec):
            if isinstance(spec, type):
                _spec_class = spec
            else:
                _spec_class = type(spec)
            res = _get_signature_object(spec,
                                        _spec_as_instance, _eat_self)
            _spec_signature = res and res[1]

            spec = dir(spec)

        __dict__ = self.__dict__
        __dict__['_spec_class'] = _spec_class
        __dict__['_spec_set'] = spec_set
        __dict__['_spec_signature'] = _spec_signature
        __dict__['_mock_methods'] = spec
        __dict__['_spec_asyncs'] = _spec_asyncs

    def __get_return_value(self):
        ret = self._mock_return_value
        if self._mock_delegate is not None:
            ret = self._mock_delegate.return_value

        if ret is DEFAULT:
            ret = self._get_child_mock(
                _new_parent=self, _new_name='()'
            )
            self.return_value = ret
        return ret


    def __set_return_value(self, value):
        if self._mock_delegate is not None:
            self._mock_delegate.return_value = value
        else:
            self._mock_return_value = value
            _check_and_set_parent(self, value, None, '()')

    __return_value_doc = "The value to be returned when the mock is called."
    return_value = property(__get_return_value, __set_return_value,
                            __return_value_doc)


    @property
    def __class__(self):
        if self._spec_class is None:
            return type(self)
        return self._spec_class

    called = _delegating_property('called')
    call_count = _delegating_property('call_count')
    call_args = _delegating_property('call_args')
    call_args_list = _delegating_property('call_args_list')
    mock_calls = _delegating_property('mock_calls')


    def __get_side_effect(self):
        delegated = self._mock_delegate
        if delegated is None:
            return self._mock_side_effect
        sf = delegated.side_effect
        if (sf is not None and not callable(sf)
                and not isinstance(sf, _MockIter) and not _is_exception(sf)):
            sf = _MockIter(sf)
            delegated.side_effect = sf
        return sf

    def __set_side_effect(self, value):
        value = _try_iter(value)
        delegated = self._mock_delegate
        if delegated is None:
            self._mock_side_effect = value
        else:
            delegated.side_effect = value

    side_effect = property(__get_side_effect, __set_side_effect)


    def reset_mock(self,  visited=None,*, return_value=False, side_effect=False):
        "Restore the mock object to its initial state."
        if visited is None:
            visited = []
        if id(self) in visited:
            return
        visited.append(id(self))

        self.called = False
        self.call_args = None
        self.call_count = 0
        self.mock_calls = _CallList()
        self.call_args_list = _CallList()
        self.method_calls = _CallList()

        if return_value:
            self._mock_return_value = DEFAULT
        if side_effect:
            self._mock_side_effect = None

        for child in self._mock_children.values():
            if isinstance(child, _SpecState) or child is _deleted:
                continue
            child.reset_mock(visited)

        ret = self._mock_return_value
        if _is_instance_mock(ret) and ret is not self:
            ret.reset_mock(visited)


    def configure_mock(self, /, **kwargs):
        """Set attributes on the mock through keyword arguments.

        Attributes plus return values and side effects can be set on child
        mocks using standard dot notation and unpacking a dictionary in the
        method call:

        >>> attrs = {'method.return_value': 3, 'other.side_effect': KeyError}
        >>> mock.configure_mock(**attrs)"""
        for arg, val in sorted(kwargs.items(),
                               # we sort on the number of dots so that
                               # attributes are set before we set attributes on
                               # attributes
                               key=lambda entry: entry[0].count('.')):
            args = arg.split('.')
            final = args.pop()
            obj = self
            for entry in args:
                obj = getattr(obj, entry)
            setattr(obj, final, val)


    def __getattr__(self, name):
        if name in {'_mock_methods', '_mock_unsafe'}:
            raise AttributeError(name)
        elif self._mock_methods is not None:
            if name not in self._mock_methods or name in _all_magics:
                raise AttributeError("Mock object has no attribute %r" % name)
        elif _is_magic(name):
            raise AttributeError(name)
        if not self._mock_unsafe:
            if name.startswith(('assert', 'assret')):
                raise AttributeError("Attributes cannot start with 'assert' "
                                     "or 'assret'")

        result = self._mock_children.get(name)
        if result is _deleted:
            raise AttributeError(name)
        elif result is None:
            wraps = None
            if self._mock_wraps is not None:
                # XXXX should we get the attribute without triggering code
                # execution?
                wraps = getattr(self._mock_wraps, name)

            result = self._get_child_mock(
                parent=self, name=name, wraps=wraps, _new_name=name,
                _new_parent=self
            )
            self._mock_children[name]  = result

        elif isinstance(result, _SpecState):
            result = create_autospec(
                result.spec, result.spec_set, result.instance,
                result.parent, result.name
            )
            self._mock_children[name]  = result

        return result


    def _extract_mock_name(self):
        _name_list = [self._mock_new_name]
        _parent = self._mock_new_parent
        last = self

        dot = '.'
        if _name_list == ['()']:
            dot = ''

        while _parent is not None:
            last = _parent

            _name_list.append(_parent._mock_new_name + dot)
            dot = '.'
            if _parent._mock_new_name == '()':
                dot = ''

            _parent = _parent._mock_new_parent

        _name_list = list(reversed(_name_list))
        _first = last._mock_name or 'mock'
        if len(_name_list) > 1:
            if _name_list[1] not in ('()', '().'):
                _first += '.'
        _name_list[0] = _first
        return ''.join(_name_list)

    def __repr__(self):
        name = self._extract_mock_name()

        name_string = ''
        if name not in ('mock', 'mock.'):
            name_string = ' name=%r' % name

        spec_string = ''
        if self._spec_class is not None:
            spec_string = ' spec=%r'
            if self._spec_set:
                spec_string = ' spec_set=%r'
            spec_string = spec_string % self._spec_class.__name__
        return "<%s%s%s id='%s'>" % (
            type(self).__name__,
            name_string,
            spec_string,
            id(self)
        )


    def __dir__(self):
        """Filter the output of `dir(mock)` to only useful members."""
        if not FILTER_DIR:
            return object.__dir__(self)

        extras = self._mock_methods or []
        from_type = dir(type(self))
        from_dict = list(self.__dict__)
        from_child_mocks = [
            m_name for m_name, m_value in self._mock_children.items()
            if m_value is not _deleted]

        from_type = [e for e in from_type if not e.startswith('_')]
        from_dict = [e for e in from_dict if not e.startswith('_') or
                     _is_magic(e)]
        return sorted(set(extras + from_type + from_dict + from_child_mocks))


    def __setattr__(self, name, value):
        if name in _allowed_names:
            # property setters go through here
            return object.__setattr__(self, name, value)
        elif (self._spec_set and self._mock_methods is not None and
            name not in self._mock_methods and
            name not in self.__dict__):
            raise AttributeError("Mock object has no attribute '%s'" % name)
        elif name in _unsupported_magics:
            msg = 'Attempting to set unsupported magic method %r.' % name
            raise AttributeError(msg)
        elif name in _all_magics:
            if self._mock_methods is not None and name not in self._mock_methods:
                raise AttributeError("Mock object has no attribute '%s'" % name)

            if not _is_instance_mock(value):
                setattr(type(self), name, _get_method(name, value))
                original = value
                value = lambda *args, **kw: original(self, *args, **kw)
            else:
                # only set _new_name and not name so that mock_calls is tracked
                # but not method calls
                _check_and_set_parent(self, value, None, name)
                setattr(type(self), name, value)
                self._mock_children[name] = value
        elif name == '__class__':
            self._spec_class = value
            return
        else:
            if _check_and_set_parent(self, value, name, name):
                self._mock_children[name] = value

        if self._mock_sealed and not hasattr(self, name):
            mock_name = f'{self._extract_mock_name()}.{name}'
            raise AttributeError(f'Cannot set {mock_name}')

        return object.__setattr__(self, name, value)


    def __delattr__(self, name):
        if name in _all_magics and name in type(self).__dict__:
            delattr(type(self), name)
            if name not in self.__dict__:
                # for magic methods that are still MagicProxy objects and
                # not set on the instance itself
                return

        obj = self._mock_children.get(name, _missing)
        if name in self.__dict__:
            _safe_super(NonCallableMock, self).__delattr__(name)
        elif obj is _deleted:
            raise AttributeError(name)
        if obj is not _missing:
            del self._mock_children[name]
        self._mock_children[name] = _deleted


    def _format_mock_call_signature(self, args, kwargs):
        name = self._mock_name or 'mock'
        return _format_call_signature(name, args, kwargs)


    def _format_mock_failure_message(self, args, kwargs, action='call'):
        message = 'expected %s not found.\nExpected: %s\nActual: %s'
        expected_string = self._format_mock_call_signature(args, kwargs)
        call_args = self.call_args
        actual_string = self._format_mock_call_signature(*call_args)
        return message % (action, expected_string, actual_string)


    def _get_call_signature_from_name(self, name):
        """
        * If call objects are asserted against a method/function like obj.meth1
        then there could be no name for the call object to lookup. Hence just
        return the spec_signature of the method/function being asserted against.
        * If the name is not empty then remove () and split by '.' to get
        list of names to iterate through the children until a potential
        match is found. A child mock is created only during attribute access
        so if we get a _SpecState then no attributes of the spec were accessed
        and can be safely exited.
        """
        if not name:
            return self._spec_signature

        sig = None
        names = name.replace('()', '').split('.')
        children = self._mock_children

        for name in names:
            child = children.get(name)
            if child is None or isinstance(child, _SpecState):
                break
            else:
                children = child._mock_children
                sig = child._spec_signature

        return sig


    def _call_matcher(self, _call):
        """
        Given a call (or simply an (args, kwargs) tuple), return a
        comparison key suitable for matching with other calls.
        This is a best effort method which relies on the spec's signature,
        if available, or falls back on the arguments themselves.
        """

        if isinstance(_call, tuple) and len(_call) > 2:
            sig = self._get_call_signature_from_name(_call[0])
        else:
            sig = self._spec_signature

        if sig is not None:
            if len(_call) == 2:
                name = ''
                args, kwargs = _call
            else:
                name, args, kwargs = _call
            try:
                bound_call = sig.bind(*args, **kwargs)
                return call(name, bound_call.args, bound_call.kwargs)
            except TypeError as e:
                return e.with_traceback(None)
        else:
            return _call

    def assert_not_called(self):
        """assert that the mock was never called.
        """
        if self.call_count != 0:
            msg = ("Expected '%s' to not have been called. Called %s times.%s"
                   % (self._mock_name or 'mock',
                      self.call_count,
                      self._calls_repr()))
            raise AssertionError(msg)

    def assert_called(self):
        """assert that the mock was called at least once
        """
        if self.call_count == 0:
            msg = ("Expected '%s' to have been called." %
                   self._mock_name or 'mock')
            raise AssertionError(msg)

    def assert_called_once(self):
        """assert that the mock was called only once.
        """
        if not self.call_count == 1:
            msg = ("Expected '%s' to have been called once. Called %s times.%s"
                   % (self._mock_name or 'mock',
                      self.call_count,
                      self._calls_repr()))
            raise AssertionError(msg)

    def assert_called_with(self, /, *args, **kwargs):
        """assert that the last call was made with the specified arguments.

        Raises an AssertionError if the args and keyword args passed in are
        different to the last call to the mock."""
        if self.call_args is None:
            expected = self._format_mock_call_signature(args, kwargs)
            actual = 'not called.'
            error_message = ('expected call not found.\nExpected: %s\nActual: %s'
                    % (expected, actual))
            raise AssertionError(error_message)

        def _error_message():
            msg = self._format_mock_failure_message(args, kwargs)
            return msg
        expected = self._call_matcher(_Call((args, kwargs), two=True))
        actual = self._call_matcher(self.call_args)
        if actual != expected:
            cause = expected if isinstance(expected, Exception) else None
            raise AssertionError(_error_message()) from cause


    def assert_called_once_with(self, /, *args, **kwargs):
        """assert that the mock was called exactly once and that that call was
        with the specified arguments."""
        if not self.call_count == 1:
            msg = ("Expected '%s' to be called once. Called %s times.%s"
                   % (self._mock_name or 'mock',
                      self.call_count,
                      self._calls_repr()))
            raise AssertionError(msg)
        return self.assert_called_with(*args, **kwargs)


    def assert_has_calls(self, calls, any_order=False):
        """assert the mock has been called with the specified calls.
        The `mock_calls` list is checked for the calls.

        If `any_order` is False (the default) then the calls must be
        sequential. There can be extra calls before or after the
        specified calls.

        If `any_order` is True then the calls can be in any order, but
        they must all appear in `mock_calls`."""
        expected = [self._call_matcher(c) for c in calls]
        cause = expected if isinstance(expected, Exception) else None
        all_calls = _CallList(self._call_matcher(c) for c in self.mock_calls)
        if not any_order:
            if expected not in all_calls:
                raise AssertionError(
                    'Calls not found.\nExpected: %r%s'
                    % (_CallList(calls), self._calls_repr(prefix="Actual"))
                ) from cause
            return

        all_calls = list(all_calls)

        not_found = []
        for kall in expected:
            try:
                all_calls.remove(kall)
            except ValueError:
                not_found.append(kall)
        if not_found:
            raise AssertionError(
                '%r does not contain all of %r in its call list, '
                'found %r instead' % (self._mock_name or 'mock',
                                      tuple(not_found), all_calls)
            ) from cause


    def assert_any_call(self, /, *args, **kwargs):
        """assert the mock has been called with the specified arguments.

        The assert passes if the mock has *ever* been called, unlike
        `assert_called_with` and `assert_called_once_with` that only pass if
        the call is the most recent one."""
        expected = self._call_matcher(_Call((args, kwargs), two=True))
        cause = expected if isinstance(expected, Exception) else None
        actual = [self._call_matcher(c) for c in self.call_args_list]
        if cause or expected not in _AnyComparer(actual):
            expected_string = self._format_mock_call_signature(args, kwargs)
            raise AssertionError(
                '%s call not found' % expected_string
            ) from cause


    def _get_child_mock(self, /, **kw):
        """Create the child mocks for attributes and return value.
        By default child mocks will be the same type as the parent.
        Subclasses of Mock may want to override this to customize the way
        child mocks are made.

        For non-callable mocks the callable variant will be used (rather than
        any custom subclass)."""
        _new_name = kw.get("_new_name")
        if _new_name in self.__dict__['_spec_asyncs']:
            return AsyncMock(**kw)

        _type = type(self)
        if issubclass(_type, MagicMock) and _new_name in _async_method_magics:
            klass = AsyncMock
        if issubclass(_type, AsyncMockMixin):
            klass = MagicMock
        if not issubclass(_type, CallableMixin):
            if issubclass(_type, NonCallableMagicMock):
                klass = MagicMock
            elif issubclass(_type, NonCallableMock) :
                klass = Mock
        else:
            klass = _type.__mro__[1]

        if self._mock_sealed:
            attribute = "." + kw["name"] if "name" in kw else "()"
            mock_name = self._extract_mock_name() + attribute
            raise AttributeError(mock_name)

        return klass(**kw)


    def _calls_repr(self, prefix="Calls"):
        """Renders self.mock_calls as a string.

        Example: "\nCalls: [call(1), call(2)]."

        If self.mock_calls is empty, an empty string is returned. The
        output will be truncated if very long.
        """
        if not self.mock_calls:
            return ""
        return f"\n{prefix}: {safe_repr(self.mock_calls)}."

<<<<<<< HEAD
_MOCK_SIG = inspect.signature(NonCallableMock.__init__)
=======

class _AnyComparer(list):
    """A list which checks if it contains a call which may have an
    argument of ANY, flipping the components of item and self from
    their traditional locations so that ANY is guaranteed to be on
    the left."""
    def __contains__(self, item):
        for _call in self:
            if len(item) != len(_call):
                continue
            if all([
                expected == actual
                for expected, actual in zip(item, _call)
            ]):
                return True
        return False

>>>>>>> 2ccb50cf

def _try_iter(obj):
    if obj is None:
        return obj
    if _is_exception(obj):
        return obj
    if _callable(obj):
        return obj
    try:
        return iter(obj)
    except TypeError:
        # XXXX backwards compatibility
        # but this will blow up on first call - so maybe we should fail early?
        return obj


class CallableMixin(Base):

    def __init__(self, spec=None, side_effect=None, return_value=DEFAULT,
                 wraps=None, name=None, spec_set=None, parent=None,
                 _spec_state=None, _new_name='', _new_parent=None, **kwargs):
        self.__dict__['_mock_return_value'] = return_value
        _safe_super(CallableMixin, self).__init__(
            spec, wraps, name, spec_set, parent,
            _spec_state, _new_name, _new_parent, **kwargs
        )

        self.side_effect = side_effect


    def _mock_check_sig(self, /, *args, **kwargs):
        # stub method that can be replaced with one with a specific signature
        pass


    def __call__(self, /, *args, **kwargs):
        # can't use self in-case a function / method we are mocking uses self
        # in the signature
        self._mock_check_sig(*args, **kwargs)
        return self._mock_call(*args, **kwargs)


    def _mock_call(self, /, *args, **kwargs):
        self.called = True
        self.call_count += 1

        # handle call_args
        _call = _Call((args, kwargs), two=True)
        self.call_args = _call
        self.call_args_list.append(_call)

        # initial stuff for method_calls:
        do_method_calls = self._mock_parent is not None
        method_call_name = self._mock_name

        # initial stuff for mock_calls:
        mock_call_name = self._mock_new_name
        is_a_call = mock_call_name == '()'
        self.mock_calls.append(_Call(('', args, kwargs)))

        # follow up the chain of mocks:
        _new_parent = self._mock_new_parent
        while _new_parent is not None:

            # handle method_calls:
            if do_method_calls:
                _new_parent.method_calls.append(_Call((method_call_name, args, kwargs)))
                do_method_calls = _new_parent._mock_parent is not None
                if do_method_calls:
                    method_call_name = _new_parent._mock_name + '.' + method_call_name

            # handle mock_calls:
            this_mock_call = _Call((mock_call_name, args, kwargs))
            _new_parent.mock_calls.append(this_mock_call)

            if _new_parent._mock_new_name:
                if is_a_call:
                    dot = ''
                else:
                    dot = '.'
                is_a_call = _new_parent._mock_new_name == '()'
                mock_call_name = _new_parent._mock_new_name + dot + mock_call_name

            # follow the parental chain:
            _new_parent = _new_parent._mock_new_parent

        effect = self.side_effect
        if effect is not None:
            if _is_exception(effect):
                raise effect
            elif not _callable(effect):
                result = next(effect)
                if _is_exception(result):
                    raise result
            else:
                result = effect(*args, **kwargs)

            if result is not DEFAULT:
                return result

        if self._mock_return_value is not DEFAULT:
            return self.return_value

        if self._mock_wraps is not None:
            return self._mock_wraps(*args, **kwargs)

        return self.return_value



class Mock(CallableMixin, NonCallableMock):
    """
    Create a new `Mock` object. `Mock` takes several optional arguments
    that specify the behaviour of the Mock object:

    * `spec`: This can be either a list of strings or an existing object (a
      class or instance) that acts as the specification for the mock object. If
      you pass in an object then a list of strings is formed by calling dir on
      the object (excluding unsupported magic attributes and methods). Accessing
      any attribute not in this list will raise an `AttributeError`.

      If `spec` is an object (rather than a list of strings) then
      `mock.__class__` returns the class of the spec object. This allows mocks
      to pass `isinstance` tests.

    * `spec_set`: A stricter variant of `spec`. If used, attempting to *set*
      or get an attribute on the mock that isn't on the object passed as
      `spec_set` will raise an `AttributeError`.

    * `side_effect`: A function to be called whenever the Mock is called. See
      the `side_effect` attribute. Useful for raising exceptions or
      dynamically changing return values. The function is called with the same
      arguments as the mock, and unless it returns `DEFAULT`, the return
      value of this function is used as the return value.

      If `side_effect` is an iterable then each call to the mock will return
      the next value from the iterable. If any of the members of the iterable
      are exceptions they will be raised instead of returned.

    * `return_value`: The value returned when the mock is called. By default
      this is a new Mock (created on first access). See the
      `return_value` attribute.

    * `wraps`: Item for the mock object to wrap. If `wraps` is not None then
      calling the Mock will pass the call through to the wrapped object
      (returning the real result). Attribute access on the mock will return a
      Mock object that wraps the corresponding attribute of the wrapped object
      (so attempting to access an attribute that doesn't exist will raise an
      `AttributeError`).

      If the mock has an explicit `return_value` set then calls are not passed
      to the wrapped object and the `return_value` is returned instead.

    * `name`: If the mock has a name then it will be used in the repr of the
      mock. This can be useful for debugging. The name is propagated to child
      mocks.

    Mocks can also be called with arbitrary keyword arguments. These will be
    used to set attributes on the mock after it is created.
    """


def _dot_lookup(thing, comp, import_path):
    try:
        return getattr(thing, comp)
    except AttributeError:
        __import__(import_path)
        return getattr(thing, comp)


def _importer(target):
    components = target.split('.')
    import_path = components.pop(0)
    thing = __import__(import_path)

    for comp in components:
        import_path += ".%s" % comp
        thing = _dot_lookup(thing, comp, import_path)
    return thing


def _is_started(patcher):
    # XXXX horrible
    return hasattr(patcher, 'is_local')


class _patch(object):

    attribute_name = None
    _active_patches = []

    def __init__(
            self, getter, attribute, new, spec, create,
            spec_set, autospec, new_callable, kwargs
        ):
        if new_callable is not None:
            if new is not DEFAULT:
                raise ValueError(
                    "Cannot use 'new' and 'new_callable' together"
                )
            if autospec is not None:
                raise ValueError(
                    "Cannot use 'autospec' and 'new_callable' together"
                )

        self.getter = getter
        self.attribute = attribute
        self.new = new
        self.new_callable = new_callable
        self.spec = spec
        self.create = create
        self.has_local = False
        self.spec_set = spec_set
        self.autospec = autospec
        self.kwargs = kwargs
        self.additional_patchers = []


    def copy(self):
        patcher = _patch(
            self.getter, self.attribute, self.new, self.spec,
            self.create, self.spec_set,
            self.autospec, self.new_callable, self.kwargs
        )
        patcher.attribute_name = self.attribute_name
        patcher.additional_patchers = [
            p.copy() for p in self.additional_patchers
        ]
        return patcher


    def __call__(self, func):
        if isinstance(func, type):
            return self.decorate_class(func)
        if inspect.iscoroutinefunction(func):
            return self.decorate_async_callable(func)
        return self.decorate_callable(func)


    def decorate_class(self, klass):
        for attr in dir(klass):
            if not attr.startswith(patch.TEST_PREFIX):
                continue

            attr_value = getattr(klass, attr)
            if not hasattr(attr_value, "__call__"):
                continue

            patcher = self.copy()
            setattr(klass, attr, patcher(attr_value))
        return klass


    @contextlib.contextmanager
    def decoration_helper(self, patched, args, keywargs):
        extra_args = []
        entered_patchers = []
        patching = None

        exc_info = tuple()
        try:
            for patching in patched.patchings:
                arg = patching.__enter__()
                entered_patchers.append(patching)
                if patching.attribute_name is not None:
                    keywargs.update(arg)
                elif patching.new is DEFAULT:
                    extra_args.append(arg)

            args += tuple(extra_args)
            yield (args, keywargs)
        except:
            if (patching not in entered_patchers and
                _is_started(patching)):
                # the patcher may have been started, but an exception
                # raised whilst entering one of its additional_patchers
                entered_patchers.append(patching)
            # Pass the exception to __exit__
            exc_info = sys.exc_info()
            # re-raise the exception
            raise
        finally:
            for patching in reversed(entered_patchers):
                patching.__exit__(*exc_info)


    def decorate_callable(self, func):
        # NB. Keep the method in sync with decorate_async_callable()
        if hasattr(func, 'patchings'):
            func.patchings.append(self)
            return func

        @wraps(func)
        def patched(*args, **keywargs):
            with self.decoration_helper(patched,
                                        args,
                                        keywargs) as (newargs, newkeywargs):
                return func(*newargs, **newkeywargs)

        patched.patchings = [self]
        return patched


    def decorate_async_callable(self, func):
        # NB. Keep the method in sync with decorate_callable()
        if hasattr(func, 'patchings'):
            func.patchings.append(self)
            return func

        @wraps(func)
        async def patched(*args, **keywargs):
            with self.decoration_helper(patched,
                                        args,
                                        keywargs) as (newargs, newkeywargs):
                return await func(*newargs, **newkeywargs)

        patched.patchings = [self]
        return patched


    def get_original(self):
        target = self.getter()
        name = self.attribute

        original = DEFAULT
        local = False

        try:
            original = target.__dict__[name]
        except (AttributeError, KeyError):
            original = getattr(target, name, DEFAULT)
        else:
            local = True

        if name in _builtins and isinstance(target, ModuleType):
            self.create = True

        if not self.create and original is DEFAULT:
            raise AttributeError(
                "%s does not have the attribute %r" % (target, name)
            )
        return original, local


    def __enter__(self):
        """Perform the patch."""
        new, spec, spec_set = self.new, self.spec, self.spec_set
        autospec, kwargs = self.autospec, self.kwargs
        new_callable = self.new_callable
        self.target = self.getter()

        # normalise False to None
        if spec is False:
            spec = None
        if spec_set is False:
            spec_set = None
        if autospec is False:
            autospec = None

        if spec is not None and autospec is not None:
            raise TypeError("Can't specify spec and autospec")
        if ((spec is not None or autospec is not None) and
            spec_set not in (True, None)):
            raise TypeError("Can't provide explicit spec_set *and* spec or autospec")

        original, local = self.get_original()

        if new is DEFAULT and autospec is None:
            inherit = False
            if spec is True:
                # set spec to the object we are replacing
                spec = original
                if spec_set is True:
                    spec_set = original
                    spec = None
            elif spec is not None:
                if spec_set is True:
                    spec_set = spec
                    spec = None
            elif spec_set is True:
                spec_set = original

            if spec is not None or spec_set is not None:
                if original is DEFAULT:
                    raise TypeError("Can't use 'spec' with create=True")
                if isinstance(original, type):
                    # If we're patching out a class and there is a spec
                    inherit = True
            if spec is None and _is_async_obj(original):
                Klass = AsyncMock
            else:
                Klass = MagicMock
            _kwargs = {}
            if new_callable is not None:
                Klass = new_callable
            elif spec is not None or spec_set is not None:
                this_spec = spec
                if spec_set is not None:
                    this_spec = spec_set
                if _is_list(this_spec):
                    not_callable = '__call__' not in this_spec
                else:
                    not_callable = not callable(this_spec)
                if _is_async_obj(this_spec):
                    Klass = AsyncMock
                elif not_callable:
                    Klass = NonCallableMagicMock

            if spec is not None:
                _kwargs['spec'] = spec
            if spec_set is not None:
                _kwargs['spec_set'] = spec_set

            # add a name to mocks
            if (isinstance(Klass, type) and
                issubclass(Klass, NonCallableMock) and self.attribute):
                _kwargs['name'] = self.attribute

            _kwargs.update(kwargs)
            new = Klass(**_kwargs)

            if inherit and _is_instance_mock(new):
                # we can only tell if the instance should be callable if the
                # spec is not a list
                this_spec = spec
                if spec_set is not None:
                    this_spec = spec_set
                if (not _is_list(this_spec) and not
                    _instance_callable(this_spec)):
                    Klass = NonCallableMagicMock

                _kwargs.pop('name')
                new.return_value = Klass(_new_parent=new, _new_name='()',
                                         **_kwargs)
        elif autospec is not None:
            # spec is ignored, new *must* be default, spec_set is treated
            # as a boolean. Should we check spec is not None and that spec_set
            # is a bool?
            if new is not DEFAULT:
                raise TypeError(
                    "autospec creates the mock for you. Can't specify "
                    "autospec and new."
                )
            if original is DEFAULT:
                raise TypeError("Can't use 'autospec' with create=True")
            spec_set = bool(spec_set)
            if autospec is True:
                autospec = original

            new = create_autospec(autospec, spec_set=spec_set,
                                  _name=self.attribute, **kwargs)
        elif kwargs:
            # can't set keyword args when we aren't creating the mock
            # XXXX If new is a Mock we could call new.configure_mock(**kwargs)
            raise TypeError("Can't pass kwargs to a mock we aren't creating")

        new_attr = new

        self.temp_original = original
        self.is_local = local
        setattr(self.target, self.attribute, new_attr)
        if self.attribute_name is not None:
            extra_args = {}
            if self.new is DEFAULT:
                extra_args[self.attribute_name] =  new
            for patching in self.additional_patchers:
                arg = patching.__enter__()
                if patching.new is DEFAULT:
                    extra_args.update(arg)
            return extra_args

        return new


    def __exit__(self, *exc_info):
        """Undo the patch."""
        if not _is_started(self):
            return

        if self.is_local and self.temp_original is not DEFAULT:
            setattr(self.target, self.attribute, self.temp_original)
        else:
            delattr(self.target, self.attribute)
            if not self.create and (not hasattr(self.target, self.attribute) or
                        self.attribute in ('__doc__', '__module__',
                                           '__defaults__', '__annotations__',
                                           '__kwdefaults__')):
                # needed for proxy objects like django settings
                setattr(self.target, self.attribute, self.temp_original)

        del self.temp_original
        del self.is_local
        del self.target
        for patcher in reversed(self.additional_patchers):
            if _is_started(patcher):
                patcher.__exit__(*exc_info)


    def start(self):
        """Activate a patch, returning any created mock."""
        result = self.__enter__()
        self._active_patches.append(self)
        return result


    def stop(self):
        """Stop an active patch."""
        try:
            self._active_patches.remove(self)
        except ValueError:
            # If the patch hasn't been started this will fail
            pass

        return self.__exit__()



def _get_target(target):
    try:
        target, attribute = target.rsplit('.', 1)
    except (TypeError, ValueError):
        raise TypeError("Need a valid target to patch. You supplied: %r" %
                        (target,))
    getter = lambda: _importer(target)
    return getter, attribute


def _patch_object(
        target, attribute, new=DEFAULT, spec=None,
        create=False, spec_set=None, autospec=None,
        new_callable=None, **kwargs
    ):
    """
    patch the named member (`attribute`) on an object (`target`) with a mock
    object.

    `patch.object` can be used as a decorator, class decorator or a context
    manager. Arguments `new`, `spec`, `create`, `spec_set`,
    `autospec` and `new_callable` have the same meaning as for `patch`. Like
    `patch`, `patch.object` takes arbitrary keyword arguments for configuring
    the mock object it creates.

    When used as a class decorator `patch.object` honours `patch.TEST_PREFIX`
    for choosing which methods to wrap.
    """
    getter = lambda: target
    return _patch(
        getter, attribute, new, spec, create,
        spec_set, autospec, new_callable, kwargs
    )


def _patch_multiple(target, spec=None, create=False, spec_set=None,
                    autospec=None, new_callable=None, **kwargs):
    """Perform multiple patches in a single call. It takes the object to be
    patched (either as an object or a string to fetch the object by importing)
    and keyword arguments for the patches::

        with patch.multiple(settings, FIRST_PATCH='one', SECOND_PATCH='two'):
            ...

    Use `DEFAULT` as the value if you want `patch.multiple` to create
    mocks for you. In this case the created mocks are passed into a decorated
    function by keyword, and a dictionary is returned when `patch.multiple` is
    used as a context manager.

    `patch.multiple` can be used as a decorator, class decorator or a context
    manager. The arguments `spec`, `spec_set`, `create`,
    `autospec` and `new_callable` have the same meaning as for `patch`. These
    arguments will be applied to *all* patches done by `patch.multiple`.

    When used as a class decorator `patch.multiple` honours `patch.TEST_PREFIX`
    for choosing which methods to wrap.
    """
    if type(target) is str:
        getter = lambda: _importer(target)
    else:
        getter = lambda: target

    if not kwargs:
        raise ValueError(
            'Must supply at least one keyword argument with patch.multiple'
        )
    # need to wrap in a list for python 3, where items is a view
    items = list(kwargs.items())
    attribute, new = items[0]
    patcher = _patch(
        getter, attribute, new, spec, create, spec_set,
        autospec, new_callable, {}
    )
    patcher.attribute_name = attribute
    for attribute, new in items[1:]:
        this_patcher = _patch(
            getter, attribute, new, spec, create, spec_set,
            autospec, new_callable, {}
        )
        this_patcher.attribute_name = attribute
        patcher.additional_patchers.append(this_patcher)
    return patcher


def patch(
        target, new=DEFAULT, spec=None, create=False,
        spec_set=None, autospec=None, new_callable=None, **kwargs
    ):
    """
    `patch` acts as a function decorator, class decorator or a context
    manager. Inside the body of the function or with statement, the `target`
    is patched with a `new` object. When the function/with statement exits
    the patch is undone.

    If `new` is omitted, then the target is replaced with an
    `AsyncMock if the patched object is an async function or a
    `MagicMock` otherwise. If `patch` is used as a decorator and `new` is
    omitted, the created mock is passed in as an extra argument to the
    decorated function. If `patch` is used as a context manager the created
    mock is returned by the context manager.

    `target` should be a string in the form `'package.module.ClassName'`. The
    `target` is imported and the specified object replaced with the `new`
    object, so the `target` must be importable from the environment you are
    calling `patch` from. The target is imported when the decorated function
    is executed, not at decoration time.

    The `spec` and `spec_set` keyword arguments are passed to the `MagicMock`
    if patch is creating one for you.

    In addition you can pass `spec=True` or `spec_set=True`, which causes
    patch to pass in the object being mocked as the spec/spec_set object.

    `new_callable` allows you to specify a different class, or callable object,
    that will be called to create the `new` object. By default `AsyncMock` is
    used for async functions and `MagicMock` for the rest.

    A more powerful form of `spec` is `autospec`. If you set `autospec=True`
    then the mock will be created with a spec from the object being replaced.
    All attributes of the mock will also have the spec of the corresponding
    attribute of the object being replaced. Methods and functions being
    mocked will have their arguments checked and will raise a `TypeError` if
    they are called with the wrong signature. For mocks replacing a class,
    their return value (the 'instance') will have the same spec as the class.

    Instead of `autospec=True` you can pass `autospec=some_object` to use an
    arbitrary object as the spec instead of the one being replaced.

    By default `patch` will fail to replace attributes that don't exist. If
    you pass in `create=True`, and the attribute doesn't exist, patch will
    create the attribute for you when the patched function is called, and
    delete it again afterwards. This is useful for writing tests against
    attributes that your production code creates at runtime. It is off by
    default because it can be dangerous. With it switched on you can write
    passing tests against APIs that don't actually exist!

    Patch can be used as a `TestCase` class decorator. It works by
    decorating each test method in the class. This reduces the boilerplate
    code when your test methods share a common patchings set. `patch` finds
    tests by looking for method names that start with `patch.TEST_PREFIX`.
    By default this is `test`, which matches the way `unittest` finds tests.
    You can specify an alternative prefix by setting `patch.TEST_PREFIX`.

    Patch can be used as a context manager, with the with statement. Here the
    patching applies to the indented block after the with statement. If you
    use "as" then the patched object will be bound to the name after the
    "as"; very useful if `patch` is creating a mock object for you.

    `patch` takes arbitrary keyword arguments. These will be passed to
    the `Mock` (or `new_callable`) on construction.

    `patch.dict(...)`, `patch.multiple(...)` and `patch.object(...)` are
    available for alternate use-cases.
    """
    getter, attribute = _get_target(target)
    return _patch(
        getter, attribute, new, spec, create,
        spec_set, autospec, new_callable, kwargs
    )


class _patch_dict(object):
    """
    Patch a dictionary, or dictionary like object, and restore the dictionary
    to its original state after the test.

    `in_dict` can be a dictionary or a mapping like container. If it is a
    mapping then it must at least support getting, setting and deleting items
    plus iterating over keys.

    `in_dict` can also be a string specifying the name of the dictionary, which
    will then be fetched by importing it.

    `values` can be a dictionary of values to set in the dictionary. `values`
    can also be an iterable of `(key, value)` pairs.

    If `clear` is True then the dictionary will be cleared before the new
    values are set.

    `patch.dict` can also be called with arbitrary keyword arguments to set
    values in the dictionary::

        with patch.dict('sys.modules', mymodule=Mock(), other_module=Mock()):
            ...

    `patch.dict` can be used as a context manager, decorator or class
    decorator. When used as a class decorator `patch.dict` honours
    `patch.TEST_PREFIX` for choosing which methods to wrap.
    """

    def __init__(self, in_dict, values=(), clear=False, **kwargs):
        self.in_dict = in_dict
        # support any argument supported by dict(...) constructor
        self.values = dict(values)
        self.values.update(kwargs)
        self.clear = clear
        self._original = None


    def __call__(self, f):
        if isinstance(f, type):
            return self.decorate_class(f)
        @wraps(f)
        def _inner(*args, **kw):
            self._patch_dict()
            try:
                return f(*args, **kw)
            finally:
                self._unpatch_dict()

        return _inner


    def decorate_class(self, klass):
        for attr in dir(klass):
            attr_value = getattr(klass, attr)
            if (attr.startswith(patch.TEST_PREFIX) and
                 hasattr(attr_value, "__call__")):
                decorator = _patch_dict(self.in_dict, self.values, self.clear)
                decorated = decorator(attr_value)
                setattr(klass, attr, decorated)
        return klass


    def __enter__(self):
        """Patch the dict."""
        self._patch_dict()
        return self.in_dict


    def _patch_dict(self):
        values = self.values
        if isinstance(self.in_dict, str):
            self.in_dict = _importer(self.in_dict)
        in_dict = self.in_dict
        clear = self.clear

        try:
            original = in_dict.copy()
        except AttributeError:
            # dict like object with no copy method
            # must support iteration over keys
            original = {}
            for key in in_dict:
                original[key] = in_dict[key]
        self._original = original

        if clear:
            _clear_dict(in_dict)

        try:
            in_dict.update(values)
        except AttributeError:
            # dict like object with no update method
            for key in values:
                in_dict[key] = values[key]


    def _unpatch_dict(self):
        in_dict = self.in_dict
        original = self._original

        _clear_dict(in_dict)

        try:
            in_dict.update(original)
        except AttributeError:
            for key in original:
                in_dict[key] = original[key]


    def __exit__(self, *args):
        """Unpatch the dict."""
        self._unpatch_dict()
        return False

    start = __enter__
    stop = __exit__


def _clear_dict(in_dict):
    try:
        in_dict.clear()
    except AttributeError:
        keys = list(in_dict)
        for key in keys:
            del in_dict[key]


def _patch_stopall():
    """Stop all active patches. LIFO to unroll nested patches."""
    for patch in reversed(_patch._active_patches):
        patch.stop()


patch.object = _patch_object
patch.dict = _patch_dict
patch.multiple = _patch_multiple
patch.stopall = _patch_stopall
patch.TEST_PREFIX = 'test'

magic_methods = (
    "lt le gt ge eq ne "
    "getitem setitem delitem "
    "len contains iter "
    "hash str sizeof "
    "enter exit "
    # we added divmod and rdivmod here instead of numerics
    # because there is no idivmod
    "divmod rdivmod neg pos abs invert "
    "complex int float index "
    "round trunc floor ceil "
    "bool next "
    "fspath "
)

numerics = (
    "add sub mul matmul div floordiv mod lshift rshift and xor or pow truediv"
)
inplace = ' '.join('i%s' % n for n in numerics.split())
right = ' '.join('r%s' % n for n in numerics.split())

# not including __prepare__, __instancecheck__, __subclasscheck__
# (as they are metaclass methods)
# __del__ is not supported at all as it causes problems if it exists

_non_defaults = {
    '__get__', '__set__', '__delete__', '__reversed__', '__missing__',
    '__reduce__', '__reduce_ex__', '__getinitargs__', '__getnewargs__',
    '__getstate__', '__setstate__', '__getformat__', '__setformat__',
    '__repr__', '__dir__', '__subclasses__', '__format__',
    '__getnewargs_ex__', '__aenter__', '__aexit__', '__anext__', '__aiter__',
}


def _get_method(name, func):
    "Turns a callable object (like a mock) into a real function"
    def method(self, /, *args, **kw):
        return func(self, *args, **kw)
    method.__name__ = name
    return method


_magics = {
    '__%s__' % method for method in
    ' '.join([magic_methods, numerics, inplace, right]).split()
}

# Magic methods used for async `with` statements
_async_method_magics = {"__aenter__", "__aexit__", "__anext__"}
# `__aiter__` is a plain function but used with async calls
_async_magics = _async_method_magics | {"__aiter__"}

_all_magics = _magics | _non_defaults

_unsupported_magics = {
    '__getattr__', '__setattr__',
    '__init__', '__new__', '__prepare__',
    '__instancecheck__', '__subclasscheck__',
    '__del__'
}

_calculate_return_value = {
    '__hash__': lambda self: object.__hash__(self),
    '__str__': lambda self: object.__str__(self),
    '__sizeof__': lambda self: object.__sizeof__(self),
    '__fspath__': lambda self: f"{type(self).__name__}/{self._extract_mock_name()}/{id(self)}",
}

_return_values = {
    '__lt__': NotImplemented,
    '__gt__': NotImplemented,
    '__le__': NotImplemented,
    '__ge__': NotImplemented,
    '__int__': 1,
    '__contains__': False,
    '__len__': 0,
    '__exit__': False,
    '__complex__': 1j,
    '__float__': 1.0,
    '__bool__': True,
    '__index__': 1,
    '__aexit__': False,
}


def _get_eq(self):
    def __eq__(other):
        ret_val = self.__eq__._mock_return_value
        if ret_val is not DEFAULT:
            return ret_val
        if self is other:
            return True
        return NotImplemented
    return __eq__

def _get_ne(self):
    def __ne__(other):
        if self.__ne__._mock_return_value is not DEFAULT:
            return DEFAULT
        if self is other:
            return False
        return NotImplemented
    return __ne__

def _get_iter(self):
    def __iter__():
        ret_val = self.__iter__._mock_return_value
        if ret_val is DEFAULT:
            return iter([])
        # if ret_val was already an iterator, then calling iter on it should
        # return the iterator unchanged
        return iter(ret_val)
    return __iter__

def _get_async_iter(self):
    def __aiter__():
        ret_val = self.__aiter__._mock_return_value
        if ret_val is DEFAULT:
            return _AsyncIterator(iter([]))
        return _AsyncIterator(iter(ret_val))
    return __aiter__

_side_effect_methods = {
    '__eq__': _get_eq,
    '__ne__': _get_ne,
    '__iter__': _get_iter,
    '__aiter__': _get_async_iter
}



def _set_return_value(mock, method, name):
    fixed = _return_values.get(name, DEFAULT)
    if fixed is not DEFAULT:
        method.return_value = fixed
        return

    return_calulator = _calculate_return_value.get(name)
    if return_calulator is not None:
        return_value = return_calulator(mock)
        method.return_value = return_value
        return

    side_effector = _side_effect_methods.get(name)
    if side_effector is not None:
        method.side_effect = side_effector(mock)



class MagicMixin(object):
    def __init__(self, /, *args, **kw):
        self._mock_set_magics()  # make magic work for kwargs in init
        _safe_super(MagicMixin, self).__init__(*args, **kw)
        self._mock_set_magics()  # fix magic broken by upper level init


    def _mock_set_magics(self):
        these_magics = _magics

        if getattr(self, "_mock_methods", None) is not None:
            these_magics = _magics.intersection(self._mock_methods)

            remove_magics = set()
            remove_magics = _magics - these_magics

            for entry in remove_magics:
                if entry in type(self).__dict__:
                    # remove unneeded magic methods
                    delattr(self, entry)

        # don't overwrite existing attributes if called a second time
        these_magics = these_magics - set(type(self).__dict__)

        _type = type(self)
        for entry in these_magics:
            setattr(_type, entry, MagicProxy(entry, self))



class NonCallableMagicMock(MagicMixin, NonCallableMock):
    """A version of `MagicMock` that isn't callable."""
    def mock_add_spec(self, spec, spec_set=False):
        """Add a spec to a mock. `spec` can either be an object or a
        list of strings. Only attributes on the `spec` can be fetched as
        attributes from the mock.

        If `spec_set` is True then only attributes on the spec can be set."""
        self._mock_add_spec(spec, spec_set)
        self._mock_set_magics()


class AsyncMagicMixin:
    def __init__(self, /, *args, **kw):
        self._mock_set_async_magics()  # make magic work for kwargs in init
        _safe_super(AsyncMagicMixin, self).__init__(*args, **kw)
        self._mock_set_async_magics()  # fix magic broken by upper level init

    def _mock_set_async_magics(self):
        these_magics = _async_magics

        if getattr(self, "_mock_methods", None) is not None:
            these_magics = _async_magics.intersection(self._mock_methods)
            remove_magics = _async_magics - these_magics

            for entry in remove_magics:
                if entry in type(self).__dict__:
                    # remove unneeded magic methods
                    delattr(self, entry)

        # don't overwrite existing attributes if called a second time
        these_magics = these_magics - set(type(self).__dict__)

        _type = type(self)
        for entry in these_magics:
            setattr(_type, entry, MagicProxy(entry, self))


class MagicMock(MagicMixin, AsyncMagicMixin, Mock):
    """
    MagicMock is a subclass of Mock with default implementations
    of most of the magic methods. You can use MagicMock without having to
    configure the magic methods yourself.

    If you use the `spec` or `spec_set` arguments then *only* magic
    methods that exist in the spec will be created.

    Attributes and the return value of a `MagicMock` will also be `MagicMocks`.
    """
    def mock_add_spec(self, spec, spec_set=False):
        """Add a spec to a mock. `spec` can either be an object or a
        list of strings. Only attributes on the `spec` can be fetched as
        attributes from the mock.

        If `spec_set` is True then only attributes on the spec can be set."""
        self._mock_add_spec(spec, spec_set)
        self._mock_set_magics()



class MagicProxy(object):
    def __init__(self, name, parent):
        self.name = name
        self.parent = parent

    def create_mock(self):
        entry = self.name
        parent = self.parent
        m = parent._get_child_mock(name=entry, _new_name=entry,
                                   _new_parent=parent)
        setattr(parent, entry, m)
        _set_return_value(parent, m, entry)
        return m

    def __get__(self, obj, _type=None):
        return self.create_mock()


class AsyncMockMixin(Base):
    awaited = _delegating_property('awaited')
    await_count = _delegating_property('await_count')
    await_args = _delegating_property('await_args')
    await_args_list = _delegating_property('await_args_list')

    def __init__(self, /, *args, **kwargs):
        super().__init__(*args, **kwargs)
        # asyncio.iscoroutinefunction() checks _is_coroutine property to say if an
        # object is a coroutine. Without this check it looks to see if it is a
        # function/method, which in this case it is not (since it is an
        # AsyncMock).
        # It is set through __dict__ because when spec_set is True, this
        # attribute is likely undefined.
        self.__dict__['_is_coroutine'] = asyncio.coroutines._is_coroutine
        self.__dict__['_mock_awaited'] = _AwaitEvent(self)
        self.__dict__['_mock_await_count'] = 0
        self.__dict__['_mock_await_args'] = None
        self.__dict__['_mock_await_args_list'] = _CallList()
        code_mock = NonCallableMock(spec_set=CodeType)
        code_mock.co_flags = inspect.CO_COROUTINE
        self.__dict__['__code__'] = code_mock

    async def _mock_call(self, /, *args, **kwargs):
        try:
            result = super()._mock_call(*args, **kwargs)
        except (BaseException, StopIteration) as e:
            side_effect = self.side_effect
            if side_effect is not None and not callable(side_effect):
                raise
            return await _raise(e)

        _call = self.call_args

        async def proxy():
            try:
                if inspect.isawaitable(result):
                    return await result
                else:
                    return result
            finally:
                self.await_count += 1
                self.await_args = _call
                self.await_args_list.append(_call)
                await self.awaited._notify()

        return await proxy()

    def assert_awaited(self):
        """
        Assert that the mock was awaited at least once.
        """
        if self.await_count == 0:
            msg = f"Expected {self._mock_name or 'mock'} to have been awaited."
            raise AssertionError(msg)

    def assert_awaited_once(self):
        """
        Assert that the mock was awaited exactly once.
        """
        if not self.await_count == 1:
            msg = (f"Expected {self._mock_name or 'mock'} to have been awaited once."
                   f" Awaited {self.await_count} times.")
            raise AssertionError(msg)

    def assert_awaited_with(self, /, *args, **kwargs):
        """
        Assert that the last await was with the specified arguments.
        """
        if self.await_args is None:
            expected = self._format_mock_call_signature(args, kwargs)
            raise AssertionError(f'Expected await: {expected}\nNot awaited')

        def _error_message():
            msg = self._format_mock_failure_message(args, kwargs, action='await')
            return msg

        expected = self._call_matcher(_Call((args, kwargs), two=True))
        actual = self._call_matcher(self.await_args)
        if actual != expected:
            cause = expected if isinstance(expected, Exception) else None
            raise AssertionError(_error_message()) from cause

    def assert_awaited_once_with(self, /, *args, **kwargs):
        """
        Assert that the mock was awaited exactly once and with the specified
        arguments.
        """
        if not self.await_count == 1:
            msg = (f"Expected {self._mock_name or 'mock'} to have been awaited once."
                   f" Awaited {self.await_count} times.")
            raise AssertionError(msg)
        return self.assert_awaited_with(*args, **kwargs)

    def assert_any_await(self, /, *args, **kwargs):
        """
        Assert the mock has ever been awaited with the specified arguments.
        """
        expected = self._call_matcher(_Call((args, kwargs), two=True))
        cause = expected if isinstance(expected, Exception) else None
        actual = [self._call_matcher(c) for c in self.await_args_list]
        if cause or expected not in _AnyComparer(actual):
            expected_string = self._format_mock_call_signature(args, kwargs)
            raise AssertionError(
                '%s await not found' % expected_string
            ) from cause

    def assert_has_awaits(self, calls, any_order=False):
        """
        Assert the mock has been awaited with the specified calls.
        The :attr:`await_args_list` list is checked for the awaits.

        If `any_order` is False (the default) then the awaits must be
        sequential. There can be extra calls before or after the
        specified awaits.

        If `any_order` is True then the awaits can be in any order, but
        they must all appear in :attr:`await_args_list`.
        """
        expected = [self._call_matcher(c) for c in calls]
        cause = expected if isinstance(expected, Exception) else None
        all_awaits = _CallList(self._call_matcher(c) for c in self.await_args_list)
        if not any_order:
            if expected not in all_awaits:
                raise AssertionError(
                    f'Awaits not found.\nExpected: {_CallList(calls)}\n'
                    f'Actual: {self.await_args_list}'
                ) from cause
            return

        all_awaits = list(all_awaits)

        not_found = []
        for kall in expected:
            try:
                all_awaits.remove(kall)
            except ValueError:
                not_found.append(kall)
        if not_found:
            raise AssertionError(
                '%r not all found in await list' % (tuple(not_found),)
            ) from cause

    def assert_not_awaited(self):
        """
        Assert that the mock was never awaited.
        """
        if self.await_count != 0:
            msg = (f"Expected {self._mock_name or 'mock'} to not have been awaited."
                   f" Awaited {self.await_count} times.")
            raise AssertionError(msg)

    def reset_mock(self, /, *args, **kwargs):
        """
        See :func:`.Mock.reset_mock()`
        """
        super().reset_mock(*args, **kwargs)
        self.await_count = 0
        self.await_args = None
        self.await_args_list = _CallList()


class AsyncMock(AsyncMockMixin, AsyncMagicMixin, Mock):
    """
    Enhance :class:`Mock` with features allowing to mock
    an async function.

    The :class:`AsyncMock` object will behave so the object is
    recognized as an async function, and the result of a call is an awaitable:

    >>> mock = AsyncMock()
    >>> asyncio.iscoroutinefunction(mock)
    True
    >>> inspect.isawaitable(mock())
    True


    The result of ``mock()`` is an async function which will have the outcome
    of ``side_effect`` or ``return_value``:

    - if ``side_effect`` is a function, the async function will return the
      result of that function,
    - if ``side_effect`` is an exception, the async function will raise the
      exception,
    - if ``side_effect`` is an iterable, the async function will return the
      next value of the iterable, however, if the sequence of result is
      exhausted, ``StopIteration`` is raised immediately,
    - if ``side_effect`` is not defined, the async function will return the
      value defined by ``return_value``, hence, by default, the async function
      returns a new :class:`AsyncMock` object.

    If the outcome of ``side_effect`` or ``return_value`` is an async function,
    the mock async function obtained when the mock object is called will be this
    async function itself (and not an async function returning an async
    function).

    The test author can also specify a wrapped object with ``wraps``. In this
    case, the :class:`Mock` object behavior is the same as with an
    :class:`.Mock` object: the wrapped object may have methods
    defined as async function functions.

    Based on Martin Richard's asynctest project.
    """


class _ANY(object):
    "A helper object that compares equal to everything."

    def __eq__(self, other):
        return True

    def __ne__(self, other):
        return False

    def __repr__(self):
        return '<ANY>'

ANY = _ANY()



def _format_call_signature(name, args, kwargs):
    message = '%s(%%s)' % name
    formatted_args = ''
    args_string = ', '.join([repr(arg) for arg in args])
    kwargs_string = ', '.join([
        '%s=%r' % (key, value) for key, value in kwargs.items()
    ])
    if args_string:
        formatted_args = args_string
    if kwargs_string:
        if formatted_args:
            formatted_args += ', '
        formatted_args += kwargs_string

    return message % formatted_args



class _Call(tuple):
    """
    A tuple for holding the results of a call to a mock, either in the form
    `(args, kwargs)` or `(name, args, kwargs)`.

    If args or kwargs are empty then a call tuple will compare equal to
    a tuple without those values. This makes comparisons less verbose::

        _Call(('name', (), {})) == ('name',)
        _Call(('name', (1,), {})) == ('name', (1,))
        _Call(((), {'a': 'b'})) == ({'a': 'b'},)

    The `_Call` object provides a useful shortcut for comparing with call::

        _Call(((1, 2), {'a': 3})) == call(1, 2, a=3)
        _Call(('foo', (1, 2), {'a': 3})) == call.foo(1, 2, a=3)

    If the _Call has no name then it will match any name.
    """
    def __new__(cls, value=(), name='', parent=None, two=False,
                from_kall=True):
        args = ()
        kwargs = {}
        _len = len(value)
        if _len == 3:
            name, args, kwargs = value
        elif _len == 2:
            first, second = value
            if isinstance(first, str):
                name = first
                if isinstance(second, tuple):
                    args = second
                else:
                    kwargs = second
            else:
                args, kwargs = first, second
        elif _len == 1:
            value, = value
            if isinstance(value, str):
                name = value
            elif isinstance(value, tuple):
                args = value
            else:
                kwargs = value

        if two:
            return tuple.__new__(cls, (args, kwargs))

        return tuple.__new__(cls, (name, args, kwargs))


    def __init__(self, value=(), name=None, parent=None, two=False,
                 from_kall=True):
        self._mock_name = name
        self._mock_parent = parent
        self._mock_from_kall = from_kall


    def __eq__(self, other):
        try:
            len_other = len(other)
        except TypeError:
            return NotImplemented

        self_name = ''
        if len(self) == 2:
            self_args, self_kwargs = self
        else:
            self_name, self_args, self_kwargs = self

        if (getattr(self, '_mock_parent', None) and getattr(other, '_mock_parent', None)
                and self._mock_parent != other._mock_parent):
            return False

        other_name = ''
        if len_other == 0:
            other_args, other_kwargs = (), {}
        elif len_other == 3:
            other_name, other_args, other_kwargs = other
        elif len_other == 1:
            value, = other
            if isinstance(value, tuple):
                other_args = value
                other_kwargs = {}
            elif isinstance(value, str):
                other_name = value
                other_args, other_kwargs = (), {}
            else:
                other_args = ()
                other_kwargs = value
        elif len_other == 2:
            # could be (name, args) or (name, kwargs) or (args, kwargs)
            first, second = other
            if isinstance(first, str):
                other_name = first
                if isinstance(second, tuple):
                    other_args, other_kwargs = second, {}
                else:
                    other_args, other_kwargs = (), second
            else:
                other_args, other_kwargs = first, second
        else:
            return False

        if self_name and other_name != self_name:
            return False

        # this order is important for ANY to work!
        return (other_args, other_kwargs) == (self_args, self_kwargs)


    __ne__ = object.__ne__


    def __call__(self, /, *args, **kwargs):
        if self._mock_name is None:
            return _Call(('', args, kwargs), name='()')

        name = self._mock_name + '()'
        return _Call((self._mock_name, args, kwargs), name=name, parent=self)


    def __getattr__(self, attr):
        if self._mock_name is None:
            return _Call(name=attr, from_kall=False)
        name = '%s.%s' % (self._mock_name, attr)
        return _Call(name=name, parent=self, from_kall=False)


    def __getattribute__(self, attr):
        if attr in tuple.__dict__:
            raise AttributeError
        return tuple.__getattribute__(self, attr)


    def count(self, /, *args, **kwargs):
        return self.__getattr__('count')(*args, **kwargs)

    def index(self, /, *args, **kwargs):
        return self.__getattr__('index')(*args, **kwargs)

    def _get_call_arguments(self):
        if len(self) == 2:
            args, kwargs = self
        else:
            name, args, kwargs = self

        return args, kwargs

    @property
    def args(self):
        return self._get_call_arguments()[0]

    @property
    def kwargs(self):
        return self._get_call_arguments()[1]

    def __repr__(self):
        if not self._mock_from_kall:
            name = self._mock_name or 'call'
            if name.startswith('()'):
                name = 'call%s' % name
            return name

        if len(self) == 2:
            name = 'call'
            args, kwargs = self
        else:
            name, args, kwargs = self
            if not name:
                name = 'call'
            elif not name.startswith('()'):
                name = 'call.%s' % name
            else:
                name = 'call%s' % name
        return _format_call_signature(name, args, kwargs)


    def call_list(self):
        """For a call object that represents multiple calls, `call_list`
        returns a list of all the intermediate calls as well as the
        final call."""
        vals = []
        thing = self
        while thing is not None:
            if thing._mock_from_kall:
                vals.append(thing)
            thing = thing._mock_parent
        return _CallList(reversed(vals))


call = _Call(from_kall=False)


def create_autospec(spec, spec_set=False, instance=False, _parent=None,
                    _name=None, **kwargs):
    """Create a mock object using another object as a spec. Attributes on the
    mock will use the corresponding attribute on the `spec` object as their
    spec.

    Functions or methods being mocked will have their arguments checked
    to check that they are called with the correct signature.

    If `spec_set` is True then attempting to set attributes that don't exist
    on the spec object will raise an `AttributeError`.

    If a class is used as a spec then the return value of the mock (the
    instance of the class) will have the same spec. You can use a class as the
    spec for an instance object by passing `instance=True`. The returned mock
    will only be callable if instances of the mock are callable.

    `create_autospec` also takes arbitrary keyword arguments that are passed to
    the constructor of the created mock."""
    if _is_list(spec):
        # can't pass a list instance to the mock constructor as it will be
        # interpreted as a list of strings
        spec = type(spec)

    is_type = isinstance(spec, type)
    is_async_func = _is_async_func(spec)
    _kwargs = {'spec': spec}
    if spec_set:
        _kwargs = {'spec_set': spec}
    elif spec is None:
        # None we mock with a normal mock without a spec
        _kwargs = {}
    if _kwargs and instance:
        _kwargs['_spec_as_instance'] = True

    _kwargs.update(kwargs)

    Klass = MagicMock
    if inspect.isdatadescriptor(spec):
        # descriptors don't have a spec
        # because we don't know what type they return
        _kwargs = {}
    elif is_async_func:
        if instance:
            raise RuntimeError("Instance can not be True when create_autospec "
                               "is mocking an async function")
        Klass = AsyncMock
    elif not _callable(spec):
        Klass = NonCallableMagicMock
    elif is_type and instance and not _instance_callable(spec):
        Klass = NonCallableMagicMock

    _name = _kwargs.pop('name', _name)

    _new_name = _name
    if _parent is None:
        # for a top level object no _new_name should be set
        _new_name = ''

    mock = Klass(parent=_parent, _new_parent=_parent, _new_name=_new_name,
                 name=_name, **_kwargs)

    if isinstance(spec, FunctionTypes):
        # should only happen at the top level because we don't
        # recurse for functions
        mock = _set_signature(mock, spec)
        if is_async_func:
            _setup_async_mock(mock)
    else:
        _check_signature(spec, mock, is_type, instance)

    if _parent is not None and not instance:
        _parent._mock_children[_name] = mock

    if is_type and not instance and 'return_value' not in kwargs:
        mock.return_value = create_autospec(spec, spec_set, instance=True,
                                            _name='()', _parent=mock)

    for entry in dir(spec):
        if _is_magic(entry):
            # MagicMock already does the useful magic methods for us
            continue

        # XXXX do we need a better way of getting attributes without
        # triggering code execution (?) Probably not - we need the actual
        # object to mock it so we would rather trigger a property than mock
        # the property descriptor. Likewise we want to mock out dynamically
        # provided attributes.
        # XXXX what about attributes that raise exceptions other than
        # AttributeError on being fetched?
        # we could be resilient against it, or catch and propagate the
        # exception when the attribute is fetched from the mock
        try:
            original = getattr(spec, entry)
        except AttributeError:
            continue

        kwargs = {'spec': original}
        if spec_set:
            kwargs = {'spec_set': original}

        if not isinstance(original, FunctionTypes):
            new = _SpecState(original, spec_set, mock, entry, instance)
            mock._mock_children[entry] = new
        else:
            parent = mock
            if isinstance(spec, FunctionTypes):
                parent = mock.mock

            skipfirst = _must_skip(spec, entry, is_type)
            kwargs['_eat_self'] = skipfirst
            if asyncio.iscoroutinefunction(original):
                child_klass = AsyncMock
            else:
                child_klass = MagicMock
            new = child_klass(parent=parent, name=entry, _new_name=entry,
                              _new_parent=parent,
                              **kwargs)
            mock._mock_children[entry] = new
            _check_signature(original, new, skipfirst=skipfirst)

        # so functions created with _set_signature become instance attributes,
        # *plus* their underlying mock exists in _mock_children of the parent
        # mock. Adding to _mock_children may be unnecessary where we are also
        # setting as an instance attribute?
        if isinstance(new, FunctionTypes):
            setattr(mock, entry, new)

    return mock


def _must_skip(spec, entry, is_type):
    """
    Return whether we should skip the first argument on spec's `entry`
    attribute.
    """
    if not isinstance(spec, type):
        if entry in getattr(spec, '__dict__', {}):
            # instance attribute - shouldn't skip
            return False
        spec = spec.__class__

    for klass in spec.__mro__:
        result = klass.__dict__.get(entry, DEFAULT)
        if result is DEFAULT:
            continue
        if isinstance(result, (staticmethod, classmethod)):
            return False
        elif isinstance(getattr(result, '__get__', None), MethodWrapperTypes):
            # Normal method => skip if looked up on type
            # (if looked up on instance, self is already skipped)
            return is_type
        else:
            return False

    # function is a dynamically provided attribute
    return is_type


class _SpecState(object):

    def __init__(self, spec, spec_set=False, parent=None,
                 name=None, ids=None, instance=False):
        self.spec = spec
        self.ids = ids
        self.spec_set = spec_set
        self.parent = parent
        self.instance = instance
        self.name = name


FunctionTypes = (
    # python function
    type(create_autospec),
    # instance method
    type(ANY.__eq__),
)

MethodWrapperTypes = (
    type(ANY.__eq__.__get__),
)


file_spec = None


def _to_stream(read_data):
    if isinstance(read_data, bytes):
        return io.BytesIO(read_data)
    else:
        return io.StringIO(read_data)


def mock_open(mock=None, read_data=''):
    """
    A helper function to create a mock to replace the use of `open`. It works
    for `open` called directly or used as a context manager.

    The `mock` argument is the mock object to configure. If `None` (the
    default) then a `MagicMock` will be created for you, with the API limited
    to methods or attributes available on standard file handles.

    `read_data` is a string for the `read`, `readline` and `readlines` of the
    file handle to return.  This is an empty string by default.
    """
    _read_data = _to_stream(read_data)
    _state = [_read_data, None]

    def _readlines_side_effect(*args, **kwargs):
        if handle.readlines.return_value is not None:
            return handle.readlines.return_value
        return _state[0].readlines(*args, **kwargs)

    def _read_side_effect(*args, **kwargs):
        if handle.read.return_value is not None:
            return handle.read.return_value
        return _state[0].read(*args, **kwargs)

    def _readline_side_effect(*args, **kwargs):
        yield from _iter_side_effect()
        while True:
            yield _state[0].readline(*args, **kwargs)

    def _iter_side_effect():
        if handle.readline.return_value is not None:
            while True:
                yield handle.readline.return_value
        for line in _state[0]:
            yield line

    def _next_side_effect():
        if handle.readline.return_value is not None:
            return handle.readline.return_value
        return next(_state[0])

    global file_spec
    if file_spec is None:
        import _io
        file_spec = list(set(dir(_io.TextIOWrapper)).union(set(dir(_io.BytesIO))))

    if mock is None:
        mock = MagicMock(name='open', spec=open)

    handle = MagicMock(spec=file_spec)
    handle.__enter__.return_value = handle

    handle.write.return_value = None
    handle.read.return_value = None
    handle.readline.return_value = None
    handle.readlines.return_value = None

    handle.read.side_effect = _read_side_effect
    _state[1] = _readline_side_effect()
    handle.readline.side_effect = _state[1]
    handle.readlines.side_effect = _readlines_side_effect
    handle.__iter__.side_effect = _iter_side_effect
    handle.__next__.side_effect = _next_side_effect

    def reset_data(*args, **kwargs):
        _state[0] = _to_stream(read_data)
        if handle.readline.side_effect == _state[1]:
            # Only reset the side effect if the user hasn't overridden it.
            _state[1] = _readline_side_effect()
            handle.readline.side_effect = _state[1]
        return DEFAULT

    mock.side_effect = reset_data
    mock.return_value = handle
    return mock


class PropertyMock(Mock):
    """
    A mock intended to be used as a property, or other descriptor, on a class.
    `PropertyMock` provides `__get__` and `__set__` methods so you can specify
    a return value when it is fetched.

    Fetching a `PropertyMock` instance from an object calls the mock, with
    no args. Setting it calls the mock with the value being set.
    """
    def _get_child_mock(self, /, **kwargs):
        return MagicMock(**kwargs)

    def __get__(self, obj, obj_type=None):
        return self()
    def __set__(self, obj, val):
        self(val)


def seal(mock):
    """Disable the automatic generation of child mocks.

    Given an input Mock, seals it to ensure no further mocks will be generated
    when accessing an attribute that was not already defined.

    The operation recursively seals the mock passed in, meaning that
    the mock itself, any mocks generated by accessing one of its attributes,
    and all assigned mocks without a name or spec will be sealed.
    """
    mock._mock_sealed = True
    for attr in dir(mock):
        try:
            m = getattr(mock, attr)
        except AttributeError:
            continue
        if not isinstance(m, NonCallableMock):
            continue
        if m._mock_new_parent is mock:
            seal(m)


async def _raise(exception):
    raise exception


class _AsyncIterator:
    """
    Wraps an iterator in an asynchronous iterator.
    """
    def __init__(self, iterator):
        self.iterator = iterator
        code_mock = NonCallableMock(spec_set=CodeType)
        code_mock.co_flags = inspect.CO_ITERABLE_COROUTINE
        self.__dict__['__code__'] = code_mock

    def __aiter__(self):
        return self

    async def __anext__(self):
        try:
            return next(self.iterator)
        except StopIteration:
            pass
        raise StopAsyncIteration


class _AwaitEvent:
    def __init__(self, mock):
        self._mock = mock
        self._condition = None

    async def _notify(self):
        condition = self._get_condition()
        try:
            await condition.acquire()
            condition.notify_all()
        finally:
            condition.release()

    def _get_condition(self):
        """
        Creation of condition is delayed, to minimize the chance of using the
        wrong loop.
        A user may create a mock with _AwaitEvent before selecting the
        execution loop.  Requiring a user to delay creation is error-prone and
        inflexible. Instead, condition is created when user actually starts to
        use the mock.
        """
        # No synchronization is needed:
        #   - asyncio is thread unsafe
        #   - there are no awaits here, method will be executed without
        #   switching asyncio context.
        if self._condition is None:
            self._condition = asyncio.Condition()

        return self._condition<|MERGE_RESOLUTION|>--- conflicted
+++ resolved
@@ -1013,9 +1013,9 @@
             return ""
         return f"\n{prefix}: {safe_repr(self.mock_calls)}."
 
-<<<<<<< HEAD
+      
 _MOCK_SIG = inspect.signature(NonCallableMock.__init__)
-=======
+
 
 class _AnyComparer(list):
     """A list which checks if it contains a call which may have an
@@ -1033,7 +1033,6 @@
                 return True
         return False
 
->>>>>>> 2ccb50cf
 
 def _try_iter(obj):
     if obj is None:
