"""
Python unit testing framework, based on Erich Gamma's JUnit and Kent Beck's
Smalltalk testing framework (used with permission).

This module contains the core framework classes that form the basis of
specific test cases and suites (TestCase, TestSuite etc.), and also a
text-based utility class for running the tests and reporting the results
 (TextTestRunner).

Simple usage:

    import unittest

    class IntegerArithmeticTestCase(unittest.TestCase):
        def testAdd(self):  # test method names begin with 'test'
            self.assertEqual((1 + 2), 3)
            self.assertEqual(0 + 1, 1)
        def testMultiply(self):
            self.assertEqual((0 * 10), 0)
            self.assertEqual((5 * 8), 40)

    if __name__ == '__main__':
        unittest.main()

Further information is available in the bundled documentation, and from

  http://docs.python.org/library/unittest.html

Copyright (c) 1999-2003 Steve Purcell
Copyright (c) 2003-2010 Python Software Foundation
This module is free software, and you may redistribute it and/or modify
it under the same terms as Python itself, so long as this copyright message
and disclaimer are retained in their original form.

IN NO EVENT SHALL THE AUTHOR BE LIABLE TO ANY PARTY FOR DIRECT, INDIRECT,
SPECIAL, INCIDENTAL, OR CONSEQUENTIAL DAMAGES ARISING OUT OF THE USE OF
THIS CODE, EVEN IF THE AUTHOR HAS BEEN ADVISED OF THE POSSIBILITY OF SUCH
DAMAGE.

THE AUTHOR SPECIFICALLY DISCLAIMS ANY WARRANTIES, INCLUDING, BUT NOT
LIMITED TO, THE IMPLIED WARRANTIES OF MERCHANTABILITY AND FITNESS FOR A
PARTICULAR PURPOSE.  THE CODE PROVIDED HEREUNDER IS ON AN "AS IS" BASIS,
AND THERE IS NO OBLIGATION WHATSOEVER TO PROVIDE MAINTENANCE,
SUPPORT, UPDATES, ENHANCEMENTS, OR MODIFICATIONS.
"""

__all__ = ['TestResult', 'TestCase', 'TestSuite', 'AsyncioTestCase',
           'TextTestRunner', 'TestLoader', 'FunctionTestCase', 'main',
           'defaultTestLoader', 'SkipTest', 'skip', 'skipIf', 'skipUnless',
           'expectedFailure', 'TextTestResult', 'installHandler',
           'registerResult', 'removeResult', 'removeHandler',
           'addModuleCleanup']

# Expose obsolete functions for backwards compatibility
__all__.extend(['getTestCaseNames', 'makeSuite', 'findTestCases'])

__unittest = True

from .result import TestResult
<<<<<<< HEAD
from .case import (TestCase, FunctionTestCase, AsyncioTestCase,
                   SkipTest, skip, skipIf, skipUnless, expectedFailure)
=======
from .case import (addModuleCleanup, TestCase, FunctionTestCase, SkipTest, skip,
                   skipIf, skipUnless, expectedFailure)
>>>>>>> 474eedfb
from .suite import BaseTestSuite, TestSuite
from .loader import (TestLoader, defaultTestLoader, makeSuite, getTestCaseNames,
                     findTestCases)
from .main import TestProgram, main
from .runner import TextTestRunner, TextTestResult
from .signals import installHandler, registerResult, removeResult, removeHandler

# deprecated
_TextTestResult = TextTestResult

# There are no tests here, so don't try to run anything discovered from
# introspecting the symbols (e.g. FunctionTestCase). Instead, all our
# tests come from within unittest.test.
def load_tests(loader, tests, pattern):
    import os.path
    # top level directory cached on loader instance
    this_dir = os.path.dirname(__file__)
    return loader.discover(start_dir=this_dir, pattern=pattern)<|MERGE_RESOLUTION|>--- conflicted
+++ resolved
@@ -57,13 +57,8 @@
 __unittest = True
 
 from .result import TestResult
-<<<<<<< HEAD
-from .case import (TestCase, FunctionTestCase, AsyncioTestCase,
-                   SkipTest, skip, skipIf, skipUnless, expectedFailure)
-=======
 from .case import (addModuleCleanup, TestCase, FunctionTestCase, SkipTest, skip,
-                   skipIf, skipUnless, expectedFailure)
->>>>>>> 474eedfb
+                   skipIf, skipUnless, expectedFailure, AsyncioTestCase)
 from .suite import BaseTestSuite, TestSuite
 from .loader import (TestLoader, defaultTestLoader, makeSuite, getTestCaseNames,
                      findTestCases)
