import re
import sys
import copy
import types
import inspect
import keyword
import builtins
import functools
import itertools
import abc
import _thread
from types import CellType, FunctionType, GenericAlias


__all__ = ['dataclass',
           'field',
           'Field',
           'FrozenInstanceError',
           'InitVar',
           'KW_ONLY',
           'MISSING',

           # Helper functions.
           'fields',
           'asdict',
           'astuple',
           'make_dataclass',
           'replace',
           'is_dataclass',
           ]

# Conditions for adding methods.  The boxes indicate what action the
# dataclass decorator takes.  For all of these tables, when I talk
# about init=, repr=, eq=, order=, unsafe_hash=, or frozen=, I'm
# referring to the arguments to the @dataclass decorator.  When
# checking if a dunder method already exists, I mean check for an
# entry in the class's __dict__.  I never check to see if an attribute
# is defined in a base class.

# Key:
# +=========+=========================================+
# + Value   | Meaning                                 |
# +=========+=========================================+
# | <blank> | No action: no method is added.          |
# +---------+-----------------------------------------+
# | add     | Generated method is added.              |
# +---------+-----------------------------------------+
# | raise   | TypeError is raised.                    |
# +---------+-----------------------------------------+
# | None    | Attribute is set to None.               |
# +=========+=========================================+

# __init__
#
#   +--- init= parameter
#   |
#   v     |       |       |
#         |  no   |  yes  |  <--- class has __init__ in __dict__?
# +=======+=======+=======+
# | False |       |       |
# +-------+-------+-------+
# | True  | add   |       |  <- the default
# +=======+=======+=======+

# __repr__
#
#    +--- repr= parameter
#    |
#    v    |       |       |
#         |  no   |  yes  |  <--- class has __repr__ in __dict__?
# +=======+=======+=======+
# | False |       |       |
# +-------+-------+-------+
# | True  | add   |       |  <- the default
# +=======+=======+=======+


# __setattr__
# __delattr__
#
#    +--- frozen= parameter
#    |
#    v    |       |       |
#         |  no   |  yes  |  <--- class has __setattr__ or __delattr__ in __dict__?
# +=======+=======+=======+
# | False |       |       |  <- the default
# +-------+-------+-------+
# | True  | add   | raise |
# +=======+=======+=======+
# Raise because not adding these methods would break the "frozen-ness"
# of the class.

# __eq__
#
#    +--- eq= parameter
#    |
#    v    |       |       |
#         |  no   |  yes  |  <--- class has __eq__ in __dict__?
# +=======+=======+=======+
# | False |       |       |
# +-------+-------+-------+
# | True  | add   |       |  <- the default
# +=======+=======+=======+

# __lt__
# __le__
# __gt__
# __ge__
#
#    +--- order= parameter
#    |
#    v    |       |       |
#         |  no   |  yes  |  <--- class has any comparison method in __dict__?
# +=======+=======+=======+
# | False |       |       |  <- the default
# +-------+-------+-------+
# | True  | add   | raise |
# +=======+=======+=======+
# Raise because to allow this case would interfere with using
# functools.total_ordering.

# __hash__

#    +------------------- unsafe_hash= parameter
#    |       +----------- eq= parameter
#    |       |       +--- frozen= parameter
#    |       |       |
#    v       v       v    |        |        |
#                         |   no   |  yes   |  <--- class has explicitly defined __hash__
# +=======+=======+=======+========+========+
# | False | False | False |        |        | No __eq__, use the base class __hash__
# +-------+-------+-------+--------+--------+
# | False | False | True  |        |        | No __eq__, use the base class __hash__
# +-------+-------+-------+--------+--------+
# | False | True  | False | None   |        | <-- the default, not hashable
# +-------+-------+-------+--------+--------+
# | False | True  | True  | add    |        | Frozen, so hashable, allows override
# +-------+-------+-------+--------+--------+
# | True  | False | False | add    | raise  | Has no __eq__, but hashable
# +-------+-------+-------+--------+--------+
# | True  | False | True  | add    | raise  | Has no __eq__, but hashable
# +-------+-------+-------+--------+--------+
# | True  | True  | False | add    | raise  | Not frozen, but hashable
# +-------+-------+-------+--------+--------+
# | True  | True  | True  | add    | raise  | Frozen, so hashable
# +=======+=======+=======+========+========+
# For boxes that are blank, __hash__ is untouched and therefore
# inherited from the base class.  If the base is object, then
# id-based hashing is used.
#
# Note that a class may already have __hash__=None if it specified an
# __eq__ method in the class body (not one that was created by
# @dataclass).
#
# See _hash_action (below) for a coded version of this table.

# __match_args__
#
#    +--- match_args= parameter
#    |
#    v    |       |       |
#         |  no   |  yes  |  <--- class has __match_args__ in __dict__?
# +=======+=======+=======+
# | False |       |       |
# +-------+-------+-------+
# | True  | add   |       |  <- the default
# +=======+=======+=======+
# __match_args__ is always added unless the class already defines it. It is a
# tuple of __init__ parameter names; non-init fields must be matched by keyword.


# Raised when an attempt is made to modify a frozen class.
class FrozenInstanceError(AttributeError): pass

# A sentinel object for default values to signal that a default
# factory will be used.  This is given a nice repr() which will appear
# in the function signature of dataclasses' constructors.
class _HAS_DEFAULT_FACTORY_CLASS:
    def __repr__(self):
        return '<factory>'
_HAS_DEFAULT_FACTORY = _HAS_DEFAULT_FACTORY_CLASS()

# A sentinel object to detect if a parameter is supplied or not.  Use
# a class to give it a better repr.
class _MISSING_TYPE:
    pass
MISSING = _MISSING_TYPE()

# A sentinel object to indicate that following fields are keyword-only by
# default.  Use a class to give it a better repr.
class _KW_ONLY_TYPE:
    pass
KW_ONLY = _KW_ONLY_TYPE()

# Since most per-field metadata will be unused, create an empty
# read-only proxy that can be shared among all fields.
_EMPTY_METADATA = types.MappingProxyType({})

# Markers for the various kinds of fields and pseudo-fields.
class _FIELD_BASE:
    def __init__(self, name):
        self.name = name
    def __repr__(self):
        return self.name
_FIELD = _FIELD_BASE('_FIELD')
_FIELD_CLASSVAR = _FIELD_BASE('_FIELD_CLASSVAR')
_FIELD_INITVAR = _FIELD_BASE('_FIELD_INITVAR')

# The name of an attribute on the class where we store the Field
# objects.  Also used to check if a class is a Data Class.
_FIELDS = '__dataclass_fields__'

# The name of an attribute on the class that stores the parameters to
# @dataclass.
_PARAMS = '__dataclass_params__'

# The name of the function, that if it exists, is called at the end of
# __init__.
_POST_INIT_NAME = '__post_init__'

# String regex that string annotations for ClassVar or InitVar must match.
# Allows "identifier.identifier[" or "identifier[".
# https://bugs.python.org/issue33453 for details.
_MODULE_IDENTIFIER_RE = re.compile(r'^(?:\s*(\w+)\s*\.)?\s*(\w+)')

# This function's logic is copied from "recursive_repr" function in
# reprlib module to avoid dependency.
def _recursive_repr(user_function):
    # Decorator to make a repr function return "..." for a recursive
    # call.
    repr_running = set()

    @functools.wraps(user_function)
    def wrapper(self):
        key = id(self), _thread.get_ident()
        if key in repr_running:
            return '...'
        repr_running.add(key)
        try:
            result = user_function(self)
        finally:
            repr_running.discard(key)
        return result
    return wrapper

class InitVar:
    __slots__ = ('type', )

    def __init__(self, type):
        self.type = type

    def __repr__(self):
        if isinstance(self.type, type):
            type_name = self.type.__name__
        else:
            # typing objects, e.g. List[int]
            type_name = repr(self.type)
        return f'dataclasses.InitVar[{type_name}]'

    def __class_getitem__(cls, type):
        return InitVar(type)

# Instances of Field are only ever created from within this module,
# and only from the field() function, although Field instances are
# exposed externally as (conceptually) read-only objects.
#
# name and type are filled in after the fact, not in __init__.
# They're not known at the time this class is instantiated, but it's
# convenient if they're available later.
#
# When cls._FIELDS is filled in with a list of Field objects, the name
# and type fields will have been populated.
class Field:
    __slots__ = ('name',
                 'type',
                 'default',
                 'default_factory',
                 'repr',
                 'hash',
                 'init',
                 'compare',
                 'metadata',
                 'kw_only',
                 '_field_type',  # Private: not to be used by user code.
                 '_placeholder',
                 )

    def __init__(self, default, default_factory, init, repr, hash, compare,
                 metadata, kw_only):
        self.name = None
        self.type = None
        self.default = default
        self.default_factory = default_factory
        self.init = init
        self.repr = repr
        self.hash = hash
        self.compare = compare
        self.metadata = (_EMPTY_METADATA
                         if metadata is None else
                         types.MappingProxyType(metadata))
        self.kw_only = kw_only
        self._field_type = None
        self._placeholder = None

    @_recursive_repr
    def __repr__(self):
        return ('Field('
                f'name={self.name!r},'
                f'type={self.type!r},'
                f'default={self.default!r},'
                f'default_factory={self.default_factory!r},'
                f'init={self.init!r},'
                f'repr={self.repr!r},'
                f'hash={self.hash!r},'
                f'compare={self.compare!r},'
                f'metadata={self.metadata!r},'
                f'kw_only={self.kw_only!r},'
                f'_field_type={self._field_type}'
                ')')

    # This is used to support the PEP 487 __set_name__ protocol in the
    # case where we're using a field that contains a descriptor as a
    # default value.  For details on __set_name__, see
    # https://peps.python.org/pep-0487/#implementation-details.
    #
    # Note that in _process_class, this Field object is overwritten
    # with the default value, so the end result is a descriptor that
    # had __set_name__ called on it at the right time.
    def __set_name__(self, owner, name):
        func = getattr(type(self.default), '__set_name__', None)
        if func:
            # There is a __set_name__ method on the descriptor, call
            # it.
            func(self.default, owner, name)

    __class_getitem__ = classmethod(GenericAlias)


class _DataclassParams:
    __slots__ = ('init',
                 'repr',
                 'eq',
                 'order',
                 'unsafe_hash',
                 'frozen',
                 'match_args',
                 'kw_only',
                 'slots',
                 'weakref_slot',
                 )

    def __init__(self,
                 init, repr, eq, order, unsafe_hash, frozen,
                 match_args, kw_only, slots, weakref_slot):
        self.init = init
        self.repr = repr
        self.eq = eq
        self.order = order
        self.unsafe_hash = unsafe_hash
        self.frozen = frozen
        self.match_args = match_args
        self.kw_only = kw_only
        self.slots = slots
        self.weakref_slot = weakref_slot

    def __repr__(self):
        return ('_DataclassParams('
                f'init={self.init!r},'
                f'repr={self.repr!r},'
                f'eq={self.eq!r},'
                f'order={self.order!r},'
                f'unsafe_hash={self.unsafe_hash!r},'
                f'frozen={self.frozen!r},'
                f'match_args={self.match_args!r},'
                f'kw_only={self.kw_only!r},'
                f'slots={self.slots!r},'
                f'weakref_slot={self.weakref_slot!r}'
                ')')


# This function is used instead of exposing Field creation directly,
# so that a type checker can be told (via overloads) that this is a
# function whose type depends on its parameters.
def field(*, default=MISSING, default_factory=MISSING, init=True, repr=True,
          hash=None, compare=True, metadata=None, kw_only=MISSING):
    """Return an object to identify dataclass fields.

    default is the default value of the field.  default_factory is a
    0-argument function called to initialize a field's value.  If init
    is true, the field will be a parameter to the class's __init__()
    function.  If repr is true, the field will be included in the
    object's repr().  If hash is true, the field will be included in the
    object's hash().  If compare is true, the field will be used in
    comparison functions.  metadata, if specified, must be a mapping
    which is stored but not otherwise examined by dataclass.  If kw_only
    is true, the field will become a keyword-only parameter to
    __init__().

    It is an error to specify both default and default_factory.
    """

    if default is not MISSING and default_factory is not MISSING:
        raise ValueError('cannot specify both default and default_factory')
    return Field(default, default_factory, init, repr, hash, compare,
                 metadata, kw_only)


def _fields_in_init_order(fields):
    # Returns the fields as __init__ will output them.  It returns 2 tuples:
    # the first for normal args, and the second for keyword args.

    return (tuple(f for f in fields if f.init and not f.kw_only),
            tuple(f for f in fields if f.init and f.kw_only)
            )

def _tuple_str(obj_name, fields):
    # Return a string representing each field of obj_name as a tuple
    # member.  So, if fields is ['x', 'y'] and obj_name is "self",
    # return "(self.$x$,self.$y$)".

    # Special case for the 0-tuple.
    if not fields:
        return '()'
    # Note the trailing comma, needed if this turns out to be a 1-tuple.
    return f'({",".join([f"{obj_name}.{f._placeholder}" for f in fields])},)'


<<<<<<< HEAD
# This function's logic is copied from "recursive_repr" function in
# reprlib module to avoid dependency.
def _recursive_repr(user_function):
    # Decorator to make a repr function return "..." for a recursive
    # call.
    repr_running = set()

    @functools.wraps(user_function)
    def wrapper(self):
        key = id(self), _thread.get_ident()
        if key in repr_running:
            return '...'
        repr_running.add(key)
        try:
            result = user_function(self)
        finally:
            repr_running.discard(key)
        return result
    return wrapper


_code_cache = {}
_code_cache_hits = 0

def _create_fn(name, args, body, *, globals=None, locals=None):
=======
def _create_fn(name, args, body, *, globals=None, locals=None,
               return_type=MISSING):
>>>>>>> 8dd2766d
    # Note that we may mutate locals. Callers beware!
    # The only callers are internal to this module, so no
    # worries about external callers.
    if locals is None:
        locals = {}
    args = ','.join(args)
    body = '\n'.join(f'  {b}' for b in body)
    txt = f'def {name}({args}):\n{body}'
    # Turn every illegal named placeholder ("$foo$", "$bar$", ...) in the
    # source into a legal numbered identifier ("__field_0__", "__field_1__",
    # ...). At the same time, build a mapping of these new identifiers to their
    # final field names ({"__field_0__": "foo", "__field_1__": "bar", ...}):
    # patches = {}
    # for i, f in enumerate(fields):
    #     named_placeholder = f._placeholder
    #     numbered_identifier = f"__field_{i}__"
    #     txt = txt.replace(named_placeholder, numbered_identifier)
    #     patches[numbered_identifier] = f.name
    patches = {}
    for named_placeholder in dict.fromkeys(re.findall(r"\$\w+\$", txt)):
        numbered_identifier = f"__field_{len(patches)}__"
        field_name = named_placeholder[1:-1]
        txt = txt.replace(named_placeholder, numbered_identifier)
        patches[numbered_identifier] = field_name
    key = txt
    code = _code_cache.get(key)
    if code is None:
        # Free variables in exec are resolved in the global namespace.
        # The global namespace we have is user-provided, so we can't modify it for
        # our purposes. So we put the things we need into locals and introduce a
        # scope to allow the function we're creating to close over them.
        local_vars = ', '.join(locals.keys())
        txt = f"def __create_fn__({local_vars}):\n {txt}\n return {name}"
        ns = {}
        exec(txt, globals, ns)
        code = _code_cache[key] = ns['__create_fn__'](**locals).__code__
    else:
        global _code_cache_hits
        _code_cache_hits += 1
    consts = []
    for const in code.co_consts:
        if isinstance(const, str):
            for numbered_symbol, field_name in patches.items():
                const = const.replace(numbered_symbol, field_name)
        consts.append(const)
    consts = tuple(consts)
    names = tuple(patches.get(name, name) for name in code.co_names)
    varnames = tuple(patches.get(name, name) for name in code.co_varnames)
    closure = tuple(CellType(locals[freevar]) for freevar in code.co_freevars)
    return FunctionType(
        code=code.replace(
            co_consts=consts,
            co_names=names,
            co_varnames=varnames,
        ),
        globals=globals or {},
        closure=closure,
    )


def _field_assign(frozen, name, value, self_name):
    # If we're a frozen class, then assign to our fields in __init__
    # via object.__setattr__.  Otherwise, just use a simple
    # assignment.
    #
    # self_name is what "self" is called in this function: don't
    # hard-code "self", since that might be a field name.
    if frozen:
        return f'__dataclass_builtins_object__.__setattr__({self_name},{name!r},{value})'
    return f'{self_name}.{name}={value}'


def _field_init(f, frozen, globals, self_name, slots, i):
    # Return the text of the line in the body of __init__ that will
    # initialize this field.

    default_name = f'_dflt_{i}'
    if f.default_factory is not MISSING:
        if f.init:
            # This field has a default factory.  If a parameter is
            # given, use it.  If not, call the factory.
            globals[default_name] = f.default_factory
            value = (f'{default_name}() '
                     f'if {f._placeholder} is _HAS_DEFAULT_FACTORY '
                     f'else {f._placeholder}')
        else:
            # This is a field that's not in the __init__ params, but
            # has a default factory function.  It needs to be
            # initialized here by calling the factory function,
            # because there's no other way to initialize it.

            # For a field initialized with a default=defaultvalue, the
            # class dict just has the default value
            # (cls.fieldname=defaultvalue).  But that won't work for a
            # default factory, the factory must be called in __init__
            # and we must assign that to self.fieldname.  We can't
            # fall back to the class dict's value, both because it's
            # not set, and because it might be different per-class
            # (which, after all, is why we have a factory function!).

            globals[default_name] = f.default_factory
            value = f'{default_name}()'
    else:
        # No default factory.
        if f.init:
            if f.default is MISSING:
                # There's no default, just do an assignment.
                value = f._placeholder
            elif f.default is not MISSING:
                globals[default_name] = f.default
                value = f._placeholder
        else:
            # If the class has slots, then initialize this field.
            if slots and f.default is not MISSING:
                globals[default_name] = f.default
                value = default_name
            else:
                # This field does not need initialization: reading from it will
                # just use the class attribute that contains the default.
                # Signify that to the caller by returning None.
                return None

    # Only test this now, so that we can create variables for the
    # default.  However, return None to signify that we're not going
    # to actually do the assignment statement for InitVars.
    if f._field_type is _FIELD_INITVAR:
        return None

    # Now, actually generate the field assignment.
    return _field_assign(frozen, f._placeholder, value, self_name)

def _init_fn(fields, std_fields, kw_only_fields, frozen, has_post_init,
             self_name, globals, slots):
    # fields contains both real fields and InitVar pseudo-fields.

    # Make sure we don't have fields without defaults following fields
    # with defaults.  This actually would be caught when exec-ing the
    # function source code, but catching it here gives a better error
    # message, and future-proofs us in case we build up the function
    # using ast.

    seen_default = False
    for f in std_fields:
        # Only consider the non-kw-only fields in the __init__ call.
        if f.init:
            if not (f.default is MISSING and f.default_factory is MISSING):
                seen_default = True
            elif seen_default:
                raise TypeError(f'non-default argument {f.name!r} '
                                'follows default argument')

    locals = {
        'MISSING': MISSING,
        '_HAS_DEFAULT_FACTORY': _HAS_DEFAULT_FACTORY,
        '__dataclass_builtins_object__': object,
    }

    body_lines = []
    for i, f in enumerate(fields):
        line = _field_init(f, frozen, locals, self_name, slots, i)
        # line is None means that this field doesn't require
        # initialization (it's a pseudo-field).  Just skip it.
        if line:
            body_lines.append(line)

    # Does this class have a post-init function?
    if has_post_init:
        params_str = ','.join(f._placeholder for f in fields
                              if f._field_type is _FIELD_INITVAR)
        body_lines.append(f'{self_name}.{_POST_INIT_NAME}({params_str})')

    # If no body lines, use 'pass'.
    if not body_lines:
        body_lines = ['pass']

    _init_params = [f._placeholder for f in std_fields]
    if kw_only_fields:
        # Add the keyword-only args.  Because the * can only be added if
        # there's at least one keyword-only arg, there needs to be a test here
        # (instead of just concatenting the lists together).
        _init_params += ['*']
        _init_params += [f._placeholder for f in kw_only_fields]
    f = _create_fn('__init__',
                   (self_name, *_init_params),
                   tuple(body_lines),
                   locals=locals,
                   globals=globals)
    annotations = {"return": None}
    defaults = []
    kwdefaults = {}
    for field in std_fields:
        annotations[field.name] = field.type
        if field.default is not MISSING:
            defaults.append(field.default)
        elif field.default_factory is not MISSING:
            defaults.append(_HAS_DEFAULT_FACTORY)
    for field in kw_only_fields:
        annotations[field.name] = field.type
        if field.default is not MISSING:
            kwdefaults[field.name] = field.default
        elif field.default_factory is not MISSING:
            kwdefaults[field.name] = _HAS_DEFAULT_FACTORY
    f.__annotations__ = annotations
    f.__defaults__ = tuple(defaults) or None
    f.__kwdefaults__ = kwdefaults or None
    return f


def _repr_fn(fields, globals):
    fn = _create_fn('__repr__',
                    ('self',),
                    ['return self.__class__.__qualname__ + f"(' +
                     ', '.join([f"{f._placeholder}={{self.{f._placeholder}!r}}"
                                for f in fields]) +
                     ')"'],
                     globals=globals)
    return _recursive_repr(fn)


def _frozen_get_del_attr(cls, fields, globals):
    locals = {'cls': cls,
              'FrozenInstanceError': FrozenInstanceError}
    fields_str = ' '.join(f._placeholder for f in fields)
    return (_create_fn('__setattr__',
                      ('self', 'name', 'value'),
                      (f'if type(self) is cls or name in {fields_str!r}:',
                        ' raise FrozenInstanceError(f"cannot assign to field {name!r}")',
                       f'super(cls, self).__setattr__(name, value)'),
                       locals=locals,
                       globals=globals),
            _create_fn('__delattr__',
                      ('self', 'name'),
                      (f'if type(self) is cls or name in {fields_str!r}:',
                        ' raise FrozenInstanceError(f"cannot delete field {name!r}")',
                       f'super(cls, self).__delattr__(name)'),
                       locals=locals,
                       globals=globals),
            )


def _cmp_fn(name, op, self_tuple, other_tuple, globals):
    # Create a comparison function.  If the fields in the object are
    # named 'x' and 'y', then self_tuple is the string
    # '(self.$x$,self.$y$)' and other_tuple is the string
    # '(other.$x$,other.$y$)'.

    return _create_fn(name,
                      ('self', 'other'),
                      [ 'if other.__class__ is self.__class__:',
                       f' return {self_tuple}{op}{other_tuple}',
                        'return NotImplemented'],
                      globals=globals)


def _hash_fn(fields, globals):
    self_tuple = _tuple_str('self', fields)
    return _create_fn('__hash__',
                      ('self',),
                      [f'return hash({self_tuple})',],
                      globals=globals)


def _is_classvar(a_type, typing):
    # This test uses a typing internal class, but it's the best way to
    # test if this is a ClassVar.
    return (a_type is typing.ClassVar
            or (type(a_type) is typing._GenericAlias
                and a_type.__origin__ is typing.ClassVar))


def _is_initvar(a_type, dataclasses):
    # The module we're checking against is the module we're
    # currently in (dataclasses.py).
    return (a_type is dataclasses.InitVar
            or type(a_type) is dataclasses.InitVar)

def _is_kw_only(a_type, dataclasses):
    return a_type is dataclasses.KW_ONLY


def _is_type(annotation, cls, a_module, a_type, is_type_predicate):
    # Given a type annotation string, does it refer to a_type in
    # a_module?  For example, when checking that annotation denotes a
    # ClassVar, then a_module is typing, and a_type is
    # typing.ClassVar.

    # It's possible to look up a_module given a_type, but it involves
    # looking in sys.modules (again!), and seems like a waste since
    # the caller already knows a_module.

    # - annotation is a string type annotation
    # - cls is the class that this annotation was found in
    # - a_module is the module we want to match
    # - a_type is the type in that module we want to match
    # - is_type_predicate is a function called with (obj, a_module)
    #   that determines if obj is of the desired type.

    # Since this test does not do a local namespace lookup (and
    # instead only a module (global) lookup), there are some things it
    # gets wrong.

    # With string annotations, cv0 will be detected as a ClassVar:
    #   CV = ClassVar
    #   @dataclass
    #   class C0:
    #     cv0: CV

    # But in this example cv1 will not be detected as a ClassVar:
    #   @dataclass
    #   class C1:
    #     CV = ClassVar
    #     cv1: CV

    # In C1, the code in this function (_is_type) will look up "CV" in
    # the module and not find it, so it will not consider cv1 as a
    # ClassVar.  This is a fairly obscure corner case, and the best
    # way to fix it would be to eval() the string "CV" with the
    # correct global and local namespaces.  However that would involve
    # a eval() penalty for every single field of every dataclass
    # that's defined.  It was judged not worth it.

    match = _MODULE_IDENTIFIER_RE.match(annotation)
    if match:
        ns = None
        module_name = match.group(1)
        if not module_name:
            # No module name, assume the class's module did
            # "from dataclasses import InitVar".
            ns = sys.modules.get(cls.__module__).__dict__
        else:
            # Look up module_name in the class's module.
            module = sys.modules.get(cls.__module__)
            if module and module.__dict__.get(module_name) is a_module:
                ns = sys.modules.get(a_type.__module__).__dict__
        if ns and is_type_predicate(ns.get(match.group(2)), a_module):
            return True
    return False


def _get_field(cls, a_name, a_type, default_kw_only):
    # Return a Field object for this field name and type.  ClassVars and
    # InitVars are also returned, but marked as such (see f._field_type).
    # default_kw_only is the value of kw_only to use if there isn't a field()
    # that defines it.

    # If the default value isn't derived from Field, then it's only a
    # normal default value.  Convert it to a Field().
    default = getattr(cls, a_name, MISSING)
    if isinstance(default, Field):
        f = default
    else:
        if isinstance(default, types.MemberDescriptorType):
            # This is a field in __slots__, so it has no default value.
            default = MISSING
        f = field(default=default)

    # Only at this point do we know the name and the type.  Set them.
    f.name = a_name
    f.type = a_type

    f._placeholder = f"${a_name}$"

    # Assume it's a normal field until proven otherwise.  We're next
    # going to decide if it's a ClassVar or InitVar, everything else
    # is just a normal field.
    f._field_type = _FIELD

    # In addition to checking for actual types here, also check for
    # string annotations.  get_type_hints() won't always work for us
    # (see https://github.com/python/typing/issues/508 for example),
    # plus it's expensive and would require an eval for every string
    # annotation.  So, make a best effort to see if this is a ClassVar
    # or InitVar using regex's and checking that the thing referenced
    # is actually of the correct type.

    # For the complete discussion, see https://bugs.python.org/issue33453

    # If typing has not been imported, then it's impossible for any
    # annotation to be a ClassVar.  So, only look for ClassVar if
    # typing has been imported by any module (not necessarily cls's
    # module).
    typing = sys.modules.get('typing')
    if typing:
        if (_is_classvar(a_type, typing)
            or (isinstance(f.type, str)
                and _is_type(f.type, cls, typing, typing.ClassVar,
                             _is_classvar))):
            f._field_type = _FIELD_CLASSVAR

    # If the type is InitVar, or if it's a matching string annotation,
    # then it's an InitVar.
    if f._field_type is _FIELD:
        # The module we're checking against is the module we're
        # currently in (dataclasses.py).
        dataclasses = sys.modules[__name__]
        if (_is_initvar(a_type, dataclasses)
            or (isinstance(f.type, str)
                and _is_type(f.type, cls, dataclasses, dataclasses.InitVar,
                             _is_initvar))):
            f._field_type = _FIELD_INITVAR

    # Validations for individual fields.  This is delayed until now,
    # instead of in the Field() constructor, since only here do we
    # know the field name, which allows for better error reporting.

    # Special restrictions for ClassVar and InitVar.
    if f._field_type in (_FIELD_CLASSVAR, _FIELD_INITVAR):
        if f.default_factory is not MISSING:
            raise TypeError(f'field {f.name} cannot have a '
                            'default factory')
        # Should I check for other field settings? default_factory
        # seems the most serious to check for.  Maybe add others.  For
        # example, how about init=False (or really,
        # init=<not-the-default-init-value>)?  It makes no sense for
        # ClassVar and InitVar to specify init=<anything>.

    # kw_only validation and assignment.
    if f._field_type in (_FIELD, _FIELD_INITVAR):
        # For real and InitVar fields, if kw_only wasn't specified use the
        # default value.
        if f.kw_only is MISSING:
            f.kw_only = default_kw_only
    else:
        # Make sure kw_only isn't set for ClassVars
        assert f._field_type is _FIELD_CLASSVAR
        if f.kw_only is not MISSING:
            raise TypeError(f'field {f.name} is a ClassVar but specifies '
                            'kw_only')

    # For real fields, disallow mutable defaults.  Use unhashable as a proxy
    # indicator for mutability.  Read the __hash__ attribute from the class,
    # not the instance.
    if f._field_type is _FIELD and f.default.__class__.__hash__ is None:
        raise ValueError(f'mutable default {type(f.default)} for field '
                         f'{f.name} is not allowed: use default_factory')

    return f

def _set_qualname(cls, value):
    # Ensure that the functions returned from _create_fn uses the proper
    # __qualname__ (the class they belong to).
    if isinstance(value, FunctionType):
        value.__qualname__ = f"{cls.__qualname__}.{value.__name__}"
    return value

def _set_new_attribute(cls, name, value):
    # Never overwrites an existing attribute.  Returns True if the
    # attribute already exists.
    if name in cls.__dict__:
        return True
    _set_qualname(cls, value)
    setattr(cls, name, value)
    return False


# Decide if/how we're going to create a hash function.  Key is
# (unsafe_hash, eq, frozen, does-hash-exist).  Value is the action to
# take.  The common case is to do nothing, so instead of providing a
# function that is a no-op, use None to signify that.

def _hash_set_none(cls, fields, globals):
    return None

def _hash_add(cls, fields, globals):
    flds = [f for f in fields if (f.compare if f.hash is None else f.hash)]
    return _set_qualname(cls, _hash_fn(flds, globals))

def _hash_exception(cls, fields, globals):
    # Raise an exception.
    raise TypeError(f'Cannot overwrite attribute __hash__ '
                    f'in class {cls.__name__}')

#
#                +-------------------------------------- unsafe_hash?
#                |      +------------------------------- eq?
#                |      |      +------------------------ frozen?
#                |      |      |      +----------------  has-explicit-hash?
#                |      |      |      |
#                |      |      |      |        +-------  action
#                |      |      |      |        |
#                v      v      v      v        v
_hash_action = {(False, False, False, False): None,
                (False, False, False, True ): None,
                (False, False, True,  False): None,
                (False, False, True,  True ): None,
                (False, True,  False, False): _hash_set_none,
                (False, True,  False, True ): None,
                (False, True,  True,  False): _hash_add,
                (False, True,  True,  True ): None,
                (True,  False, False, False): _hash_add,
                (True,  False, False, True ): _hash_exception,
                (True,  False, True,  False): _hash_add,
                (True,  False, True,  True ): _hash_exception,
                (True,  True,  False, False): _hash_add,
                (True,  True,  False, True ): _hash_exception,
                (True,  True,  True,  False): _hash_add,
                (True,  True,  True,  True ): _hash_exception,
                }
# See https://bugs.python.org/issue32929#msg312829 for an if-statement
# version of this table.


def _process_class(cls, init, repr, eq, order, unsafe_hash, frozen,
                   match_args, kw_only, slots, weakref_slot):
    # Now that dicts retain insertion order, there's no reason to use
    # an ordered dict.  I am leveraging that ordering here, because
    # derived class fields overwrite base class fields, but the order
    # is defined by the base class, which is found first.
    fields = {}

    if cls.__module__ in sys.modules:
        globals = sys.modules[cls.__module__].__dict__
    else:
        # Theoretically this can happen if someone writes
        # a custom string to cls.__module__.  In which case
        # such dataclass won't be fully introspectable
        # (w.r.t. typing.get_type_hints) but will still function
        # correctly.
        globals = {}

    setattr(cls, _PARAMS, _DataclassParams(init, repr, eq, order,
                                           unsafe_hash, frozen,
                                           match_args, kw_only,
                                           slots, weakref_slot))

    # Find our base classes in reverse MRO order, and exclude
    # ourselves.  In reversed order so that more derived classes
    # override earlier field definitions in base classes.  As long as
    # we're iterating over them, see if any are frozen.
    any_frozen_base = False
    has_dataclass_bases = False
    for b in cls.__mro__[-1:0:-1]:
        # Only process classes that have been processed by our
        # decorator.  That is, they have a _FIELDS attribute.
        base_fields = getattr(b, _FIELDS, None)
        if base_fields is not None:
            has_dataclass_bases = True
            for f in base_fields.values():
                fields[f.name] = f
            if getattr(b, _PARAMS).frozen:
                any_frozen_base = True

    # Annotations defined specifically in this class (not in base classes).
    #
    # Fields are found from cls_annotations, which is guaranteed to be
    # ordered.  Default values are from class attributes, if a field
    # has a default.  If the default value is a Field(), then it
    # contains additional info beyond (and possibly including) the
    # actual default value.  Pseudo-fields ClassVars and InitVars are
    # included, despite the fact that they're not real fields.  That's
    # dealt with later.
    cls_annotations = inspect.get_annotations(cls)

    # Now find fields in our class.  While doing so, validate some
    # things, and set the default values (as class attributes) where
    # we can.
    cls_fields = []
    # Get a reference to this module for the _is_kw_only() test.
    KW_ONLY_seen = False
    dataclasses = sys.modules[__name__]
    for name, type in cls_annotations.items():
        # See if this is a marker to change the value of kw_only.
        if (_is_kw_only(type, dataclasses)
            or (isinstance(type, str)
                and _is_type(type, cls, dataclasses, dataclasses.KW_ONLY,
                             _is_kw_only))):
            # Switch the default to kw_only=True, and ignore this
            # annotation: it's not a real field.
            if KW_ONLY_seen:
                raise TypeError(f'{name!r} is KW_ONLY, but KW_ONLY '
                                'has already been specified')
            KW_ONLY_seen = True
            kw_only = True
        else:
            # Otherwise it's a field of some type.
            cls_fields.append(_get_field(cls, name, type, kw_only))

    for f in cls_fields:
        fields[f.name] = f

        # If the class attribute (which is the default value for this
        # field) exists and is of type 'Field', replace it with the
        # real default.  This is so that normal class introspection
        # sees a real default value, not a Field.
        if isinstance(getattr(cls, f.name, None), Field):
            if f.default is MISSING:
                # If there's no default, delete the class attribute.
                # This happens if we specify field(repr=False), for
                # example (that is, we specified a field object, but
                # no default value).  Also if we're using a default
                # factory.  The class attribute should not be set at
                # all in the post-processed class.
                delattr(cls, f.name)
            else:
                setattr(cls, f.name, f.default)

    # Do we have any Field members that don't also have annotations?
    for name, value in cls.__dict__.items():
        if isinstance(value, Field) and not name in cls_annotations:
            raise TypeError(f'{name!r} is a field but has no type annotation')

    # Check rules that apply if we are derived from any dataclasses.
    if has_dataclass_bases:
        # Raise an exception if any of our bases are frozen, but we're not.
        if any_frozen_base and not frozen:
            raise TypeError('cannot inherit non-frozen dataclass from a '
                            'frozen one')

        # Raise an exception if we're frozen, but none of our bases are.
        if not any_frozen_base and frozen:
            raise TypeError('cannot inherit frozen dataclass from a '
                            'non-frozen one')

    # Remember all of the fields on our class (including bases).  This
    # also marks this class as being a dataclass.
    setattr(cls, _FIELDS, fields)

    # Was this class defined with an explicit __hash__?  Note that if
    # __eq__ is defined in this class, then python will automatically
    # set __hash__ to None.  This is a heuristic, as it's possible
    # that such a __hash__ == None was not auto-generated, but it
    # close enough.
    class_hash = cls.__dict__.get('__hash__', MISSING)
    has_explicit_hash = not (class_hash is MISSING or
                             (class_hash is None and '__eq__' in cls.__dict__))

    # If we're generating ordering methods, we must be generating the
    # eq methods.
    if order and not eq:
        raise ValueError('eq must be true if order is true')

    # Include InitVars and regular fields (so, not ClassVars).  This is
    # initialized here, outside of the "if init:" test, because std_init_fields
    # is used with match_args, below.
    all_init_fields = [f for f in fields.values()
                       if f._field_type in (_FIELD, _FIELD_INITVAR)]
    (std_init_fields,
     kw_only_init_fields) = _fields_in_init_order(all_init_fields)

    if init:
        # Does this class have a post-init function?
        has_post_init = hasattr(cls, _POST_INIT_NAME)

        _set_new_attribute(cls, '__init__',
                           _init_fn(all_init_fields,
                                    std_init_fields,
                                    kw_only_init_fields,
                                    frozen,
                                    has_post_init,
                                    # The name to use for the "self"
                                    # param in __init__.  Use "self"
                                    # if possible.
                                    '__dataclass_self__' if 'self' in fields
                                            else 'self',
                                    globals,
                                    slots,
                          ))

    # Get the fields as a list, and include only real fields.  This is
    # used in all of the following methods.
    field_list = [f for f in fields.values() if f._field_type is _FIELD]

    if repr:
        flds = [f for f in field_list if f.repr]
        _set_new_attribute(cls, '__repr__', _repr_fn(flds, globals))

    if eq:
        # Create __eq__ method.  There's no need for a __ne__ method,
        # since python will call __eq__ and negate it.
        flds = [f for f in field_list if f.compare]
        self_tuple = _tuple_str('self', flds)
        other_tuple = _tuple_str('other', flds)
        _set_new_attribute(cls, '__eq__',
                           _cmp_fn('__eq__', '==',
                                   self_tuple, other_tuple,
                                   globals=globals))

    if order:
        # Create and set the ordering methods.
        flds = [f for f in field_list if f.compare]
        self_tuple = _tuple_str('self', flds)
        other_tuple = _tuple_str('other', flds)
        for name, op in [('__lt__', '<'),
                         ('__le__', '<='),
                         ('__gt__', '>'),
                         ('__ge__', '>='),
                         ]:
            if _set_new_attribute(cls, name,
                                  _cmp_fn(name, op, self_tuple, other_tuple,
                                          globals=globals)):
                raise TypeError(f'Cannot overwrite attribute {name} '
                                f'in class {cls.__name__}. Consider using '
                                'functools.total_ordering')

    if frozen:
        for fn in _frozen_get_del_attr(cls, field_list, globals):
            if _set_new_attribute(cls, fn.__name__, fn):
                raise TypeError(f'Cannot overwrite attribute {fn.__name__} '
                                f'in class {cls.__name__}')

    # Decide if/how we're going to create a hash function.
    hash_action = _hash_action[bool(unsafe_hash),
                               bool(eq),
                               bool(frozen),
                               has_explicit_hash]
    if hash_action:
        # No need to call _set_new_attribute here, since by the time
        # we're here the overwriting is unconditional.
        cls.__hash__ = hash_action(cls, field_list, globals)

    if not getattr(cls, '__doc__'):
        # Create a class doc-string.
        cls.__doc__ = (cls.__name__ +
                       str(inspect.signature(cls)).replace(' -> None', ''))

    if match_args:
        # I could probably compute this once
        _set_new_attribute(cls, '__match_args__',
                           tuple(f.name for f in std_init_fields))

    # It's an error to specify weakref_slot if slots is False.
    if weakref_slot and not slots:
        raise TypeError('weakref_slot is True but slots is False')
    if slots:
        cls = _add_slots(cls, frozen, weakref_slot)

    abc.update_abstractmethods(cls)

    return cls


# _dataclass_getstate and _dataclass_setstate are needed for pickling frozen
# classes with slots.  These could be slightly more performant if we generated
# the code instead of iterating over fields.  But that can be a project for
# another day, if performance becomes an issue.
def _dataclass_getstate(self):
    return [getattr(self, f.name) for f in fields(self)]


def _dataclass_setstate(self, state):
    for field, value in zip(fields(self), state):
        # use setattr because dataclass may be frozen
        object.__setattr__(self, field.name, value)


def _get_slots(cls):
    match cls.__dict__.get('__slots__'):
        case None:
            return
        case str(slot):
            yield slot
        # Slots may be any iterable, but we cannot handle an iterator
        # because it will already be (partially) consumed.
        case iterable if not hasattr(iterable, '__next__'):
            yield from iterable
        case _:
            raise TypeError(f"Slots of '{cls.__name__}' cannot be determined")


def _add_slots(cls, is_frozen, weakref_slot):
    # Need to create a new class, since we can't set __slots__
    #  after a class has been created.

    # Make sure __slots__ isn't already set.
    if '__slots__' in cls.__dict__:
        raise TypeError(f'{cls.__name__} already specifies __slots__')

    # Create a new dict for our new class.
    cls_dict = dict(cls.__dict__)
    field_names = tuple(f.name for f in fields(cls))
    # Make sure slots don't overlap with those in base classes.
    inherited_slots = set(
        itertools.chain.from_iterable(map(_get_slots, cls.__mro__[1:-1]))
    )
    # The slots for our class.  Remove slots from our base classes.  Add
    # '__weakref__' if weakref_slot was given, unless it is already present.
    cls_dict["__slots__"] = tuple(
        itertools.filterfalse(
            inherited_slots.__contains__,
            itertools.chain(
                # gh-93521: '__weakref__' also needs to be filtered out if
                # already present in inherited_slots
                field_names, ('__weakref__',) if weakref_slot else ()
            )
        ),
    )

    for field_name in field_names:
        # Remove our attributes, if present. They'll still be
        #  available in _MARKER.
        cls_dict.pop(field_name, None)

    # Remove __dict__ itself.
    cls_dict.pop('__dict__', None)

    # And finally create the class.
    qualname = getattr(cls, '__qualname__', None)
    cls = type(cls)(cls.__name__, cls.__bases__, cls_dict)
    if qualname is not None:
        cls.__qualname__ = qualname

    if is_frozen:
        # Need this for pickling frozen classes with slots.
        cls.__getstate__ = _dataclass_getstate
        cls.__setstate__ = _dataclass_setstate

    return cls


def dataclass(cls=None, /, *, init=True, repr=True, eq=True, order=False,
              unsafe_hash=False, frozen=False, match_args=True,
              kw_only=False, slots=False, weakref_slot=False):
    """Add dunder methods based on the fields defined in the class.

    Examines PEP 526 __annotations__ to determine fields.

    If init is true, an __init__() method is added to the class. If repr
    is true, a __repr__() method is added. If order is true, rich
    comparison dunder methods are added. If unsafe_hash is true, a
    __hash__() method is added. If frozen is true, fields may not be
    assigned to after instance creation. If match_args is true, the
    __match_args__ tuple is added. If kw_only is true, then by default
    all fields are keyword-only. If slots is true, a new class with a
    __slots__ attribute is returned.
    """

    def wrap(cls):
        return _process_class(cls, init, repr, eq, order, unsafe_hash,
                              frozen, match_args, kw_only, slots,
                              weakref_slot)

    # See if we're being called as @dataclass or @dataclass().
    if cls is None:
        # We're called with parens.
        return wrap

    # We're called as @dataclass without parens.
    return wrap(cls)


def fields(class_or_instance):
    """Return a tuple describing the fields of this dataclass.

    Accepts a dataclass or an instance of one. Tuple elements are of
    type Field.
    """

    # Might it be worth caching this, per class?
    try:
        fields = getattr(class_or_instance, _FIELDS)
    except AttributeError:
        raise TypeError('must be called with a dataclass type or instance')

    # Exclude pseudo-fields.  Note that fields is sorted by insertion
    # order, so the order of the tuple is as the fields were defined.
    return tuple(f for f in fields.values() if f._field_type is _FIELD)


def _is_dataclass_instance(obj):
    """Returns True if obj is an instance of a dataclass."""
    return hasattr(type(obj), _FIELDS)


def is_dataclass(obj):
    """Returns True if obj is a dataclass or an instance of a
    dataclass."""
    cls = obj if isinstance(obj, type) else type(obj)
    return hasattr(cls, _FIELDS)


def asdict(obj, *, dict_factory=dict):
    """Return the fields of a dataclass instance as a new dictionary mapping
    field names to field values.

    Example usage::

      @dataclass
      class C:
          x: int
          y: int

      c = C(1, 2)
      assert asdict(c) == {'x': 1, 'y': 2}

    If given, 'dict_factory' will be used instead of built-in dict.
    The function applies recursively to field values that are
    dataclass instances. This will also look into built-in containers:
    tuples, lists, and dicts.
    """
    if not _is_dataclass_instance(obj):
        raise TypeError("asdict() should be called on dataclass instances")
    return _asdict_inner(obj, dict_factory)


def _asdict_inner(obj, dict_factory):
    if _is_dataclass_instance(obj):
        result = []
        for f in fields(obj):
            value = _asdict_inner(getattr(obj, f.name), dict_factory)
            result.append((f.name, value))
        return dict_factory(result)
    elif isinstance(obj, tuple) and hasattr(obj, '_fields'):
        # obj is a namedtuple.  Recurse into it, but the returned
        # object is another namedtuple of the same type.  This is
        # similar to how other list- or tuple-derived classes are
        # treated (see below), but we just need to create them
        # differently because a namedtuple's __init__ needs to be
        # called differently (see bpo-34363).

        # I'm not using namedtuple's _asdict()
        # method, because:
        # - it does not recurse in to the namedtuple fields and
        #   convert them to dicts (using dict_factory).
        # - I don't actually want to return a dict here.  The main
        #   use case here is json.dumps, and it handles converting
        #   namedtuples to lists.  Admittedly we're losing some
        #   information here when we produce a json list instead of a
        #   dict.  Note that if we returned dicts here instead of
        #   namedtuples, we could no longer call asdict() on a data
        #   structure where a namedtuple was used as a dict key.

        return type(obj)(*[_asdict_inner(v, dict_factory) for v in obj])
    elif isinstance(obj, (list, tuple)):
        # Assume we can create an object of this type by passing in a
        # generator (which is not true for namedtuples, handled
        # above).
        return type(obj)(_asdict_inner(v, dict_factory) for v in obj)
    elif isinstance(obj, dict) and hasattr(type(obj), 'default_factory'):
        # obj is a defaultdict, which has a different constructor from
        # dict as it requires the default_factory as its first arg.
        # https://bugs.python.org/issue35540
        result = type(obj)(getattr(obj, 'default_factory'))
        for k, v in obj.items():
            result[_asdict_inner(k, dict_factory)] = _asdict_inner(v, dict_factory)
        return result
    elif isinstance(obj, dict):
        return type(obj)((_asdict_inner(k, dict_factory),
                          _asdict_inner(v, dict_factory))
                         for k, v in obj.items())
    else:
        return copy.deepcopy(obj)


def astuple(obj, *, tuple_factory=tuple):
    """Return the fields of a dataclass instance as a new tuple of field values.

    Example usage::

      @dataclass
      class C:
          x: int
          y: int

      c = C(1, 2)
      assert astuple(c) == (1, 2)

    If given, 'tuple_factory' will be used instead of built-in tuple.
    The function applies recursively to field values that are
    dataclass instances. This will also look into built-in containers:
    tuples, lists, and dicts.
    """

    if not _is_dataclass_instance(obj):
        raise TypeError("astuple() should be called on dataclass instances")
    return _astuple_inner(obj, tuple_factory)


def _astuple_inner(obj, tuple_factory):
    if _is_dataclass_instance(obj):
        result = []
        for f in fields(obj):
            value = _astuple_inner(getattr(obj, f.name), tuple_factory)
            result.append(value)
        return tuple_factory(result)
    elif isinstance(obj, tuple) and hasattr(obj, '_fields'):
        # obj is a namedtuple.  Recurse into it, but the returned
        # object is another namedtuple of the same type.  This is
        # similar to how other list- or tuple-derived classes are
        # treated (see below), but we just need to create them
        # differently because a namedtuple's __init__ needs to be
        # called differently (see bpo-34363).
        return type(obj)(*[_astuple_inner(v, tuple_factory) for v in obj])
    elif isinstance(obj, (list, tuple)):
        # Assume we can create an object of this type by passing in a
        # generator (which is not true for namedtuples, handled
        # above).
        return type(obj)(_astuple_inner(v, tuple_factory) for v in obj)
    elif isinstance(obj, dict):
        return type(obj)((_astuple_inner(k, tuple_factory), _astuple_inner(v, tuple_factory))
                          for k, v in obj.items())
    else:
        return copy.deepcopy(obj)


def make_dataclass(cls_name, fields, *, bases=(), namespace=None, init=True,
                   repr=True, eq=True, order=False, unsafe_hash=False,
                   frozen=False, match_args=True, kw_only=False, slots=False,
                   weakref_slot=False):
    """Return a new dynamically created dataclass.

    The dataclass name will be 'cls_name'.  'fields' is an iterable
    of either (name), (name, type) or (name, type, Field) objects. If type is
    omitted, use the string 'typing.Any'.  Field objects are created by
    the equivalent of calling 'field(name, type [, Field-info])'.::

      C = make_dataclass('C', ['x', ('y', int), ('z', int, field(init=False))], bases=(Base,))

    is equivalent to::

      @dataclass
      class C(Base):
          x: 'typing.Any'
          y: int
          z: int = field(init=False)

    For the bases and namespace parameters, see the builtin type() function.

    The parameters init, repr, eq, order, unsafe_hash, and frozen are passed to
    dataclass().
    """

    if namespace is None:
        namespace = {}

    # While we're looking through the field names, validate that they
    # are identifiers, are not keywords, and not duplicates.
    seen = set()
    annotations = {}
    defaults = {}
    for item in fields:
        if isinstance(item, str):
            name = item
            tp = 'typing.Any'
        elif len(item) == 2:
            name, tp, = item
        elif len(item) == 3:
            name, tp, spec = item
            defaults[name] = spec
        else:
            raise TypeError(f'Invalid field: {item!r}')

        if not isinstance(name, str) or not name.isidentifier():
            raise TypeError(f'Field names must be valid identifiers: {name!r}')
        if keyword.iskeyword(name):
            raise TypeError(f'Field names must not be keywords: {name!r}')
        if name in seen:
            raise TypeError(f'Field name duplicated: {name!r}')

        seen.add(name)
        annotations[name] = tp

    # Update 'ns' with the user-supplied namespace plus our calculated values.
    def exec_body_callback(ns):
        ns.update(namespace)
        ns.update(defaults)
        ns['__annotations__'] = annotations

    # We use `types.new_class()` instead of simply `type()` to allow dynamic creation
    # of generic dataclasses.
    cls = types.new_class(cls_name, bases, {}, exec_body_callback)

    # Apply the normal decorator.
    return dataclass(cls, init=init, repr=repr, eq=eq, order=order,
                     unsafe_hash=unsafe_hash, frozen=frozen,
                     match_args=match_args, kw_only=kw_only, slots=slots,
                     weakref_slot=weakref_slot)


def replace(obj, /, **changes):
    """Return a new object replacing specified fields with new values.

    This is especially useful for frozen classes.  Example usage::

      @dataclass(frozen=True)
      class C:
          x: int
          y: int

      c = C(1, 2)
      c1 = replace(c, x=3)
      assert c1.x == 3 and c1.y == 2
    """

    # We're going to mutate 'changes', but that's okay because it's a
    # new dict, even if called with 'replace(obj, **my_changes)'.

    if not _is_dataclass_instance(obj):
        raise TypeError("replace() should be called on dataclass instances")

    # It's an error to have init=False fields in 'changes'.
    # If a field is not in 'changes', read its value from the provided obj.

    for f in getattr(obj, _FIELDS).values():
        # Only consider normal fields or InitVars.
        if f._field_type is _FIELD_CLASSVAR:
            continue

        if not f.init:
            # Error if this field is specified in changes.
            if f.name in changes:
                raise ValueError(f'field {f.name} is declared with '
                                 'init=False, it cannot be specified with '
                                 'replace()')
            continue

        if f.name not in changes:
            if f._field_type is _FIELD_INITVAR and f.default is MISSING:
                raise ValueError(f"InitVar {f.name!r} "
                                 'must be specified with replace()')
            changes[f.name] = getattr(obj, f.name)

    # Create the new object, which calls __init__() and
    # __post_init__() (if defined), using all of the init fields we've
    # added and/or left in 'changes'.  If there are values supplied in
    # changes that aren't fields, this will correctly raise a
    # TypeError.
    return obj.__class__(**changes)<|MERGE_RESOLUTION|>--- conflicted
+++ resolved
@@ -425,36 +425,10 @@
     return f'({",".join([f"{obj_name}.{f._placeholder}" for f in fields])},)'
 
 
-<<<<<<< HEAD
-# This function's logic is copied from "recursive_repr" function in
-# reprlib module to avoid dependency.
-def _recursive_repr(user_function):
-    # Decorator to make a repr function return "..." for a recursive
-    # call.
-    repr_running = set()
-
-    @functools.wraps(user_function)
-    def wrapper(self):
-        key = id(self), _thread.get_ident()
-        if key in repr_running:
-            return '...'
-        repr_running.add(key)
-        try:
-            result = user_function(self)
-        finally:
-            repr_running.discard(key)
-        return result
-    return wrapper
-
-
 _code_cache = {}
 _code_cache_hits = 0
 
 def _create_fn(name, args, body, *, globals=None, locals=None):
-=======
-def _create_fn(name, args, body, *, globals=None, locals=None,
-               return_type=MISSING):
->>>>>>> 8dd2766d
     # Note that we may mutate locals. Callers beware!
     # The only callers are internal to this module, so no
     # worries about external callers.
