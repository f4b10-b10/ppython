import re
import sys
import copy
import types
import inspect
import keyword
import builtins
import functools
import _thread


__all__ = ['dataclass',
           'field',
           'Field',
           'FrozenInstanceError',
           'InitVar',
           'MISSING',

           # Helper functions.
           'fields',
           'asdict',
           'astuple',
           'make_dataclass',
           'replace',
           'is_dataclass',
           ]

# Conditions for adding methods.  The boxes indicate what action the
# dataclass decorator takes.  For all of these tables, when I talk
# about init=, repr=, eq=, order=, unsafe_hash=, or frozen=, I'm
# referring to the arguments to the @dataclass decorator.  When
# checking if a dunder method already exists, I mean check for an
# entry in the class's __dict__.  I never check to see if an attribute
# is defined in a base class.

# Key:
# +=========+=========================================+
# + Value   | Meaning                                 |
# +=========+=========================================+
# | <blank> | No action: no method is added.          |
# +---------+-----------------------------------------+
# | add     | Generated method is added.              |
# +---------+-----------------------------------------+
# | raise   | TypeError is raised.                    |
# +---------+-----------------------------------------+
# | None    | Attribute is set to None.               |
# +=========+=========================================+

# __init__
#
#   +--- init= parameter
#   |
#   v     |       |       |
#         |  no   |  yes  |  <--- class has __init__ in __dict__?
# +=======+=======+=======+
# | False |       |       |
# +-------+-------+-------+
# | True  | add   |       |  <- the default
# +=======+=======+=======+

# __repr__
#
#    +--- repr= parameter
#    |
#    v    |       |       |
#         |  no   |  yes  |  <--- class has __repr__ in __dict__?
# +=======+=======+=======+
# | False |       |       |
# +-------+-------+-------+
# | True  | add   |       |  <- the default
# +=======+=======+=======+


# __setattr__
# __delattr__
#
#    +--- frozen= parameter
#    |
#    v    |       |       |
#         |  no   |  yes  |  <--- class has __setattr__ or __delattr__ in __dict__?
# +=======+=======+=======+
# | False |       |       |  <- the default
# +-------+-------+-------+
# | True  | add   | raise |
# +=======+=======+=======+
# Raise because not adding these methods would break the "frozen-ness"
# of the class.

# __eq__
#
#    +--- eq= parameter
#    |
#    v    |       |       |
#         |  no   |  yes  |  <--- class has __eq__ in __dict__?
# +=======+=======+=======+
# | False |       |       |
# +-------+-------+-------+
# | True  | add   |       |  <- the default
# +=======+=======+=======+

# __lt__
# __le__
# __gt__
# __ge__
#
#    +--- order= parameter
#    |
#    v    |       |       |
#         |  no   |  yes  |  <--- class has any comparison method in __dict__?
# +=======+=======+=======+
# | False |       |       |  <- the default
# +-------+-------+-------+
# | True  | add   | raise |
# +=======+=======+=======+
# Raise because to allow this case would interfere with using
# functools.total_ordering.

# __hash__

#    +------------------- unsafe_hash= parameter
#    |       +----------- eq= parameter
#    |       |       +--- frozen= parameter
#    |       |       |
#    v       v       v    |        |        |
#                         |   no   |  yes   |  <--- class has explicitly defined __hash__
# +=======+=======+=======+========+========+
# | False | False | False |        |        | No __eq__, use the base class __hash__
# +-------+-------+-------+--------+--------+
# | False | False | True  |        |        | No __eq__, use the base class __hash__
# +-------+-------+-------+--------+--------+
# | False | True  | False | None   |        | <-- the default, not hashable
# +-------+-------+-------+--------+--------+
# | False | True  | True  | add    |        | Frozen, so hashable, allows override
# +-------+-------+-------+--------+--------+
# | True  | False | False | add    | raise  | Has no __eq__, but hashable
# +-------+-------+-------+--------+--------+
# | True  | False | True  | add    | raise  | Has no __eq__, but hashable
# +-------+-------+-------+--------+--------+
# | True  | True  | False | add    | raise  | Not frozen, but hashable
# +-------+-------+-------+--------+--------+
# | True  | True  | True  | add    | raise  | Frozen, so hashable
# +=======+=======+=======+========+========+
# For boxes that are blank, __hash__ is untouched and therefore
# inherited from the base class.  If the base is object, then
# id-based hashing is used.
#
# Note that a class may already have __hash__=None if it specified an
# __eq__ method in the class body (not one that was created by
# @dataclass).
#
# See _hash_action (below) for a coded version of this table.


# Raised when an attempt is made to modify a frozen class.
class FrozenInstanceError(AttributeError): pass

# A sentinel object for default values to signal that a default
# factory will be used.  This is given a nice repr() which will appear
# in the function signature of dataclasses' constructors.
class _HAS_DEFAULT_FACTORY_CLASS:
    def __repr__(self):
        return '<factory>'
_HAS_DEFAULT_FACTORY = _HAS_DEFAULT_FACTORY_CLASS()

# A sentinel object to detect if a parameter is supplied or not.  Use
# a class to give it a better repr.
class _MISSING_TYPE:
    pass
MISSING = _MISSING_TYPE()

# Since most per-field metadata will be unused, create an empty
# read-only proxy that can be shared among all fields.
_EMPTY_METADATA = types.MappingProxyType({})

# Markers for the various kinds of fields and pseudo-fields.
class _FIELD_BASE:
    def __init__(self, name):
        self.name = name
    def __repr__(self):
        return self.name
_FIELD = _FIELD_BASE('_FIELD')
_FIELD_CLASSVAR = _FIELD_BASE('_FIELD_CLASSVAR')
_FIELD_INITVAR = _FIELD_BASE('_FIELD_INITVAR')

# The name of an attribute on the class where we store the Field
# objects.  Also used to check if a class is a Data Class.
_FIELDS = '__dataclass_fields__'

# The name of an attribute on the class that stores the parameters to
# @dataclass.
_PARAMS = '__dataclass_params__'

# The name of the function, that if it exists, is called at the end of
# __init__.
_POST_INIT_NAME = '__post_init__'

# String regex that string annotations for ClassVar or InitVar must match.
# Allows "identifier.identifier[" or "identifier[".
# https://bugs.python.org/issue33453 for details.
_MODULE_IDENTIFIER_RE = re.compile(r'^(?:\s*(\w+)\s*\.)?\s*(\w+)')

class InitVar:
    __slots__ = ('type', )

    def __init__(self, type):
        self.type = type

    def __repr__(self):
        if isinstance(self.type, type):
            type_name = self.type.__name__
        else:
            # typing objects, e.g. List[int]
            type_name = repr(self.type)
        return f'dataclasses.InitVar[{type_name}]'

    def __class_getitem__(cls, type):
        return InitVar(type)


# Instances of Field are only ever created from within this module,
# and only from the field() function, although Field instances are
# exposed externally as (conceptually) read-only objects.
#
# name and type are filled in after the fact, not in __init__.
# They're not known at the time this class is instantiated, but it's
# convenient if they're available later.
#
# When cls._FIELDS is filled in with a list of Field objects, the name
# and type fields will have been populated.
class Field:
    __slots__ = ('name',
                 'type',
                 'default',
                 'default_factory',
                 'repr',
                 'hash',
                 'init',
                 'compare',
                 'metadata',
                 '_field_type',  # Private: not to be used by user code.
                 )

    def __init__(self, default, default_factory, init, repr, hash, compare,
                 metadata):
        self.name = None
        self.type = None
        self.default = default
        self.default_factory = default_factory
        self.init = init
        self.repr = repr
        self.hash = hash
        self.compare = compare
        self.metadata = (_EMPTY_METADATA
                         if metadata is None else
                         types.MappingProxyType(metadata))
        self._field_type = None

    def __repr__(self):
        return ('Field('
                f'name={self.name!r},'
                f'type={self.type!r},'
                f'default={self.default!r},'
                f'default_factory={self.default_factory!r},'
                f'init={self.init!r},'
                f'repr={self.repr!r},'
                f'hash={self.hash!r},'
                f'compare={self.compare!r},'
                f'metadata={self.metadata!r},'
                f'_field_type={self._field_type}'
                ')')

    # This is used to support the PEP 487 __set_name__ protocol in the
    # case where we're using a field that contains a descriptor as a
    # default value.  For details on __set_name__, see
    # https://www.python.org/dev/peps/pep-0487/#implementation-details.
    #
    # Note that in _process_class, this Field object is overwritten
    # with the default value, so the end result is a descriptor that
    # had __set_name__ called on it at the right time.
    def __set_name__(self, owner, name):
        func = getattr(type(self.default), '__set_name__', None)
        if func:
            # There is a __set_name__ method on the descriptor, call
            # it.
            func(self.default, owner, name)


class _DataclassParams:
    __slots__ = ('init',
                 'repr',
                 'eq',
                 'order',
                 'unsafe_hash',
                 'frozen',
                 )

    def __init__(self, init, repr, eq, order, unsafe_hash, frozen):
        self.init = init
        self.repr = repr
        self.eq = eq
        self.order = order
        self.unsafe_hash = unsafe_hash
        self.frozen = frozen

    def __repr__(self):
        return ('_DataclassParams('
                f'init={self.init!r},'
                f'repr={self.repr!r},'
                f'eq={self.eq!r},'
                f'order={self.order!r},'
                f'unsafe_hash={self.unsafe_hash!r},'
                f'frozen={self.frozen!r}'
                ')')


# This function is used instead of exposing Field creation directly,
# so that a type checker can be told (via overloads) that this is a
# function whose type depends on its parameters.
def field(*, default=MISSING, default_factory=MISSING, init=True, repr=True,
          hash=None, compare=True, metadata=None):
    """Return an object to identify dataclass fields.

    default is the default value of the field.  default_factory is a
    0-argument function called to initialize a field's value.  If init
    is True, the field will be a parameter to the class's __init__()
    function.  If repr is True, the field will be included in the
    object's repr().  If hash is True, the field will be included in
    the object's hash().  If compare is True, the field will be used
    in comparison functions.  metadata, if specified, must be a
    mapping which is stored but not otherwise examined by dataclass.

    It is an error to specify both default and default_factory.
    """

    if default is not MISSING and default_factory is not MISSING:
        raise ValueError('cannot specify both default and default_factory')
    return Field(default, default_factory, init, repr, hash, compare,
                 metadata)


def _tuple_str(obj_name, fields):
    # Return a string representing each field of obj_name as a tuple
    # member.  So, if fields is ['x', 'y'] and obj_name is "self",
    # return "(self.x,self.y)".

    # Special case for the 0-tuple.
    if not fields:
        return '()'
    # Note the trailing comma, needed if this turns out to be a 1-tuple.
    return f'({",".join([f"{obj_name}.{f.name}" for f in fields])},)'


# This function's logic is copied from "recursive_repr" function in
# reprlib module to avoid dependency.
def _recursive_repr(user_function):
    # Decorator to make a repr function return "..." for a recursive
    # call.
    repr_running = set()

    @functools.wraps(user_function)
    def wrapper(self):
        key = id(self), _thread.get_ident()
        if key in repr_running:
            return '...'
        repr_running.add(key)
        try:
            result = user_function(self)
        finally:
            repr_running.discard(key)
        return result
    return wrapper


def _create_fn(name, args, body, *, globals=None, locals=None,
               return_type=MISSING):
    # Note that we mutate locals when exec() is called.  Caller
    # beware!  The only callers are internal to this module, so no
    # worries about external callers.
    if locals is None:
        locals = {}
    if 'BUILTINS' not in locals:
        locals['BUILTINS'] = builtins
    return_annotation = ''
    if return_type is not MISSING:
        locals['_return_type'] = return_type
        return_annotation = '->_return_type'
    args = ','.join(args)
    body = '\n'.join(f'  {b}' for b in body)

    # Compute the text of the entire function.
    txt = f' def {name}({args}){return_annotation}:\n{body}'

    local_vars = ', '.join(locals.keys())
    txt = f"def __create_fn__({local_vars}):\n{txt}\n return {name}"

    ns = {}
    exec(txt, globals, ns)
    return ns['__create_fn__'](**locals)


def _field_assign(frozen, name, value, self_name):
    # If we're a frozen class, then assign to our fields in __init__
    # via object.__setattr__.  Otherwise, just use a simple
    # assignment.
    #
    # self_name is what "self" is called in this function: don't
    # hard-code "self", since that might be a field name.
    if frozen:
        return f'BUILTINS.object.__setattr__({self_name},{name!r},{value})'
    return f'{self_name}.{name}={value}'


def _field_init(f, frozen, globals, self_name):
    # Return the text of the line in the body of __init__ that will
    # initialize this field.

    default_name = f'_dflt_{f.name}'
    if f.default_factory is not MISSING:
        if f.init:
            # This field has a default factory.  If a parameter is
            # given, use it.  If not, call the factory.
            globals[default_name] = f.default_factory
            value = (f'{default_name}() '
                     f'if {f.name} is _HAS_DEFAULT_FACTORY '
                     f'else {f.name}')
        else:
            # This is a field that's not in the __init__ params, but
            # has a default factory function.  It needs to be
            # initialized here by calling the factory function,
            # because there's no other way to initialize it.

            # For a field initialized with a default=defaultvalue, the
            # class dict just has the default value
            # (cls.fieldname=defaultvalue).  But that won't work for a
            # default factory, the factory must be called in __init__
            # and we must assign that to self.fieldname.  We can't
            # fall back to the class dict's value, both because it's
            # not set, and because it might be different per-class
            # (which, after all, is why we have a factory function!).

            globals[default_name] = f.default_factory
            value = f'{default_name}()'
    else:
        # No default factory.
        if f.init:
            if f.default is MISSING:
                # There's no default, just do an assignment.
                value = f.name
            elif f.default is not MISSING:
                globals[default_name] = f.default
                value = f.name
        else:
            # This field does not need initialization.  Signify that
            # to the caller by returning None.
            return None

    # Only test this now, so that we can create variables for the
    # default.  However, return None to signify that we're not going
    # to actually do the assignment statement for InitVars.
    if f._field_type is _FIELD_INITVAR:
        return None

    # Now, actually generate the field assignment.
    return _field_assign(frozen, f.name, value, self_name)


def _init_param(f):
    # Return the __init__ parameter string for this field.  For
    # example, the equivalent of 'x:int=3' (except instead of 'int',
    # reference a variable set to int, and instead of '3', reference a
    # variable set to 3).
    if f.default is MISSING and f.default_factory is MISSING:
        # There's no default, and no default_factory, just output the
        # variable name and type.
        default = ''
    elif f.default is not MISSING:
        # There's a default, this will be the name that's used to look
        # it up.
        default = f'=_dflt_{f.name}'
    elif f.default_factory is not MISSING:
        # There's a factory function.  Set a marker.
        default = '=_HAS_DEFAULT_FACTORY'
    return f'{f.name}:_type_{f.name}{default}'


def _init_fn(fields, frozen, has_post_init, self_name, globals):
    # fields contains both real fields and InitVar pseudo-fields.

<<<<<<< HEAD
    globals = {'MISSING': MISSING,
               '_HAS_DEFAULT_FACTORY': _HAS_DEFAULT_FACTORY}
=======
    # Make sure we don't have fields without defaults following fields
    # with defaults.  This actually would be caught when exec-ing the
    # function source code, but catching it here gives a better error
    # message, and future-proofs us in case we build up the function
    # using ast.
    seen_default = False
    for f in fields:
        # Only consider fields in the __init__ call.
        if f.init:
            if not (f.default is MISSING and f.default_factory is MISSING):
                seen_default = True
            elif seen_default:
                raise TypeError(f'non-default argument {f.name!r} '
                                'follows default argument')

    locals = {f'_type_{f.name}': f.type for f in fields}
    locals.update({
        'MISSING': MISSING,
        '_HAS_DEFAULT_FACTORY': _HAS_DEFAULT_FACTORY,
    })
>>>>>>> e9df88e8

    body_lines = []
    for f in fields:
        line = _field_init(f, frozen, locals, self_name)
        # line is None means that this field doesn't require
        # initialization (it's a pseudo-field).  Just skip it.
        if line:
            body_lines.append(line)

    # Does this class have a post-init function?
    if has_post_init:
        params_str = ','.join(f.name for f in fields
                              if f._field_type is _FIELD_INITVAR)
        body_lines.append(f'{self_name}.{_POST_INIT_NAME}({params_str})')

    # If no body lines, use 'pass'.
    if not body_lines:
        body_lines = ['pass']

<<<<<<< HEAD
    # Build arguments: once we've encountered defaulted fields, all
    # following non-defaulted fields must be passed via keyword
    seen_default = False
    keyword_only = False
    args = [self_name]
    for f in fields:
        if f.init:
            if not (f.default is MISSING and f.default_factory is MISSING):
                seen_default = True
            elif seen_default and not keyword_only:
                keyword_only = True
                args.append("*")
            args.append(_init_param(f))

    locals = {f'_type_{f.name}': f.type for f in fields}
=======
>>>>>>> e9df88e8
    return _create_fn('__init__',
                      args,
                      body_lines,
                      locals=locals,
                      globals=globals,
                      return_type=None)


def _repr_fn(fields, globals):
    fn = _create_fn('__repr__',
                    ('self',),
                    ['return self.__class__.__qualname__ + f"(' +
                     ', '.join([f"{f.name}={{self.{f.name}!r}}"
                                for f in fields]) +
                     ')"'],
                     globals=globals)
    return _recursive_repr(fn)


def _frozen_get_del_attr(cls, fields, globals):
    locals = {'cls': cls,
              'FrozenInstanceError': FrozenInstanceError}
    if fields:
        fields_str = '(' + ','.join(repr(f.name) for f in fields) + ',)'
    else:
        # Special case for the zero-length tuple.
        fields_str = '()'
    return (_create_fn('__setattr__',
                      ('self', 'name', 'value'),
                      (f'if type(self) is cls or name in {fields_str}:',
                        ' raise FrozenInstanceError(f"cannot assign to field {name!r}")',
                       f'super(cls, self).__setattr__(name, value)'),
                       locals=locals,
                       globals=globals),
            _create_fn('__delattr__',
                      ('self', 'name'),
                      (f'if type(self) is cls or name in {fields_str}:',
                        ' raise FrozenInstanceError(f"cannot delete field {name!r}")',
                       f'super(cls, self).__delattr__(name)'),
                       locals=locals,
                       globals=globals),
            )


def _cmp_fn(name, op, self_tuple, other_tuple, globals):
    # Create a comparison function.  If the fields in the object are
    # named 'x' and 'y', then self_tuple is the string
    # '(self.x,self.y)' and other_tuple is the string
    # '(other.x,other.y)'.

    return _create_fn(name,
                      ('self', 'other'),
                      [ 'if other.__class__ is self.__class__:',
                       f' return {self_tuple}{op}{other_tuple}',
                        'return NotImplemented'],
                      globals=globals)


def _hash_fn(fields, globals):
    self_tuple = _tuple_str('self', fields)
    return _create_fn('__hash__',
                      ('self',),
                      [f'return hash({self_tuple})'],
                      globals=globals)


def _is_classvar(a_type, typing):
    # This test uses a typing internal class, but it's the best way to
    # test if this is a ClassVar.
    return (a_type is typing.ClassVar
            or (type(a_type) is typing._GenericAlias
                and a_type.__origin__ is typing.ClassVar))


def _is_initvar(a_type, dataclasses):
    # The module we're checking against is the module we're
    # currently in (dataclasses.py).
    return (a_type is dataclasses.InitVar
            or type(a_type) is dataclasses.InitVar)


def _is_type(annotation, cls, a_module, a_type, is_type_predicate):
    # Given a type annotation string, does it refer to a_type in
    # a_module?  For example, when checking that annotation denotes a
    # ClassVar, then a_module is typing, and a_type is
    # typing.ClassVar.

    # It's possible to look up a_module given a_type, but it involves
    # looking in sys.modules (again!), and seems like a waste since
    # the caller already knows a_module.

    # - annotation is a string type annotation
    # - cls is the class that this annotation was found in
    # - a_module is the module we want to match
    # - a_type is the type in that module we want to match
    # - is_type_predicate is a function called with (obj, a_module)
    #   that determines if obj is of the desired type.

    # Since this test does not do a local namespace lookup (and
    # instead only a module (global) lookup), there are some things it
    # gets wrong.

    # With string annotations, cv0 will be detected as a ClassVar:
    #   CV = ClassVar
    #   @dataclass
    #   class C0:
    #     cv0: CV

    # But in this example cv1 will not be detected as a ClassVar:
    #   @dataclass
    #   class C1:
    #     CV = ClassVar
    #     cv1: CV

    # In C1, the code in this function (_is_type) will look up "CV" in
    # the module and not find it, so it will not consider cv1 as a
    # ClassVar.  This is a fairly obscure corner case, and the best
    # way to fix it would be to eval() the string "CV" with the
    # correct global and local namespaces.  However that would involve
    # a eval() penalty for every single field of every dataclass
    # that's defined.  It was judged not worth it.

    match = _MODULE_IDENTIFIER_RE.match(annotation)
    if match:
        ns = None
        module_name = match.group(1)
        if not module_name:
            # No module name, assume the class's module did
            # "from dataclasses import InitVar".
            ns = sys.modules.get(cls.__module__).__dict__
        else:
            # Look up module_name in the class's module.
            module = sys.modules.get(cls.__module__)
            if module and module.__dict__.get(module_name) is a_module:
                ns = sys.modules.get(a_type.__module__).__dict__
        if ns and is_type_predicate(ns.get(match.group(2)), a_module):
            return True
    return False


def _get_field(cls, a_name, a_type):
    # Return a Field object for this field name and type.  ClassVars
    # and InitVars are also returned, but marked as such (see
    # f._field_type).

    # If the default value isn't derived from Field, then it's only a
    # normal default value.  Convert it to a Field().
    default = getattr(cls, a_name, MISSING)
    if isinstance(default, Field):
        f = default
    else:
        if isinstance(default, types.MemberDescriptorType):
            # This is a field in __slots__, so it has no default value.
            default = MISSING
        f = field(default=default)

    # Only at this point do we know the name and the type.  Set them.
    f.name = a_name
    f.type = a_type

    # Assume it's a normal field until proven otherwise.  We're next
    # going to decide if it's a ClassVar or InitVar, everything else
    # is just a normal field.
    f._field_type = _FIELD

    # In addition to checking for actual types here, also check for
    # string annotations.  get_type_hints() won't always work for us
    # (see https://github.com/python/typing/issues/508 for example),
    # plus it's expensive and would require an eval for every stirng
    # annotation.  So, make a best effort to see if this is a ClassVar
    # or InitVar using regex's and checking that the thing referenced
    # is actually of the correct type.

    # For the complete discussion, see https://bugs.python.org/issue33453

    # If typing has not been imported, then it's impossible for any
    # annotation to be a ClassVar.  So, only look for ClassVar if
    # typing has been imported by any module (not necessarily cls's
    # module).
    typing = sys.modules.get('typing')
    if typing:
        if (_is_classvar(a_type, typing)
            or (isinstance(f.type, str)
                and _is_type(f.type, cls, typing, typing.ClassVar,
                             _is_classvar))):
            f._field_type = _FIELD_CLASSVAR

    # If the type is InitVar, or if it's a matching string annotation,
    # then it's an InitVar.
    if f._field_type is _FIELD:
        # The module we're checking against is the module we're
        # currently in (dataclasses.py).
        dataclasses = sys.modules[__name__]
        if (_is_initvar(a_type, dataclasses)
            or (isinstance(f.type, str)
                and _is_type(f.type, cls, dataclasses, dataclasses.InitVar,
                             _is_initvar))):
            f._field_type = _FIELD_INITVAR

    # Validations for individual fields.  This is delayed until now,
    # instead of in the Field() constructor, since only here do we
    # know the field name, which allows for better error reporting.

    # Special restrictions for ClassVar and InitVar.
    if f._field_type in (_FIELD_CLASSVAR, _FIELD_INITVAR):
        if f.default_factory is not MISSING:
            raise TypeError(f'field {f.name} cannot have a '
                            'default factory')
        # Should I check for other field settings? default_factory
        # seems the most serious to check for.  Maybe add others.  For
        # example, how about init=False (or really,
        # init=<not-the-default-init-value>)?  It makes no sense for
        # ClassVar and InitVar to specify init=<anything>.

    # For real fields, disallow mutable defaults for known types.
    if f._field_type is _FIELD and isinstance(f.default, (list, dict, set)):
        raise ValueError(f'mutable default {type(f.default)} for field '
                         f'{f.name} is not allowed: use default_factory')

    return f


def _set_new_attribute(cls, name, value):
    # Never overwrites an existing attribute.  Returns True if the
    # attribute already exists.
    if name in cls.__dict__:
        return True
    setattr(cls, name, value)
    return False


# Decide if/how we're going to create a hash function.  Key is
# (unsafe_hash, eq, frozen, does-hash-exist).  Value is the action to
# take.  The common case is to do nothing, so instead of providing a
# function that is a no-op, use None to signify that.

def _hash_set_none(cls, fields, globals):
    return None

def _hash_add(cls, fields, globals):
    flds = [f for f in fields if (f.compare if f.hash is None else f.hash)]
    return _hash_fn(flds, globals)

def _hash_exception(cls, fields, globals):
    # Raise an exception.
    raise TypeError(f'Cannot overwrite attribute __hash__ '
                    f'in class {cls.__name__}')

#
#                +-------------------------------------- unsafe_hash?
#                |      +------------------------------- eq?
#                |      |      +------------------------ frozen?
#                |      |      |      +----------------  has-explicit-hash?
#                |      |      |      |
#                |      |      |      |        +-------  action
#                |      |      |      |        |
#                v      v      v      v        v
_hash_action = {(False, False, False, False): None,
                (False, False, False, True ): None,
                (False, False, True,  False): None,
                (False, False, True,  True ): None,
                (False, True,  False, False): _hash_set_none,
                (False, True,  False, True ): None,
                (False, True,  True,  False): _hash_add,
                (False, True,  True,  True ): None,
                (True,  False, False, False): _hash_add,
                (True,  False, False, True ): _hash_exception,
                (True,  False, True,  False): _hash_add,
                (True,  False, True,  True ): _hash_exception,
                (True,  True,  False, False): _hash_add,
                (True,  True,  False, True ): _hash_exception,
                (True,  True,  True,  False): _hash_add,
                (True,  True,  True,  True ): _hash_exception,
                }
# See https://bugs.python.org/issue32929#msg312829 for an if-statement
# version of this table.


def _process_class(cls, init, repr, eq, order, unsafe_hash, frozen):
    # Now that dicts retain insertion order, there's no reason to use
    # an ordered dict.  I am leveraging that ordering here, because
    # derived class fields overwrite base class fields, but the order
    # is defined by the base class, which is found first.
    fields = {}

    if cls.__module__ in sys.modules:
        globals = sys.modules[cls.__module__].__dict__
    else:
        # Theoretically this can happen if someone writes
        # a custom string to cls.__module__.  In which case
        # such dataclass won't be fully introspectable
        # (w.r.t. typing.get_type_hints) but will still function
        # correctly.
        globals = {}

    setattr(cls, _PARAMS, _DataclassParams(init, repr, eq, order,
                                           unsafe_hash, frozen))

    # Find our base classes in reverse MRO order, and exclude
    # ourselves.  In reversed order so that more derived classes
    # override earlier field definitions in base classes.  As long as
    # we're iterating over them, see if any are frozen.
    any_frozen_base = False
    has_dataclass_bases = False
    for b in cls.__mro__[-1:0:-1]:
        # Only process classes that have been processed by our
        # decorator.  That is, they have a _FIELDS attribute.
        base_fields = getattr(b, _FIELDS, None)
        if base_fields:
            has_dataclass_bases = True
            for f in base_fields.values():
                fields[f.name] = f
            if getattr(b, _PARAMS).frozen:
                any_frozen_base = True

    # Annotations that are defined in this class (not in base
    # classes).  If __annotations__ isn't present, then this class
    # adds no new annotations.  We use this to compute fields that are
    # added by this class.
    #
    # Fields are found from cls_annotations, which is guaranteed to be
    # ordered.  Default values are from class attributes, if a field
    # has a default.  If the default value is a Field(), then it
    # contains additional info beyond (and possibly including) the
    # actual default value.  Pseudo-fields ClassVars and InitVars are
    # included, despite the fact that they're not real fields.  That's
    # dealt with later.
    cls_annotations = cls.__dict__.get('__annotations__', {})

    # Now find fields in our class.  While doing so, validate some
    # things, and set the default values (as class attributes) where
    # we can.
    cls_fields = [_get_field(cls, name, type)
                  for name, type in cls_annotations.items()]
    for f in cls_fields:
        fields[f.name] = f

        # If the class attribute (which is the default value for this
        # field) exists and is of type 'Field', replace it with the
        # real default.  This is so that normal class introspection
        # sees a real default value, not a Field.
        if isinstance(getattr(cls, f.name, None), Field):
            if f.default is MISSING:
                # If there's no default, delete the class attribute.
                # This happens if we specify field(repr=False), for
                # example (that is, we specified a field object, but
                # no default value).  Also if we're using a default
                # factory.  The class attribute should not be set at
                # all in the post-processed class.
                delattr(cls, f.name)
            else:
                setattr(cls, f.name, f.default)

    # Do we have any Field members that don't also have annotations?
    for name, value in cls.__dict__.items():
        if isinstance(value, Field) and not name in cls_annotations:
            raise TypeError(f'{name!r} is a field but has no type annotation')

    # Check rules that apply if we are derived from any dataclasses.
    if has_dataclass_bases:
        # Raise an exception if any of our bases are frozen, but we're not.
        if any_frozen_base and not frozen:
            raise TypeError('cannot inherit non-frozen dataclass from a '
                            'frozen one')

        # Raise an exception if we're frozen, but none of our bases are.
        if not any_frozen_base and frozen:
            raise TypeError('cannot inherit frozen dataclass from a '
                            'non-frozen one')

    # Remember all of the fields on our class (including bases).  This
    # also marks this class as being a dataclass.
    setattr(cls, _FIELDS, fields)

    # Was this class defined with an explicit __hash__?  Note that if
    # __eq__ is defined in this class, then python will automatically
    # set __hash__ to None.  This is a heuristic, as it's possible
    # that such a __hash__ == None was not auto-generated, but it
    # close enough.
    class_hash = cls.__dict__.get('__hash__', MISSING)
    has_explicit_hash = not (class_hash is MISSING or
                             (class_hash is None and '__eq__' in cls.__dict__))

    # If we're generating ordering methods, we must be generating the
    # eq methods.
    if order and not eq:
        raise ValueError('eq must be true if order is true')

    if init:
        # Does this class have a post-init function?
        has_post_init = hasattr(cls, _POST_INIT_NAME)

        # Include InitVars and regular fields (so, not ClassVars).
        flds = [f for f in fields.values()
                if f._field_type in (_FIELD, _FIELD_INITVAR)]
        _set_new_attribute(cls, '__init__',
                           _init_fn(flds,
                                    frozen,
                                    has_post_init,
                                    # The name to use for the "self"
                                    # param in __init__.  Use "self"
                                    # if possible.
                                    '__dataclass_self__' if 'self' in fields
                                            else 'self',
                                    globals,
                          ))

    # Get the fields as a list, and include only real fields.  This is
    # used in all of the following methods.
    field_list = [f for f in fields.values() if f._field_type is _FIELD]

    if repr:
        flds = [f for f in field_list if f.repr]
        _set_new_attribute(cls, '__repr__', _repr_fn(flds, globals))

    if eq:
        # Create _eq__ method.  There's no need for a __ne__ method,
        # since python will call __eq__ and negate it.
        flds = [f for f in field_list if f.compare]
        self_tuple = _tuple_str('self', flds)
        other_tuple = _tuple_str('other', flds)
        _set_new_attribute(cls, '__eq__',
                           _cmp_fn('__eq__', '==',
                                   self_tuple, other_tuple,
                                   globals=globals))

    if order:
        # Create and set the ordering methods.
        flds = [f for f in field_list if f.compare]
        self_tuple = _tuple_str('self', flds)
        other_tuple = _tuple_str('other', flds)
        for name, op in [('__lt__', '<'),
                         ('__le__', '<='),
                         ('__gt__', '>'),
                         ('__ge__', '>='),
                         ]:
            if _set_new_attribute(cls, name,
                                  _cmp_fn(name, op, self_tuple, other_tuple,
                                          globals=globals)):
                raise TypeError(f'Cannot overwrite attribute {name} '
                                f'in class {cls.__name__}. Consider using '
                                'functools.total_ordering')

    if frozen:
        for fn in _frozen_get_del_attr(cls, field_list, globals):
            if _set_new_attribute(cls, fn.__name__, fn):
                raise TypeError(f'Cannot overwrite attribute {fn.__name__} '
                                f'in class {cls.__name__}')

    # Decide if/how we're going to create a hash function.
    hash_action = _hash_action[bool(unsafe_hash),
                               bool(eq),
                               bool(frozen),
                               has_explicit_hash]
    if hash_action:
        # No need to call _set_new_attribute here, since by the time
        # we're here the overwriting is unconditional.
        cls.__hash__ = hash_action(cls, field_list, globals)

    if not getattr(cls, '__doc__'):
        # Create a class doc-string.
        cls.__doc__ = (cls.__name__ +
                       str(inspect.signature(cls)).replace(' -> None', ''))

    return cls


def dataclass(cls=None, /, *, init=True, repr=True, eq=True, order=False,
              unsafe_hash=False, frozen=False):
    """Returns the same class as was passed in, with dunder methods
    added based on the fields defined in the class.

    Examines PEP 526 __annotations__ to determine fields.

    If init is true, an __init__() method is added to the class. If
    repr is true, a __repr__() method is added. If order is true, rich
    comparison dunder methods are added. If unsafe_hash is true, a
    __hash__() method function is added. If frozen is true, fields may
    not be assigned to after instance creation.
    """

    def wrap(cls):
        return _process_class(cls, init, repr, eq, order, unsafe_hash, frozen)

    # See if we're being called as @dataclass or @dataclass().
    if cls is None:
        # We're called with parens.
        return wrap

    # We're called as @dataclass without parens.
    return wrap(cls)


def fields(class_or_instance):
    """Return a tuple describing the fields of this dataclass.

    Accepts a dataclass or an instance of one. Tuple elements are of
    type Field.
    """

    # Might it be worth caching this, per class?
    try:
        fields = getattr(class_or_instance, _FIELDS)
    except AttributeError:
        raise TypeError('must be called with a dataclass type or instance')

    # Exclude pseudo-fields.  Note that fields is sorted by insertion
    # order, so the order of the tuple is as the fields were defined.
    return tuple(f for f in fields.values() if f._field_type is _FIELD)


def _is_dataclass_instance(obj):
    """Returns True if obj is an instance of a dataclass."""
    return hasattr(type(obj), _FIELDS)


def is_dataclass(obj):
    """Returns True if obj is a dataclass or an instance of a
    dataclass."""
    cls = obj if isinstance(obj, type) else type(obj)
    return hasattr(cls, _FIELDS)


def asdict(obj, *, dict_factory=dict):
    """Return the fields of a dataclass instance as a new dictionary mapping
    field names to field values.

    Example usage:

      @dataclass
      class C:
          x: int
          y: int

      c = C(1, 2)
      assert asdict(c) == {'x': 1, 'y': 2}

    If given, 'dict_factory' will be used instead of built-in dict.
    The function applies recursively to field values that are
    dataclass instances. This will also look into built-in containers:
    tuples, lists, and dicts.
    """
    if not _is_dataclass_instance(obj):
        raise TypeError("asdict() should be called on dataclass instances")
    return _asdict_inner(obj, dict_factory)


def _asdict_inner(obj, dict_factory):
    if _is_dataclass_instance(obj):
        result = []
        for f in fields(obj):
            value = _asdict_inner(getattr(obj, f.name), dict_factory)
            result.append((f.name, value))
        return dict_factory(result)
    elif isinstance(obj, tuple) and hasattr(obj, '_fields'):
        # obj is a namedtuple.  Recurse into it, but the returned
        # object is another namedtuple of the same type.  This is
        # similar to how other list- or tuple-derived classes are
        # treated (see below), but we just need to create them
        # differently because a namedtuple's __init__ needs to be
        # called differently (see bpo-34363).

        # I'm not using namedtuple's _asdict()
        # method, because:
        # - it does not recurse in to the namedtuple fields and
        #   convert them to dicts (using dict_factory).
        # - I don't actually want to return a dict here.  The the main
        #   use case here is json.dumps, and it handles converting
        #   namedtuples to lists.  Admittedly we're losing some
        #   information here when we produce a json list instead of a
        #   dict.  Note that if we returned dicts here instead of
        #   namedtuples, we could no longer call asdict() on a data
        #   structure where a namedtuple was used as a dict key.

        return type(obj)(*[_asdict_inner(v, dict_factory) for v in obj])
    elif isinstance(obj, (list, tuple)):
        # Assume we can create an object of this type by passing in a
        # generator (which is not true for namedtuples, handled
        # above).
        return type(obj)(_asdict_inner(v, dict_factory) for v in obj)
    elif isinstance(obj, dict):
        return type(obj)((_asdict_inner(k, dict_factory),
                          _asdict_inner(v, dict_factory))
                         for k, v in obj.items())
    else:
        return copy.deepcopy(obj)


def astuple(obj, *, tuple_factory=tuple):
    """Return the fields of a dataclass instance as a new tuple of field values.

    Example usage::

      @dataclass
      class C:
          x: int
          y: int

    c = C(1, 2)
    assert astuple(c) == (1, 2)

    If given, 'tuple_factory' will be used instead of built-in tuple.
    The function applies recursively to field values that are
    dataclass instances. This will also look into built-in containers:
    tuples, lists, and dicts.
    """

    if not _is_dataclass_instance(obj):
        raise TypeError("astuple() should be called on dataclass instances")
    return _astuple_inner(obj, tuple_factory)


def _astuple_inner(obj, tuple_factory):
    if _is_dataclass_instance(obj):
        result = []
        for f in fields(obj):
            value = _astuple_inner(getattr(obj, f.name), tuple_factory)
            result.append(value)
        return tuple_factory(result)
    elif isinstance(obj, tuple) and hasattr(obj, '_fields'):
        # obj is a namedtuple.  Recurse into it, but the returned
        # object is another namedtuple of the same type.  This is
        # similar to how other list- or tuple-derived classes are
        # treated (see below), but we just need to create them
        # differently because a namedtuple's __init__ needs to be
        # called differently (see bpo-34363).
        return type(obj)(*[_astuple_inner(v, tuple_factory) for v in obj])
    elif isinstance(obj, (list, tuple)):
        # Assume we can create an object of this type by passing in a
        # generator (which is not true for namedtuples, handled
        # above).
        return type(obj)(_astuple_inner(v, tuple_factory) for v in obj)
    elif isinstance(obj, dict):
        return type(obj)((_astuple_inner(k, tuple_factory), _astuple_inner(v, tuple_factory))
                          for k, v in obj.items())
    else:
        return copy.deepcopy(obj)


def make_dataclass(cls_name, fields, *, bases=(), namespace=None, init=True,
                   repr=True, eq=True, order=False, unsafe_hash=False,
                   frozen=False):
    """Return a new dynamically created dataclass.

    The dataclass name will be 'cls_name'.  'fields' is an iterable
    of either (name), (name, type) or (name, type, Field) objects. If type is
    omitted, use the string 'typing.Any'.  Field objects are created by
    the equivalent of calling 'field(name, type [, Field-info])'.

      C = make_dataclass('C', ['x', ('y', int), ('z', int, field(init=False))], bases=(Base,))

    is equivalent to:

      @dataclass
      class C(Base):
          x: 'typing.Any'
          y: int
          z: int = field(init=False)

    For the bases and namespace parameters, see the builtin type() function.

    The parameters init, repr, eq, order, unsafe_hash, and frozen are passed to
    dataclass().
    """

    if namespace is None:
        namespace = {}
    else:
        # Copy namespace since we're going to mutate it.
        namespace = namespace.copy()

    # While we're looking through the field names, validate that they
    # are identifiers, are not keywords, and not duplicates.
    seen = set()
    anns = {}
    for item in fields:
        if isinstance(item, str):
            name = item
            tp = 'typing.Any'
        elif len(item) == 2:
            name, tp, = item
        elif len(item) == 3:
            name, tp, spec = item
            namespace[name] = spec
        else:
            raise TypeError(f'Invalid field: {item!r}')

        if not isinstance(name, str) or not name.isidentifier():
            raise TypeError(f'Field names must be valid identifiers: {name!r}')
        if keyword.iskeyword(name):
            raise TypeError(f'Field names must not be keywords: {name!r}')
        if name in seen:
            raise TypeError(f'Field name duplicated: {name!r}')

        seen.add(name)
        anns[name] = tp

    namespace['__annotations__'] = anns
    # We use `types.new_class()` instead of simply `type()` to allow dynamic creation
    # of generic dataclassses.
    cls = types.new_class(cls_name, bases, {}, lambda ns: ns.update(namespace))
    return dataclass(cls, init=init, repr=repr, eq=eq, order=order,
                     unsafe_hash=unsafe_hash, frozen=frozen)


def replace(obj, /, **changes):
    """Return a new object replacing specified fields with new values.

    This is especially useful for frozen classes.  Example usage:

      @dataclass(frozen=True)
      class C:
          x: int
          y: int

      c = C(1, 2)
      c1 = replace(c, x=3)
      assert c1.x == 3 and c1.y == 2
      """

    # We're going to mutate 'changes', but that's okay because it's a
    # new dict, even if called with 'replace(obj, **my_changes)'.

    if not _is_dataclass_instance(obj):
        raise TypeError("replace() should be called on dataclass instances")

    # It's an error to have init=False fields in 'changes'.
    # If a field is not in 'changes', read its value from the provided obj.

    for f in getattr(obj, _FIELDS).values():
        # Only consider normal fields or InitVars.
        if f._field_type is _FIELD_CLASSVAR:
            continue

        if not f.init:
            # Error if this field is specified in changes.
            if f.name in changes:
                raise ValueError(f'field {f.name} is declared with '
                                 'init=False, it cannot be specified with '
                                 'replace()')
            continue

        if f.name not in changes:
            if f._field_type is _FIELD_INITVAR:
                raise ValueError(f"InitVar {f.name!r} "
                                 'must be specified with replace()')
            changes[f.name] = getattr(obj, f.name)

    # Create the new object, which calls __init__() and
    # __post_init__() (if defined), using all of the init fields we've
    # added and/or left in 'changes'.  If there are values supplied in
    # changes that aren't fields, this will correctly raise a
    # TypeError.
    return obj.__class__(**changes)<|MERGE_RESOLUTION|>--- conflicted
+++ resolved
@@ -486,31 +486,11 @@
 def _init_fn(fields, frozen, has_post_init, self_name, globals):
     # fields contains both real fields and InitVar pseudo-fields.
 
-<<<<<<< HEAD
-    globals = {'MISSING': MISSING,
-               '_HAS_DEFAULT_FACTORY': _HAS_DEFAULT_FACTORY}
-=======
-    # Make sure we don't have fields without defaults following fields
-    # with defaults.  This actually would be caught when exec-ing the
-    # function source code, but catching it here gives a better error
-    # message, and future-proofs us in case we build up the function
-    # using ast.
-    seen_default = False
-    for f in fields:
-        # Only consider fields in the __init__ call.
-        if f.init:
-            if not (f.default is MISSING and f.default_factory is MISSING):
-                seen_default = True
-            elif seen_default:
-                raise TypeError(f'non-default argument {f.name!r} '
-                                'follows default argument')
-
     locals = {f'_type_{f.name}': f.type for f in fields}
     locals.update({
         'MISSING': MISSING,
         '_HAS_DEFAULT_FACTORY': _HAS_DEFAULT_FACTORY,
     })
->>>>>>> e9df88e8
 
     body_lines = []
     for f in fields:
@@ -530,7 +510,6 @@
     if not body_lines:
         body_lines = ['pass']
 
-<<<<<<< HEAD
     # Build arguments: once we've encountered defaulted fields, all
     # following non-defaulted fields must be passed via keyword
     seen_default = False
@@ -545,9 +524,6 @@
                 args.append("*")
             args.append(_init_param(f))
 
-    locals = {f'_type_{f.name}': f.type for f in fields}
-=======
->>>>>>> e9df88e8
     return _create_fn('__init__',
                       args,
                       body_lines,
