# Copyright 2001-2012 by Vinay Sajip. All Rights Reserved.
#
# Permission to use, copy, modify, and distribute this software and its
# documentation for any purpose and without fee is hereby granted,
# provided that the above copyright notice appear in all copies and that
# both that copyright notice and this permission notice appear in
# supporting documentation, and that the name of Vinay Sajip
# not be used in advertising or publicity pertaining to distribution
# of the software without specific, written prior permission.
# VINAY SAJIP DISCLAIMS ALL WARRANTIES WITH REGARD TO THIS SOFTWARE, INCLUDING
# ALL IMPLIED WARRANTIES OF MERCHANTABILITY AND FITNESS. IN NO EVENT SHALL
# VINAY SAJIP BE LIABLE FOR ANY SPECIAL, INDIRECT OR CONSEQUENTIAL DAMAGES OR
# ANY DAMAGES WHATSOEVER RESULTING FROM LOSS OF USE, DATA OR PROFITS, WHETHER
# IN AN ACTION OF CONTRACT, NEGLIGENCE OR OTHER TORTIOUS ACTION, ARISING OUT
# OF OR IN CONNECTION WITH THE USE OR PERFORMANCE OF THIS SOFTWARE.

"""
Additional handlers for the logging package for Python. The core package is
based on PEP 282 and comments thereto in comp.lang.python.

Copyright (C) 2001-2012 Vinay Sajip. All Rights Reserved.

To use, simply 'import logging.handlers' and log away!
"""

import logging, socket, os, pickle, struct, time, re
from codecs import BOM_UTF8
from stat import ST_DEV, ST_INO, ST_MTIME
import queue
try:
    import threading
except ImportError: #pragma: no cover
    threading = None

#
# Some constants...
#

DEFAULT_TCP_LOGGING_PORT    = 9020
DEFAULT_UDP_LOGGING_PORT    = 9021
DEFAULT_HTTP_LOGGING_PORT   = 9022
DEFAULT_SOAP_LOGGING_PORT   = 9023
SYSLOG_UDP_PORT             = 514
SYSLOG_TCP_PORT             = 514

_MIDNIGHT = 24 * 60 * 60  # number of seconds in a day

class BaseRotatingHandler(logging.FileHandler):
    """
    Base class for handlers that rotate log files at a certain point.
    Not meant to be instantiated directly.  Instead, use RotatingFileHandler
    or TimedRotatingFileHandler.
    """
    def __init__(self, filename, mode, encoding=None, delay=False):
        """
        Use the specified filename for streamed logging
        """
        logging.FileHandler.__init__(self, filename, mode, encoding, delay)
        self.mode = mode
        self.encoding = encoding
        self.namer = None
        self.rotator = None

    def emit(self, record):
        """
        Emit a record.

        Output the record to the file, catering for rollover as described
        in doRollover().
        """
        try:
            if self.shouldRollover(record):
                self.doRollover()
            logging.FileHandler.emit(self, record)
        except (KeyboardInterrupt, SystemExit): #pragma: no cover
            raise
        except:
            self.handleError(record)

    def rotation_filename(self, default_name):
        """
        Modify the filename of a log file when rotating.

        This is provided so that a custom filename can be provided.

        The default implementation calls the 'namer' attribute of the
        handler, if it's callable, passing the default name to
        it. If the attribute isn't callable (the default is None), the name
        is returned unchanged.

        :param default_name: The default name for the log file.
        """
        if not callable(self.namer):
            result = default_name
        else:
            result = self.namer(default_name)
        return result

    def rotate(self, source, dest):
        """
        When rotating, rotate the current log.

        The default implementation calls the 'rotator' attribute of the
        handler, if it's callable, passing the source and dest arguments to
        it. If the attribute isn't callable (the default is None), the source
        is simply renamed to the destination.

        :param source: The source filename. This is normally the base
                       filename, e.g. 'test.log'
        :param dest:   The destination filename. This is normally
                       what the source is rotated to, e.g. 'test.log.1'.
        """
        if not callable(self.rotator):
            os.rename(source, dest)
        else:
            self.rotator(source, dest)

class RotatingFileHandler(BaseRotatingHandler):
    """
    Handler for logging to a set of files, which switches from one file
    to the next when the current file reaches a certain size.
    """
    def __init__(self, filename, mode='a', maxBytes=0, backupCount=0, encoding=None, delay=False):
        """
        Open the specified file and use it as the stream for logging.

        By default, the file grows indefinitely. You can specify particular
        values of maxBytes and backupCount to allow the file to rollover at
        a predetermined size.

        Rollover occurs whenever the current log file is nearly maxBytes in
        length. If backupCount is >= 1, the system will successively create
        new files with the same pathname as the base file, but with extensions
        ".1", ".2" etc. appended to it. For example, with a backupCount of 5
        and a base file name of "app.log", you would get "app.log",
        "app.log.1", "app.log.2", ... through to "app.log.5". The file being
        written to is always "app.log" - when it gets filled up, it is closed
        and renamed to "app.log.1", and if files "app.log.1", "app.log.2" etc.
        exist, then they are renamed to "app.log.2", "app.log.3" etc.
        respectively.

        If maxBytes is zero, rollover never occurs.
        """
        # If rotation/rollover is wanted, it doesn't make sense to use another
        # mode. If for example 'w' were specified, then if there were multiple
        # runs of the calling application, the logs from previous runs would be
        # lost if the 'w' is respected, because the log file would be truncated
        # on each run.
        if maxBytes > 0:
            mode = 'a'
        BaseRotatingHandler.__init__(self, filename, mode, encoding, delay)
        self.maxBytes = maxBytes
        self.backupCount = backupCount

    def doRollover(self):
        """
        Do a rollover, as described in __init__().
        """
        if self.stream:
            self.stream.close()
            self.stream = None
        if self.backupCount > 0:
            for i in range(self.backupCount - 1, 0, -1):
                sfn = self.rotation_filename("%s.%d" % (self.baseFilename, i))
                dfn = self.rotation_filename("%s.%d" % (self.baseFilename,
                                                        i + 1))
                if os.path.exists(sfn):
                    if os.path.exists(dfn):
                        os.remove(dfn)
                    os.rename(sfn, dfn)
            dfn = self.rotation_filename(self.baseFilename + ".1")
            if os.path.exists(dfn):
                os.remove(dfn)
            self.rotate(self.baseFilename, dfn)
        self.mode = 'w'
        self.stream = self._open()

    def shouldRollover(self, record):
        """
        Determine if rollover should occur.

        Basically, see if the supplied record would cause the file to exceed
        the size limit we have.
        """
        if self.stream is None:                 # delay was set...
            self.stream = self._open()
        if self.maxBytes > 0:                   # are we rolling over?
            msg = "%s\n" % self.format(record)
            self.stream.seek(0, 2)  #due to non-posix-compliant Windows feature
            if self.stream.tell() + len(msg) >= self.maxBytes:
                return 1
        return 0

class TimedRotatingFileHandler(BaseRotatingHandler):
    """
    Handler for logging to a file, rotating the log file at certain timed
    intervals.

    If backupCount is > 0, when rollover is done, no more than backupCount
    files are kept - the oldest ones are deleted.
    """
    def __init__(self, filename, when='h', interval=1, backupCount=0, encoding=None, delay=False, utc=False):
        BaseRotatingHandler.__init__(self, filename, 'a', encoding, delay)
        self.when = when.upper()
        self.backupCount = backupCount
        self.utc = utc
        # Calculate the real rollover interval, which is just the number of
        # seconds between rollovers.  Also set the filename suffix used when
        # a rollover occurs.  Current 'when' events supported:
        # S - Seconds
        # M - Minutes
        # H - Hours
        # D - Days
        # midnight - roll over at midnight
        # W{0-6} - roll over on a certain day; 0 - Monday
        #
        # Case of the 'when' specifier is not important; lower or upper case
        # will work.
        if self.when == 'S':
            self.interval = 1 # one second
            self.suffix = "%Y-%m-%d_%H-%M-%S"
            self.extMatch = r"^\d{4}-\d{2}-\d{2}_\d{2}-\d{2}-\d{2}(\.\w+)?$"
        elif self.when == 'M':
            self.interval = 60 # one minute
            self.suffix = "%Y-%m-%d_%H-%M"
            self.extMatch = r"^\d{4}-\d{2}-\d{2}_\d{2}-\d{2}(\.\w+)?$"
        elif self.when == 'H':
            self.interval = 60 * 60 # one hour
            self.suffix = "%Y-%m-%d_%H"
            self.extMatch = r"^\d{4}-\d{2}-\d{2}_\d{2}(\.\w+)?$"
        elif self.when == 'D' or self.when == 'MIDNIGHT':
            self.interval = 60 * 60 * 24 # one day
            self.suffix = "%Y-%m-%d"
            self.extMatch = r"^\d{4}-\d{2}-\d{2}(\.\w+)?$"
        elif self.when.startswith('W'):
            self.interval = 60 * 60 * 24 * 7 # one week
            if len(self.when) != 2:
                raise ValueError("You must specify a day for weekly rollover from 0 to 6 (0 is Monday): %s" % self.when)
            if self.when[1] < '0' or self.when[1] > '6':
                raise ValueError("Invalid day specified for weekly rollover: %s" % self.when)
            self.dayOfWeek = int(self.when[1])
            self.suffix = "%Y-%m-%d"
            self.extMatch = r"^\d{4}-\d{2}-\d{2}(\.\w+)?$"
        else:
            raise ValueError("Invalid rollover interval specified: %s" % self.when)

        self.extMatch = re.compile(self.extMatch, re.ASCII)
        self.interval = self.interval * interval # multiply by units requested
        if os.path.exists(filename):
            t = os.stat(filename)[ST_MTIME]
        else:
            t = int(time.time())
        self.rolloverAt = self.computeRollover(t)

    def computeRollover(self, currentTime):
        """
        Work out the rollover time based on the specified time.
        """
        result = currentTime + self.interval
        # If we are rolling over at midnight or weekly, then the interval is already known.
        # What we need to figure out is WHEN the next interval is.  In other words,
        # if you are rolling over at midnight, then your base interval is 1 day,
        # but you want to start that one day clock at midnight, not now.  So, we
        # have to fudge the rolloverAt value in order to trigger the first rollover
        # at the right time.  After that, the regular interval will take care of
        # the rest.  Note that this code doesn't care about leap seconds. :)
        if self.when == 'MIDNIGHT' or self.when.startswith('W'):
            # This could be done with less code, but I wanted it to be clear
            if self.utc:
                t = time.gmtime(currentTime)
            else:
                t = time.localtime(currentTime)
            currentHour = t[3]
            currentMinute = t[4]
            currentSecond = t[5]
            # r is the number of seconds left between now and midnight
            r = _MIDNIGHT - ((currentHour * 60 + currentMinute) * 60 +
                    currentSecond)
            result = currentTime + r
            # If we are rolling over on a certain day, add in the number of days until
            # the next rollover, but offset by 1 since we just calculated the time
            # until the next day starts.  There are three cases:
            # Case 1) The day to rollover is today; in this case, do nothing
            # Case 2) The day to rollover is further in the interval (i.e., today is
            #         day 2 (Wednesday) and rollover is on day 6 (Sunday).  Days to
            #         next rollover is simply 6 - 2 - 1, or 3.
            # Case 3) The day to rollover is behind us in the interval (i.e., today
            #         is day 5 (Saturday) and rollover is on day 3 (Thursday).
            #         Days to rollover is 6 - 5 + 3, or 4.  In this case, it's the
            #         number of days left in the current week (1) plus the number
            #         of days in the next week until the rollover day (3).
            # The calculations described in 2) and 3) above need to have a day added.
            # This is because the above time calculation takes us to midnight on this
            # day, i.e. the start of the next day.
            if self.when.startswith('W'):
                day = t[6] # 0 is Monday
                if day != self.dayOfWeek:
                    if day < self.dayOfWeek:
                        daysToWait = self.dayOfWeek - day
                    else:
                        daysToWait = 6 - day + self.dayOfWeek + 1
                    newRolloverAt = result + (daysToWait * (60 * 60 * 24))
                    if not self.utc:
                        dstNow = t[-1]
                        dstAtRollover = time.localtime(newRolloverAt)[-1]
                        if dstNow != dstAtRollover:
                            if not dstNow:  # DST kicks in before next rollover, so we need to deduct an hour
                                addend = -3600
                            else:           # DST bows out before next rollover, so we need to add an hour
                                addend = 3600
                            newRolloverAt += addend
                    result = newRolloverAt
        return result

    def shouldRollover(self, record):
        """
        Determine if rollover should occur.

        record is not used, as we are just comparing times, but it is needed so
        the method signatures are the same
        """
        t = int(time.time())
        if t >= self.rolloverAt:
            return 1
        return 0

    def getFilesToDelete(self):
        """
        Determine the files to delete when rolling over.

        More specific than the earlier method, which just used glob.glob().
        """
        dirName, baseName = os.path.split(self.baseFilename)
        fileNames = os.listdir(dirName)
        result = []
        prefix = baseName + "."
        plen = len(prefix)
        for fileName in fileNames:
            if fileName[:plen] == prefix:
                suffix = fileName[plen:]
                if self.extMatch.match(suffix):
                    result.append(os.path.join(dirName, fileName))
        result.sort()
        if len(result) < self.backupCount:
            result = []
        else:
            result = result[:len(result) - self.backupCount]
        return result

    def doRollover(self):
        """
        do a rollover; in this case, a date/time stamp is appended to the filename
        when the rollover happens.  However, you want the file to be named for the
        start of the interval, not the current time.  If there is a backup count,
        then we have to get a list of matching filenames, sort them and remove
        the one with the oldest suffix.
        """
        if self.stream:
            self.stream.close()
            self.stream = None
        # get the time that this sequence started at and make it a TimeTuple
        currentTime = int(time.time())
        dstNow = time.localtime(currentTime)[-1]
        t = self.rolloverAt - self.interval
        if self.utc:
            timeTuple = time.gmtime(t)
        else:
            timeTuple = time.localtime(t)
<<<<<<< HEAD
        dfn = self.rotation_filename(self.baseFilename + "." +
                                     time.strftime(self.suffix, timeTuple))
=======
            dstThen = timeTuple[-1]
            if dstNow != dstThen:
                if dstNow:
                    addend = 3600
                else:
                    addend = -3600
                timeTuple = time.localtime(t + addend)
        dfn = self.baseFilename + "." + time.strftime(self.suffix, timeTuple)
>>>>>>> 43a9379a
        if os.path.exists(dfn):
            os.remove(dfn)
        self.rotate(self.baseFilename, dfn)
        if self.backupCount > 0:
            for s in self.getFilesToDelete():
                os.remove(s)
        self.mode = 'w'
        self.stream = self._open()
        newRolloverAt = self.computeRollover(currentTime)
        while newRolloverAt <= currentTime:
            newRolloverAt = newRolloverAt + self.interval
        #If DST changes and midnight or weekly rollover, adjust for this.
        if (self.when == 'MIDNIGHT' or self.when.startswith('W')) and not self.utc:
            dstAtRollover = time.localtime(newRolloverAt)[-1]
            if dstNow != dstAtRollover:
                if not dstNow:  # DST kicks in before next rollover, so we need to deduct an hour
                    addend = -3600
                else:           # DST bows out before next rollover, so we need to add an hour
                    addend = 3600
                newRolloverAt += addend
        self.rolloverAt = newRolloverAt

class WatchedFileHandler(logging.FileHandler):
    """
    A handler for logging to a file, which watches the file
    to see if it has changed while in use. This can happen because of
    usage of programs such as newsyslog and logrotate which perform
    log file rotation. This handler, intended for use under Unix,
    watches the file to see if it has changed since the last emit.
    (A file has changed if its device or inode have changed.)
    If it has changed, the old file stream is closed, and the file
    opened to get a new stream.

    This handler is not appropriate for use under Windows, because
    under Windows open files cannot be moved or renamed - logging
    opens the files with exclusive locks - and so there is no need
    for such a handler. Furthermore, ST_INO is not supported under
    Windows; stat always returns zero for this value.

    This handler is based on a suggestion and patch by Chad J.
    Schroeder.
    """
    def __init__(self, filename, mode='a', encoding=None, delay=False):
        logging.FileHandler.__init__(self, filename, mode, encoding, delay)
        if not os.path.exists(self.baseFilename):
            self.dev, self.ino = -1, -1
        else:
            stat = os.stat(self.baseFilename)
            self.dev, self.ino = stat[ST_DEV], stat[ST_INO]

    def emit(self, record):
        """
        Emit a record.

        First check if the underlying file has changed, and if it
        has, close the old stream and reopen the file to get the
        current stream.
        """
        if not os.path.exists(self.baseFilename):
            stat = None
            changed = True
        else:
            stat = os.stat(self.baseFilename)
            changed = (stat[ST_DEV] != self.dev) or (stat[ST_INO] != self.ino)
        if changed and self.stream is not None:
            self.stream.flush()
            self.stream.close()
            self.stream = self._open()
            if stat is None:
                stat = os.stat(self.baseFilename)
            self.dev, self.ino = stat[ST_DEV], stat[ST_INO]
        logging.FileHandler.emit(self, record)

class SocketHandler(logging.Handler):
    """
    A handler class which writes logging records, in pickle format, to
    a streaming socket. The socket is kept open across logging calls.
    If the peer resets it, an attempt is made to reconnect on the next call.
    The pickle which is sent is that of the LogRecord's attribute dictionary
    (__dict__), so that the receiver does not need to have the logging module
    installed in order to process the logging event.

    To unpickle the record at the receiving end into a LogRecord, use the
    makeLogRecord function.
    """

    def __init__(self, host, port):
        """
        Initializes the handler with a specific host address and port.

        When the attribute *closeOnError* is set to True - if a socket error
        occurs, the socket is silently closed and then reopened on the next
        logging call.
        """
        logging.Handler.__init__(self)
        self.host = host
        self.port = port
        self.sock = None
        self.closeOnError = False
        self.retryTime = None
        #
        # Exponential backoff parameters.
        #
        self.retryStart = 1.0
        self.retryMax = 30.0
        self.retryFactor = 2.0

    def makeSocket(self, timeout=1):
        """
        A factory method which allows subclasses to define the precise
        type of socket they want.
        """
        s = socket.socket(socket.AF_INET, socket.SOCK_STREAM)
        if hasattr(s, 'settimeout'):
            s.settimeout(timeout)
        try:
            s.connect((self.host, self.port))
            return s
        except socket.error:
            s.close()
            raise

    def createSocket(self):
        """
        Try to create a socket, using an exponential backoff with
        a max retry time. Thanks to Robert Olson for the original patch
        (SF #815911) which has been slightly refactored.
        """
        now = time.time()
        # Either retryTime is None, in which case this
        # is the first time back after a disconnect, or
        # we've waited long enough.
        if self.retryTime is None:
            attempt = True
        else:
            attempt = (now >= self.retryTime)
        if attempt:
            try:
                self.sock = self.makeSocket()
                self.retryTime = None # next time, no delay before trying
            except socket.error:
                #Creation failed, so set the retry time and return.
                if self.retryTime is None:
                    self.retryPeriod = self.retryStart
                else:
                    self.retryPeriod = self.retryPeriod * self.retryFactor
                    if self.retryPeriod > self.retryMax:
                        self.retryPeriod = self.retryMax
                self.retryTime = now + self.retryPeriod

    def send(self, s):
        """
        Send a pickled string to the socket.

        This function allows for partial sends which can happen when the
        network is busy.
        """
        if self.sock is None:
            self.createSocket()
        #self.sock can be None either because we haven't reached the retry
        #time yet, or because we have reached the retry time and retried,
        #but are still unable to connect.
        if self.sock:
            try:
                if hasattr(self.sock, "sendall"):
                    self.sock.sendall(s)
                else: #pragma: no cover
                    sentsofar = 0
                    left = len(s)
                    while left > 0:
                        sent = self.sock.send(s[sentsofar:])
                        sentsofar = sentsofar + sent
                        left = left - sent
            except socket.error: #pragma: no cover
                self.sock.close()
                self.sock = None  # so we can call createSocket next time

    def makePickle(self, record):
        """
        Pickles the record in binary format with a length prefix, and
        returns it ready for transmission across the socket.
        """
        ei = record.exc_info
        if ei:
            dummy = self.format(record) # just to get traceback text into record.exc_text
            record.exc_info = None  # to avoid Unpickleable error
        s = pickle.dumps(record.__dict__, 1)
        if ei:
            record.exc_info = ei  # for next handler
        slen = struct.pack(">L", len(s))
        return slen + s

    def handleError(self, record):
        """
        Handle an error during logging.

        An error has occurred during logging. Most likely cause -
        connection lost. Close the socket so that we can retry on the
        next event.
        """
        if self.closeOnError and self.sock:
            self.sock.close()
            self.sock = None        #try to reconnect next time
        else:
            logging.Handler.handleError(self, record)

    def emit(self, record):
        """
        Emit a record.

        Pickles the record and writes it to the socket in binary format.
        If there is an error with the socket, silently drop the packet.
        If there was a problem with the socket, re-establishes the
        socket.
        """
        try:
            s = self.makePickle(record)
            self.send(s)
        except (KeyboardInterrupt, SystemExit): #pragma: no cover
            raise
        except:
            self.handleError(record)

    def close(self):
        """
        Closes the socket.
        """
        self.acquire()
        try:
            if self.sock:
                self.sock.close()
                self.sock = None
            logging.Handler.close(self)
        finally:
            self.release()

class DatagramHandler(SocketHandler):
    """
    A handler class which writes logging records, in pickle format, to
    a datagram socket.  The pickle which is sent is that of the LogRecord's
    attribute dictionary (__dict__), so that the receiver does not need to
    have the logging module installed in order to process the logging event.

    To unpickle the record at the receiving end into a LogRecord, use the
    makeLogRecord function.

    """
    def __init__(self, host, port):
        """
        Initializes the handler with a specific host address and port.
        """
        SocketHandler.__init__(self, host, port)
        self.closeOnError = False

    def makeSocket(self):
        """
        The factory method of SocketHandler is here overridden to create
        a UDP socket (SOCK_DGRAM).
        """
        s = socket.socket(socket.AF_INET, socket.SOCK_DGRAM)
        return s

    def send(self, s):
        """
        Send a pickled string to a socket.

        This function no longer allows for partial sends which can happen
        when the network is busy - UDP does not guarantee delivery and
        can deliver packets out of sequence.
        """
        if self.sock is None:
            self.createSocket()
        self.sock.sendto(s, (self.host, self.port))

class SysLogHandler(logging.Handler):
    """
    A handler class which sends formatted logging records to a syslog
    server. Based on Sam Rushing's syslog module:
    http://www.nightmare.com/squirl/python-ext/misc/syslog.py
    Contributed by Nicolas Untz (after which minor refactoring changes
    have been made).
    """

    # from <linux/sys/syslog.h>:
    # ======================================================================
    # priorities/facilities are encoded into a single 32-bit quantity, where
    # the bottom 3 bits are the priority (0-7) and the top 28 bits are the
    # facility (0-big number). Both the priorities and the facilities map
    # roughly one-to-one to strings in the syslogd(8) source code.  This
    # mapping is included in this file.
    #
    # priorities (these are ordered)

    LOG_EMERG     = 0       #  system is unusable
    LOG_ALERT     = 1       #  action must be taken immediately
    LOG_CRIT      = 2       #  critical conditions
    LOG_ERR       = 3       #  error conditions
    LOG_WARNING   = 4       #  warning conditions
    LOG_NOTICE    = 5       #  normal but significant condition
    LOG_INFO      = 6       #  informational
    LOG_DEBUG     = 7       #  debug-level messages

    #  facility codes
    LOG_KERN      = 0       #  kernel messages
    LOG_USER      = 1       #  random user-level messages
    LOG_MAIL      = 2       #  mail system
    LOG_DAEMON    = 3       #  system daemons
    LOG_AUTH      = 4       #  security/authorization messages
    LOG_SYSLOG    = 5       #  messages generated internally by syslogd
    LOG_LPR       = 6       #  line printer subsystem
    LOG_NEWS      = 7       #  network news subsystem
    LOG_UUCP      = 8       #  UUCP subsystem
    LOG_CRON      = 9       #  clock daemon
    LOG_AUTHPRIV  = 10      #  security/authorization messages (private)
    LOG_FTP       = 11      #  FTP daemon

    #  other codes through 15 reserved for system use
    LOG_LOCAL0    = 16      #  reserved for local use
    LOG_LOCAL1    = 17      #  reserved for local use
    LOG_LOCAL2    = 18      #  reserved for local use
    LOG_LOCAL3    = 19      #  reserved for local use
    LOG_LOCAL4    = 20      #  reserved for local use
    LOG_LOCAL5    = 21      #  reserved for local use
    LOG_LOCAL6    = 22      #  reserved for local use
    LOG_LOCAL7    = 23      #  reserved for local use

    priority_names = {
        "alert":    LOG_ALERT,
        "crit":     LOG_CRIT,
        "critical": LOG_CRIT,
        "debug":    LOG_DEBUG,
        "emerg":    LOG_EMERG,
        "err":      LOG_ERR,
        "error":    LOG_ERR,        #  DEPRECATED
        "info":     LOG_INFO,
        "notice":   LOG_NOTICE,
        "panic":    LOG_EMERG,      #  DEPRECATED
        "warn":     LOG_WARNING,    #  DEPRECATED
        "warning":  LOG_WARNING,
        }

    facility_names = {
        "auth":     LOG_AUTH,
        "authpriv": LOG_AUTHPRIV,
        "cron":     LOG_CRON,
        "daemon":   LOG_DAEMON,
        "ftp":      LOG_FTP,
        "kern":     LOG_KERN,
        "lpr":      LOG_LPR,
        "mail":     LOG_MAIL,
        "news":     LOG_NEWS,
        "security": LOG_AUTH,       #  DEPRECATED
        "syslog":   LOG_SYSLOG,
        "user":     LOG_USER,
        "uucp":     LOG_UUCP,
        "local0":   LOG_LOCAL0,
        "local1":   LOG_LOCAL1,
        "local2":   LOG_LOCAL2,
        "local3":   LOG_LOCAL3,
        "local4":   LOG_LOCAL4,
        "local5":   LOG_LOCAL5,
        "local6":   LOG_LOCAL6,
        "local7":   LOG_LOCAL7,
        }

    #The map below appears to be trivially lowercasing the key. However,
    #there's more to it than meets the eye - in some locales, lowercasing
    #gives unexpected results. See SF #1524081: in the Turkish locale,
    #"INFO".lower() != "info"
    priority_map = {
        "DEBUG" : "debug",
        "INFO" : "info",
        "WARNING" : "warning",
        "ERROR" : "error",
        "CRITICAL" : "critical"
    }

    def __init__(self, address=('localhost', SYSLOG_UDP_PORT),
                 facility=LOG_USER, socktype=socket.SOCK_DGRAM):
        """
        Initialize a handler.

        If address is specified as a string, a UNIX socket is used. To log to a
        local syslogd, "SysLogHandler(address="/dev/log")" can be used.
        If facility is not specified, LOG_USER is used.
        """
        logging.Handler.__init__(self)

        self.address = address
        self.facility = facility
        self.socktype = socktype

        if isinstance(address, str):
            self.unixsocket = True
            self._connect_unixsocket(address)
        else:
            self.unixsocket = False
            self.socket = socket.socket(socket.AF_INET, socktype)
            if socktype == socket.SOCK_STREAM:
                self.socket.connect(address)
        self.formatter = None

    def _connect_unixsocket(self, address):
        self.socket = socket.socket(socket.AF_UNIX, socket.SOCK_DGRAM)
        # syslog may require either DGRAM or STREAM sockets
        try:
            self.socket.connect(address)
        except socket.error:
            self.socket.close()
            self.socket = socket.socket(socket.AF_UNIX, socket.SOCK_STREAM)
            self.socket.connect(address)

    def encodePriority(self, facility, priority):
        """
        Encode the facility and priority. You can pass in strings or
        integers - if strings are passed, the facility_names and
        priority_names mapping dictionaries are used to convert them to
        integers.
        """
        if isinstance(facility, str):
            facility = self.facility_names[facility]
        if isinstance(priority, str):
            priority = self.priority_names[priority]
        return (facility << 3) | priority

    def close (self):
        """
        Closes the socket.
        """
        self.acquire()
        try:
            self.socket.close()
            logging.Handler.close(self)
        finally:
            self.release()

    def mapPriority(self, levelName):
        """
        Map a logging level name to a key in the priority_names map.
        This is useful in two scenarios: when custom levels are being
        used, and in the case where you can't do a straightforward
        mapping by lowercasing the logging level name because of locale-
        specific issues (see SF #1524081).
        """
        return self.priority_map.get(levelName, "warning")

    ident = ''          # prepended to all messages
    append_nul = True   # some old syslog daemons expect a NUL terminator

    def emit(self, record):
        """
        Emit a record.

        The record is formatted, and then sent to the syslog server. If
        exception information is present, it is NOT sent to the server.
        """
        msg = self.format(record)
        if self.ident:
            msg = self.ident + msg
        if self.append_nul:
            msg += '\000'
        """
        We need to convert record level to lowercase, maybe this will
        change in the future.
        """
        prio = '<%d>' % self.encodePriority(self.facility,
                                            self.mapPriority(record.levelname))
        prio = prio.encode('utf-8')
        # Message is a string. Convert to bytes as required by RFC 5424
        msg = msg.encode('utf-8')
        msg = prio + BOM_UTF8 + msg
        try:
            if self.unixsocket:
                try:
                    self.socket.send(msg)
                except socket.error:
                    self._connect_unixsocket(self.address)
                    self.socket.send(msg)
            elif self.socktype == socket.SOCK_DGRAM:
                self.socket.sendto(msg, self.address)
            else:
                self.socket.sendall(msg)
        except (KeyboardInterrupt, SystemExit): #pragma: no cover
            raise
        except:
            self.handleError(record)

class SMTPHandler(logging.Handler):
    """
    A handler class which sends an SMTP email for each logging event.
    """
    def __init__(self, mailhost, fromaddr, toaddrs, subject,
                 credentials=None, secure=None):
        """
        Initialize the handler.

        Initialize the instance with the from and to addresses and subject
        line of the email. To specify a non-standard SMTP port, use the
        (host, port) tuple format for the mailhost argument. To specify
        authentication credentials, supply a (username, password) tuple
        for the credentials argument. To specify the use of a secure
        protocol (TLS), pass in a tuple for the secure argument. This will
        only be used when authentication credentials are supplied. The tuple
        will be either an empty tuple, or a single-value tuple with the name
        of a keyfile, or a 2-value tuple with the names of the keyfile and
        certificate file. (This tuple is passed to the `starttls` method).
        """
        logging.Handler.__init__(self)
        if isinstance(mailhost, tuple):
            self.mailhost, self.mailport = mailhost
        else:
            self.mailhost, self.mailport = mailhost, None
        if isinstance(credentials, tuple):
            self.username, self.password = credentials
        else:
            self.username = None
        self.fromaddr = fromaddr
        if isinstance(toaddrs, str):
            toaddrs = [toaddrs]
        self.toaddrs = toaddrs
        self.subject = subject
        self.secure = secure

    def getSubject(self, record):
        """
        Determine the subject for the email.

        If you want to specify a subject line which is record-dependent,
        override this method.
        """
        return self.subject

    def emit(self, record):
        """
        Emit a record.

        Format the record and send it to the specified addressees.
        """
        try:
            import smtplib
            from email.utils import formatdate
            port = self.mailport
            if not port:
                port = smtplib.SMTP_PORT
            smtp = smtplib.SMTP(self.mailhost, port)
            msg = self.format(record)
            msg = "From: %s\r\nTo: %s\r\nSubject: %s\r\nDate: %s\r\n\r\n%s" % (
                            self.fromaddr,
                            ",".join(self.toaddrs),
                            self.getSubject(record),
                            formatdate(), msg)
            if self.username:
                if self.secure is not None:
                    smtp.ehlo()
                    smtp.starttls(*self.secure)
                    smtp.ehlo()
                smtp.login(self.username, self.password)
            smtp.sendmail(self.fromaddr, self.toaddrs, msg)
            smtp.quit()
        except (KeyboardInterrupt, SystemExit): #pragma: no cover
            raise
        except:
            self.handleError(record)

class NTEventLogHandler(logging.Handler):
    """
    A handler class which sends events to the NT Event Log. Adds a
    registry entry for the specified application name. If no dllname is
    provided, win32service.pyd (which contains some basic message
    placeholders) is used. Note that use of these placeholders will make
    your event logs big, as the entire message source is held in the log.
    If you want slimmer logs, you have to pass in the name of your own DLL
    which contains the message definitions you want to use in the event log.
    """
    def __init__(self, appname, dllname=None, logtype="Application"):
        logging.Handler.__init__(self)
        try:
            import win32evtlogutil, win32evtlog
            self.appname = appname
            self._welu = win32evtlogutil
            if not dllname:
                dllname = os.path.split(self._welu.__file__)
                dllname = os.path.split(dllname[0])
                dllname = os.path.join(dllname[0], r'win32service.pyd')
            self.dllname = dllname
            self.logtype = logtype
            self._welu.AddSourceToRegistry(appname, dllname, logtype)
            self.deftype = win32evtlog.EVENTLOG_ERROR_TYPE
            self.typemap = {
                logging.DEBUG   : win32evtlog.EVENTLOG_INFORMATION_TYPE,
                logging.INFO    : win32evtlog.EVENTLOG_INFORMATION_TYPE,
                logging.WARNING : win32evtlog.EVENTLOG_WARNING_TYPE,
                logging.ERROR   : win32evtlog.EVENTLOG_ERROR_TYPE,
                logging.CRITICAL: win32evtlog.EVENTLOG_ERROR_TYPE,
         }
        except ImportError:
            print("The Python Win32 extensions for NT (service, event "\
                        "logging) appear not to be available.")
            self._welu = None

    def getMessageID(self, record):
        """
        Return the message ID for the event record. If you are using your
        own messages, you could do this by having the msg passed to the
        logger being an ID rather than a formatting string. Then, in here,
        you could use a dictionary lookup to get the message ID. This
        version returns 1, which is the base message ID in win32service.pyd.
        """
        return 1

    def getEventCategory(self, record):
        """
        Return the event category for the record.

        Override this if you want to specify your own categories. This version
        returns 0.
        """
        return 0

    def getEventType(self, record):
        """
        Return the event type for the record.

        Override this if you want to specify your own types. This version does
        a mapping using the handler's typemap attribute, which is set up in
        __init__() to a dictionary which contains mappings for DEBUG, INFO,
        WARNING, ERROR and CRITICAL. If you are using your own levels you will
        either need to override this method or place a suitable dictionary in
        the handler's typemap attribute.
        """
        return self.typemap.get(record.levelno, self.deftype)

    def emit(self, record):
        """
        Emit a record.

        Determine the message ID, event category and event type. Then
        log the message in the NT event log.
        """
        if self._welu:
            try:
                id = self.getMessageID(record)
                cat = self.getEventCategory(record)
                type = self.getEventType(record)
                msg = self.format(record)
                self._welu.ReportEvent(self.appname, id, cat, type, [msg])
            except (KeyboardInterrupt, SystemExit): #pragma: no cover
                raise
            except:
                self.handleError(record)

    def close(self):
        """
        Clean up this handler.

        You can remove the application name from the registry as a
        source of event log entries. However, if you do this, you will
        not be able to see the events as you intended in the Event Log
        Viewer - it needs to be able to access the registry to get the
        DLL name.
        """
        #self._welu.RemoveSourceFromRegistry(self.appname, self.logtype)
        logging.Handler.close(self)

class HTTPHandler(logging.Handler):
    """
    A class which sends records to a Web server, using either GET or
    POST semantics.
    """
    def __init__(self, host, url, method="GET", secure=False, credentials=None):
        """
        Initialize the instance with the host, the request URL, and the method
        ("GET" or "POST")
        """
        logging.Handler.__init__(self)
        method = method.upper()
        if method not in ["GET", "POST"]:
            raise ValueError("method must be GET or POST")
        self.host = host
        self.url = url
        self.method = method
        self.secure = secure
        self.credentials = credentials

    def mapLogRecord(self, record):
        """
        Default implementation of mapping the log record into a dict
        that is sent as the CGI data. Overwrite in your class.
        Contributed by Franz Glasner.
        """
        return record.__dict__

    def emit(self, record):
        """
        Emit a record.

        Send the record to the Web server as a percent-encoded dictionary
        """
        try:
            import http.client, urllib.parse
            host = self.host
            if self.secure:
                h = http.client.HTTPSConnection(host)
            else:
                h = http.client.HTTPConnection(host)
            url = self.url
            data = urllib.parse.urlencode(self.mapLogRecord(record))
            if self.method == "GET":
                if (url.find('?') >= 0):
                    sep = '&'
                else:
                    sep = '?'
                url = url + "%c%s" % (sep, data)
            h.putrequest(self.method, url)
            # support multiple hosts on one IP address...
            # need to strip optional :port from host, if present
            i = host.find(":")
            if i >= 0:
                host = host[:i]
            h.putheader("Host", host)
            if self.method == "POST":
                h.putheader("Content-type",
                            "application/x-www-form-urlencoded")
                h.putheader("Content-length", str(len(data)))
            if self.credentials:
                import base64
                s = ('u%s:%s' % self.credentials).encode('utf-8')
                s = 'Basic ' + base64.b64encode(s).strip()
                h.putheader('Authorization', s)
            h.endheaders()
            if self.method == "POST":
                h.send(data.encode('utf-8'))
            h.getresponse()    #can't do anything with the result
        except (KeyboardInterrupt, SystemExit): #pragma: no cover
            raise
        except:
            self.handleError(record)

class BufferingHandler(logging.Handler):
    """
  A handler class which buffers logging records in memory. Whenever each
  record is added to the buffer, a check is made to see if the buffer should
  be flushed. If it should, then flush() is expected to do what's needed.
    """
    def __init__(self, capacity):
        """
        Initialize the handler with the buffer size.
        """
        logging.Handler.__init__(self)
        self.capacity = capacity
        self.buffer = []

    def shouldFlush(self, record):
        """
        Should the handler flush its buffer?

        Returns true if the buffer is up to capacity. This method can be
        overridden to implement custom flushing strategies.
        """
        return (len(self.buffer) >= self.capacity)

    def emit(self, record):
        """
        Emit a record.

        Append the record. If shouldFlush() tells us to, call flush() to process
        the buffer.
        """
        self.buffer.append(record)
        if self.shouldFlush(record):
            self.flush()

    def flush(self):
        """
        Override to implement custom flushing behaviour.

        This version just zaps the buffer to empty.
        """
        self.acquire()
        try:
            self.buffer = []
        finally:
            self.release()

    def close(self):
        """
        Close the handler.

        This version just flushes and chains to the parent class' close().
        """
        self.flush()
        logging.Handler.close(self)

class MemoryHandler(BufferingHandler):
    """
    A handler class which buffers logging records in memory, periodically
    flushing them to a target handler. Flushing occurs whenever the buffer
    is full, or when an event of a certain severity or greater is seen.
    """
    def __init__(self, capacity, flushLevel=logging.ERROR, target=None):
        """
        Initialize the handler with the buffer size, the level at which
        flushing should occur and an optional target.

        Note that without a target being set either here or via setTarget(),
        a MemoryHandler is no use to anyone!
        """
        BufferingHandler.__init__(self, capacity)
        self.flushLevel = flushLevel
        self.target = target

    def shouldFlush(self, record):
        """
        Check for buffer full or a record at the flushLevel or higher.
        """
        return (len(self.buffer) >= self.capacity) or \
                (record.levelno >= self.flushLevel)

    def setTarget(self, target):
        """
        Set the target handler for this handler.
        """
        self.target = target

    def flush(self):
        """
        For a MemoryHandler, flushing means just sending the buffered
        records to the target, if there is one. Override if you want
        different behaviour.

        The record buffer is also cleared by this operation.
        """
        self.acquire()
        try:
            if self.target:
                for record in self.buffer:
                    self.target.handle(record)
                self.buffer = []
        finally:
            self.release()

    def close(self):
        """
        Flush, set the target to None and lose the buffer.
        """
        self.flush()
        self.acquire()
        try:
            self.target = None
            BufferingHandler.close(self)
        finally:
            self.release()


class QueueHandler(logging.Handler):
    """
    This handler sends events to a queue. Typically, it would be used together
    with a multiprocessing Queue to centralise logging to file in one process
    (in a multi-process application), so as to avoid file write contention
    between processes.

    This code is new in Python 3.2, but this class can be copy pasted into
    user code for use with earlier Python versions.
    """

    def __init__(self, queue):
        """
        Initialise an instance, using the passed queue.
        """
        logging.Handler.__init__(self)
        self.queue = queue

    def enqueue(self, record):
        """
        Enqueue a record.

        The base implementation uses put_nowait. You may want to override
        this method if you want to use blocking, timeouts or custom queue
        implementations.
        """
        self.queue.put_nowait(record)

    def prepare(self, record):
        """
        Prepares a record for queuing. The object returned by this method is
        enqueued.

        The base implementation formats the record to merge the message
        and arguments, and removes unpickleable items from the record
        in-place.

        You might want to override this method if you want to convert
        the record to a dict or JSON string, or send a modified copy
        of the record while leaving the original intact.
        """
        # The format operation gets traceback text into record.exc_text
        # (if there's exception data), and also puts the message into
        # record.message. We can then use this to replace the original
        # msg + args, as these might be unpickleable. We also zap the
        # exc_info attribute, as it's no longer needed and, if not None,
        # will typically not be pickleable.
        self.format(record)
        record.msg = record.message
        record.args = None
        record.exc_info = None
        return record

    def emit(self, record):
        """
        Emit a record.

        Writes the LogRecord to the queue, preparing it for pickling first.
        """
        try:
            self.enqueue(self.prepare(record))
        except (KeyboardInterrupt, SystemExit): #pragma: no cover
            raise
        except:
            self.handleError(record)

if threading:
    class QueueListener(object):
        """
        This class implements an internal threaded listener which watches for
        LogRecords being added to a queue, removes them and passes them to a
        list of handlers for processing.
        """
        _sentinel = None

        def __init__(self, queue, *handlers):
            """
            Initialise an instance with the specified queue and
            handlers.
            """
            self.queue = queue
            self.handlers = handlers
            self._stop = threading.Event()
            self._thread = None

        def dequeue(self, block):
            """
            Dequeue a record and return it, optionally blocking.

            The base implementation uses get. You may want to override this method
            if you want to use timeouts or work with custom queue implementations.
            """
            return self.queue.get(block)

        def start(self):
            """
            Start the listener.

            This starts up a background thread to monitor the queue for
            LogRecords to process.
            """
            self._thread = t = threading.Thread(target=self._monitor)
            t.setDaemon(True)
            t.start()

        def prepare(self , record):
            """
            Prepare a record for handling.

            This method just returns the passed-in record. You may want to
            override this method if you need to do any custom marshalling or
            manipulation of the record before passing it to the handlers.
            """
            return record

        def handle(self, record):
            """
            Handle a record.

            This just loops through the handlers offering them the record
            to handle.
            """
            record = self.prepare(record)
            for handler in self.handlers:
                handler.handle(record)

        def _monitor(self):
            """
            Monitor the queue for records, and ask the handler
            to deal with them.

            This method runs on a separate, internal thread.
            The thread will terminate if it sees a sentinel object in the queue.
            """
            q = self.queue
            has_task_done = hasattr(q, 'task_done')
            while not self._stop.isSet():
                try:
                    record = self.dequeue(True)
                    if record is self._sentinel:
                        break
                    self.handle(record)
                    if has_task_done:
                        q.task_done()
                except queue.Empty:
                    pass
            # There might still be records in the queue.
            while True:
                try:
                    record = self.dequeue(False)
                    if record is self._sentinel:
                        break
                    self.handle(record)
                    if has_task_done:
                        q.task_done()
                except queue.Empty:
                    break

        def enqueue_sentinel(self):
            """
            This is used to enqueue the sentinel record.

            The base implementation uses put_nowait. You may want to override this
            method if you want to use timeouts or work with custom queue
            implementations.
            """
            self.queue.put_nowait(self._sentinel)

        def stop(self):
            """
            Stop the listener.

            This asks the thread to terminate, and then waits for it to do so.
            Note that if you don't call this before your application exits, there
            may be some records still left on the queue, which won't be processed.
            """
            self._stop.set()
            self.enqueue_sentinel()
            self._thread.join()
            self._thread = None<|MERGE_RESOLUTION|>--- conflicted
+++ resolved
@@ -366,10 +366,6 @@
             timeTuple = time.gmtime(t)
         else:
             timeTuple = time.localtime(t)
-<<<<<<< HEAD
-        dfn = self.rotation_filename(self.baseFilename + "." +
-                                     time.strftime(self.suffix, timeTuple))
-=======
             dstThen = timeTuple[-1]
             if dstNow != dstThen:
                 if dstNow:
@@ -377,8 +373,8 @@
                 else:
                     addend = -3600
                 timeTuple = time.localtime(t + addend)
-        dfn = self.baseFilename + "." + time.strftime(self.suffix, timeTuple)
->>>>>>> 43a9379a
+        dfn = self.rotation_filename(self.baseFilename + "." +
+                                     time.strftime(self.suffix, timeTuple))
         if os.path.exists(dfn):
             os.remove(dfn)
         self.rotate(self.baseFilename, dfn)
