# Copyright 2007 Google, Inc. All Rights Reserved.
# Licensed to PSF under a Contributor Agreement.

"""Abstract Base Classes (ABCs) for collections, according to PEP 3119.

Unit tests are in test_collections.
"""

from abc import ABCMeta, abstractmethod
import sys

GenericAlias = type(list[int])
EllipsisType = type(...)
def _f(): pass
FunctionType = type(_f)
del _f

__all__ = ["Awaitable", "Coroutine",
           "AsyncIterable", "AsyncIterator", "AsyncGenerator",
           "Hashable", "Iterable", "Iterator", "Generator", "Reversible",
           "Sized", "Container", "Callable", "Collection",
           "Set", "MutableSet",
           "Mapping", "MutableMapping",
           "MappingView", "KeysView", "ItemsView", "ValuesView",
           "Sequence", "MutableSequence",
           "ByteString",
           ]

# This module has been renamed from collections.abc to _collections_abc to
# speed up interpreter startup. Some of the types such as MutableMapping are
# required early but collections module imports a lot of other modules.
# See issue #19218
__name__ = "collections.abc"

# Private list of types that we want to register with the various ABCs
# so that they will pass tests like:
#       it = iter(somebytearray)
#       assert isinstance(it, Iterable)
# Note:  in other implementations, these types might not be distinct
# and they may have their own implementation specific types that
# are not included on this list.
bytes_iterator = type(iter(b''))
bytearray_iterator = type(iter(bytearray()))
#callable_iterator = ???
dict_keyiterator = type(iter({}.keys()))
dict_valueiterator = type(iter({}.values()))
dict_itemiterator = type(iter({}.items()))
list_iterator = type(iter([]))
list_reverseiterator = type(iter(reversed([])))
range_iterator = type(iter(range(0)))
longrange_iterator = type(iter(range(1 << 1000)))
set_iterator = type(iter(set()))
str_iterator = type(iter(""))
tuple_iterator = type(iter(()))
zip_iterator = type(iter(zip()))
## views ##
dict_keys = type({}.keys())
dict_values = type({}.values())
dict_items = type({}.items())
## misc ##
mappingproxy = type(type.__dict__)
generator = type((lambda: (yield))())
## coroutine ##
async def _coro(): pass
_coro = _coro()
coroutine = type(_coro)
_coro.close()  # Prevent ResourceWarning
del _coro
## asynchronous generator ##
async def _ag(): yield
_ag = _ag()
async_generator = type(_ag)
del _ag


### ONE-TRICK PONIES ###

def _check_methods(C, *methods):
    mro = C.__mro__
    for method in methods:
        for B in mro:
            if method in B.__dict__:
                if B.__dict__[method] is None:
                    return NotImplemented
                break
        else:
            return NotImplemented
    return True

class Hashable(metaclass=ABCMeta):

    __slots__ = ()

    @abstractmethod
    def __hash__(self):
        return 0

    @classmethod
    def __subclasshook__(cls, C):
        if cls is Hashable:
            return _check_methods(C, "__hash__")
        return NotImplemented


class Awaitable(metaclass=ABCMeta):

    __slots__ = ()

    @abstractmethod
    def __await__(self):
        yield

    @classmethod
    def __subclasshook__(cls, C):
        if cls is Awaitable:
            return _check_methods(C, "__await__")
        return NotImplemented

    __class_getitem__ = classmethod(GenericAlias)


class Coroutine(Awaitable):

    __slots__ = ()

    @abstractmethod
    def send(self, value):
        """Send a value into the coroutine.
        Return next yielded value or raise StopIteration.
        """
        raise StopIteration

    @abstractmethod
    def throw(self, typ, val=None, tb=None):
        """Raise an exception in the coroutine.
        Return next yielded value or raise StopIteration.
        """
        if val is None:
            if tb is None:
                raise typ
            val = typ()
        if tb is not None:
            val = val.with_traceback(tb)
        raise val

    def close(self):
        """Raise GeneratorExit inside coroutine.
        """
        try:
            self.throw(GeneratorExit)
        except (GeneratorExit, StopIteration):
            pass
        else:
            raise RuntimeError("coroutine ignored GeneratorExit")

    @classmethod
    def __subclasshook__(cls, C):
        if cls is Coroutine:
            return _check_methods(C, '__await__', 'send', 'throw', 'close')
        return NotImplemented


Coroutine.register(coroutine)


class AsyncIterable(metaclass=ABCMeta):

    __slots__ = ()

    @abstractmethod
    def __aiter__(self):
        return AsyncIterator()

    @classmethod
    def __subclasshook__(cls, C):
        if cls is AsyncIterable:
            return _check_methods(C, "__aiter__")
        return NotImplemented

    __class_getitem__ = classmethod(GenericAlias)


class AsyncIterator(AsyncIterable):

    __slots__ = ()

    @abstractmethod
    async def __anext__(self):
        """Return the next item or raise StopAsyncIteration when exhausted."""
        raise StopAsyncIteration

    def __aiter__(self):
        return self

    @classmethod
    def __subclasshook__(cls, C):
        if cls is AsyncIterator:
            return _check_methods(C, "__anext__", "__aiter__")
        return NotImplemented


class AsyncGenerator(AsyncIterator):

    __slots__ = ()

    async def __anext__(self):
        """Return the next item from the asynchronous generator.
        When exhausted, raise StopAsyncIteration.
        """
        return await self.asend(None)

    @abstractmethod
    async def asend(self, value):
        """Send a value into the asynchronous generator.
        Return next yielded value or raise StopAsyncIteration.
        """
        raise StopAsyncIteration

    @abstractmethod
    async def athrow(self, typ, val=None, tb=None):
        """Raise an exception in the asynchronous generator.
        Return next yielded value or raise StopAsyncIteration.
        """
        if val is None:
            if tb is None:
                raise typ
            val = typ()
        if tb is not None:
            val = val.with_traceback(tb)
        raise val

    async def aclose(self):
        """Raise GeneratorExit inside coroutine.
        """
        try:
            await self.athrow(GeneratorExit)
        except (GeneratorExit, StopAsyncIteration):
            pass
        else:
            raise RuntimeError("asynchronous generator ignored GeneratorExit")

    @classmethod
    def __subclasshook__(cls, C):
        if cls is AsyncGenerator:
            return _check_methods(C, '__aiter__', '__anext__',
                                  'asend', 'athrow', 'aclose')
        return NotImplemented


AsyncGenerator.register(async_generator)


class Iterable(metaclass=ABCMeta):

    __slots__ = ()

    @abstractmethod
    def __iter__(self):
        while False:
            yield None

    @classmethod
    def __subclasshook__(cls, C):
        if cls is Iterable:
            return _check_methods(C, "__iter__")
        return NotImplemented

    __class_getitem__ = classmethod(GenericAlias)


class Iterator(Iterable):

    __slots__ = ()

    @abstractmethod
    def __next__(self):
        'Return the next item from the iterator. When exhausted, raise StopIteration'
        raise StopIteration

    def __iter__(self):
        return self

    @classmethod
    def __subclasshook__(cls, C):
        if cls is Iterator:
            return _check_methods(C, '__iter__', '__next__')
        return NotImplemented


Iterator.register(bytes_iterator)
Iterator.register(bytearray_iterator)
#Iterator.register(callable_iterator)
Iterator.register(dict_keyiterator)
Iterator.register(dict_valueiterator)
Iterator.register(dict_itemiterator)
Iterator.register(list_iterator)
Iterator.register(list_reverseiterator)
Iterator.register(range_iterator)
Iterator.register(longrange_iterator)
Iterator.register(set_iterator)
Iterator.register(str_iterator)
Iterator.register(tuple_iterator)
Iterator.register(zip_iterator)


class Reversible(Iterable):

    __slots__ = ()

    @abstractmethod
    def __reversed__(self):
        while False:
            yield None

    @classmethod
    def __subclasshook__(cls, C):
        if cls is Reversible:
            return _check_methods(C, "__reversed__", "__iter__")
        return NotImplemented


class Generator(Iterator):

    __slots__ = ()

    def __next__(self):
        """Return the next item from the generator.
        When exhausted, raise StopIteration.
        """
        return self.send(None)

    @abstractmethod
    def send(self, value):
        """Send a value into the generator.
        Return next yielded value or raise StopIteration.
        """
        raise StopIteration

    @abstractmethod
    def throw(self, typ, val=None, tb=None):
        """Raise an exception in the generator.
        Return next yielded value or raise StopIteration.
        """
        if val is None:
            if tb is None:
                raise typ
            val = typ()
        if tb is not None:
            val = val.with_traceback(tb)
        raise val

    def close(self):
        """Raise GeneratorExit inside generator.
        """
        try:
            self.throw(GeneratorExit)
        except (GeneratorExit, StopIteration):
            pass
        else:
            raise RuntimeError("generator ignored GeneratorExit")

    @classmethod
    def __subclasshook__(cls, C):
        if cls is Generator:
            return _check_methods(C, '__iter__', '__next__',
                                  'send', 'throw', 'close')
        return NotImplemented


Generator.register(generator)


class Sized(metaclass=ABCMeta):

    __slots__ = ()

    @abstractmethod
    def __len__(self):
        return 0

    @classmethod
    def __subclasshook__(cls, C):
        if cls is Sized:
            return _check_methods(C, "__len__")
        return NotImplemented


class Container(metaclass=ABCMeta):

    __slots__ = ()

    @abstractmethod
    def __contains__(self, x):
        return False

    @classmethod
    def __subclasshook__(cls, C):
        if cls is Container:
            return _check_methods(C, "__contains__")
        return NotImplemented

    __class_getitem__ = classmethod(GenericAlias)


class Collection(Sized, Iterable, Container):

    __slots__ = ()

    @classmethod
    def __subclasshook__(cls, C):
        if cls is Collection:
            return _check_methods(C,  "__len__", "__iter__", "__contains__")
        return NotImplemented


class _CallableGenericAlias(GenericAlias):
    """ Represent `Callable[argtypes, resulttype]`.

    This sets ``__args__`` to a tuple containing the flattened ``argtypes``
    followed by ``resulttype``.

    Example: ``Callable[[int, str], float]`` sets ``__args__`` to
    ``(int, str, float)``.
    """

    __slots__ = ()

    def __new__(cls, origin, args):
        if not (isinstance(args, tuple) and len(args) == 2):
            raise TypeError(
                "Callable must be used as Callable[[arg, ...], result].")
        t_args, t_result = args
        if isinstance(t_args, list):
            args = (*t_args, t_result)
        elif not _is_param_expr(t_args):
            raise TypeError(f"Expected a list of types, an ellipsis, "
                            f"ParamSpec, or Concatenate. Got {t_args}")
        return super().__new__(cls, origin, args)

    def __repr__(self):
        if len(self.__args__) == 2 and _is_param_expr(self.__args__[0]):
            return super().__repr__()
        return (f'collections.abc.Callable'
                f'[[{", ".join([_type_repr(a) for a in self.__args__[:-1]])}], '
                f'{_type_repr(self.__args__[-1])}]')

    def __reduce__(self):
        args = self.__args__
        if not (len(args) == 2 and _is_param_expr(args[0])):
            args = list(args[:-1]), args[-1]
        return _CallableGenericAlias, (Callable, args)

    def __getitem__(self, item):
        # Called during TypeVar substitution, returns the custom subclass
        # rather than the default types.GenericAlias object.  Most of the
        # code is copied from typing's _GenericAlias and the builtin
        # types.GenericAlias.

        # A special case in PEP 612 where if X = Callable[P, int],
        # then X[int, str] == X[[int, str]].
<<<<<<< HEAD
        if (len(self.__parameters__) == 1
                and isinstance(item, (tuple, list))
                and len(item) > 1) or not isinstance(item, tuple):
            item = (item,)

        new_args = super().__getitem__(item).__args__
=======
        param_len = len(self.__parameters__)
        if param_len == 0:
            raise TypeError(f'{self} is not a generic class')
        if not isinstance(item, tuple):
            item = (item,)
        if (param_len == 1 and _is_param_expr(self.__parameters__[0])
                and item and not _is_param_expr(item[0])):
            item = (list(item),)
        item_len = len(item)
        if item_len != param_len:
            raise TypeError(f'Too {"many" if item_len > param_len else "few"}'
                            f' arguments for {self};'
                            f' actual {item_len}, expected {param_len}')
        subst = dict(zip(self.__parameters__, item))
        new_args = []
        for arg in self.__args__:
            if _is_typevarlike(arg):
                if _is_param_expr(arg):
                    arg = subst[arg]
                    if not _is_param_expr(arg):
                        raise TypeError(f"Expected a list of types, an ellipsis, "
                                        f"ParamSpec, or Concatenate. Got {arg}")
                else:
                    arg = subst[arg]
            # Looks like a GenericAlias
            elif hasattr(arg, '__parameters__') and isinstance(arg.__parameters__, tuple):
                subparams = arg.__parameters__
                if subparams:
                    subargs = tuple(subst[x] for x in subparams)
                    arg = arg[subargs]
            new_args.append(arg)
>>>>>>> 3875a695

        # args[0] occurs due to things like Z[[int, str, bool]] from PEP 612
        if not isinstance(new_args[0], list):
            t_result = new_args[-1]
            t_args = new_args[:-1]
            new_args = (t_args, t_result)
        return _CallableGenericAlias(Callable, tuple(new_args))

<<<<<<< HEAD
def _has_special_args(args):
    """Checks if args[0] matches either ``...``, ``ParamSpec`` or
=======

def _is_typevarlike(arg):
    obj = type(arg)
    # looks like a TypeVar/ParamSpec
    return (obj.__module__ == 'typing'
            and obj.__name__ in {'ParamSpec', 'TypeVar'})

def _is_param_expr(obj):
    """Checks if obj matches either a list of types, ``...``, ``ParamSpec`` or
>>>>>>> 3875a695
    ``_ConcatenateGenericAlias`` from typing.py
    """
    if obj is Ellipsis:
        return True
    if isinstance(obj, list):
        return True
    obj = type(obj)
    names = ('ParamSpec', '_ConcatenateGenericAlias')
    return obj.__module__ == 'typing' and any(obj.__name__ == name for name in names)

def _type_repr(obj):
    """Return the repr() of an object, special-casing types (internal helper).

    Copied from :mod:`typing` since collections.abc
    shouldn't depend on that module.
    """
    if isinstance(obj, GenericAlias):
        return repr(obj)
    if isinstance(obj, type):
        if obj.__module__ == 'builtins':
            return obj.__qualname__
        return f'{obj.__module__}.{obj.__qualname__}'
    if obj is Ellipsis:
        return '...'
    if isinstance(obj, FunctionType):
        return obj.__name__
    return repr(obj)


class Callable(metaclass=ABCMeta):

    __slots__ = ()

    @abstractmethod
    def __call__(self, *args, **kwds):
        return False

    @classmethod
    def __subclasshook__(cls, C):
        if cls is Callable:
            return _check_methods(C, "__call__")
        return NotImplemented

    __class_getitem__ = classmethod(_CallableGenericAlias)


### SETS ###


class Set(Collection):
    """A set is a finite, iterable container.

    This class provides concrete generic implementations of all
    methods except for __contains__, __iter__ and __len__.

    To override the comparisons (presumably for speed, as the
    semantics are fixed), redefine __le__ and __ge__,
    then the other operations will automatically follow suit.
    """

    __slots__ = ()

    def __le__(self, other):
        if not isinstance(other, Set):
            return NotImplemented
        if len(self) > len(other):
            return False
        for elem in self:
            if elem not in other:
                return False
        return True

    def __lt__(self, other):
        if not isinstance(other, Set):
            return NotImplemented
        return len(self) < len(other) and self.__le__(other)

    def __gt__(self, other):
        if not isinstance(other, Set):
            return NotImplemented
        return len(self) > len(other) and self.__ge__(other)

    def __ge__(self, other):
        if not isinstance(other, Set):
            return NotImplemented
        if len(self) < len(other):
            return False
        for elem in other:
            if elem not in self:
                return False
        return True

    def __eq__(self, other):
        if not isinstance(other, Set):
            return NotImplemented
        return len(self) == len(other) and self.__le__(other)

    @classmethod
    def _from_iterable(cls, it):
        '''Construct an instance of the class from any iterable input.

        Must override this method if the class constructor signature
        does not accept an iterable for an input.
        '''
        return cls(it)

    def __and__(self, other):
        if not isinstance(other, Iterable):
            return NotImplemented
        return self._from_iterable(value for value in other if value in self)

    __rand__ = __and__

    def isdisjoint(self, other):
        'Return True if two sets have a null intersection.'
        for value in other:
            if value in self:
                return False
        return True

    def __or__(self, other):
        if not isinstance(other, Iterable):
            return NotImplemented
        chain = (e for s in (self, other) for e in s)
        return self._from_iterable(chain)

    __ror__ = __or__

    def __sub__(self, other):
        if not isinstance(other, Set):
            if not isinstance(other, Iterable):
                return NotImplemented
            other = self._from_iterable(other)
        return self._from_iterable(value for value in self
                                   if value not in other)

    def __rsub__(self, other):
        if not isinstance(other, Set):
            if not isinstance(other, Iterable):
                return NotImplemented
            other = self._from_iterable(other)
        return self._from_iterable(value for value in other
                                   if value not in self)

    def __xor__(self, other):
        if not isinstance(other, Set):
            if not isinstance(other, Iterable):
                return NotImplemented
            other = self._from_iterable(other)
        return (self - other) | (other - self)

    __rxor__ = __xor__

    def _hash(self):
        """Compute the hash value of a set.

        Note that we don't define __hash__: not all sets are hashable.
        But if you define a hashable set type, its __hash__ should
        call this function.

        This must be compatible __eq__.

        All sets ought to compare equal if they contain the same
        elements, regardless of how they are implemented, and
        regardless of the order of the elements; so there's not much
        freedom for __eq__ or __hash__.  We match the algorithm used
        by the built-in frozenset type.
        """
        MAX = sys.maxsize
        MASK = 2 * MAX + 1
        n = len(self)
        h = 1927868237 * (n + 1)
        h &= MASK
        for x in self:
            hx = hash(x)
            h ^= (hx ^ (hx << 16) ^ 89869747)  * 3644798167
            h &= MASK
        h ^= (h >> 11) ^ (h >> 25)
        h = h * 69069 + 907133923
        h &= MASK
        if h > MAX:
            h -= MASK + 1
        if h == -1:
            h = 590923713
        return h


Set.register(frozenset)


class MutableSet(Set):
    """A mutable set is a finite, iterable container.

    This class provides concrete generic implementations of all
    methods except for __contains__, __iter__, __len__,
    add(), and discard().

    To override the comparisons (presumably for speed, as the
    semantics are fixed), all you have to do is redefine __le__ and
    then the other operations will automatically follow suit.
    """

    __slots__ = ()

    @abstractmethod
    def add(self, value):
        """Add an element."""
        raise NotImplementedError

    @abstractmethod
    def discard(self, value):
        """Remove an element.  Do not raise an exception if absent."""
        raise NotImplementedError

    def remove(self, value):
        """Remove an element. If not a member, raise a KeyError."""
        if value not in self:
            raise KeyError(value)
        self.discard(value)

    def pop(self):
        """Return the popped value.  Raise KeyError if empty."""
        it = iter(self)
        try:
            value = next(it)
        except StopIteration:
            raise KeyError from None
        self.discard(value)
        return value

    def clear(self):
        """This is slow (creates N new iterators!) but effective."""
        try:
            while True:
                self.pop()
        except KeyError:
            pass

    def __ior__(self, it):
        for value in it:
            self.add(value)
        return self

    def __iand__(self, it):
        for value in (self - it):
            self.discard(value)
        return self

    def __ixor__(self, it):
        if it is self:
            self.clear()
        else:
            if not isinstance(it, Set):
                it = self._from_iterable(it)
            for value in it:
                if value in self:
                    self.discard(value)
                else:
                    self.add(value)
        return self

    def __isub__(self, it):
        if it is self:
            self.clear()
        else:
            for value in it:
                self.discard(value)
        return self


MutableSet.register(set)


### MAPPINGS ###

class Mapping(Collection):
    """A Mapping is a generic container for associating key/value
    pairs.

    This class provides concrete generic implementations of all
    methods except for __getitem__, __iter__, and __len__.
    """

    __slots__ = ()

    # Tell ABCMeta.__new__ that this class should have TPFLAGS_MAPPING set.
    __abc_tpflags__ = 1 << 6 # Py_TPFLAGS_MAPPING

    @abstractmethod
    def __getitem__(self, key):
        raise KeyError

    def get(self, key, default=None):
        'D.get(k[,d]) -> D[k] if k in D, else d.  d defaults to None.'
        try:
            return self[key]
        except KeyError:
            return default

    def __contains__(self, key):
        try:
            self[key]
        except KeyError:
            return False
        else:
            return True

    def keys(self):
        "D.keys() -> a set-like object providing a view on D's keys"
        return KeysView(self)

    def items(self):
        "D.items() -> a set-like object providing a view on D's items"
        return ItemsView(self)

    def values(self):
        "D.values() -> an object providing a view on D's values"
        return ValuesView(self)

    def __eq__(self, other):
        if not isinstance(other, Mapping):
            return NotImplemented
        return dict(self.items()) == dict(other.items())

    __reversed__ = None

Mapping.register(mappingproxy)


class MappingView(Sized):

    __slots__ = '_mapping',

    def __init__(self, mapping):
        self._mapping = mapping

    def __len__(self):
        return len(self._mapping)

    def __repr__(self):
        return '{0.__class__.__name__}({0._mapping!r})'.format(self)

    __class_getitem__ = classmethod(GenericAlias)


class KeysView(MappingView, Set):

    __slots__ = ()

    @classmethod
    def _from_iterable(self, it):
        return set(it)

    def __contains__(self, key):
        return key in self._mapping

    def __iter__(self):
        yield from self._mapping


KeysView.register(dict_keys)


class ItemsView(MappingView, Set):

    __slots__ = ()

    @classmethod
    def _from_iterable(self, it):
        return set(it)

    def __contains__(self, item):
        key, value = item
        try:
            v = self._mapping[key]
        except KeyError:
            return False
        else:
            return v is value or v == value

    def __iter__(self):
        for key in self._mapping:
            yield (key, self._mapping[key])


ItemsView.register(dict_items)


class ValuesView(MappingView, Collection):

    __slots__ = ()

    def __contains__(self, value):
        for key in self._mapping:
            v = self._mapping[key]
            if v is value or v == value:
                return True
        return False

    def __iter__(self):
        for key in self._mapping:
            yield self._mapping[key]


ValuesView.register(dict_values)


class MutableMapping(Mapping):
    """A MutableMapping is a generic container for associating
    key/value pairs.

    This class provides concrete generic implementations of all
    methods except for __getitem__, __setitem__, __delitem__,
    __iter__, and __len__.
    """

    __slots__ = ()

    @abstractmethod
    def __setitem__(self, key, value):
        raise KeyError

    @abstractmethod
    def __delitem__(self, key):
        raise KeyError

    __marker = object()

    def pop(self, key, default=__marker):
        '''D.pop(k[,d]) -> v, remove specified key and return the corresponding value.
          If key is not found, d is returned if given, otherwise KeyError is raised.
        '''
        try:
            value = self[key]
        except KeyError:
            if default is self.__marker:
                raise
            return default
        else:
            del self[key]
            return value

    def popitem(self):
        '''D.popitem() -> (k, v), remove and return some (key, value) pair
           as a 2-tuple; but raise KeyError if D is empty.
        '''
        try:
            key = next(iter(self))
        except StopIteration:
            raise KeyError from None
        value = self[key]
        del self[key]
        return key, value

    def clear(self):
        'D.clear() -> None.  Remove all items from D.'
        try:
            while True:
                self.popitem()
        except KeyError:
            pass

    def update(self, other=(), /, **kwds):
        ''' D.update([E, ]**F) -> None.  Update D from mapping/iterable E and F.
            If E present and has a .keys() method, does:     for k in E: D[k] = E[k]
            If E present and lacks .keys() method, does:     for (k, v) in E: D[k] = v
            In either case, this is followed by: for k, v in F.items(): D[k] = v
        '''
        if isinstance(other, Mapping):
            for key in other:
                self[key] = other[key]
        elif hasattr(other, "keys"):
            for key in other.keys():
                self[key] = other[key]
        else:
            for key, value in other:
                self[key] = value
        for key, value in kwds.items():
            self[key] = value

    def setdefault(self, key, default=None):
        'D.setdefault(k[,d]) -> D.get(k,d), also set D[k]=d if k not in D'
        try:
            return self[key]
        except KeyError:
            self[key] = default
        return default


MutableMapping.register(dict)


### SEQUENCES ###

class Sequence(Reversible, Collection):
    """All the operations on a read-only sequence.

    Concrete subclasses must override __new__ or __init__,
    __getitem__, and __len__.
    """

    __slots__ = ()

    # Tell ABCMeta.__new__ that this class should have TPFLAGS_SEQUENCE set.
    __abc_tpflags__ = 1 << 5 # Py_TPFLAGS_SEQUENCE

    @abstractmethod
    def __getitem__(self, index):
        raise IndexError

    def __iter__(self):
        i = 0
        try:
            while True:
                v = self[i]
                yield v
                i += 1
        except IndexError:
            return

    def __contains__(self, value):
        for v in self:
            if v is value or v == value:
                return True
        return False

    def __reversed__(self):
        for i in reversed(range(len(self))):
            yield self[i]

    def index(self, value, start=0, stop=None):
        '''S.index(value, [start, [stop]]) -> integer -- return first index of value.
           Raises ValueError if the value is not present.

           Supporting start and stop arguments is optional, but
           recommended.
        '''
        if start is not None and start < 0:
            start = max(len(self) + start, 0)
        if stop is not None and stop < 0:
            stop += len(self)

        i = start
        while stop is None or i < stop:
            try:
                v = self[i]
                if v is value or v == value:
                    return i
            except IndexError:
                break
            i += 1
        raise ValueError

    def count(self, value):
        'S.count(value) -> integer -- return number of occurrences of value'
        return sum(1 for v in self if v is value or v == value)

Sequence.register(tuple)
Sequence.register(str)
Sequence.register(range)
Sequence.register(memoryview)


class ByteString(Sequence):
    """This unifies bytes and bytearray.

    XXX Should add all their methods.
    """

    __slots__ = ()

ByteString.register(bytes)
ByteString.register(bytearray)


class MutableSequence(Sequence):
    """All the operations on a read-write sequence.

    Concrete subclasses must provide __new__ or __init__,
    __getitem__, __setitem__, __delitem__, __len__, and insert().
    """

    __slots__ = ()

    @abstractmethod
    def __setitem__(self, index, value):
        raise IndexError

    @abstractmethod
    def __delitem__(self, index):
        raise IndexError

    @abstractmethod
    def insert(self, index, value):
        'S.insert(index, value) -- insert value before index'
        raise IndexError

    def append(self, value):
        'S.append(value) -- append value to the end of the sequence'
        self.insert(len(self), value)

    def clear(self):
        'S.clear() -> None -- remove all items from S'
        try:
            while True:
                self.pop()
        except IndexError:
            pass

    def reverse(self):
        'S.reverse() -- reverse *IN PLACE*'
        n = len(self)
        for i in range(n//2):
            self[i], self[n-i-1] = self[n-i-1], self[i]

    def extend(self, values):
        'S.extend(iterable) -- extend sequence by appending elements from the iterable'
        if values is self:
            values = list(values)
        for v in values:
            self.append(v)

    def pop(self, index=-1):
        '''S.pop([index]) -> item -- remove and return item at index (default last).
           Raise IndexError if list is empty or index is out of range.
        '''
        v = self[index]
        del self[index]
        return v

    def remove(self, value):
        '''S.remove(value) -- remove first occurrence of value.
           Raise ValueError if the value is not present.
        '''
        del self[self.index(value)]

    def __iadd__(self, values):
        self.extend(values)
        return self


MutableSequence.register(list)
MutableSequence.register(bytearray)  # Multiply inheriting, see ByteString<|MERGE_RESOLUTION|>--- conflicted
+++ resolved
@@ -430,7 +430,7 @@
             raise TypeError(
                 "Callable must be used as Callable[[arg, ...], result].")
         t_args, t_result = args
-        if isinstance(t_args, list):
+        if isinstance(t_args, (tuple, list)):
             args = (*t_args, t_result)
         elif not _is_param_expr(t_args):
             raise TypeError(f"Expected a list of types, an ellipsis, "
@@ -456,70 +456,26 @@
         # code is copied from typing's _GenericAlias and the builtin
         # types.GenericAlias.
 
+        if not isinstance(item, tuple):
+            item = (item,)
         # A special case in PEP 612 where if X = Callable[P, int],
         # then X[int, str] == X[[int, str]].
-<<<<<<< HEAD
         if (len(self.__parameters__) == 1
-                and isinstance(item, (tuple, list))
-                and len(item) > 1) or not isinstance(item, tuple):
+                and _is_param_expr(self.__parameters__[0])
+                and item and not _is_param_expr(item[0])):
             item = (item,)
 
         new_args = super().__getitem__(item).__args__
-=======
-        param_len = len(self.__parameters__)
-        if param_len == 0:
-            raise TypeError(f'{self} is not a generic class')
-        if not isinstance(item, tuple):
-            item = (item,)
-        if (param_len == 1 and _is_param_expr(self.__parameters__[0])
-                and item and not _is_param_expr(item[0])):
-            item = (list(item),)
-        item_len = len(item)
-        if item_len != param_len:
-            raise TypeError(f'Too {"many" if item_len > param_len else "few"}'
-                            f' arguments for {self};'
-                            f' actual {item_len}, expected {param_len}')
-        subst = dict(zip(self.__parameters__, item))
-        new_args = []
-        for arg in self.__args__:
-            if _is_typevarlike(arg):
-                if _is_param_expr(arg):
-                    arg = subst[arg]
-                    if not _is_param_expr(arg):
-                        raise TypeError(f"Expected a list of types, an ellipsis, "
-                                        f"ParamSpec, or Concatenate. Got {arg}")
-                else:
-                    arg = subst[arg]
-            # Looks like a GenericAlias
-            elif hasattr(arg, '__parameters__') and isinstance(arg.__parameters__, tuple):
-                subparams = arg.__parameters__
-                if subparams:
-                    subargs = tuple(subst[x] for x in subparams)
-                    arg = arg[subargs]
-            new_args.append(arg)
->>>>>>> 3875a695
 
         # args[0] occurs due to things like Z[[int, str, bool]] from PEP 612
-        if not isinstance(new_args[0], list):
+        if not isinstance(new_args[0], (tuple, list)):
             t_result = new_args[-1]
             t_args = new_args[:-1]
             new_args = (t_args, t_result)
         return _CallableGenericAlias(Callable, tuple(new_args))
 
-<<<<<<< HEAD
-def _has_special_args(args):
-    """Checks if args[0] matches either ``...``, ``ParamSpec`` or
-=======
-
-def _is_typevarlike(arg):
-    obj = type(arg)
-    # looks like a TypeVar/ParamSpec
-    return (obj.__module__ == 'typing'
-            and obj.__name__ in {'ParamSpec', 'TypeVar'})
-
 def _is_param_expr(obj):
     """Checks if obj matches either a list of types, ``...``, ``ParamSpec`` or
->>>>>>> 3875a695
     ``_ConcatenateGenericAlias`` from typing.py
     """
     if obj is Ellipsis:
