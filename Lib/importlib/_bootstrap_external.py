--- conflicted
+++ resolved
@@ -358,11 +358,8 @@
 #     Python 3.11a1 3453 (add co_fastlocalnames and co_fastlocalkinds)
 #     Python 3.11a1 3454 (compute cell offsets relative to locals bpo-43693)
 #     Python 3.11a1 3455 (add MAKE_CELL bpo-43693)
-<<<<<<< HEAD
-#     Python 3.11a1 3456 (Change localsplus to a bytes object)
-=======
 #     Python 3.11a1 3456 (interleave cell args bpo-43693)
->>>>>>> ac38a9f2
+#     Python 3.11a1 3457 (Change localsplus to a bytes object bpo-43693)
 
 #
 # MAGIC must change whenever the bytecode emitted by the compiler may no
@@ -372,7 +369,7 @@
 # Whenever MAGIC_NUMBER is changed, the ranges in the magic_values array
 # in PC/launcher.c must also be updated.
 
-MAGIC_NUMBER = (3456).to_bytes(2, 'little') + b'\r\n'
+MAGIC_NUMBER = (3457).to_bytes(2, 'little') + b'\r\n'
 _RAW_MAGIC_NUMBER = int.from_bytes(MAGIC_NUMBER, 'little')  # For import.c
 
 _PYCACHE = '__pycache__'
