"""Core implementation of path-based import.

This module is NOT meant to be directly imported! It has been designed such
that it can be bootstrapped into Python as the implementation of import. As
such it requires the injection of specific modules and attributes in order to
work. One should use importlib as the public-facing version of this module.

"""
# IMPORTANT: Whenever making changes to this module, be sure to run a top-level
# `make regen-importlib` followed by `make` in order to get the frozen version
# of the module updated. Not doing so will result in the Makefile to fail for
# all others who don't have a ./python around to freeze the module in the early
# stages of compilation.
#

# See importlib._setup() for what is injected into the global namespace.

# When editing this code be aware that code executed at import time CANNOT
# reference any injected objects! This includes not only global code but also
# anything specified at the class level.

# Module injected manually by _set_bootstrap_module()
_bootstrap = None

# Import builtin modules
import _imp
import _io
import sys
import _warnings
import marshal


_MS_WINDOWS = (sys.platform == 'win32')
if _MS_WINDOWS:
    import nt as _os
    import winreg
else:
    import posix as _os


if _MS_WINDOWS:
    path_separators = ['\\', '/']
else:
    path_separators = ['/']
# Assumption made in _path_join()
assert all(len(sep) == 1 for sep in path_separators)
path_sep = path_separators[0]
path_sep_tuple = tuple(path_separators)
path_separators = ''.join(path_separators)
_pathseps_with_colon = {f':{s}' for s in path_separators}


# Bootstrap-related code ######################################################
_CASE_INSENSITIVE_PLATFORMS_STR_KEY = 'win',
_CASE_INSENSITIVE_PLATFORMS_BYTES_KEY = 'cygwin', 'darwin'
_CASE_INSENSITIVE_PLATFORMS =  (_CASE_INSENSITIVE_PLATFORMS_BYTES_KEY
                                + _CASE_INSENSITIVE_PLATFORMS_STR_KEY)


def _make_relax_case():
    if sys.platform.startswith(_CASE_INSENSITIVE_PLATFORMS):
        if sys.platform.startswith(_CASE_INSENSITIVE_PLATFORMS_STR_KEY):
            key = 'PYTHONCASEOK'
        else:
            key = b'PYTHONCASEOK'

        def _relax_case():
            """True if filenames must be checked case-insensitively and ignore environment flags are not set."""
            return not sys.flags.ignore_environment and key in _os.environ
    else:
        def _relax_case():
            """True if filenames must be checked case-insensitively."""
            return False
    return _relax_case

_relax_case = _make_relax_case()


def _pack_uint32(x):
    """Convert a 32-bit integer to little-endian."""
    return (int(x) & 0xFFFFFFFF).to_bytes(4, 'little')


def _unpack_uint32(data):
    """Convert 4 bytes in little-endian to an integer."""
    assert len(data) == 4
    return int.from_bytes(data, 'little')

def _unpack_uint16(data):
    """Convert 2 bytes in little-endian to an integer."""
    assert len(data) == 2
    return int.from_bytes(data, 'little')


if _MS_WINDOWS:
    def _path_join(*path_parts):
        """Replacement for os.path.join()."""
        if not path_parts:
            return ""
        if len(path_parts) == 1:
            return path_parts[0]
        root = ""
        path = []
        for new_root, tail in map(_os._path_splitroot, path_parts):
            if new_root.startswith(path_sep_tuple) or new_root.endswith(path_sep_tuple):
                root = new_root.rstrip(path_separators) or root
                path = [path_sep + tail]
            elif new_root.endswith(':'):
                if root.casefold() != new_root.casefold():
                    # Drive relative paths have to be resolved by the OS, so we reset the
                    # tail but do not add a path_sep prefix.
                    root = new_root
                    path = [tail]
                else:
                    path.append(tail)
            else:
                root = new_root or root
                path.append(tail)
        path = [p.rstrip(path_separators) for p in path if p]
        if len(path) == 1 and not path[0]:
            # Avoid losing the root's trailing separator when joining with nothing
            return root + path_sep
        return root + path_sep.join(path)

else:
    def _path_join(*path_parts):
        """Replacement for os.path.join()."""
        return path_sep.join([part.rstrip(path_separators)
                              for part in path_parts if part])


def _path_split(path):
    """Replacement for os.path.split()."""
    i = max(path.rfind(p) for p in path_separators)
    if i < 0:
        return '', path
    return path[:i], path[i + 1:]


def _path_stat(path):
    """Stat the path.

    Made a separate function to make it easier to override in experiments
    (e.g. cache stat results).

    """
    return _os.stat(path)


def _path_is_mode_type(path, mode):
    """Test whether the path is the specified mode type."""
    try:
        stat_info = _path_stat(path)
    except OSError:
        return False
    return (stat_info.st_mode & 0o170000) == mode


def _path_isfile(path):
    """Replacement for os.path.isfile."""
    return _path_is_mode_type(path, 0o100000)


def _path_isdir(path):
    """Replacement for os.path.isdir."""
    if not path:
        path = _os.getcwd()
    return _path_is_mode_type(path, 0o040000)


if _MS_WINDOWS:
    def _path_isabs(path):
        """Replacement for os.path.isabs."""
        if not path:
            return False
        root = _os._path_splitroot(path)[0].replace('/', '\\')
        return len(root) > 1 and (root.startswith('\\\\') or root.endswith('\\'))

else:
    def _path_isabs(path):
        """Replacement for os.path.isabs."""
        return path.startswith(path_separators)


def _write_atomic(path, data, mode=0o666):
    """Best-effort function to write data to a path atomically.
    Be prepared to handle a FileExistsError if concurrent writing of the
    temporary file is attempted."""
    # id() is used to generate a pseudo-random filename.
    path_tmp = '{}.{}'.format(path, id(path))
    fd = _os.open(path_tmp,
                  _os.O_EXCL | _os.O_CREAT | _os.O_WRONLY, mode & 0o666)
    try:
        # We first write data to a temporary file, and then use os.replace() to
        # perform an atomic rename.
        with _io.FileIO(fd, 'wb') as file:
            file.write(data)
        _os.replace(path_tmp, path)
    except OSError:
        try:
            _os.unlink(path_tmp)
        except OSError:
            pass
        raise


_code_type = type(_write_atomic.__code__)


# Finder/loader utility code ###############################################

# Magic word to reject .pyc files generated by other Python versions.
# It should change for each incompatible change to the bytecode.
#
# The value of CR and LF is incorporated so if you ever read or write
# a .pyc file in text mode the magic number will be wrong; also, the
# Apple MPW compiler swaps their values, botching string constants.
#
# There were a variety of old schemes for setting the magic number.
# The current working scheme is to increment the previous value by
# 10.
#
# Starting with the adoption of PEP 3147 in Python 3.2, every bump in magic
# number also includes a new "magic tag", i.e. a human readable string used
# to represent the magic number in __pycache__ directories.  When you change
# the magic number, you must also set a new unique magic tag.  Generally this
# can be named after the Python major version of the magic number bump, but
# it can really be anything, as long as it's different than anything else
# that's come before.  The tags are included in the following table, starting
# with Python 3.2a0.
#
# Known values:
#  Python 1.5:   20121
#  Python 1.5.1: 20121
#     Python 1.5.2: 20121
#     Python 1.6:   50428
#     Python 2.0:   50823
#     Python 2.0.1: 50823
#     Python 2.1:   60202
#     Python 2.1.1: 60202
#     Python 2.1.2: 60202
#     Python 2.2:   60717
#     Python 2.3a0: 62011
#     Python 2.3a0: 62021
#     Python 2.3a0: 62011 (!)
#     Python 2.4a0: 62041
#     Python 2.4a3: 62051
#     Python 2.4b1: 62061
#     Python 2.5a0: 62071
#     Python 2.5a0: 62081 (ast-branch)
#     Python 2.5a0: 62091 (with)
#     Python 2.5a0: 62092 (changed WITH_CLEANUP opcode)
#     Python 2.5b3: 62101 (fix wrong code: for x, in ...)
#     Python 2.5b3: 62111 (fix wrong code: x += yield)
#     Python 2.5c1: 62121 (fix wrong lnotab with for loops and
#                          storing constants that should have been removed)
#     Python 2.5c2: 62131 (fix wrong code: for x, in ... in listcomp/genexp)
#     Python 2.6a0: 62151 (peephole optimizations and STORE_MAP opcode)
#     Python 2.6a1: 62161 (WITH_CLEANUP optimization)
#     Python 2.7a0: 62171 (optimize list comprehensions/change LIST_APPEND)
#     Python 2.7a0: 62181 (optimize conditional branches:
#                          introduce POP_JUMP_IF_FALSE and POP_JUMP_IF_TRUE)
#     Python 2.7a0  62191 (introduce SETUP_WITH)
#     Python 2.7a0  62201 (introduce BUILD_SET)
#     Python 2.7a0  62211 (introduce MAP_ADD and SET_ADD)
#     Python 3000:   3000
#                    3010 (removed UNARY_CONVERT)
#                    3020 (added BUILD_SET)
#                    3030 (added keyword-only parameters)
#                    3040 (added signature annotations)
#                    3050 (print becomes a function)
#                    3060 (PEP 3115 metaclass syntax)
#                    3061 (string literals become unicode)
#                    3071 (PEP 3109 raise changes)
#                    3081 (PEP 3137 make __file__ and __name__ unicode)
#                    3091 (kill str8 interning)
#                    3101 (merge from 2.6a0, see 62151)
#                    3103 (__file__ points to source file)
#     Python 3.0a4: 3111 (WITH_CLEANUP optimization).
#     Python 3.0b1: 3131 (lexical exception stacking, including POP_EXCEPT
                          #3021)
#     Python 3.1a1: 3141 (optimize list, set and dict comprehensions:
#                         change LIST_APPEND and SET_ADD, add MAP_ADD #2183)
#     Python 3.1a1: 3151 (optimize conditional branches:
#                         introduce POP_JUMP_IF_FALSE and POP_JUMP_IF_TRUE
                          #4715)
#     Python 3.2a1: 3160 (add SETUP_WITH #6101)
#                   tag: cpython-32
#     Python 3.2a2: 3170 (add DUP_TOP_TWO, remove DUP_TOPX and ROT_FOUR #9225)
#                   tag: cpython-32
#     Python 3.2a3  3180 (add DELETE_DEREF #4617)
#     Python 3.3a1  3190 (__class__ super closure changed)
#     Python 3.3a1  3200 (PEP 3155 __qualname__ added #13448)
#     Python 3.3a1  3210 (added size modulo 2**32 to the pyc header #13645)
#     Python 3.3a2  3220 (changed PEP 380 implementation #14230)
#     Python 3.3a4  3230 (revert changes to implicit __class__ closure #14857)
#     Python 3.4a1  3250 (evaluate positional default arguments before
#                        keyword-only defaults #16967)
#     Python 3.4a1  3260 (add LOAD_CLASSDEREF; allow locals of class to override
#                        free vars #17853)
#     Python 3.4a1  3270 (various tweaks to the __class__ closure #12370)
#     Python 3.4a1  3280 (remove implicit class argument)
#     Python 3.4a4  3290 (changes to __qualname__ computation #19301)
#     Python 3.4a4  3300 (more changes to __qualname__ computation #19301)
#     Python 3.4rc2 3310 (alter __qualname__ computation #20625)
#     Python 3.5a1  3320 (PEP 465: Matrix multiplication operator #21176)
#     Python 3.5b1  3330 (PEP 448: Additional Unpacking Generalizations #2292)
#     Python 3.5b2  3340 (fix dictionary display evaluation order #11205)
#     Python 3.5b3  3350 (add GET_YIELD_FROM_ITER opcode #24400)
#     Python 3.5.2  3351 (fix BUILD_MAP_UNPACK_WITH_CALL opcode #27286)
#     Python 3.6a0  3360 (add FORMAT_VALUE opcode #25483)
#     Python 3.6a1  3361 (lineno delta of code.co_lnotab becomes signed #26107)
#     Python 3.6a2  3370 (16 bit wordcode #26647)
#     Python 3.6a2  3371 (add BUILD_CONST_KEY_MAP opcode #27140)
#     Python 3.6a2  3372 (MAKE_FUNCTION simplification, remove MAKE_CLOSURE
#                         #27095)
#     Python 3.6b1  3373 (add BUILD_STRING opcode #27078)
#     Python 3.6b1  3375 (add SETUP_ANNOTATIONS and STORE_ANNOTATION opcodes
#                         #27985)
#     Python 3.6b1  3376 (simplify CALL_FUNCTIONs & BUILD_MAP_UNPACK_WITH_CALL
                          #27213)
#     Python 3.6b1  3377 (set __class__ cell from type.__new__ #23722)
#     Python 3.6b2  3378 (add BUILD_TUPLE_UNPACK_WITH_CALL #28257)
#     Python 3.6rc1 3379 (more thorough __class__ validation #23722)
#     Python 3.7a1  3390 (add LOAD_METHOD and CALL_METHOD opcodes #26110)
#     Python 3.7a2  3391 (update GET_AITER #31709)
#     Python 3.7a4  3392 (PEP 552: Deterministic pycs #31650)
#     Python 3.7b1  3393 (remove STORE_ANNOTATION opcode #32550)
#     Python 3.7b5  3394 (restored docstring as the first stmt in the body;
#                         this might affected the first line number #32911)
#     Python 3.8a1  3400 (move frame block handling to compiler #17611)
#     Python 3.8a1  3401 (add END_ASYNC_FOR #33041)
#     Python 3.8a1  3410 (PEP570 Python Positional-Only Parameters #36540)
#     Python 3.8b2  3411 (Reverse evaluation order of key: value in dict
#                         comprehensions #35224)
#     Python 3.8b2  3412 (Swap the position of positional args and positional
#                         only args in ast.arguments #37593)
#     Python 3.8b4  3413 (Fix "break" and "continue" in "finally" #37830)
#     Python 3.9a0  3420 (add LOAD_ASSERTION_ERROR #34880)
#     Python 3.9a0  3421 (simplified bytecode for with blocks #32949)
#     Python 3.9a0  3422 (remove BEGIN_FINALLY, END_FINALLY, CALL_FINALLY, POP_FINALLY bytecodes #33387)
#     Python 3.9a2  3423 (add IS_OP, CONTAINS_OP and JUMP_IF_NOT_EXC_MATCH bytecodes #39156)
#     Python 3.9a2  3424 (simplify bytecodes for *value unpacking)
#     Python 3.9a2  3425 (simplify bytecodes for **value unpacking)
#     Python 3.10a1 3430 (Make 'annotations' future by default)
#     Python 3.10a1 3431 (New line number table format -- PEP 626)
#     Python 3.10a2 3432 (Function annotation for MAKE_FUNCTION is changed from dict to tuple bpo-42202)
#     Python 3.10a2 3433 (RERAISE restores f_lasti if oparg != 0)
#     Python 3.10a6 3434 (PEP 634: Structural Pattern Matching)
#     Python 3.10a7 3435 Use instruction offsets (as opposed to byte offsets).
#     Python 3.10b1 3436 (Add GEN_START bytecode #43683)
#     Python 3.10b1 3437 (Undo making 'annotations' future by default - We like to dance among core devs!)
#     Python 3.10b1 3438 Safer line number table handling.
#     Python 3.10b1 3439 (Add ROT_N)
#     Python 3.11a1 3450 Use exception table for unwinding ("zero cost" exception handling)
#     Python 3.11a1 3451 (Add CALL_METHOD_KW)
#     Python 3.11a1 3452 (drop nlocals from marshaled code objects)
#     Python 3.11a1 3453 (add co_fastlocalnames and co_fastlocalkinds)
#     Python 3.11a1 3454 (compute cell offsets relative to locals bpo-43693)
#     Python 3.11a1 3455 (add MAKE_CELL bpo-43693)
#     Python 3.11a1 3456 (interleave cell args bpo-43693)
#     Python 3.11a1 3457 (Change localsplus to a bytes object bpo-43693)
#     Python 3.11a1 3458 (imported objects now don't use LOAD_METHOD/CALL_METHOD)
#     Python 3.11a1 3459 (PEP 657: add end line numbers and column offsets for instructions)
#     Python 3.11a1 3460 (Add co_qualname field to PyCodeObject bpo-44530)
#     Python 3.11a1 3461 (JUMP_ABSOLUTE must jump backwards)
#     Python 3.11a2 3462 (bpo-44511: remove COPY_DICT_WITHOUT_KEYS, change
#                         MATCH_CLASS and MATCH_KEYS, and add COPY)
#     Python 3.11a3 3463 (bpo-45711: JUMP_IF_NOT_EXC_MATCH no longer pops the
#                         active exception)
#     Python 3.11a3 3464 (bpo-45636: Merge numeric BINARY_*/INPLACE_* into
#                         BINARY_OP)
#     Python 3.11a3 3465 (Add COPY_FREE_VARS opcode)
#     Python 3.11a4 3466 (bpo-45292: PEP-654 except*)
#     Python 3.11a4 3467 (Change CALL_xxx opcodes)
#     Python 3.11a4 3468 (Add SEND opcode)
#     Python 3.11a4 3469 (bpo-45711: remove type, traceback from exc_info)
#     Python 3.11a4 3470 (bpo-46221: PREP_RERAISE_STAR no longer pushes lasti)
#     Python 3.11a4 3471 (bpo-46202: remove pop POP_EXCEPT_AND_RERAISE)
#     Python 3.11a4 3472 (bpo-46009: replace GEN_START with POP_TOP)
#     Python 3.11a4 3473 (Add POP_JUMP_IF_NOT_NONE/POP_JUMP_IF_NONE opcodes)
#     Python 3.11a4 3474 (Add RESUME opcode)
#     Python 3.11a5 3475 (Add RETURN_GENERATOR opcode)
#     Python 3.11a5 3476 (Add ASYNC_GEN_WRAP opcode)
#     Python 3.11a5 3477 (Replace DUP_TOP/DUP_TOP_TWO with COPY and
#                         ROT_TWO/ROT_THREE/ROT_FOUR/ROT_N with SWAP)
#     Python 3.11a5 3478 (New CALL opcodes)
#     Python 3.11a5 3479 (Add PUSH_NULL opcode)
#     Python 3.11a5 3480 (New CALL opcodes, second iteration)
#     Python 3.11a5 3481 (Use inline cache for BINARY_OP)
#     Python 3.11a5 3482 (Use inline caching for UNPACK_SEQUENCE and LOAD_GLOBAL)
#     Python 3.11a5 3483 (Use inline caching for COMPARE_OP and BINARY_SUBSCR)
#     Python 3.11a5 3484 (Use inline caching for LOAD_ATTR, LOAD_METHOD, and
#                         STORE_ATTR)
#     Python 3.11a5 3485 (Add an oparg to GET_AWAITABLE)
#     Python 3.11a6 3486 (Use inline caching for PRECALL and CALL)
#     Python 3.11a6 3487 (Remove the adaptive "oparg counter" mechanism)
#     Python 3.11a6 3488 (LOAD_GLOBAL can push additional NULL)
#     Python 3.11a6 3489 (Add JUMP_BACKWARD, remove JUMP_ABSOLUTE)
#     Python 3.11a6 3490 (remove JUMP_IF_NOT_EXC_MATCH, add CHECK_EXC_MATCH)
#     Python 3.11a6 3491 (remove JUMP_IF_NOT_EG_MATCH, add CHECK_EG_MATCH,
#                         add JUMP_BACKWARD_NO_INTERRUPT, make JUMP_NO_INTERRUPT virtual)
#     Python 3.11a7 3492 (make POP_JUMP_IF_NONE/NOT_NONE/TRUE/FALSE relative)

#     Python 3.12 will start with magic number 3500


#
# MAGIC must change whenever the bytecode emitted by the compiler may no
# longer be understood by older implementations of the eval loop (usually
# due to the addition of new opcodes).
#
# Starting with Python 3.11, Python 3.n starts with magic number 2900+50n.
#
# Whenever MAGIC_NUMBER is changed, the ranges in the magic_values array
# in PC/launcher.c must also be updated.

<<<<<<< HEAD
MAGIC_NUMBER = (3493).to_bytes(2, 'little') + b'\r\n'
=======
MAGIC_NUMBER = (3492).to_bytes(2, 'little') + b'\r\n'
>>>>>>> 8be89491
_RAW_MAGIC_NUMBER = int.from_bytes(MAGIC_NUMBER, 'little')  # For import.c

_PYCACHE = '__pycache__'
_OPT = 'opt-'

SOURCE_SUFFIXES = ['.py']
if _MS_WINDOWS:
    SOURCE_SUFFIXES.append('.pyw')

EXTENSION_SUFFIXES = _imp.extension_suffixes()

BYTECODE_SUFFIXES = ['.pyc']
# Deprecated.
DEBUG_BYTECODE_SUFFIXES = OPTIMIZED_BYTECODE_SUFFIXES = BYTECODE_SUFFIXES

def cache_from_source(path, debug_override=None, *, optimization=None):
    """Given the path to a .py file, return the path to its .pyc file.

    The .py file does not need to exist; this simply returns the path to the
    .pyc file calculated as if the .py file were imported.

    The 'optimization' parameter controls the presumed optimization level of
    the bytecode file. If 'optimization' is not None, the string representation
    of the argument is taken and verified to be alphanumeric (else ValueError
    is raised).

    The debug_override parameter is deprecated. If debug_override is not None,
    a True value is the same as setting 'optimization' to the empty string
    while a False value is equivalent to setting 'optimization' to '1'.

    If sys.implementation.cache_tag is None then NotImplementedError is raised.

    """
    if debug_override is not None:
        _warnings.warn('the debug_override parameter is deprecated; use '
                       "'optimization' instead", DeprecationWarning)
        if optimization is not None:
            message = 'debug_override or optimization must be set to None'
            raise TypeError(message)
        optimization = '' if debug_override else 1
    path = _os.fspath(path)
    head, tail = _path_split(path)
    base, sep, rest = tail.rpartition('.')
    tag = sys.implementation.cache_tag
    if tag is None:
        raise NotImplementedError('sys.implementation.cache_tag is None')
    almost_filename = ''.join([(base if base else rest), sep, tag])
    if optimization is None:
        if sys.flags.optimize == 0:
            optimization = ''
        else:
            optimization = sys.flags.optimize
    optimization = str(optimization)
    if optimization != '':
        if not optimization.isalnum():
            raise ValueError('{!r} is not alphanumeric'.format(optimization))
        almost_filename = '{}.{}{}'.format(almost_filename, _OPT, optimization)
    filename = almost_filename + BYTECODE_SUFFIXES[0]
    if sys.pycache_prefix is not None:
        # We need an absolute path to the py file to avoid the possibility of
        # collisions within sys.pycache_prefix, if someone has two different
        # `foo/bar.py` on their system and they import both of them using the
        # same sys.pycache_prefix. Let's say sys.pycache_prefix is
        # `C:\Bytecode`; the idea here is that if we get `Foo\Bar`, we first
        # make it absolute (`C:\Somewhere\Foo\Bar`), then make it root-relative
        # (`Somewhere\Foo\Bar`), so we end up placing the bytecode file in an
        # unambiguous `C:\Bytecode\Somewhere\Foo\Bar\`.
        if not _path_isabs(head):
            head = _path_join(_os.getcwd(), head)

        # Strip initial drive from a Windows path. We know we have an absolute
        # path here, so the second part of the check rules out a POSIX path that
        # happens to contain a colon at the second character.
        if head[1] == ':' and head[0] not in path_separators:
            head = head[2:]

        # Strip initial path separator from `head` to complete the conversion
        # back to a root-relative path before joining.
        return _path_join(
            sys.pycache_prefix,
            head.lstrip(path_separators),
            filename,
        )
    return _path_join(head, _PYCACHE, filename)


def source_from_cache(path):
    """Given the path to a .pyc. file, return the path to its .py file.

    The .pyc file does not need to exist; this simply returns the path to
    the .py file calculated to correspond to the .pyc file.  If path does
    not conform to PEP 3147/488 format, ValueError will be raised. If
    sys.implementation.cache_tag is None then NotImplementedError is raised.

    """
    if sys.implementation.cache_tag is None:
        raise NotImplementedError('sys.implementation.cache_tag is None')
    path = _os.fspath(path)
    head, pycache_filename = _path_split(path)
    found_in_pycache_prefix = False
    if sys.pycache_prefix is not None:
        stripped_path = sys.pycache_prefix.rstrip(path_separators)
        if head.startswith(stripped_path + path_sep):
            head = head[len(stripped_path):]
            found_in_pycache_prefix = True
    if not found_in_pycache_prefix:
        head, pycache = _path_split(head)
        if pycache != _PYCACHE:
            raise ValueError(f'{_PYCACHE} not bottom-level directory in '
                             f'{path!r}')
    dot_count = pycache_filename.count('.')
    if dot_count not in {2, 3}:
        raise ValueError(f'expected only 2 or 3 dots in {pycache_filename!r}')
    elif dot_count == 3:
        optimization = pycache_filename.rsplit('.', 2)[-2]
        if not optimization.startswith(_OPT):
            raise ValueError("optimization portion of filename does not start "
                             f"with {_OPT!r}")
        opt_level = optimization[len(_OPT):]
        if not opt_level.isalnum():
            raise ValueError(f"optimization level {optimization!r} is not an "
                             "alphanumeric value")
    base_filename = pycache_filename.partition('.')[0]
    return _path_join(head, base_filename + SOURCE_SUFFIXES[0])


def _get_sourcefile(bytecode_path):
    """Convert a bytecode file path to a source path (if possible).

    This function exists purely for backwards-compatibility for
    PyImport_ExecCodeModuleWithFilenames() in the C API.

    """
    if len(bytecode_path) == 0:
        return None
    rest, _, extension = bytecode_path.rpartition('.')
    if not rest or extension.lower()[-3:-1] != 'py':
        return bytecode_path
    try:
        source_path = source_from_cache(bytecode_path)
    except (NotImplementedError, ValueError):
        source_path = bytecode_path[:-1]
    return source_path if _path_isfile(source_path) else bytecode_path


def _get_cached(filename):
    if filename.endswith(tuple(SOURCE_SUFFIXES)):
        try:
            return cache_from_source(filename)
        except NotImplementedError:
            pass
    elif filename.endswith(tuple(BYTECODE_SUFFIXES)):
        return filename
    else:
        return None


def _calc_mode(path):
    """Calculate the mode permissions for a bytecode file."""
    try:
        mode = _path_stat(path).st_mode
    except OSError:
        mode = 0o666
    # We always ensure write access so we can update cached files
    # later even when the source files are read-only on Windows (#6074)
    mode |= 0o200
    return mode


def _check_name(method):
    """Decorator to verify that the module being requested matches the one the
    loader can handle.

    The first argument (self) must define _name which the second argument is
    compared against. If the comparison fails then ImportError is raised.

    """
    def _check_name_wrapper(self, name=None, *args, **kwargs):
        if name is None:
            name = self.name
        elif self.name != name:
            raise ImportError('loader for %s cannot handle %s' %
                                (self.name, name), name=name)
        return method(self, name, *args, **kwargs)

    # FIXME: @_check_name is used to define class methods before the
    # _bootstrap module is set by _set_bootstrap_module().
    if _bootstrap is not None:
        _wrap = _bootstrap._wrap
    else:
        def _wrap(new, old):
            for replace in ['__module__', '__name__', '__qualname__', '__doc__']:
                if hasattr(old, replace):
                    setattr(new, replace, getattr(old, replace))
            new.__dict__.update(old.__dict__)

    _wrap(_check_name_wrapper, method)
    return _check_name_wrapper


def _find_module_shim(self, fullname):
    """Try to find a loader for the specified module by delegating to
    self.find_loader().

    This method is deprecated in favor of finder.find_spec().

    """
    _warnings.warn("find_module() is deprecated and "
                   "slated for removal in Python 3.12; use find_spec() instead",
                   DeprecationWarning)
    # Call find_loader(). If it returns a string (indicating this
    # is a namespace package portion), generate a warning and
    # return None.
    loader, portions = self.find_loader(fullname)
    if loader is None and len(portions):
        msg = 'Not importing directory {}: missing __init__'
        _warnings.warn(msg.format(portions[0]), ImportWarning)
    return loader


def _classify_pyc(data, name, exc_details):
    """Perform basic validity checking of a pyc header and return the flags field,
    which determines how the pyc should be further validated against the source.

    *data* is the contents of the pyc file. (Only the first 16 bytes are
    required, though.)

    *name* is the name of the module being imported. It is used for logging.

    *exc_details* is a dictionary passed to ImportError if it raised for
    improved debugging.

    ImportError is raised when the magic number is incorrect or when the flags
    field is invalid. EOFError is raised when the data is found to be truncated.

    """
    magic = data[:4]
    if magic != MAGIC_NUMBER:
        message = f'bad magic number in {name!r}: {magic!r}'
        _bootstrap._verbose_message('{}', message)
        raise ImportError(message, **exc_details)
    if len(data) < 16:
        message = f'reached EOF while reading pyc header of {name!r}'
        _bootstrap._verbose_message('{}', message)
        raise EOFError(message)
    flags = _unpack_uint32(data[4:8])
    # Only the first two flags are defined.
    if flags & ~0b11:
        message = f'invalid flags {flags!r} in {name!r}'
        raise ImportError(message, **exc_details)
    return flags


def _validate_timestamp_pyc(data, source_mtime, source_size, name,
                            exc_details):
    """Validate a pyc against the source last-modified time.

    *data* is the contents of the pyc file. (Only the first 16 bytes are
    required.)

    *source_mtime* is the last modified timestamp of the source file.

    *source_size* is None or the size of the source file in bytes.

    *name* is the name of the module being imported. It is used for logging.

    *exc_details* is a dictionary passed to ImportError if it raised for
    improved debugging.

    An ImportError is raised if the bytecode is stale.

    """
    if _unpack_uint32(data[8:12]) != (source_mtime & 0xFFFFFFFF):
        message = f'bytecode is stale for {name!r}'
        _bootstrap._verbose_message('{}', message)
        raise ImportError(message, **exc_details)
    if (source_size is not None and
        _unpack_uint32(data[12:16]) != (source_size & 0xFFFFFFFF)):
        raise ImportError(f'bytecode is stale for {name!r}', **exc_details)


def _validate_hash_pyc(data, source_hash, name, exc_details):
    """Validate a hash-based pyc by checking the real source hash against the one in
    the pyc header.

    *data* is the contents of the pyc file. (Only the first 16 bytes are
    required.)

    *source_hash* is the importlib.util.source_hash() of the source file.

    *name* is the name of the module being imported. It is used for logging.

    *exc_details* is a dictionary passed to ImportError if it raised for
    improved debugging.

    An ImportError is raised if the bytecode is stale.

    """
    if data[8:16] != source_hash:
        raise ImportError(
            f'hash in bytecode doesn\'t match hash of source {name!r}',
            **exc_details,
        )


def _compile_bytecode(data, name=None, bytecode_path=None, source_path=None):
    """Compile bytecode as found in a pyc."""
    code = marshal.loads(data)
    if isinstance(code, _code_type):
        _bootstrap._verbose_message('code object from {!r}', bytecode_path)
        if source_path is not None:
            _imp._fix_co_filename(code, source_path)
        return code
    else:
        raise ImportError('Non-code object in {!r}'.format(bytecode_path),
                          name=name, path=bytecode_path)


def _code_to_timestamp_pyc(code, mtime=0, source_size=0):
    "Produce the data for a timestamp-based pyc."
    data = bytearray(MAGIC_NUMBER)
    data.extend(_pack_uint32(0))
    data.extend(_pack_uint32(mtime))
    data.extend(_pack_uint32(source_size))
    data.extend(marshal.dumps(code))
    return data


def _code_to_hash_pyc(code, source_hash, checked=True):
    "Produce the data for a hash-based pyc."
    data = bytearray(MAGIC_NUMBER)
    flags = 0b1 | checked << 1
    data.extend(_pack_uint32(flags))
    assert len(source_hash) == 8
    data.extend(source_hash)
    data.extend(marshal.dumps(code))
    return data


def decode_source(source_bytes):
    """Decode bytes representing source code and return the string.

    Universal newline support is used in the decoding.
    """
    import tokenize  # To avoid bootstrap issues.
    source_bytes_readline = _io.BytesIO(source_bytes).readline
    encoding = tokenize.detect_encoding(source_bytes_readline)
    newline_decoder = _io.IncrementalNewlineDecoder(None, True)
    return newline_decoder.decode(source_bytes.decode(encoding[0]))


# Module specifications #######################################################

_POPULATE = object()


def spec_from_file_location(name, location=None, *, loader=None,
                            submodule_search_locations=_POPULATE):
    """Return a module spec based on a file location.

    To indicate that the module is a package, set
    submodule_search_locations to a list of directory paths.  An
    empty list is sufficient, though its not otherwise useful to the
    import system.

    The loader must take a spec as its only __init__() arg.

    """
    if location is None:
        # The caller may simply want a partially populated location-
        # oriented spec.  So we set the location to a bogus value and
        # fill in as much as we can.
        location = '<unknown>'
        if hasattr(loader, 'get_filename'):
            # ExecutionLoader
            try:
                location = loader.get_filename(name)
            except ImportError:
                pass
    else:
        location = _os.fspath(location)
        if not _path_isabs(location):
            try:
                location = _path_join(_os.getcwd(), location)
            except OSError:
                pass

    # If the location is on the filesystem, but doesn't actually exist,
    # we could return None here, indicating that the location is not
    # valid.  However, we don't have a good way of testing since an
    # indirect location (e.g. a zip file or URL) will look like a
    # non-existent file relative to the filesystem.

    spec = _bootstrap.ModuleSpec(name, loader, origin=location)
    spec._set_fileattr = True

    # Pick a loader if one wasn't provided.
    if loader is None:
        for loader_class, suffixes in _get_supported_file_loaders():
            if location.endswith(tuple(suffixes)):
                loader = loader_class(name, location)
                spec.loader = loader
                break
        else:
            return None

    # Set submodule_search_paths appropriately.
    if submodule_search_locations is _POPULATE:
        # Check the loader.
        if hasattr(loader, 'is_package'):
            try:
                is_package = loader.is_package(name)
            except ImportError:
                pass
            else:
                if is_package:
                    spec.submodule_search_locations = []
    else:
        spec.submodule_search_locations = submodule_search_locations
    if spec.submodule_search_locations == []:
        if location:
            dirname = _path_split(location)[0]
            spec.submodule_search_locations.append(dirname)

    return spec


# Loaders #####################################################################

class WindowsRegistryFinder:

    """Meta path finder for modules declared in the Windows registry."""

    REGISTRY_KEY = (
        'Software\\Python\\PythonCore\\{sys_version}'
        '\\Modules\\{fullname}')
    REGISTRY_KEY_DEBUG = (
        'Software\\Python\\PythonCore\\{sys_version}'
        '\\Modules\\{fullname}\\Debug')
    DEBUG_BUILD = (_MS_WINDOWS and '_d.pyd' in EXTENSION_SUFFIXES)

    @staticmethod
    def _open_registry(key):
        try:
            return winreg.OpenKey(winreg.HKEY_CURRENT_USER, key)
        except OSError:
            return winreg.OpenKey(winreg.HKEY_LOCAL_MACHINE, key)

    @classmethod
    def _search_registry(cls, fullname):
        if cls.DEBUG_BUILD:
            registry_key = cls.REGISTRY_KEY_DEBUG
        else:
            registry_key = cls.REGISTRY_KEY
        key = registry_key.format(fullname=fullname,
                                  sys_version='%d.%d' % sys.version_info[:2])
        try:
            with cls._open_registry(key) as hkey:
                filepath = winreg.QueryValue(hkey, '')
        except OSError:
            return None
        return filepath

    @classmethod
    def find_spec(cls, fullname, path=None, target=None):
        filepath = cls._search_registry(fullname)
        if filepath is None:
            return None
        try:
            _path_stat(filepath)
        except OSError:
            return None
        for loader, suffixes in _get_supported_file_loaders():
            if filepath.endswith(tuple(suffixes)):
                spec = _bootstrap.spec_from_loader(fullname,
                                                   loader(fullname, filepath),
                                                   origin=filepath)
                return spec

    @classmethod
    def find_module(cls, fullname, path=None):
        """Find module named in the registry.

        This method is deprecated.  Use find_spec() instead.

        """
        _warnings.warn("WindowsRegistryFinder.find_module() is deprecated and "
                       "slated for removal in Python 3.12; use find_spec() instead",
                       DeprecationWarning)
        spec = cls.find_spec(fullname, path)
        if spec is not None:
            return spec.loader
        else:
            return None


class _LoaderBasics:

    """Base class of common code needed by both SourceLoader and
    SourcelessFileLoader."""

    def is_package(self, fullname):
        """Concrete implementation of InspectLoader.is_package by checking if
        the path returned by get_filename has a filename of '__init__.py'."""
        filename = _path_split(self.get_filename(fullname))[1]
        filename_base = filename.rsplit('.', 1)[0]
        tail_name = fullname.rpartition('.')[2]
        return filename_base == '__init__' and tail_name != '__init__'

    def create_module(self, spec):
        """Use default semantics for module creation."""

    def exec_module(self, module):
        """Execute the module."""
        code = self.get_code(module.__name__)
        if code is None:
            raise ImportError('cannot load module {!r} when get_code() '
                              'returns None'.format(module.__name__))
        _bootstrap._call_with_frames_removed(exec, code, module.__dict__)

    def load_module(self, fullname):
        """This method is deprecated."""
        # Warning implemented in _load_module_shim().
        return _bootstrap._load_module_shim(self, fullname)


class SourceLoader(_LoaderBasics):

    def path_mtime(self, path):
        """Optional method that returns the modification time (an int) for the
        specified path (a str).

        Raises OSError when the path cannot be handled.
        """
        raise OSError

    def path_stats(self, path):
        """Optional method returning a metadata dict for the specified
        path (a str).

        Possible keys:
        - 'mtime' (mandatory) is the numeric timestamp of last source
          code modification;
        - 'size' (optional) is the size in bytes of the source code.

        Implementing this method allows the loader to read bytecode files.
        Raises OSError when the path cannot be handled.
        """
        return {'mtime': self.path_mtime(path)}

    def _cache_bytecode(self, source_path, cache_path, data):
        """Optional method which writes data (bytes) to a file path (a str).

        Implementing this method allows for the writing of bytecode files.

        The source path is needed in order to correctly transfer permissions
        """
        # For backwards compatibility, we delegate to set_data()
        return self.set_data(cache_path, data)

    def set_data(self, path, data):
        """Optional method which writes data (bytes) to a file path (a str).

        Implementing this method allows for the writing of bytecode files.
        """


    def get_source(self, fullname):
        """Concrete implementation of InspectLoader.get_source."""
        path = self.get_filename(fullname)
        try:
            source_bytes = self.get_data(path)
        except OSError as exc:
            raise ImportError('source not available through get_data()',
                              name=fullname) from exc
        return decode_source(source_bytes)

    def source_to_code(self, data, path, *, _optimize=-1):
        """Return the code object compiled from source.

        The 'data' argument can be any object type that compile() supports.
        """
        return _bootstrap._call_with_frames_removed(compile, data, path, 'exec',
                                        dont_inherit=True, optimize=_optimize)

    def get_code(self, fullname):
        """Concrete implementation of InspectLoader.get_code.

        Reading of bytecode requires path_stats to be implemented. To write
        bytecode, set_data must also be implemented.

        """
        source_path = self.get_filename(fullname)
        source_mtime = None
        source_bytes = None
        source_hash = None
        hash_based = False
        check_source = True
        try:
            bytecode_path = cache_from_source(source_path)
        except NotImplementedError:
            bytecode_path = None
        else:
            try:
                st = self.path_stats(source_path)
            except OSError:
                pass
            else:
                source_mtime = int(st['mtime'])
                try:
                    data = self.get_data(bytecode_path)
                except OSError:
                    pass
                else:
                    exc_details = {
                        'name': fullname,
                        'path': bytecode_path,
                    }
                    try:
                        flags = _classify_pyc(data, fullname, exc_details)
                        bytes_data = memoryview(data)[16:]
                        hash_based = flags & 0b1 != 0
                        if hash_based:
                            check_source = flags & 0b10 != 0
                            if (_imp.check_hash_based_pycs != 'never' and
                                (check_source or
                                 _imp.check_hash_based_pycs == 'always')):
                                source_bytes = self.get_data(source_path)
                                source_hash = _imp.source_hash(
                                    _RAW_MAGIC_NUMBER,
                                    source_bytes,
                                )
                                _validate_hash_pyc(data, source_hash, fullname,
                                                   exc_details)
                        else:
                            _validate_timestamp_pyc(
                                data,
                                source_mtime,
                                st['size'],
                                fullname,
                                exc_details,
                            )
                    except (ImportError, EOFError):
                        pass
                    else:
                        _bootstrap._verbose_message('{} matches {}', bytecode_path,
                                                    source_path)
                        return _compile_bytecode(bytes_data, name=fullname,
                                                 bytecode_path=bytecode_path,
                                                 source_path=source_path)
        if source_bytes is None:
            source_bytes = self.get_data(source_path)
        code_object = self.source_to_code(source_bytes, source_path)
        _bootstrap._verbose_message('code object from {}', source_path)
        if (not sys.dont_write_bytecode and bytecode_path is not None and
                source_mtime is not None):
            if hash_based:
                if source_hash is None:
                    source_hash = _imp.source_hash(source_bytes)
                data = _code_to_hash_pyc(code_object, source_hash, check_source)
            else:
                data = _code_to_timestamp_pyc(code_object, source_mtime,
                                              len(source_bytes))
            try:
                self._cache_bytecode(source_path, bytecode_path, data)
            except NotImplementedError:
                pass
        return code_object


class FileLoader:

    """Base file loader class which implements the loader protocol methods that
    require file system usage."""

    def __init__(self, fullname, path):
        """Cache the module name and the path to the file found by the
        finder."""
        self.name = fullname
        self.path = path

    def __eq__(self, other):
        return (self.__class__ == other.__class__ and
                self.__dict__ == other.__dict__)

    def __hash__(self):
        return hash(self.name) ^ hash(self.path)

    @_check_name
    def load_module(self, fullname):
        """Load a module from a file.

        This method is deprecated.  Use exec_module() instead.

        """
        # The only reason for this method is for the name check.
        # Issue #14857: Avoid the zero-argument form of super so the implementation
        # of that form can be updated without breaking the frozen module.
        return super(FileLoader, self).load_module(fullname)

    @_check_name
    def get_filename(self, fullname):
        """Return the path to the source file as found by the finder."""
        return self.path

    def get_data(self, path):
        """Return the data from path as raw bytes."""
        if isinstance(self, (SourceLoader, ExtensionFileLoader)):
            with _io.open_code(str(path)) as file:
                return file.read()
        else:
            with _io.FileIO(path, 'r') as file:
                return file.read()

    @_check_name
    def get_resource_reader(self, module):
        from importlib.readers import FileReader
        return FileReader(self)


class SourceFileLoader(FileLoader, SourceLoader):

    """Concrete implementation of SourceLoader using the file system."""

    def path_stats(self, path):
        """Return the metadata for the path."""
        st = _path_stat(path)
        return {'mtime': st.st_mtime, 'size': st.st_size}

    def _cache_bytecode(self, source_path, bytecode_path, data):
        # Adapt between the two APIs
        mode = _calc_mode(source_path)
        return self.set_data(bytecode_path, data, _mode=mode)

    def set_data(self, path, data, *, _mode=0o666):
        """Write bytes data to a file."""
        parent, filename = _path_split(path)
        path_parts = []
        # Figure out what directories are missing.
        while parent and not _path_isdir(parent):
            parent, part = _path_split(parent)
            path_parts.append(part)
        # Create needed directories.
        for part in reversed(path_parts):
            parent = _path_join(parent, part)
            try:
                _os.mkdir(parent)
            except FileExistsError:
                # Probably another Python process already created the dir.
                continue
            except OSError as exc:
                # Could be a permission error, read-only filesystem: just forget
                # about writing the data.
                _bootstrap._verbose_message('could not create {!r}: {!r}',
                                            parent, exc)
                return
        try:
            _write_atomic(path, data, _mode)
            _bootstrap._verbose_message('created {!r}', path)
        except OSError as exc:
            # Same as above: just don't write the bytecode.
            _bootstrap._verbose_message('could not create {!r}: {!r}', path,
                                        exc)


class SourcelessFileLoader(FileLoader, _LoaderBasics):

    """Loader which handles sourceless file imports."""

    def get_code(self, fullname):
        path = self.get_filename(fullname)
        data = self.get_data(path)
        # Call _classify_pyc to do basic validation of the pyc but ignore the
        # result. There's no source to check against.
        exc_details = {
            'name': fullname,
            'path': path,
        }
        _classify_pyc(data, fullname, exc_details)
        return _compile_bytecode(
            memoryview(data)[16:],
            name=fullname,
            bytecode_path=path,
        )

    def get_source(self, fullname):
        """Return None as there is no source code."""
        return None


class ExtensionFileLoader(FileLoader, _LoaderBasics):

    """Loader for extension modules.

    The constructor is designed to work with FileFinder.

    """

    def __init__(self, name, path):
        self.name = name
        self.path = path

    def __eq__(self, other):
        return (self.__class__ == other.__class__ and
                self.__dict__ == other.__dict__)

    def __hash__(self):
        return hash(self.name) ^ hash(self.path)

    def create_module(self, spec):
        """Create an uninitialized extension module"""
        module = _bootstrap._call_with_frames_removed(
            _imp.create_dynamic, spec)
        _bootstrap._verbose_message('extension module {!r} loaded from {!r}',
                         spec.name, self.path)
        return module

    def exec_module(self, module):
        """Initialize an extension module"""
        _bootstrap._call_with_frames_removed(_imp.exec_dynamic, module)
        _bootstrap._verbose_message('extension module {!r} executed from {!r}',
                         self.name, self.path)

    def is_package(self, fullname):
        """Return True if the extension module is a package."""
        file_name = _path_split(self.path)[1]
        return any(file_name == '__init__' + suffix
                   for suffix in EXTENSION_SUFFIXES)

    def get_code(self, fullname):
        """Return None as an extension module cannot create a code object."""
        return None

    def get_source(self, fullname):
        """Return None as extension modules have no source code."""
        return None

    @_check_name
    def get_filename(self, fullname):
        """Return the path to the source file as found by the finder."""
        return self.path


class _NamespacePath:
    """Represents a namespace package's path.  It uses the module name
    to find its parent module, and from there it looks up the parent's
    __path__.  When this changes, the module's own path is recomputed,
    using path_finder.  For top-level modules, the parent module's path
    is sys.path."""

    # When invalidate_caches() is called, this epoch is incremented
    # https://bugs.python.org/issue45703
    _epoch = 0

    def __init__(self, name, path, path_finder):
        self._name = name
        self._path = path
        self._last_parent_path = tuple(self._get_parent_path())
        self._last_epoch = self._epoch
        self._path_finder = path_finder

    def _find_parent_path_names(self):
        """Returns a tuple of (parent-module-name, parent-path-attr-name)"""
        parent, dot, me = self._name.rpartition('.')
        if dot == '':
            # This is a top-level module. sys.path contains the parent path.
            return 'sys', 'path'
        # Not a top-level module. parent-module.__path__ contains the
        #  parent path.
        return parent, '__path__'

    def _get_parent_path(self):
        parent_module_name, path_attr_name = self._find_parent_path_names()
        return getattr(sys.modules[parent_module_name], path_attr_name)

    def _recalculate(self):
        # If the parent's path has changed, recalculate _path
        parent_path = tuple(self._get_parent_path()) # Make a copy
        if parent_path != self._last_parent_path or self._epoch != self._last_epoch:
            spec = self._path_finder(self._name, parent_path)
            # Note that no changes are made if a loader is returned, but we
            #  do remember the new parent path
            if spec is not None and spec.loader is None:
                if spec.submodule_search_locations:
                    self._path = spec.submodule_search_locations
            self._last_parent_path = parent_path     # Save the copy
            self._last_epoch = self._epoch
        return self._path

    def __iter__(self):
        return iter(self._recalculate())

    def __getitem__(self, index):
        return self._recalculate()[index]

    def __setitem__(self, index, path):
        self._path[index] = path

    def __len__(self):
        return len(self._recalculate())

    def __repr__(self):
        return '_NamespacePath({!r})'.format(self._path)

    def __contains__(self, item):
        return item in self._recalculate()

    def append(self, item):
        self._path.append(item)


# This class is actually exposed publicly in a namespace package's __loader__
# attribute, so it should be available through a non-private name.
# https://bugs.python.org/issue35673
class NamespaceLoader:
    def __init__(self, name, path, path_finder):
        self._path = _NamespacePath(name, path, path_finder)

    @staticmethod
    def module_repr(module):
        """Return repr for the module.

        The method is deprecated.  The import machinery does the job itself.

        """
        _warnings.warn("NamespaceLoader.module_repr() is deprecated and "
                       "slated for removal in Python 3.12", DeprecationWarning)
        return '<module {!r} (namespace)>'.format(module.__name__)

    def is_package(self, fullname):
        return True

    def get_source(self, fullname):
        return ''

    def get_code(self, fullname):
        return compile('', '<string>', 'exec', dont_inherit=True)

    def create_module(self, spec):
        """Use default semantics for module creation."""

    def exec_module(self, module):
        pass

    def load_module(self, fullname):
        """Load a namespace module.

        This method is deprecated.  Use exec_module() instead.

        """
        # The import system never calls this method.
        _bootstrap._verbose_message('namespace module loaded with path {!r}',
                                    self._path)
        # Warning implemented in _load_module_shim().
        return _bootstrap._load_module_shim(self, fullname)

    def get_resource_reader(self, module):
        from importlib.readers import NamespaceReader
        return NamespaceReader(self._path)


# We use this exclusively in module_from_spec() for backward-compatibility.
_NamespaceLoader = NamespaceLoader


# Finders #####################################################################

class PathFinder:

    """Meta path finder for sys.path and package __path__ attributes."""

    @staticmethod
    def invalidate_caches():
        """Call the invalidate_caches() method on all path entry finders
        stored in sys.path_importer_caches (where implemented)."""
        for name, finder in list(sys.path_importer_cache.items()):
            if finder is None:
                del sys.path_importer_cache[name]
            elif hasattr(finder, 'invalidate_caches'):
                finder.invalidate_caches()
        # Also invalidate the caches of _NamespacePaths
        # https://bugs.python.org/issue45703
        _NamespacePath._epoch += 1

    @staticmethod
    def _path_hooks(path):
        """Search sys.path_hooks for a finder for 'path'."""
        if sys.path_hooks is not None and not sys.path_hooks:
            _warnings.warn('sys.path_hooks is empty', ImportWarning)
        for hook in sys.path_hooks:
            try:
                return hook(path)
            except ImportError:
                continue
        else:
            return None

    @classmethod
    def _path_importer_cache(cls, path):
        """Get the finder for the path entry from sys.path_importer_cache.

        If the path entry is not in the cache, find the appropriate finder
        and cache it. If no finder is available, store None.

        """
        if path == '':
            try:
                path = _os.getcwd()
            except FileNotFoundError:
                # Don't cache the failure as the cwd can easily change to
                # a valid directory later on.
                return None
        try:
            finder = sys.path_importer_cache[path]
        except KeyError:
            finder = cls._path_hooks(path)
            sys.path_importer_cache[path] = finder
        return finder

    @classmethod
    def _legacy_get_spec(cls, fullname, finder):
        # This would be a good place for a DeprecationWarning if
        # we ended up going that route.
        if hasattr(finder, 'find_loader'):
            msg = (f"{_bootstrap._object_name(finder)}.find_spec() not found; "
                    "falling back to find_loader()")
            _warnings.warn(msg, ImportWarning)
            loader, portions = finder.find_loader(fullname)
        else:
            msg = (f"{_bootstrap._object_name(finder)}.find_spec() not found; "
                    "falling back to find_module()")
            _warnings.warn(msg, ImportWarning)
            loader = finder.find_module(fullname)
            portions = []
        if loader is not None:
            return _bootstrap.spec_from_loader(fullname, loader)
        spec = _bootstrap.ModuleSpec(fullname, None)
        spec.submodule_search_locations = portions
        return spec

    @classmethod
    def _get_spec(cls, fullname, path, target=None):
        """Find the loader or namespace_path for this module/package name."""
        # If this ends up being a namespace package, namespace_path is
        #  the list of paths that will become its __path__
        namespace_path = []
        for entry in path:
            if not isinstance(entry, (str, bytes)):
                continue
            finder = cls._path_importer_cache(entry)
            if finder is not None:
                if hasattr(finder, 'find_spec'):
                    spec = finder.find_spec(fullname, target)
                else:
                    spec = cls._legacy_get_spec(fullname, finder)
                if spec is None:
                    continue
                if spec.loader is not None:
                    return spec
                portions = spec.submodule_search_locations
                if portions is None:
                    raise ImportError('spec missing loader')
                # This is possibly part of a namespace package.
                #  Remember these path entries (if any) for when we
                #  create a namespace package, and continue iterating
                #  on path.
                namespace_path.extend(portions)
        else:
            spec = _bootstrap.ModuleSpec(fullname, None)
            spec.submodule_search_locations = namespace_path
            return spec

    @classmethod
    def find_spec(cls, fullname, path=None, target=None):
        """Try to find a spec for 'fullname' on sys.path or 'path'.

        The search is based on sys.path_hooks and sys.path_importer_cache.
        """
        if path is None:
            path = sys.path
        spec = cls._get_spec(fullname, path, target)
        if spec is None:
            return None
        elif spec.loader is None:
            namespace_path = spec.submodule_search_locations
            if namespace_path:
                # We found at least one namespace path.  Return a spec which
                # can create the namespace package.
                spec.origin = None
                spec.submodule_search_locations = _NamespacePath(fullname, namespace_path, cls._get_spec)
                return spec
            else:
                return None
        else:
            return spec

    @classmethod
    def find_module(cls, fullname, path=None):
        """find the module on sys.path or 'path' based on sys.path_hooks and
        sys.path_importer_cache.

        This method is deprecated.  Use find_spec() instead.

        """
        _warnings.warn("PathFinder.find_module() is deprecated and "
                       "slated for removal in Python 3.12; use find_spec() instead",
                       DeprecationWarning)
        spec = cls.find_spec(fullname, path)
        if spec is None:
            return None
        return spec.loader

    @staticmethod
    def find_distributions(*args, **kwargs):
        """
        Find distributions.

        Return an iterable of all Distribution instances capable of
        loading the metadata for packages matching ``context.name``
        (or all names if ``None`` indicated) along the paths in the list
        of directories ``context.path``.
        """
        from importlib.metadata import MetadataPathFinder
        return MetadataPathFinder.find_distributions(*args, **kwargs)


class FileFinder:

    """File-based finder.

    Interactions with the file system are cached for performance, being
    refreshed when the directory the finder is handling has been modified.

    """

    def __init__(self, path, *loader_details):
        """Initialize with the path to search on and a variable number of
        2-tuples containing the loader and the file suffixes the loader
        recognizes."""
        loaders = []
        for loader, suffixes in loader_details:
            loaders.extend((suffix, loader) for suffix in suffixes)
        self._loaders = loaders
        # Base (directory) path
        self.path = path or '.'
        if not _path_isabs(self.path):
            self.path = _path_join(_os.getcwd(), self.path)
        self._path_mtime = -1
        self._path_cache = set()
        self._relaxed_path_cache = set()

    def invalidate_caches(self):
        """Invalidate the directory mtime."""
        self._path_mtime = -1

    find_module = _find_module_shim

    def find_loader(self, fullname):
        """Try to find a loader for the specified module, or the namespace
        package portions. Returns (loader, list-of-portions).

        This method is deprecated.  Use find_spec() instead.

        """
        _warnings.warn("FileFinder.find_loader() is deprecated and "
                       "slated for removal in Python 3.12; use find_spec() instead",
                       DeprecationWarning)
        spec = self.find_spec(fullname)
        if spec is None:
            return None, []
        return spec.loader, spec.submodule_search_locations or []

    def _get_spec(self, loader_class, fullname, path, smsl, target):
        loader = loader_class(fullname, path)
        return spec_from_file_location(fullname, path, loader=loader,
                                       submodule_search_locations=smsl)

    def find_spec(self, fullname, target=None):
        """Try to find a spec for the specified module.

        Returns the matching spec, or None if not found.
        """
        is_namespace = False
        tail_module = fullname.rpartition('.')[2]
        try:
            mtime = _path_stat(self.path or _os.getcwd()).st_mtime
        except OSError:
            mtime = -1
        if mtime != self._path_mtime:
            self._fill_cache()
            self._path_mtime = mtime
        # tail_module keeps the original casing, for __file__ and friends
        if _relax_case():
            cache = self._relaxed_path_cache
            cache_module = tail_module.lower()
        else:
            cache = self._path_cache
            cache_module = tail_module
        # Check if the module is the name of a directory (and thus a package).
        if cache_module in cache:
            base_path = _path_join(self.path, tail_module)
            for suffix, loader_class in self._loaders:
                init_filename = '__init__' + suffix
                full_path = _path_join(base_path, init_filename)
                if _path_isfile(full_path):
                    return self._get_spec(loader_class, fullname, full_path, [base_path], target)
            else:
                # If a namespace package, return the path if we don't
                #  find a module in the next section.
                is_namespace = _path_isdir(base_path)
        # Check for a file w/ a proper suffix exists.
        for suffix, loader_class in self._loaders:
            try:
                full_path = _path_join(self.path, tail_module + suffix)
            except ValueError:
                return None
            _bootstrap._verbose_message('trying {}', full_path, verbosity=2)
            if cache_module + suffix in cache:
                if _path_isfile(full_path):
                    return self._get_spec(loader_class, fullname, full_path,
                                          None, target)
        if is_namespace:
            _bootstrap._verbose_message('possible namespace for {}', base_path)
            spec = _bootstrap.ModuleSpec(fullname, None)
            spec.submodule_search_locations = [base_path]
            return spec
        return None

    def _fill_cache(self):
        """Fill the cache of potential modules and packages for this directory."""
        path = self.path
        try:
            contents = _os.listdir(path or _os.getcwd())
        except (FileNotFoundError, PermissionError, NotADirectoryError):
            # Directory has either been removed, turned into a file, or made
            # unreadable.
            contents = []
        # We store two cached versions, to handle runtime changes of the
        # PYTHONCASEOK environment variable.
        if not sys.platform.startswith('win'):
            self._path_cache = set(contents)
        else:
            # Windows users can import modules with case-insensitive file
            # suffixes (for legacy reasons). Make the suffix lowercase here
            # so it's done once instead of for every import. This is safe as
            # the specified suffixes to check against are always specified in a
            # case-sensitive manner.
            lower_suffix_contents = set()
            for item in contents:
                name, dot, suffix = item.partition('.')
                if dot:
                    new_name = '{}.{}'.format(name, suffix.lower())
                else:
                    new_name = name
                lower_suffix_contents.add(new_name)
            self._path_cache = lower_suffix_contents
        if sys.platform.startswith(_CASE_INSENSITIVE_PLATFORMS):
            self._relaxed_path_cache = {fn.lower() for fn in contents}

    @classmethod
    def path_hook(cls, *loader_details):
        """A class method which returns a closure to use on sys.path_hook
        which will return an instance using the specified loaders and the path
        called on the closure.

        If the path called on the closure is not a directory, ImportError is
        raised.

        """
        def path_hook_for_FileFinder(path):
            """Path hook for importlib.machinery.FileFinder."""
            if not _path_isdir(path):
                raise ImportError('only directories are supported', path=path)
            return cls(path, *loader_details)

        return path_hook_for_FileFinder

    def __repr__(self):
        return 'FileFinder({!r})'.format(self.path)


# Import setup ###############################################################

def _fix_up_module(ns, name, pathname, cpathname=None):
    # This function is used by PyImport_ExecCodeModuleObject().
    loader = ns.get('__loader__')
    spec = ns.get('__spec__')
    if not loader:
        if spec:
            loader = spec.loader
        elif pathname == cpathname:
            loader = SourcelessFileLoader(name, pathname)
        else:
            loader = SourceFileLoader(name, pathname)
    if not spec:
        spec = spec_from_file_location(name, pathname, loader=loader)
    try:
        ns['__spec__'] = spec
        ns['__loader__'] = loader
        ns['__file__'] = pathname
        ns['__cached__'] = cpathname
    except Exception:
        # Not important enough to report.
        pass


def _get_supported_file_loaders():
    """Returns a list of file-based module loaders.

    Each item is a tuple (loader, suffixes).
    """
    extensions = ExtensionFileLoader, _imp.extension_suffixes()
    source = SourceFileLoader, SOURCE_SUFFIXES
    bytecode = SourcelessFileLoader, BYTECODE_SUFFIXES
    return [extensions, source, bytecode]


def _set_bootstrap_module(_bootstrap_module):
    global _bootstrap
    _bootstrap = _bootstrap_module


def _install(_bootstrap_module):
    """Install the path-based import components."""
    _set_bootstrap_module(_bootstrap_module)
    supported_loaders = _get_supported_file_loaders()
    sys.path_hooks.extend([FileFinder.path_hook(*supported_loaders)])
    sys.meta_path.append(PathFinder)<|MERGE_RESOLUTION|>--- conflicted
+++ resolved
@@ -415,11 +415,7 @@
 # Whenever MAGIC_NUMBER is changed, the ranges in the magic_values array
 # in PC/launcher.c must also be updated.
 
-<<<<<<< HEAD
 MAGIC_NUMBER = (3493).to_bytes(2, 'little') + b'\r\n'
-=======
-MAGIC_NUMBER = (3492).to_bytes(2, 'little') + b'\r\n'
->>>>>>> 8be89491
 _RAW_MAGIC_NUMBER = int.from_bytes(MAGIC_NUMBER, 'little')  # For import.c
 
 _PYCACHE = '__pycache__'
