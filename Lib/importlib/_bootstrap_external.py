--- conflicted
+++ resolved
@@ -397,11 +397,7 @@
 #     Python 3.11a6 3487 (Remove the adaptive "oparg counter" mechanism)
 #     Python 3.11a6 3488 (LOAD_GLOBAL can push additional NULL)
 #     Python 3.11a6 3489 (Add JUMP_BACKWARD, remove JUMP_ABSOLUTE)
-<<<<<<< HEAD
-#     Python 3.11a6 3490 (Add JUMP_BACKWARD_NO_INTERRUPT, remove JUMP_NO_INTERRUPT)
-=======
 #     Python 3.11a6 3490 (remove JUMP_IF_NOT_EXC_MATCH, add CHECK_EXC_MATCH)
->>>>>>> 079143df
 
 #     Python 3.12 will start with magic number 3500
 
@@ -417,10 +413,6 @@
 # in PC/launcher.c must also be updated.
 
 MAGIC_NUMBER = (3490).to_bytes(2, 'little') + b'\r\n'
-<<<<<<< HEAD
-
-=======
->>>>>>> 079143df
 _RAW_MAGIC_NUMBER = int.from_bytes(MAGIC_NUMBER, 'little')  # For import.c
 
 _PYCACHE = '__pycache__'
