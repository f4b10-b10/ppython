--- conflicted
+++ resolved
@@ -472,15 +472,10 @@
 #     Python 3.13a1 3568 (Change semantics of END_FOR)
 #     Python 3.13a5 3569 (Specialize CONTAINS_OP)
 #     Python 3.13a6 3570 (Add __firstlineno__ class attribute)
-<<<<<<< HEAD
-#     Python 3.14a1 3600 (Change specialization of BINARY_OP)
+#     Python 3.14a1 3600 (Add LOAD_COMMON_CONSTANT)
+#     Python 3.14a1 3601 (Change specialization of BINARY_OP)
 
 #     Python 3.15 will start with 3650
-=======
-#     Python 3.14a1 3600 (Add LOAD_COMMON_CONSTANT)
-
-#     Python 3.15 will start with 3700
->>>>>>> d472b4f9
 
 #     Please don't copy-paste the same pre-release tag for new entries above!!!
 #     You should always use the *upcoming* tag. For example, if 3.12a6 came out
@@ -495,11 +490,7 @@
 # Whenever MAGIC_NUMBER is changed, the ranges in the magic_values array
 # in PC/launcher.c must also be updated.
 
-<<<<<<< HEAD
-MAGIC_NUMBER = (3600).to_bytes(2, 'little') + b'\r\n'
-=======
-MAGIC_NUMBER = (3571).to_bytes(2, 'little') + b'\r\n'
->>>>>>> d472b4f9
+MAGIC_NUMBER = (3601).to_bytes(2, 'little') + b'\r\n'
 
 _RAW_MAGIC_NUMBER = int.from_bytes(MAGIC_NUMBER, 'little')  # For import.c
 
