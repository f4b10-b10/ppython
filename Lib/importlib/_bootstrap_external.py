--- conflicted
+++ resolved
@@ -377,13 +377,10 @@
 #     Python 3.11a4 3469 (bpo-45711: remove type, traceback from exc_info)
 #     Python 3.11a4 3470 (bpo-46221: PREP_RERAISE_STAR no longer pushes lasti)
 #     Python 3.11a4 3471 (bpo-46202: remove pop POP_EXCEPT_AND_RERAISE)
-<<<<<<< HEAD
-#     Python 3.11a4 3472 (Add RESUME opcode)
+#     Python 3.11a4 3472 (bpo-46009: replace GEN_START with POP_TOP)
+#     Python 3.11a4 3473 (Add RESUME opcode)
 
 #     Python 3.12 will start with magic number 3500
-=======
-#     Python 3.11a4 3472 (bpo-46009: replace GEN_START with POP_TOP)
->>>>>>> 332e6b97
 
 #
 # MAGIC must change whenever the bytecode emitted by the compiler may no
@@ -395,7 +392,7 @@
 # Whenever MAGIC_NUMBER is changed, the ranges in the magic_values array
 # in PC/launcher.c must also be updated.
 
-MAGIC_NUMBER = (3472).to_bytes(2, 'little') + b'\r\n'
+MAGIC_NUMBER = (3473).to_bytes(2, 'little') + b'\r\n'
 _RAW_MAGIC_NUMBER = int.from_bytes(MAGIC_NUMBER, 'little')  # For import.c
 
 _PYCACHE = '__pycache__'
