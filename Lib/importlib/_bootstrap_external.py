--- conflicted
+++ resolved
@@ -403,14 +403,9 @@
 #     Python 3.11a7 3492 (make POP_JUMP_IF_NONE/NOT_NONE/TRUE/FALSE relative)
 #     Python 3.11a7 3493 (Make JUMP_IF_TRUE_OR_POP/JUMP_IF_FALSE_OR_POP relative)
 #     Python 3.11a7 3494 (New location info table)
-<<<<<<< HEAD
-#     Python 3.11a7 3495 (Specialization/Cache for FOR_ITER)
-#     Python 3.12 will start with magic number 3500
-=======
->>>>>>> 73473fde
-
 #     Python 3.12a1 3500 (Remove PRECALL opcode)
 #     Python 3.12a1 3501 (YIELD_VALUE oparg == stack_depth)
+#     Python 3.12a1 3502 (Specialization/Cache for FOR_ITER)
 
 #     Python 3.13 will start with 3550
 
@@ -424,11 +419,7 @@
 # Whenever MAGIC_NUMBER is changed, the ranges in the magic_values array
 # in PC/launcher.c must also be updated.
 
-<<<<<<< HEAD
-MAGIC_NUMBER = (3495).to_bytes(2, 'little') + b'\r\n'
-=======
-MAGIC_NUMBER = (3501).to_bytes(2, 'little') + b'\r\n'
->>>>>>> 73473fde
+MAGIC_NUMBER = (3502).to_bytes(2, 'little') + b'\r\n'
 
 _RAW_MAGIC_NUMBER = int.from_bytes(MAGIC_NUMBER, 'little')  # For import.c
 
