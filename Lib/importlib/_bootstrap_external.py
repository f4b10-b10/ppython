--- conflicted
+++ resolved
@@ -456,11 +456,7 @@
 # Whenever MAGIC_NUMBER is changed, the ranges in the magic_values array
 # in PC/launcher.c must also be updated.
 
-<<<<<<< HEAD
 MAGIC_NUMBER = (3550).to_bytes(2, 'little') + b'\r\n'
-=======
-MAGIC_NUMBER = (3526).to_bytes(2, 'little') + b'\r\n'
->>>>>>> 2b6e8777
 
 _RAW_MAGIC_NUMBER = int.from_bytes(MAGIC_NUMBER, 'little')  # For import.c
 
