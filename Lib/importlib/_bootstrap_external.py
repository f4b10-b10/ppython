--- conflicted
+++ resolved
@@ -385,17 +385,9 @@
 #     Python 3.11a5 3477 (Replace DUP_TOP/DUP_TOP_TWO with COPY and
 #                         ROT_TWO/ROT_THREE/ROT_FOUR/ROT_N with SWAP)
 #     Python 3.11a5 3478 (New CALL opcodes)
-<<<<<<< HEAD
-
-#     Python 3.11a5 3485 Inline caches.
-
-#     Python 3.12 will start with magic number 3500
-
-=======
 #     Python 3.11a5 3479 (Add PUSH_NULL opcode)
 #     Python 3.11a5 3480 (New CALL opcodes, second iteration)
 #     Python 3.11a5 3481 (Use inline CACHE instructions)
->>>>>>> c579243e
 
 #     Python 3.12 will start with magic number 3500
 
@@ -410,11 +402,7 @@
 # Whenever MAGIC_NUMBER is changed, the ranges in the magic_values array
 # in PC/launcher.c must also be updated.
 
-<<<<<<< HEAD
-MAGIC_NUMBER = (3485).to_bytes(2, 'little') + b'\r\n'
-=======
 MAGIC_NUMBER = (3481).to_bytes(2, 'little') + b'\r\n'
->>>>>>> c579243e
 _RAW_MAGIC_NUMBER = int.from_bytes(MAGIC_NUMBER, 'little')  # For import.c
 
 _PYCACHE = '__pycache__'
