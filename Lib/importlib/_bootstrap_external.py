"""Core implementation of path-based import.

This module is NOT meant to be directly imported! It has been designed such
that it can be bootstrapped into Python as the implementation of import. As
such it requires the injection of specific modules and attributes in order to
work. One should use importlib as the public-facing version of this module.

"""
# IMPORTANT: Whenever making changes to this module, be sure to run a top-level
# `make regen-importlib` followed by `make` in order to get the frozen version
# of the module updated. Not doing so will result in the Makefile to fail for
# all others who don't have a ./python around to freeze the module in the early
# stages of compilation.
#

# See importlib._setup() for what is injected into the global namespace.

# When editing this code be aware that code executed at import time CANNOT
# reference any injected objects! This includes not only global code but also
# anything specified at the class level.

# Module injected manually by _set_bootstrap_module()
_bootstrap = None

# Import builtin modules
import _imp
import _io
import sys
import _warnings
import marshal


_MS_WINDOWS = (sys.platform == 'win32')
if _MS_WINDOWS:
    import nt as _os
    import winreg
else:
    import posix as _os


if _MS_WINDOWS:
    path_separators = ['\\', '/']
else:
    path_separators = ['/']
# Assumption made in _path_join()
assert all(len(sep) == 1 for sep in path_separators)
path_sep = path_separators[0]
path_sep_tuple = tuple(path_separators)
path_separators = ''.join(path_separators)
_pathseps_with_colon = {f':{s}' for s in path_separators}


# Bootstrap-related code ######################################################
_CASE_INSENSITIVE_PLATFORMS_STR_KEY = 'win',
_CASE_INSENSITIVE_PLATFORMS_BYTES_KEY = 'cygwin', 'darwin'
_CASE_INSENSITIVE_PLATFORMS =  (_CASE_INSENSITIVE_PLATFORMS_BYTES_KEY
                                + _CASE_INSENSITIVE_PLATFORMS_STR_KEY)


def _make_relax_case():
    if sys.platform.startswith(_CASE_INSENSITIVE_PLATFORMS):
        if sys.platform.startswith(_CASE_INSENSITIVE_PLATFORMS_STR_KEY):
            key = 'PYTHONCASEOK'
        else:
            key = b'PYTHONCASEOK'

        def _relax_case():
            """True if filenames must be checked case-insensitively and ignore environment flags are not set."""
            return not sys.flags.ignore_environment and key in _os.environ
    else:
        def _relax_case():
            """True if filenames must be checked case-insensitively."""
            return False
    return _relax_case

_relax_case = _make_relax_case()


def _pack_uint32(x):
    """Convert a 32-bit integer to little-endian."""
    return (int(x) & 0xFFFFFFFF).to_bytes(4, 'little')


def _unpack_uint32(data):
    """Convert 4 bytes in little-endian to an integer."""
    assert len(data) == 4
    return int.from_bytes(data, 'little')

def _unpack_uint16(data):
    """Convert 2 bytes in little-endian to an integer."""
    assert len(data) == 2
    return int.from_bytes(data, 'little')


if _MS_WINDOWS:
    def _path_join(*path_parts):
        """Replacement for os.path.join()."""
        if not path_parts:
            return ""
        if len(path_parts) == 1:
            return path_parts[0]
        root = ""
        path = []
        for new_root, tail in map(_os._path_splitroot, path_parts):
            if new_root.startswith(path_sep_tuple) or new_root.endswith(path_sep_tuple):
                root = new_root.rstrip(path_separators) or root
                path = [path_sep + tail]
            elif new_root.endswith(':'):
                if root.casefold() != new_root.casefold():
                    # Drive relative paths have to be resolved by the OS, so we reset the
                    # tail but do not add a path_sep prefix.
                    root = new_root
                    path = [tail]
                else:
                    path.append(tail)
            else:
                root = new_root or root
                path.append(tail)
        path = [p.rstrip(path_separators) for p in path if p]
        if len(path) == 1 and not path[0]:
            # Avoid losing the root's trailing separator when joining with nothing
            return root + path_sep
        return root + path_sep.join(path)

else:
    def _path_join(*path_parts):
        """Replacement for os.path.join()."""
        return path_sep.join([part.rstrip(path_separators)
                              for part in path_parts if part])


def _path_split(path):
    """Replacement for os.path.split()."""
    i = max(path.rfind(p) for p in path_separators)
    if i < 0:
        return '', path
    return path[:i], path[i + 1:]


def _path_stat(path):
    """Stat the path.

    Made a separate function to make it easier to override in experiments
    (e.g. cache stat results).

    """
    return _os.stat(path)


def _path_is_mode_type(path, mode):
    """Test whether the path is the specified mode type."""
    try:
        stat_info = _path_stat(path)
    except OSError:
        return False
    return (stat_info.st_mode & 0o170000) == mode


def _path_isfile(path):
    """Replacement for os.path.isfile."""
    return _path_is_mode_type(path, 0o100000)


def _path_isdir(path):
    """Replacement for os.path.isdir."""
    if not path:
        path = _os.getcwd()
    return _path_is_mode_type(path, 0o040000)


if _MS_WINDOWS:
    def _path_isabs(path):
        """Replacement for os.path.isabs."""
        if not path:
            return False
        root = _os._path_splitroot(path)[0].replace('/', '\\')
        return len(root) > 1 and (root.startswith('\\\\') or root.endswith('\\'))

else:
    def _path_isabs(path):
        """Replacement for os.path.isabs."""
        return path.startswith(path_separators)


def _path_abspath(path):
    """Replacement for os.path.abspath."""
    if not _path_isabs(path):
        for sep in path_separators:
            path = path.removeprefix(f".{sep}")
        return _path_join(_os.getcwd(), path)
    else:
        return path


def _write_atomic(path, data, mode=0o666):
    """Best-effort function to write data to a path atomically.
    Be prepared to handle a FileExistsError if concurrent writing of the
    temporary file is attempted."""
    # id() is used to generate a pseudo-random filename.
    path_tmp = f'{path}.{id(path)}'
    fd = _os.open(path_tmp,
                  _os.O_EXCL | _os.O_CREAT | _os.O_WRONLY, mode & 0o666)
    try:
        # We first write data to a temporary file, and then use os.replace() to
        # perform an atomic rename.
        with _io.FileIO(fd, 'wb') as file:
            file.write(data)
        _os.replace(path_tmp, path)
    except OSError:
        try:
            _os.unlink(path_tmp)
        except OSError:
            pass
        raise


_code_type = type(_write_atomic.__code__)


# Finder/loader utility code ###############################################

# Magic word to reject .pyc files generated by other Python versions.
# It should change for each incompatible change to the bytecode.
#
# The value of CR and LF is incorporated so if you ever read or write
# a .pyc file in text mode the magic number will be wrong; also, the
# Apple MPW compiler swaps their values, botching string constants.
#
# There were a variety of old schemes for setting the magic number.
# The current working scheme is to increment the previous value by
# 10.
#
# Starting with the adoption of PEP 3147 in Python 3.2, every bump in magic
# number also includes a new "magic tag", i.e. a human readable string used
# to represent the magic number in __pycache__ directories.  When you change
# the magic number, you must also set a new unique magic tag.  Generally this
# can be named after the Python major version of the magic number bump, but
# it can really be anything, as long as it's different than anything else
# that's come before.  The tags are included in the following table, starting
# with Python 3.2a0.
#
# Known values:
#  Python 1.5:   20121
#  Python 1.5.1: 20121
#     Python 1.5.2: 20121
#     Python 1.6:   50428
#     Python 2.0:   50823
#     Python 2.0.1: 50823
#     Python 2.1:   60202
#     Python 2.1.1: 60202
#     Python 2.1.2: 60202
#     Python 2.2:   60717
#     Python 2.3a0: 62011
#     Python 2.3a0: 62021
#     Python 2.3a0: 62011 (!)
#     Python 2.4a0: 62041
#     Python 2.4a3: 62051
#     Python 2.4b1: 62061
#     Python 2.5a0: 62071
#     Python 2.5a0: 62081 (ast-branch)
#     Python 2.5a0: 62091 (with)
#     Python 2.5a0: 62092 (changed WITH_CLEANUP opcode)
#     Python 2.5b3: 62101 (fix wrong code: for x, in ...)
#     Python 2.5b3: 62111 (fix wrong code: x += yield)
#     Python 2.5c1: 62121 (fix wrong lnotab with for loops and
#                          storing constants that should have been removed)
#     Python 2.5c2: 62131 (fix wrong code: for x, in ... in listcomp/genexp)
#     Python 2.6a0: 62151 (peephole optimizations and STORE_MAP opcode)
#     Python 2.6a1: 62161 (WITH_CLEANUP optimization)
#     Python 2.7a0: 62171 (optimize list comprehensions/change LIST_APPEND)
#     Python 2.7a0: 62181 (optimize conditional branches:
#                          introduce POP_JUMP_IF_FALSE and POP_JUMP_IF_TRUE)
#     Python 2.7a0  62191 (introduce SETUP_WITH)
#     Python 2.7a0  62201 (introduce BUILD_SET)
#     Python 2.7a0  62211 (introduce MAP_ADD and SET_ADD)
#     Python 3000:   3000
#                    3010 (removed UNARY_CONVERT)
#                    3020 (added BUILD_SET)
#                    3030 (added keyword-only parameters)
#                    3040 (added signature annotations)
#                    3050 (print becomes a function)
#                    3060 (PEP 3115 metaclass syntax)
#                    3061 (string literals become unicode)
#                    3071 (PEP 3109 raise changes)
#                    3081 (PEP 3137 make __file__ and __name__ unicode)
#                    3091 (kill str8 interning)
#                    3101 (merge from 2.6a0, see 62151)
#                    3103 (__file__ points to source file)
#     Python 3.0a4: 3111 (WITH_CLEANUP optimization).
#     Python 3.0b1: 3131 (lexical exception stacking, including POP_EXCEPT
                          #3021)
#     Python 3.1a1: 3141 (optimize list, set and dict comprehensions:
#                         change LIST_APPEND and SET_ADD, add MAP_ADD #2183)
#     Python 3.1a1: 3151 (optimize conditional branches:
#                         introduce POP_JUMP_IF_FALSE and POP_JUMP_IF_TRUE
                          #4715)
#     Python 3.2a1: 3160 (add SETUP_WITH #6101)
#                   tag: cpython-32
#     Python 3.2a2: 3170 (add DUP_TOP_TWO, remove DUP_TOPX and ROT_FOUR #9225)
#                   tag: cpython-32
#     Python 3.2a3  3180 (add DELETE_DEREF #4617)
#     Python 3.3a1  3190 (__class__ super closure changed)
#     Python 3.3a1  3200 (PEP 3155 __qualname__ added #13448)
#     Python 3.3a1  3210 (added size modulo 2**32 to the pyc header #13645)
#     Python 3.3a2  3220 (changed PEP 380 implementation #14230)
#     Python 3.3a4  3230 (revert changes to implicit __class__ closure #14857)
#     Python 3.4a1  3250 (evaluate positional default arguments before
#                        keyword-only defaults #16967)
#     Python 3.4a1  3260 (add LOAD_CLASSDEREF; allow locals of class to override
#                        free vars #17853)
#     Python 3.4a1  3270 (various tweaks to the __class__ closure #12370)
#     Python 3.4a1  3280 (remove implicit class argument)
#     Python 3.4a4  3290 (changes to __qualname__ computation #19301)
#     Python 3.4a4  3300 (more changes to __qualname__ computation #19301)
#     Python 3.4rc2 3310 (alter __qualname__ computation #20625)
#     Python 3.5a1  3320 (PEP 465: Matrix multiplication operator #21176)
#     Python 3.5b1  3330 (PEP 448: Additional Unpacking Generalizations #2292)
#     Python 3.5b2  3340 (fix dictionary display evaluation order #11205)
#     Python 3.5b3  3350 (add GET_YIELD_FROM_ITER opcode #24400)
#     Python 3.5.2  3351 (fix BUILD_MAP_UNPACK_WITH_CALL opcode #27286)
#     Python 3.6a0  3360 (add FORMAT_VALUE opcode #25483)
#     Python 3.6a1  3361 (lineno delta of code.co_lnotab becomes signed #26107)
#     Python 3.6a2  3370 (16 bit wordcode #26647)
#     Python 3.6a2  3371 (add BUILD_CONST_KEY_MAP opcode #27140)
#     Python 3.6a2  3372 (MAKE_FUNCTION simplification, remove MAKE_CLOSURE
#                         #27095)
#     Python 3.6b1  3373 (add BUILD_STRING opcode #27078)
#     Python 3.6b1  3375 (add SETUP_ANNOTATIONS and STORE_ANNOTATION opcodes
#                         #27985)
#     Python 3.6b1  3376 (simplify CALL_FUNCTIONs & BUILD_MAP_UNPACK_WITH_CALL
                          #27213)
#     Python 3.6b1  3377 (set __class__ cell from type.__new__ #23722)
#     Python 3.6b2  3378 (add BUILD_TUPLE_UNPACK_WITH_CALL #28257)
#     Python 3.6rc1 3379 (more thorough __class__ validation #23722)
#     Python 3.7a1  3390 (add LOAD_METHOD and CALL_METHOD opcodes #26110)
#     Python 3.7a2  3391 (update GET_AITER #31709)
#     Python 3.7a4  3392 (PEP 552: Deterministic pycs #31650)
#     Python 3.7b1  3393 (remove STORE_ANNOTATION opcode #32550)
#     Python 3.7b5  3394 (restored docstring as the first stmt in the body;
#                         this might affected the first line number #32911)
#     Python 3.8a1  3400 (move frame block handling to compiler #17611)
#     Python 3.8a1  3401 (add END_ASYNC_FOR #33041)
#     Python 3.8a1  3410 (PEP570 Python Positional-Only Parameters #36540)
#     Python 3.8b2  3411 (Reverse evaluation order of key: value in dict
#                         comprehensions #35224)
#     Python 3.8b2  3412 (Swap the position of positional args and positional
#                         only args in ast.arguments #37593)
#     Python 3.8b4  3413 (Fix "break" and "continue" in "finally" #37830)
#     Python 3.9a0  3420 (add LOAD_ASSERTION_ERROR #34880)
#     Python 3.9a0  3421 (simplified bytecode for with blocks #32949)
#     Python 3.9a0  3422 (remove BEGIN_FINALLY, END_FINALLY, CALL_FINALLY, POP_FINALLY bytecodes #33387)
#     Python 3.9a2  3423 (add IS_OP, CONTAINS_OP and JUMP_IF_NOT_EXC_MATCH bytecodes #39156)
#     Python 3.9a2  3424 (simplify bytecodes for *value unpacking)
#     Python 3.9a2  3425 (simplify bytecodes for **value unpacking)
#     Python 3.10a1 3430 (Make 'annotations' future by default)
#     Python 3.10a1 3431 (New line number table format -- PEP 626)
#     Python 3.10a2 3432 (Function annotation for MAKE_FUNCTION is changed from dict to tuple bpo-42202)
#     Python 3.10a2 3433 (RERAISE restores f_lasti if oparg != 0)
#     Python 3.10a6 3434 (PEP 634: Structural Pattern Matching)
#     Python 3.10a7 3435 Use instruction offsets (as opposed to byte offsets).
#     Python 3.10b1 3436 (Add GEN_START bytecode #43683)
#     Python 3.10b1 3437 (Undo making 'annotations' future by default - We like to dance among core devs!)
#     Python 3.10b1 3438 Safer line number table handling.
#     Python 3.10b1 3439 (Add ROT_N)
#     Python 3.11a1 3450 Use exception table for unwinding ("zero cost" exception handling)
#     Python 3.11a1 3451 (Add CALL_METHOD_KW)
#     Python 3.11a1 3452 (drop nlocals from marshaled code objects)
#     Python 3.11a1 3453 (add co_fastlocalnames and co_fastlocalkinds)
#     Python 3.11a1 3454 (compute cell offsets relative to locals bpo-43693)
#     Python 3.11a1 3455 (add MAKE_CELL bpo-43693)
#     Python 3.11a1 3456 (interleave cell args bpo-43693)
#     Python 3.11a1 3457 (Change localsplus to a bytes object bpo-43693)
#     Python 3.11a1 3458 (imported objects now don't use LOAD_METHOD/CALL_METHOD)
#     Python 3.11a1 3459 (PEP 657: add end line numbers and column offsets for instructions)
#     Python 3.11a1 3460 (Add co_qualname field to PyCodeObject bpo-44530)
#     Python 3.11a1 3461 (JUMP_ABSOLUTE must jump backwards)
#     Python 3.11a2 3462 (bpo-44511: remove COPY_DICT_WITHOUT_KEYS, change
#                         MATCH_CLASS and MATCH_KEYS, and add COPY)
#     Python 3.11a3 3463 (bpo-45711: JUMP_IF_NOT_EXC_MATCH no longer pops the
#                         active exception)
#     Python 3.11a3 3464 (bpo-45636: Merge numeric BINARY_*/INPLACE_* into
#                         BINARY_OP)
#     Python 3.11a3 3465 (Add COPY_FREE_VARS opcode)
#     Python 3.11a4 3466 (bpo-45292: PEP-654 except*)
#     Python 3.11a4 3467 (Change CALL_xxx opcodes)
#     Python 3.11a4 3468 (Add SEND opcode)
#     Python 3.11a4 3469 (bpo-45711: remove type, traceback from exc_info)
#     Python 3.11a4 3470 (bpo-46221: PREP_RERAISE_STAR no longer pushes lasti)
#     Python 3.11a4 3471 (bpo-46202: remove pop POP_EXCEPT_AND_RERAISE)
#     Python 3.11a4 3472 (bpo-46009: replace GEN_START with POP_TOP)
#     Python 3.11a4 3473 (Add POP_JUMP_IF_NOT_NONE/POP_JUMP_IF_NONE opcodes)
#     Python 3.11a4 3474 (Add RESUME opcode)
#     Python 3.11a5 3475 (Add RETURN_GENERATOR opcode)
#     Python 3.11a5 3476 (Add ASYNC_GEN_WRAP opcode)
#     Python 3.11a5 3477 (Replace DUP_TOP/DUP_TOP_TWO with COPY and
#                         ROT_TWO/ROT_THREE/ROT_FOUR/ROT_N with SWAP)
#     Python 3.11a5 3478 (New CALL opcodes)
#     Python 3.11a5 3479 (Add PUSH_NULL opcode)
#     Python 3.11a5 3480 (New CALL opcodes, second iteration)
#     Python 3.11a5 3481 (Use inline cache for BINARY_OP)
#     Python 3.11a5 3482 (Use inline caching for UNPACK_SEQUENCE and LOAD_GLOBAL)
#     Python 3.11a5 3483 (Use inline caching for COMPARE_OP and BINARY_SUBSCR)
#     Python 3.11a5 3484 (Use inline caching for LOAD_ATTR, LOAD_METHOD, and
#                         STORE_ATTR)
#     Python 3.11a5 3485 (Add an oparg to GET_AWAITABLE)
#     Python 3.11a6 3486 (Use inline caching for PRECALL and CALL)
#     Python 3.11a6 3487 (Remove the adaptive "oparg counter" mechanism)
#     Python 3.11a6 3488 (LOAD_GLOBAL can push additional NULL)
#     Python 3.11a6 3489 (Add JUMP_BACKWARD, remove JUMP_ABSOLUTE)
#     Python 3.11a6 3490 (remove JUMP_IF_NOT_EXC_MATCH, add CHECK_EXC_MATCH)
#     Python 3.11a6 3491 (remove JUMP_IF_NOT_EG_MATCH, add CHECK_EG_MATCH,
#                         add JUMP_BACKWARD_NO_INTERRUPT, make JUMP_NO_INTERRUPT virtual)
#     Python 3.11a7 3492 (make POP_JUMP_IF_NONE/NOT_NONE/TRUE/FALSE relative)
#     Python 3.11a7 3493 (Make JUMP_IF_TRUE_OR_POP/JUMP_IF_FALSE_OR_POP relative)
#     Python 3.11a7 3494 (New location info table)
#     Python 3.12a1 3500 (Remove PRECALL opcode)
#     Python 3.12a1 3501 (YIELD_VALUE oparg == stack_depth)
#     Python 3.12a1 3502 (LOAD_FAST_CHECK, no NULL-check in LOAD_FAST)
#     Python 3.12a1 3503 (Shrink LOAD_METHOD cache)
#     Python 3.12a1 3504 (Merge LOAD_METHOD back into LOAD_ATTR)
#     Python 3.12a1 3505 (Specialization/Cache for FOR_ITER)
#     Python 3.12a1 3506 (Add BINARY_SLICE and STORE_SLICE instructions)
#     Python 3.12a1 3507 (Set lineno of module's RESUME to 0)
#     Python 3.12a1 3508 (Add CLEANUP_THROW)
#     Python 3.12a1 3509 (Conditional jumps only jump forward)
#     Python 3.12a2 3510 (FOR_ITER leaves iterator on the stack)
#     Python 3.12a2 3511 (Add STOPITERATION_ERROR instruction)
#     Python 3.12a2 3512 (Remove all unused consts from code objects)
#     Python 3.12a4 3513 (Add CALL_INTRINSIC_1 instruction, removed STOPITERATION_ERROR, PRINT_EXPR, IMPORT_STAR)
#     Python 3.12a4 3514 (Remove ASYNC_GEN_WRAP, LIST_TO_TUPLE, and UNARY_POSITIVE)
#     Python 3.12a5 3515 (Embed jump mask in COMPARE_OP oparg)
#     Python 3.12a5 3516 (Add COMPARE_AND_BRANCH instruction)
#     Python 3.12a5 3517 (Change YIELD_VALUE oparg to exception block depth)
#     Python 3.12a6 3518 (Add RETURN_CONST instruction)
#     Python 3.12a6 3519 (Modify SEND instruction)
#     Python 3.12a6 3520 (Remove PREP_RERAISE_STAR, add CALL_INTRINSIC_2)
#     Python 3.12a7 3521 (Shrink the LOAD_GLOBAL caches)
#     Python 3.12a7 3522 (Removed JUMP_IF_FALSE_OR_POP/JUMP_IF_TRUE_OR_POP)
#     Python 3.12a7 3523 (Convert COMPARE_AND_BRANCH back to COMPARE_OP)
#     Python 3.12a7 3524 (Shrink the BINARY_SUBSCR caches)
<<<<<<< HEAD
#     Python 3.12a7 3525 (Add instrumentation support)
=======
#     Python 3.12b1 3525 (Shrink the CALL caches)
>>>>>>> a44568b8

#     Python 3.13 will start with 3550

#     Please don't copy-paste the same pre-release tag for new entries above!!!
#     You should always use the *upcoming* tag. For example, if 3.12a6 came out
#     a week ago, I should put "Python 3.12a7" next to my new magic number.

# MAGIC must change whenever the bytecode emitted by the compiler may no
# longer be understood by older implementations of the eval loop (usually
# due to the addition of new opcodes).
#
# Starting with Python 3.11, Python 3.n starts with magic number 2900+50n.
#
# Whenever MAGIC_NUMBER is changed, the ranges in the magic_values array
# in PC/launcher.c must also be updated.

MAGIC_NUMBER = (3525).to_bytes(2, 'little') + b'\r\n'

_RAW_MAGIC_NUMBER = int.from_bytes(MAGIC_NUMBER, 'little')  # For import.c

_PYCACHE = '__pycache__'
_OPT = 'opt-'

SOURCE_SUFFIXES = ['.py']
if _MS_WINDOWS:
    SOURCE_SUFFIXES.append('.pyw')

EXTENSION_SUFFIXES = _imp.extension_suffixes()

BYTECODE_SUFFIXES = ['.pyc']
# Deprecated.
DEBUG_BYTECODE_SUFFIXES = OPTIMIZED_BYTECODE_SUFFIXES = BYTECODE_SUFFIXES

def cache_from_source(path, debug_override=None, *, optimization=None):
    """Given the path to a .py file, return the path to its .pyc file.

    The .py file does not need to exist; this simply returns the path to the
    .pyc file calculated as if the .py file were imported.

    The 'optimization' parameter controls the presumed optimization level of
    the bytecode file. If 'optimization' is not None, the string representation
    of the argument is taken and verified to be alphanumeric (else ValueError
    is raised).

    The debug_override parameter is deprecated. If debug_override is not None,
    a True value is the same as setting 'optimization' to the empty string
    while a False value is equivalent to setting 'optimization' to '1'.

    If sys.implementation.cache_tag is None then NotImplementedError is raised.

    """
    if debug_override is not None:
        _warnings.warn('the debug_override parameter is deprecated; use '
                       "'optimization' instead", DeprecationWarning)
        if optimization is not None:
            message = 'debug_override or optimization must be set to None'
            raise TypeError(message)
        optimization = '' if debug_override else 1
    path = _os.fspath(path)
    head, tail = _path_split(path)
    base, sep, rest = tail.rpartition('.')
    tag = sys.implementation.cache_tag
    if tag is None:
        raise NotImplementedError('sys.implementation.cache_tag is None')
    almost_filename = ''.join([(base if base else rest), sep, tag])
    if optimization is None:
        if sys.flags.optimize == 0:
            optimization = ''
        else:
            optimization = sys.flags.optimize
    optimization = str(optimization)
    if optimization != '':
        if not optimization.isalnum():
            raise ValueError(f'{optimization!r} is not alphanumeric')
        almost_filename = f'{almost_filename}.{_OPT}{optimization}'
    filename = almost_filename + BYTECODE_SUFFIXES[0]
    if sys.pycache_prefix is not None:
        # We need an absolute path to the py file to avoid the possibility of
        # collisions within sys.pycache_prefix, if someone has two different
        # `foo/bar.py` on their system and they import both of them using the
        # same sys.pycache_prefix. Let's say sys.pycache_prefix is
        # `C:\Bytecode`; the idea here is that if we get `Foo\Bar`, we first
        # make it absolute (`C:\Somewhere\Foo\Bar`), then make it root-relative
        # (`Somewhere\Foo\Bar`), so we end up placing the bytecode file in an
        # unambiguous `C:\Bytecode\Somewhere\Foo\Bar\`.
        head = _path_abspath(head)

        # Strip initial drive from a Windows path. We know we have an absolute
        # path here, so the second part of the check rules out a POSIX path that
        # happens to contain a colon at the second character.
        if head[1] == ':' and head[0] not in path_separators:
            head = head[2:]

        # Strip initial path separator from `head` to complete the conversion
        # back to a root-relative path before joining.
        return _path_join(
            sys.pycache_prefix,
            head.lstrip(path_separators),
            filename,
        )
    return _path_join(head, _PYCACHE, filename)


def source_from_cache(path):
    """Given the path to a .pyc. file, return the path to its .py file.

    The .pyc file does not need to exist; this simply returns the path to
    the .py file calculated to correspond to the .pyc file.  If path does
    not conform to PEP 3147/488 format, ValueError will be raised. If
    sys.implementation.cache_tag is None then NotImplementedError is raised.

    """
    if sys.implementation.cache_tag is None:
        raise NotImplementedError('sys.implementation.cache_tag is None')
    path = _os.fspath(path)
    head, pycache_filename = _path_split(path)
    found_in_pycache_prefix = False
    if sys.pycache_prefix is not None:
        stripped_path = sys.pycache_prefix.rstrip(path_separators)
        if head.startswith(stripped_path + path_sep):
            head = head[len(stripped_path):]
            found_in_pycache_prefix = True
    if not found_in_pycache_prefix:
        head, pycache = _path_split(head)
        if pycache != _PYCACHE:
            raise ValueError(f'{_PYCACHE} not bottom-level directory in '
                             f'{path!r}')
    dot_count = pycache_filename.count('.')
    if dot_count not in {2, 3}:
        raise ValueError(f'expected only 2 or 3 dots in {pycache_filename!r}')
    elif dot_count == 3:
        optimization = pycache_filename.rsplit('.', 2)[-2]
        if not optimization.startswith(_OPT):
            raise ValueError("optimization portion of filename does not start "
                             f"with {_OPT!r}")
        opt_level = optimization[len(_OPT):]
        if not opt_level.isalnum():
            raise ValueError(f"optimization level {optimization!r} is not an "
                             "alphanumeric value")
    base_filename = pycache_filename.partition('.')[0]
    return _path_join(head, base_filename + SOURCE_SUFFIXES[0])


def _get_sourcefile(bytecode_path):
    """Convert a bytecode file path to a source path (if possible).

    This function exists purely for backwards-compatibility for
    PyImport_ExecCodeModuleWithFilenames() in the C API.

    """
    if len(bytecode_path) == 0:
        return None
    rest, _, extension = bytecode_path.rpartition('.')
    if not rest or extension.lower()[-3:-1] != 'py':
        return bytecode_path
    try:
        source_path = source_from_cache(bytecode_path)
    except (NotImplementedError, ValueError):
        source_path = bytecode_path[:-1]
    return source_path if _path_isfile(source_path) else bytecode_path


def _get_cached(filename):
    if filename.endswith(tuple(SOURCE_SUFFIXES)):
        try:
            return cache_from_source(filename)
        except NotImplementedError:
            pass
    elif filename.endswith(tuple(BYTECODE_SUFFIXES)):
        return filename
    else:
        return None


def _calc_mode(path):
    """Calculate the mode permissions for a bytecode file."""
    try:
        mode = _path_stat(path).st_mode
    except OSError:
        mode = 0o666
    # We always ensure write access so we can update cached files
    # later even when the source files are read-only on Windows (#6074)
    mode |= 0o200
    return mode


def _check_name(method):
    """Decorator to verify that the module being requested matches the one the
    loader can handle.

    The first argument (self) must define _name which the second argument is
    compared against. If the comparison fails then ImportError is raised.

    """
    def _check_name_wrapper(self, name=None, *args, **kwargs):
        if name is None:
            name = self.name
        elif self.name != name:
            raise ImportError('loader for %s cannot handle %s' %
                                (self.name, name), name=name)
        return method(self, name, *args, **kwargs)

    # FIXME: @_check_name is used to define class methods before the
    # _bootstrap module is set by _set_bootstrap_module().
    if _bootstrap is not None:
        _wrap = _bootstrap._wrap
    else:
        def _wrap(new, old):
            for replace in ['__module__', '__name__', '__qualname__', '__doc__']:
                if hasattr(old, replace):
                    setattr(new, replace, getattr(old, replace))
            new.__dict__.update(old.__dict__)

    _wrap(_check_name_wrapper, method)
    return _check_name_wrapper


def _find_module_shim(self, fullname):
    """Try to find a loader for the specified module by delegating to
    self.find_loader().

    This method is deprecated in favor of finder.find_spec().

    """
    _warnings.warn("find_module() is deprecated and "
                   "slated for removal in Python 3.12; use find_spec() instead",
                   DeprecationWarning)
    # Call find_loader(). If it returns a string (indicating this
    # is a namespace package portion), generate a warning and
    # return None.
    loader, portions = self.find_loader(fullname)
    if loader is None and len(portions):
        msg = f'Not importing directory {portions[0]}: missing __init__'
        _warnings.warn(msg, ImportWarning)
    return loader


def _classify_pyc(data, name, exc_details):
    """Perform basic validity checking of a pyc header and return the flags field,
    which determines how the pyc should be further validated against the source.

    *data* is the contents of the pyc file. (Only the first 16 bytes are
    required, though.)

    *name* is the name of the module being imported. It is used for logging.

    *exc_details* is a dictionary passed to ImportError if it raised for
    improved debugging.

    ImportError is raised when the magic number is incorrect or when the flags
    field is invalid. EOFError is raised when the data is found to be truncated.

    """
    magic = data[:4]
    if magic != MAGIC_NUMBER:
        message = f'bad magic number in {name!r}: {magic!r}'
        _bootstrap._verbose_message('{}', message)
        raise ImportError(message, **exc_details)
    if len(data) < 16:
        message = f'reached EOF while reading pyc header of {name!r}'
        _bootstrap._verbose_message('{}', message)
        raise EOFError(message)
    flags = _unpack_uint32(data[4:8])
    # Only the first two flags are defined.
    if flags & ~0b11:
        message = f'invalid flags {flags!r} in {name!r}'
        raise ImportError(message, **exc_details)
    return flags


def _validate_timestamp_pyc(data, source_mtime, source_size, name,
                            exc_details):
    """Validate a pyc against the source last-modified time.

    *data* is the contents of the pyc file. (Only the first 16 bytes are
    required.)

    *source_mtime* is the last modified timestamp of the source file.

    *source_size* is None or the size of the source file in bytes.

    *name* is the name of the module being imported. It is used for logging.

    *exc_details* is a dictionary passed to ImportError if it raised for
    improved debugging.

    An ImportError is raised if the bytecode is stale.

    """
    if _unpack_uint32(data[8:12]) != (source_mtime & 0xFFFFFFFF):
        message = f'bytecode is stale for {name!r}'
        _bootstrap._verbose_message('{}', message)
        raise ImportError(message, **exc_details)
    if (source_size is not None and
        _unpack_uint32(data[12:16]) != (source_size & 0xFFFFFFFF)):
        raise ImportError(f'bytecode is stale for {name!r}', **exc_details)


def _validate_hash_pyc(data, source_hash, name, exc_details):
    """Validate a hash-based pyc by checking the real source hash against the one in
    the pyc header.

    *data* is the contents of the pyc file. (Only the first 16 bytes are
    required.)

    *source_hash* is the importlib.util.source_hash() of the source file.

    *name* is the name of the module being imported. It is used for logging.

    *exc_details* is a dictionary passed to ImportError if it raised for
    improved debugging.

    An ImportError is raised if the bytecode is stale.

    """
    if data[8:16] != source_hash:
        raise ImportError(
            f'hash in bytecode doesn\'t match hash of source {name!r}',
            **exc_details,
        )


def _compile_bytecode(data, name=None, bytecode_path=None, source_path=None):
    """Compile bytecode as found in a pyc."""
    code = marshal.loads(data)
    if isinstance(code, _code_type):
        _bootstrap._verbose_message('code object from {!r}', bytecode_path)
        if source_path is not None:
            _imp._fix_co_filename(code, source_path)
        return code
    else:
        raise ImportError(f'Non-code object in {bytecode_path!r}',
                          name=name, path=bytecode_path)


def _code_to_timestamp_pyc(code, mtime=0, source_size=0):
    "Produce the data for a timestamp-based pyc."
    data = bytearray(MAGIC_NUMBER)
    data.extend(_pack_uint32(0))
    data.extend(_pack_uint32(mtime))
    data.extend(_pack_uint32(source_size))
    data.extend(marshal.dumps(code))
    return data


def _code_to_hash_pyc(code, source_hash, checked=True):
    "Produce the data for a hash-based pyc."
    data = bytearray(MAGIC_NUMBER)
    flags = 0b1 | checked << 1
    data.extend(_pack_uint32(flags))
    assert len(source_hash) == 8
    data.extend(source_hash)
    data.extend(marshal.dumps(code))
    return data


def decode_source(source_bytes):
    """Decode bytes representing source code and return the string.

    Universal newline support is used in the decoding.
    """
    import tokenize  # To avoid bootstrap issues.
    source_bytes_readline = _io.BytesIO(source_bytes).readline
    encoding = tokenize.detect_encoding(source_bytes_readline)
    newline_decoder = _io.IncrementalNewlineDecoder(None, True)
    return newline_decoder.decode(source_bytes.decode(encoding[0]))


# Module specifications #######################################################

_POPULATE = object()


def spec_from_file_location(name, location=None, *, loader=None,
                            submodule_search_locations=_POPULATE):
    """Return a module spec based on a file location.

    To indicate that the module is a package, set
    submodule_search_locations to a list of directory paths.  An
    empty list is sufficient, though its not otherwise useful to the
    import system.

    The loader must take a spec as its only __init__() arg.

    """
    if location is None:
        # The caller may simply want a partially populated location-
        # oriented spec.  So we set the location to a bogus value and
        # fill in as much as we can.
        location = '<unknown>'
        if hasattr(loader, 'get_filename'):
            # ExecutionLoader
            try:
                location = loader.get_filename(name)
            except ImportError:
                pass
    else:
        location = _os.fspath(location)
        try:
            location = _path_abspath(location)
        except OSError:
            pass

    # If the location is on the filesystem, but doesn't actually exist,
    # we could return None here, indicating that the location is not
    # valid.  However, we don't have a good way of testing since an
    # indirect location (e.g. a zip file or URL) will look like a
    # non-existent file relative to the filesystem.

    spec = _bootstrap.ModuleSpec(name, loader, origin=location)
    spec._set_fileattr = True

    # Pick a loader if one wasn't provided.
    if loader is None:
        for loader_class, suffixes in _get_supported_file_loaders():
            if location.endswith(tuple(suffixes)):
                loader = loader_class(name, location)
                spec.loader = loader
                break
        else:
            return None

    # Set submodule_search_paths appropriately.
    if submodule_search_locations is _POPULATE:
        # Check the loader.
        if hasattr(loader, 'is_package'):
            try:
                is_package = loader.is_package(name)
            except ImportError:
                pass
            else:
                if is_package:
                    spec.submodule_search_locations = []
    else:
        spec.submodule_search_locations = submodule_search_locations
    if spec.submodule_search_locations == []:
        if location:
            dirname = _path_split(location)[0]
            spec.submodule_search_locations.append(dirname)

    return spec


def _bless_my_loader(module_globals):
    """Helper function for _warnings.c

    See GH#97850 for details.
    """
    # 2022-10-06(warsaw): For now, this helper is only used in _warnings.c and
    # that use case only has the module globals.  This function could be
    # extended to accept either that or a module object.  However, in the
    # latter case, it would be better to raise certain exceptions when looking
    # at a module, which should have either a __loader__ or __spec__.loader.
    # For backward compatibility, it is possible that we'll get an empty
    # dictionary for the module globals, and that cannot raise an exception.
    if not isinstance(module_globals, dict):
        return None

    missing = object()
    loader = module_globals.get('__loader__', None)
    spec = module_globals.get('__spec__', missing)

    if loader is None:
        if spec is missing:
            # If working with a module:
            # raise AttributeError('Module globals is missing a __spec__')
            return None
        elif spec is None:
            raise ValueError('Module globals is missing a __spec__.loader')

    spec_loader = getattr(spec, 'loader', missing)

    if spec_loader in (missing, None):
        if loader is None:
            exc = AttributeError if spec_loader is missing else ValueError
            raise exc('Module globals is missing a __spec__.loader')
        _warnings.warn(
            'Module globals is missing a __spec__.loader',
            DeprecationWarning)
        spec_loader = loader

    assert spec_loader is not None
    if loader is not None and loader != spec_loader:
        _warnings.warn(
            'Module globals; __loader__ != __spec__.loader',
            DeprecationWarning)
        return loader

    return spec_loader


# Loaders #####################################################################

class WindowsRegistryFinder:

    """Meta path finder for modules declared in the Windows registry."""

    REGISTRY_KEY = (
        'Software\\Python\\PythonCore\\{sys_version}'
        '\\Modules\\{fullname}')
    REGISTRY_KEY_DEBUG = (
        'Software\\Python\\PythonCore\\{sys_version}'
        '\\Modules\\{fullname}\\Debug')
    DEBUG_BUILD = (_MS_WINDOWS and '_d.pyd' in EXTENSION_SUFFIXES)

    @staticmethod
    def _open_registry(key):
        try:
            return winreg.OpenKey(winreg.HKEY_CURRENT_USER, key)
        except OSError:
            return winreg.OpenKey(winreg.HKEY_LOCAL_MACHINE, key)

    @classmethod
    def _search_registry(cls, fullname):
        if cls.DEBUG_BUILD:
            registry_key = cls.REGISTRY_KEY_DEBUG
        else:
            registry_key = cls.REGISTRY_KEY
        key = registry_key.format(fullname=fullname,
                                  sys_version='%d.%d' % sys.version_info[:2])
        try:
            with cls._open_registry(key) as hkey:
                filepath = winreg.QueryValue(hkey, '')
        except OSError:
            return None
        return filepath

    @classmethod
    def find_spec(cls, fullname, path=None, target=None):
        filepath = cls._search_registry(fullname)
        if filepath is None:
            return None
        try:
            _path_stat(filepath)
        except OSError:
            return None
        for loader, suffixes in _get_supported_file_loaders():
            if filepath.endswith(tuple(suffixes)):
                spec = _bootstrap.spec_from_loader(fullname,
                                                   loader(fullname, filepath),
                                                   origin=filepath)
                return spec

    @classmethod
    def find_module(cls, fullname, path=None):
        """Find module named in the registry.

        This method is deprecated.  Use find_spec() instead.

        """
        _warnings.warn("WindowsRegistryFinder.find_module() is deprecated and "
                       "slated for removal in Python 3.12; use find_spec() instead",
                       DeprecationWarning)
        spec = cls.find_spec(fullname, path)
        if spec is not None:
            return spec.loader
        else:
            return None


class _LoaderBasics:

    """Base class of common code needed by both SourceLoader and
    SourcelessFileLoader."""

    def is_package(self, fullname):
        """Concrete implementation of InspectLoader.is_package by checking if
        the path returned by get_filename has a filename of '__init__.py'."""
        filename = _path_split(self.get_filename(fullname))[1]
        filename_base = filename.rsplit('.', 1)[0]
        tail_name = fullname.rpartition('.')[2]
        return filename_base == '__init__' and tail_name != '__init__'

    def create_module(self, spec):
        """Use default semantics for module creation."""

    def exec_module(self, module):
        """Execute the module."""
        code = self.get_code(module.__name__)
        if code is None:
            raise ImportError(f'cannot load module {module.__name__!r} when '
                              'get_code() returns None')
        _bootstrap._call_with_frames_removed(exec, code, module.__dict__)

    def load_module(self, fullname):
        """This method is deprecated."""
        # Warning implemented in _load_module_shim().
        return _bootstrap._load_module_shim(self, fullname)


class SourceLoader(_LoaderBasics):

    def path_mtime(self, path):
        """Optional method that returns the modification time (an int) for the
        specified path (a str).

        Raises OSError when the path cannot be handled.
        """
        raise OSError

    def path_stats(self, path):
        """Optional method returning a metadata dict for the specified
        path (a str).

        Possible keys:
        - 'mtime' (mandatory) is the numeric timestamp of last source
          code modification;
        - 'size' (optional) is the size in bytes of the source code.

        Implementing this method allows the loader to read bytecode files.
        Raises OSError when the path cannot be handled.
        """
        return {'mtime': self.path_mtime(path)}

    def _cache_bytecode(self, source_path, cache_path, data):
        """Optional method which writes data (bytes) to a file path (a str).

        Implementing this method allows for the writing of bytecode files.

        The source path is needed in order to correctly transfer permissions
        """
        # For backwards compatibility, we delegate to set_data()
        return self.set_data(cache_path, data)

    def set_data(self, path, data):
        """Optional method which writes data (bytes) to a file path (a str).

        Implementing this method allows for the writing of bytecode files.
        """


    def get_source(self, fullname):
        """Concrete implementation of InspectLoader.get_source."""
        path = self.get_filename(fullname)
        try:
            source_bytes = self.get_data(path)
        except OSError as exc:
            raise ImportError('source not available through get_data()',
                              name=fullname) from exc
        return decode_source(source_bytes)

    def source_to_code(self, data, path, *, _optimize=-1):
        """Return the code object compiled from source.

        The 'data' argument can be any object type that compile() supports.
        """
        return _bootstrap._call_with_frames_removed(compile, data, path, 'exec',
                                        dont_inherit=True, optimize=_optimize)

    def get_code(self, fullname):
        """Concrete implementation of InspectLoader.get_code.

        Reading of bytecode requires path_stats to be implemented. To write
        bytecode, set_data must also be implemented.

        """
        source_path = self.get_filename(fullname)
        source_mtime = None
        source_bytes = None
        source_hash = None
        hash_based = False
        check_source = True
        try:
            bytecode_path = cache_from_source(source_path)
        except NotImplementedError:
            bytecode_path = None
        else:
            try:
                st = self.path_stats(source_path)
            except OSError:
                pass
            else:
                source_mtime = int(st['mtime'])
                try:
                    data = self.get_data(bytecode_path)
                except OSError:
                    pass
                else:
                    exc_details = {
                        'name': fullname,
                        'path': bytecode_path,
                    }
                    try:
                        flags = _classify_pyc(data, fullname, exc_details)
                        bytes_data = memoryview(data)[16:]
                        hash_based = flags & 0b1 != 0
                        if hash_based:
                            check_source = flags & 0b10 != 0
                            if (_imp.check_hash_based_pycs != 'never' and
                                (check_source or
                                 _imp.check_hash_based_pycs == 'always')):
                                source_bytes = self.get_data(source_path)
                                source_hash = _imp.source_hash(
                                    _RAW_MAGIC_NUMBER,
                                    source_bytes,
                                )
                                _validate_hash_pyc(data, source_hash, fullname,
                                                   exc_details)
                        else:
                            _validate_timestamp_pyc(
                                data,
                                source_mtime,
                                st['size'],
                                fullname,
                                exc_details,
                            )
                    except (ImportError, EOFError):
                        pass
                    else:
                        _bootstrap._verbose_message('{} matches {}', bytecode_path,
                                                    source_path)
                        return _compile_bytecode(bytes_data, name=fullname,
                                                 bytecode_path=bytecode_path,
                                                 source_path=source_path)
        if source_bytes is None:
            source_bytes = self.get_data(source_path)
        code_object = self.source_to_code(source_bytes, source_path)
        _bootstrap._verbose_message('code object from {}', source_path)
        if (not sys.dont_write_bytecode and bytecode_path is not None and
                source_mtime is not None):
            if hash_based:
                if source_hash is None:
                    source_hash = _imp.source_hash(_RAW_MAGIC_NUMBER,
                                                   source_bytes)
                data = _code_to_hash_pyc(code_object, source_hash, check_source)
            else:
                data = _code_to_timestamp_pyc(code_object, source_mtime,
                                              len(source_bytes))
            try:
                self._cache_bytecode(source_path, bytecode_path, data)
            except NotImplementedError:
                pass
        return code_object


class FileLoader:

    """Base file loader class which implements the loader protocol methods that
    require file system usage."""

    def __init__(self, fullname, path):
        """Cache the module name and the path to the file found by the
        finder."""
        self.name = fullname
        self.path = path

    def __eq__(self, other):
        return (self.__class__ == other.__class__ and
                self.__dict__ == other.__dict__)

    def __hash__(self):
        return hash(self.name) ^ hash(self.path)

    @_check_name
    def load_module(self, fullname):
        """Load a module from a file.

        This method is deprecated.  Use exec_module() instead.

        """
        # The only reason for this method is for the name check.
        # Issue #14857: Avoid the zero-argument form of super so the implementation
        # of that form can be updated without breaking the frozen module.
        return super(FileLoader, self).load_module(fullname)

    @_check_name
    def get_filename(self, fullname):
        """Return the path to the source file as found by the finder."""
        return self.path

    def get_data(self, path):
        """Return the data from path as raw bytes."""
        if isinstance(self, (SourceLoader, ExtensionFileLoader)):
            with _io.open_code(str(path)) as file:
                return file.read()
        else:
            with _io.FileIO(path, 'r') as file:
                return file.read()

    @_check_name
    def get_resource_reader(self, module):
        from importlib.readers import FileReader
        return FileReader(self)


class SourceFileLoader(FileLoader, SourceLoader):

    """Concrete implementation of SourceLoader using the file system."""

    def path_stats(self, path):
        """Return the metadata for the path."""
        st = _path_stat(path)
        return {'mtime': st.st_mtime, 'size': st.st_size}

    def _cache_bytecode(self, source_path, bytecode_path, data):
        # Adapt between the two APIs
        mode = _calc_mode(source_path)
        return self.set_data(bytecode_path, data, _mode=mode)

    def set_data(self, path, data, *, _mode=0o666):
        """Write bytes data to a file."""
        parent, filename = _path_split(path)
        path_parts = []
        # Figure out what directories are missing.
        while parent and not _path_isdir(parent):
            parent, part = _path_split(parent)
            path_parts.append(part)
        # Create needed directories.
        for part in reversed(path_parts):
            parent = _path_join(parent, part)
            try:
                _os.mkdir(parent)
            except FileExistsError:
                # Probably another Python process already created the dir.
                continue
            except OSError as exc:
                # Could be a permission error, read-only filesystem: just forget
                # about writing the data.
                _bootstrap._verbose_message('could not create {!r}: {!r}',
                                            parent, exc)
                return
        try:
            _write_atomic(path, data, _mode)
            _bootstrap._verbose_message('created {!r}', path)
        except OSError as exc:
            # Same as above: just don't write the bytecode.
            _bootstrap._verbose_message('could not create {!r}: {!r}', path,
                                        exc)


class SourcelessFileLoader(FileLoader, _LoaderBasics):

    """Loader which handles sourceless file imports."""

    def get_code(self, fullname):
        path = self.get_filename(fullname)
        data = self.get_data(path)
        # Call _classify_pyc to do basic validation of the pyc but ignore the
        # result. There's no source to check against.
        exc_details = {
            'name': fullname,
            'path': path,
        }
        _classify_pyc(data, fullname, exc_details)
        return _compile_bytecode(
            memoryview(data)[16:],
            name=fullname,
            bytecode_path=path,
        )

    def get_source(self, fullname):
        """Return None as there is no source code."""
        return None


class ExtensionFileLoader(FileLoader, _LoaderBasics):

    """Loader for extension modules.

    The constructor is designed to work with FileFinder.

    """

    def __init__(self, name, path):
        self.name = name
        self.path = path

    def __eq__(self, other):
        return (self.__class__ == other.__class__ and
                self.__dict__ == other.__dict__)

    def __hash__(self):
        return hash(self.name) ^ hash(self.path)

    def create_module(self, spec):
        """Create an uninitialized extension module"""
        module = _bootstrap._call_with_frames_removed(
            _imp.create_dynamic, spec)
        _bootstrap._verbose_message('extension module {!r} loaded from {!r}',
                         spec.name, self.path)
        return module

    def exec_module(self, module):
        """Initialize an extension module"""
        _bootstrap._call_with_frames_removed(_imp.exec_dynamic, module)
        _bootstrap._verbose_message('extension module {!r} executed from {!r}',
                         self.name, self.path)

    def is_package(self, fullname):
        """Return True if the extension module is a package."""
        file_name = _path_split(self.path)[1]
        return any(file_name == '__init__' + suffix
                   for suffix in EXTENSION_SUFFIXES)

    def get_code(self, fullname):
        """Return None as an extension module cannot create a code object."""
        return None

    def get_source(self, fullname):
        """Return None as extension modules have no source code."""
        return None

    @_check_name
    def get_filename(self, fullname):
        """Return the path to the source file as found by the finder."""
        return self.path


class _NamespacePath:
    """Represents a namespace package's path.  It uses the module name
    to find its parent module, and from there it looks up the parent's
    __path__.  When this changes, the module's own path is recomputed,
    using path_finder.  For top-level modules, the parent module's path
    is sys.path."""

    # When invalidate_caches() is called, this epoch is incremented
    # https://bugs.python.org/issue45703
    _epoch = 0

    def __init__(self, name, path, path_finder):
        self._name = name
        self._path = path
        self._last_parent_path = tuple(self._get_parent_path())
        self._last_epoch = self._epoch
        self._path_finder = path_finder

    def _find_parent_path_names(self):
        """Returns a tuple of (parent-module-name, parent-path-attr-name)"""
        parent, dot, me = self._name.rpartition('.')
        if dot == '':
            # This is a top-level module. sys.path contains the parent path.
            return 'sys', 'path'
        # Not a top-level module. parent-module.__path__ contains the
        #  parent path.
        return parent, '__path__'

    def _get_parent_path(self):
        parent_module_name, path_attr_name = self._find_parent_path_names()
        return getattr(sys.modules[parent_module_name], path_attr_name)

    def _recalculate(self):
        # If the parent's path has changed, recalculate _path
        parent_path = tuple(self._get_parent_path()) # Make a copy
        if parent_path != self._last_parent_path or self._epoch != self._last_epoch:
            spec = self._path_finder(self._name, parent_path)
            # Note that no changes are made if a loader is returned, but we
            #  do remember the new parent path
            if spec is not None and spec.loader is None:
                if spec.submodule_search_locations:
                    self._path = spec.submodule_search_locations
            self._last_parent_path = parent_path     # Save the copy
            self._last_epoch = self._epoch
        return self._path

    def __iter__(self):
        return iter(self._recalculate())

    def __getitem__(self, index):
        return self._recalculate()[index]

    def __setitem__(self, index, path):
        self._path[index] = path

    def __len__(self):
        return len(self._recalculate())

    def __repr__(self):
        return f'_NamespacePath({self._path!r})'

    def __contains__(self, item):
        return item in self._recalculate()

    def append(self, item):
        self._path.append(item)


# This class is actually exposed publicly in a namespace package's __loader__
# attribute, so it should be available through a non-private name.
# https://github.com/python/cpython/issues/92054
class NamespaceLoader:
    def __init__(self, name, path, path_finder):
        self._path = _NamespacePath(name, path, path_finder)

    def is_package(self, fullname):
        return True

    def get_source(self, fullname):
        return ''

    def get_code(self, fullname):
        return compile('', '<string>', 'exec', dont_inherit=True)

    def create_module(self, spec):
        """Use default semantics for module creation."""

    def exec_module(self, module):
        pass

    def load_module(self, fullname):
        """Load a namespace module.

        This method is deprecated.  Use exec_module() instead.

        """
        # The import system never calls this method.
        _bootstrap._verbose_message('namespace module loaded with path {!r}',
                                    self._path)
        # Warning implemented in _load_module_shim().
        return _bootstrap._load_module_shim(self, fullname)

    def get_resource_reader(self, module):
        from importlib.readers import NamespaceReader
        return NamespaceReader(self._path)


# We use this exclusively in module_from_spec() for backward-compatibility.
_NamespaceLoader = NamespaceLoader


# Finders #####################################################################

class PathFinder:

    """Meta path finder for sys.path and package __path__ attributes."""

    @staticmethod
    def invalidate_caches():
        """Call the invalidate_caches() method on all path entry finders
        stored in sys.path_importer_caches (where implemented)."""
        for name, finder in list(sys.path_importer_cache.items()):
            # Drop entry if finder name is a relative path. The current
            # working directory may have changed.
            if finder is None or not _path_isabs(name):
                del sys.path_importer_cache[name]
            elif hasattr(finder, 'invalidate_caches'):
                finder.invalidate_caches()
        # Also invalidate the caches of _NamespacePaths
        # https://bugs.python.org/issue45703
        _NamespacePath._epoch += 1

    @staticmethod
    def _path_hooks(path):
        """Search sys.path_hooks for a finder for 'path'."""
        if sys.path_hooks is not None and not sys.path_hooks:
            _warnings.warn('sys.path_hooks is empty', ImportWarning)
        for hook in sys.path_hooks:
            try:
                return hook(path)
            except ImportError:
                continue
        else:
            return None

    @classmethod
    def _path_importer_cache(cls, path):
        """Get the finder for the path entry from sys.path_importer_cache.

        If the path entry is not in the cache, find the appropriate finder
        and cache it. If no finder is available, store None.

        """
        if path == '':
            try:
                path = _os.getcwd()
            except FileNotFoundError:
                # Don't cache the failure as the cwd can easily change to
                # a valid directory later on.
                return None
        try:
            finder = sys.path_importer_cache[path]
        except KeyError:
            finder = cls._path_hooks(path)
            sys.path_importer_cache[path] = finder
        return finder

    @classmethod
    def _legacy_get_spec(cls, fullname, finder):
        # This would be a good place for a DeprecationWarning if
        # we ended up going that route.
        if hasattr(finder, 'find_loader'):
            msg = (f"{_bootstrap._object_name(finder)}.find_spec() not found; "
                    "falling back to find_loader()")
            _warnings.warn(msg, ImportWarning)
            loader, portions = finder.find_loader(fullname)
        else:
            msg = (f"{_bootstrap._object_name(finder)}.find_spec() not found; "
                    "falling back to find_module()")
            _warnings.warn(msg, ImportWarning)
            loader = finder.find_module(fullname)
            portions = []
        if loader is not None:
            return _bootstrap.spec_from_loader(fullname, loader)
        spec = _bootstrap.ModuleSpec(fullname, None)
        spec.submodule_search_locations = portions
        return spec

    @classmethod
    def _get_spec(cls, fullname, path, target=None):
        """Find the loader or namespace_path for this module/package name."""
        # If this ends up being a namespace package, namespace_path is
        #  the list of paths that will become its __path__
        namespace_path = []
        for entry in path:
            if not isinstance(entry, str):
                continue
            finder = cls._path_importer_cache(entry)
            if finder is not None:
                if hasattr(finder, 'find_spec'):
                    spec = finder.find_spec(fullname, target)
                else:
                    spec = cls._legacy_get_spec(fullname, finder)
                if spec is None:
                    continue
                if spec.loader is not None:
                    return spec
                portions = spec.submodule_search_locations
                if portions is None:
                    raise ImportError('spec missing loader')
                # This is possibly part of a namespace package.
                #  Remember these path entries (if any) for when we
                #  create a namespace package, and continue iterating
                #  on path.
                namespace_path.extend(portions)
        else:
            spec = _bootstrap.ModuleSpec(fullname, None)
            spec.submodule_search_locations = namespace_path
            return spec

    @classmethod
    def find_spec(cls, fullname, path=None, target=None):
        """Try to find a spec for 'fullname' on sys.path or 'path'.

        The search is based on sys.path_hooks and sys.path_importer_cache.
        """
        if path is None:
            path = sys.path
        spec = cls._get_spec(fullname, path, target)
        if spec is None:
            return None
        elif spec.loader is None:
            namespace_path = spec.submodule_search_locations
            if namespace_path:
                # We found at least one namespace path.  Return a spec which
                # can create the namespace package.
                spec.origin = None
                spec.submodule_search_locations = _NamespacePath(fullname, namespace_path, cls._get_spec)
                return spec
            else:
                return None
        else:
            return spec

    @classmethod
    def find_module(cls, fullname, path=None):
        """find the module on sys.path or 'path' based on sys.path_hooks and
        sys.path_importer_cache.

        This method is deprecated.  Use find_spec() instead.

        """
        _warnings.warn("PathFinder.find_module() is deprecated and "
                       "slated for removal in Python 3.12; use find_spec() instead",
                       DeprecationWarning)
        spec = cls.find_spec(fullname, path)
        if spec is None:
            return None
        return spec.loader

    @staticmethod
    def find_distributions(*args, **kwargs):
        """
        Find distributions.

        Return an iterable of all Distribution instances capable of
        loading the metadata for packages matching ``context.name``
        (or all names if ``None`` indicated) along the paths in the list
        of directories ``context.path``.
        """
        from importlib.metadata import MetadataPathFinder
        return MetadataPathFinder.find_distributions(*args, **kwargs)


class FileFinder:

    """File-based finder.

    Interactions with the file system are cached for performance, being
    refreshed when the directory the finder is handling has been modified.

    """

    def __init__(self, path, *loader_details):
        """Initialize with the path to search on and a variable number of
        2-tuples containing the loader and the file suffixes the loader
        recognizes."""
        loaders = []
        for loader, suffixes in loader_details:
            loaders.extend((suffix, loader) for suffix in suffixes)
        self._loaders = loaders
        # Base (directory) path
        if not path or path == '.':
            self.path = _os.getcwd()
        else:
            self.path = _path_abspath(path)
        self._path_mtime = -1
        self._path_cache = set()
        self._relaxed_path_cache = set()

    def invalidate_caches(self):
        """Invalidate the directory mtime."""
        self._path_mtime = -1

    find_module = _find_module_shim

    def find_loader(self, fullname):
        """Try to find a loader for the specified module, or the namespace
        package portions. Returns (loader, list-of-portions).

        This method is deprecated.  Use find_spec() instead.

        """
        _warnings.warn("FileFinder.find_loader() is deprecated and "
                       "slated for removal in Python 3.12; use find_spec() instead",
                       DeprecationWarning)
        spec = self.find_spec(fullname)
        if spec is None:
            return None, []
        return spec.loader, spec.submodule_search_locations or []

    def _get_spec(self, loader_class, fullname, path, smsl, target):
        loader = loader_class(fullname, path)
        return spec_from_file_location(fullname, path, loader=loader,
                                       submodule_search_locations=smsl)

    def find_spec(self, fullname, target=None):
        """Try to find a spec for the specified module.

        Returns the matching spec, or None if not found.
        """
        is_namespace = False
        tail_module = fullname.rpartition('.')[2]
        try:
            mtime = _path_stat(self.path or _os.getcwd()).st_mtime
        except OSError:
            mtime = -1
        if mtime != self._path_mtime:
            self._fill_cache()
            self._path_mtime = mtime
        # tail_module keeps the original casing, for __file__ and friends
        if _relax_case():
            cache = self._relaxed_path_cache
            cache_module = tail_module.lower()
        else:
            cache = self._path_cache
            cache_module = tail_module
        # Check if the module is the name of a directory (and thus a package).
        if cache_module in cache:
            base_path = _path_join(self.path, tail_module)
            for suffix, loader_class in self._loaders:
                init_filename = '__init__' + suffix
                full_path = _path_join(base_path, init_filename)
                if _path_isfile(full_path):
                    return self._get_spec(loader_class, fullname, full_path, [base_path], target)
            else:
                # If a namespace package, return the path if we don't
                #  find a module in the next section.
                is_namespace = _path_isdir(base_path)
        # Check for a file w/ a proper suffix exists.
        for suffix, loader_class in self._loaders:
            try:
                full_path = _path_join(self.path, tail_module + suffix)
            except ValueError:
                return None
            _bootstrap._verbose_message('trying {}', full_path, verbosity=2)
            if cache_module + suffix in cache:
                if _path_isfile(full_path):
                    return self._get_spec(loader_class, fullname, full_path,
                                          None, target)
        if is_namespace:
            _bootstrap._verbose_message('possible namespace for {}', base_path)
            spec = _bootstrap.ModuleSpec(fullname, None)
            spec.submodule_search_locations = [base_path]
            return spec
        return None

    def _fill_cache(self):
        """Fill the cache of potential modules and packages for this directory."""
        path = self.path
        try:
            contents = _os.listdir(path or _os.getcwd())
        except (FileNotFoundError, PermissionError, NotADirectoryError):
            # Directory has either been removed, turned into a file, or made
            # unreadable.
            contents = []
        # We store two cached versions, to handle runtime changes of the
        # PYTHONCASEOK environment variable.
        if not sys.platform.startswith('win'):
            self._path_cache = set(contents)
        else:
            # Windows users can import modules with case-insensitive file
            # suffixes (for legacy reasons). Make the suffix lowercase here
            # so it's done once instead of for every import. This is safe as
            # the specified suffixes to check against are always specified in a
            # case-sensitive manner.
            lower_suffix_contents = set()
            for item in contents:
                name, dot, suffix = item.partition('.')
                if dot:
                    new_name = f'{name}.{suffix.lower()}'
                else:
                    new_name = name
                lower_suffix_contents.add(new_name)
            self._path_cache = lower_suffix_contents
        if sys.platform.startswith(_CASE_INSENSITIVE_PLATFORMS):
            self._relaxed_path_cache = {fn.lower() for fn in contents}

    @classmethod
    def path_hook(cls, *loader_details):
        """A class method which returns a closure to use on sys.path_hook
        which will return an instance using the specified loaders and the path
        called on the closure.

        If the path called on the closure is not a directory, ImportError is
        raised.

        """
        def path_hook_for_FileFinder(path):
            """Path hook for importlib.machinery.FileFinder."""
            if not _path_isdir(path):
                raise ImportError('only directories are supported', path=path)
            return cls(path, *loader_details)

        return path_hook_for_FileFinder

    def __repr__(self):
        return f'FileFinder({self.path!r})'


# Import setup ###############################################################

def _fix_up_module(ns, name, pathname, cpathname=None):
    # This function is used by PyImport_ExecCodeModuleObject().
    loader = ns.get('__loader__')
    spec = ns.get('__spec__')
    if not loader:
        if spec:
            loader = spec.loader
        elif pathname == cpathname:
            loader = SourcelessFileLoader(name, pathname)
        else:
            loader = SourceFileLoader(name, pathname)
    if not spec:
        spec = spec_from_file_location(name, pathname, loader=loader)
        if cpathname:
            spec.cached = _path_abspath(cpathname)
    try:
        ns['__spec__'] = spec
        ns['__loader__'] = loader
        ns['__file__'] = pathname
        ns['__cached__'] = cpathname
    except Exception:
        # Not important enough to report.
        pass


def _get_supported_file_loaders():
    """Returns a list of file-based module loaders.

    Each item is a tuple (loader, suffixes).
    """
    extensions = ExtensionFileLoader, _imp.extension_suffixes()
    source = SourceFileLoader, SOURCE_SUFFIXES
    bytecode = SourcelessFileLoader, BYTECODE_SUFFIXES
    return [extensions, source, bytecode]


def _set_bootstrap_module(_bootstrap_module):
    global _bootstrap
    _bootstrap = _bootstrap_module


def _install(_bootstrap_module):
    """Install the path-based import components."""
    _set_bootstrap_module(_bootstrap_module)
    supported_loaders = _get_supported_file_loaders()
    sys.path_hooks.extend([FileFinder.path_hook(*supported_loaders)])
    sys.meta_path.append(PathFinder)<|MERGE_RESOLUTION|>--- conflicted
+++ resolved
@@ -438,11 +438,8 @@
 #     Python 3.12a7 3522 (Removed JUMP_IF_FALSE_OR_POP/JUMP_IF_TRUE_OR_POP)
 #     Python 3.12a7 3523 (Convert COMPARE_AND_BRANCH back to COMPARE_OP)
 #     Python 3.12a7 3524 (Shrink the BINARY_SUBSCR caches)
-<<<<<<< HEAD
-#     Python 3.12a7 3525 (Add instrumentation support)
-=======
 #     Python 3.12b1 3525 (Shrink the CALL caches)
->>>>>>> a44568b8
+#     Python 3.12a7 3526 (Add instrumentation support)
 
 #     Python 3.13 will start with 3550
 
@@ -459,7 +456,7 @@
 # Whenever MAGIC_NUMBER is changed, the ranges in the magic_values array
 # in PC/launcher.c must also be updated.
 
-MAGIC_NUMBER = (3525).to_bytes(2, 'little') + b'\r\n'
+MAGIC_NUMBER = (3526).to_bytes(2, 'little') + b'\r\n'
 
 _RAW_MAGIC_NUMBER = int.from_bytes(MAGIC_NUMBER, 'little')  # For import.c
 
