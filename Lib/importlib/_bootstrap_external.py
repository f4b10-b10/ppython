"""Core implementation of path-based import.

This module is NOT meant to be directly imported! It has been designed such
that it can be bootstrapped into Python as the implementation of import. As
such it requires the injection of specific modules and attributes in order to
work. One should use importlib as the public-facing version of this module.

"""
# IMPORTANT: Whenever making changes to this module, be sure to run a top-level
# `make regen-importlib` followed by `make` in order to get the frozen version
# of the module updated. Not doing so will result in the Makefile to fail for
# all others who don't have a ./python around to freeze the module in the early
# stages of compilation.
#

# See importlib._setup() for what is injected into the global namespace.

# When editing this code be aware that code executed at import time CANNOT
# reference any injected objects! This includes not only global code but also
# anything specified at the class level.

# Module injected manually by _set_bootstrap_module()
_bootstrap = None

# Import builtin modules
import _imp
import _io
import sys
import _warnings
import marshal


_MS_WINDOWS = (sys.platform == 'win32')
if _MS_WINDOWS:
    import nt as _os
    import winreg
else:
    import posix as _os


if _MS_WINDOWS:
    path_separators = ['\\', '/']
else:
    path_separators = ['/']
# Assumption made in _path_join()
assert all(len(sep) == 1 for sep in path_separators)
path_sep = path_separators[0]
path_sep_tuple = tuple(path_separators)
path_separators = ''.join(path_separators)
_pathseps_with_colon = {f':{s}' for s in path_separators}


# Bootstrap-related code ######################################################
_CASE_INSENSITIVE_PLATFORMS_STR_KEY = 'win',
_CASE_INSENSITIVE_PLATFORMS_BYTES_KEY = 'cygwin', 'darwin'
_CASE_INSENSITIVE_PLATFORMS =  (_CASE_INSENSITIVE_PLATFORMS_BYTES_KEY
                                + _CASE_INSENSITIVE_PLATFORMS_STR_KEY)


def _make_relax_case():
    if sys.platform.startswith(_CASE_INSENSITIVE_PLATFORMS):
        if sys.platform.startswith(_CASE_INSENSITIVE_PLATFORMS_STR_KEY):
            key = 'PYTHONCASEOK'
        else:
            key = b'PYTHONCASEOK'

        def _relax_case():
            """True if filenames must be checked case-insensitively and ignore environment flags are not set."""
            return not sys.flags.ignore_environment and key in _os.environ
    else:
        def _relax_case():
            """True if filenames must be checked case-insensitively."""
            return False
    return _relax_case

_relax_case = _make_relax_case()


def _pack_uint32(x):
    """Convert a 32-bit integer to little-endian."""
    return (int(x) & 0xFFFFFFFF).to_bytes(4, 'little')


def _unpack_uint32(data):
    """Convert 4 bytes in little-endian to an integer."""
    assert len(data) == 4
    return int.from_bytes(data, 'little')

def _unpack_uint16(data):
    """Convert 2 bytes in little-endian to an integer."""
    assert len(data) == 2
    return int.from_bytes(data, 'little')


if _MS_WINDOWS:
    def _path_join(*path_parts):
        """Replacement for os.path.join()."""
        if not path_parts:
            return ""
        if len(path_parts) == 1:
            return path_parts[0]
        root = ""
        path = []
        for new_root, tail in map(_os._path_splitroot, path_parts):
            if new_root.startswith(path_sep_tuple) or new_root.endswith(path_sep_tuple):
                root = new_root.rstrip(path_separators) or root
                path = [path_sep + tail]
            elif new_root.endswith(':'):
                if root.casefold() != new_root.casefold():
                    # Drive relative paths have to be resolved by the OS, so we reset the
                    # tail but do not add a path_sep prefix.
                    root = new_root
                    path = [tail]
                else:
                    path.append(tail)
            else:
                root = new_root or root
                path.append(tail)
        path = [p.rstrip(path_separators) for p in path if p]
        if len(path) == 1 and not path[0]:
            # Avoid losing the root's trailing separator when joining with nothing
            return root + path_sep
        return root + path_sep.join(path)

else:
    def _path_join(*path_parts):
        """Replacement for os.path.join()."""
        return path_sep.join([part.rstrip(path_separators)
                              for part in path_parts if part])


def _path_split(path):
    """Replacement for os.path.split()."""
    i = max(path.rfind(p) for p in path_separators)
    if i < 0:
        return '', path
    return path[:i], path[i + 1:]


def _path_stat(path):
    """Stat the path.

    Made a separate function to make it easier to override in experiments
    (e.g. cache stat results).

    """
    return _os.stat(path)


def _path_is_mode_type(path, mode):
    """Test whether the path is the specified mode type."""
    try:
        stat_info = _path_stat(path)
    except OSError:
        return False
    return (stat_info.st_mode & 0o170000) == mode


def _path_isfile(path):
    """Replacement for os.path.isfile."""
    return _path_is_mode_type(path, 0o100000)


def _path_isdir(path):
    """Replacement for os.path.isdir."""
    if not path:
        path = _os.getcwd()
    return _path_is_mode_type(path, 0o040000)


if _MS_WINDOWS:
    def _path_isabs(path):
        """Replacement for os.path.isabs."""
        if not path:
            return False
        root = _os._path_splitroot(path)[0].replace('/', '\\')
        return len(root) > 1 and (root.startswith('\\\\') or root.endswith('\\'))

else:
    def _path_isabs(path):
        """Replacement for os.path.isabs."""
        return path.startswith(path_separators)


def _write_atomic(path, data, mode=0o666):
    """Best-effort function to write data to a path atomically.
    Be prepared to handle a FileExistsError if concurrent writing of the
    temporary file is attempted."""
    # id() is used to generate a pseudo-random filename.
    path_tmp = '{}.{}'.format(path, id(path))
    fd = _os.open(path_tmp,
                  _os.O_EXCL | _os.O_CREAT | _os.O_WRONLY, mode & 0o666)
    try:
        # We first write data to a temporary file, and then use os.replace() to
        # perform an atomic rename.
        with _io.FileIO(fd, 'wb') as file:
            file.write(data)
        _os.replace(path_tmp, path)
    except OSError:
        try:
            _os.unlink(path_tmp)
        except OSError:
            pass
        raise


_code_type = type(_write_atomic.__code__)


# Finder/loader utility code ###############################################

# Magic word to reject .pyc files generated by other Python versions.
# It should change for each incompatible change to the bytecode.
#
# The value of CR and LF is incorporated so if you ever read or write
# a .pyc file in text mode the magic number will be wrong; also, the
# Apple MPW compiler swaps their values, botching string constants.
#
# There were a variety of old schemes for setting the magic number.
# The current working scheme is to increment the previous value by
# 10.
#
# Starting with the adoption of PEP 3147 in Python 3.2, every bump in magic
# number also includes a new "magic tag", i.e. a human readable string used
# to represent the magic number in __pycache__ directories.  When you change
# the magic number, you must also set a new unique magic tag.  Generally this
# can be named after the Python major version of the magic number bump, but
# it can really be anything, as long as it's different than anything else
# that's come before.  The tags are included in the following table, starting
# with Python 3.2a0.
#
# Known values:
#  Python 1.5:   20121
#  Python 1.5.1: 20121
#     Python 1.5.2: 20121
#     Python 1.6:   50428
#     Python 2.0:   50823
#     Python 2.0.1: 50823
#     Python 2.1:   60202
#     Python 2.1.1: 60202
#     Python 2.1.2: 60202
#     Python 2.2:   60717
#     Python 2.3a0: 62011
#     Python 2.3a0: 62021
#     Python 2.3a0: 62011 (!)
#     Python 2.4a0: 62041
#     Python 2.4a3: 62051
#     Python 2.4b1: 62061
#     Python 2.5a0: 62071
#     Python 2.5a0: 62081 (ast-branch)
#     Python 2.5a0: 62091 (with)
#     Python 2.5a0: 62092 (changed WITH_CLEANUP opcode)
#     Python 2.5b3: 62101 (fix wrong code: for x, in ...)
#     Python 2.5b3: 62111 (fix wrong code: x += yield)
#     Python 2.5c1: 62121 (fix wrong lnotab with for loops and
#                          storing constants that should have been removed)
#     Python 2.5c2: 62131 (fix wrong code: for x, in ... in listcomp/genexp)
#     Python 2.6a0: 62151 (peephole optimizations and STORE_MAP opcode)
#     Python 2.6a1: 62161 (WITH_CLEANUP optimization)
#     Python 2.7a0: 62171 (optimize list comprehensions/change LIST_APPEND)
#     Python 2.7a0: 62181 (optimize conditional branches:
#                          introduce POP_JUMP_IF_FALSE and POP_JUMP_IF_TRUE)
#     Python 2.7a0  62191 (introduce SETUP_WITH)
#     Python 2.7a0  62201 (introduce BUILD_SET)
#     Python 2.7a0  62211 (introduce MAP_ADD and SET_ADD)
#     Python 3000:   3000
#                    3010 (removed UNARY_CONVERT)
#                    3020 (added BUILD_SET)
#                    3030 (added keyword-only parameters)
#                    3040 (added signature annotations)
#                    3050 (print becomes a function)
#                    3060 (PEP 3115 metaclass syntax)
#                    3061 (string literals become unicode)
#                    3071 (PEP 3109 raise changes)
#                    3081 (PEP 3137 make __file__ and __name__ unicode)
#                    3091 (kill str8 interning)
#                    3101 (merge from 2.6a0, see 62151)
#                    3103 (__file__ points to source file)
#     Python 3.0a4: 3111 (WITH_CLEANUP optimization).
#     Python 3.0b1: 3131 (lexical exception stacking, including POP_EXCEPT
                          #3021)
#     Python 3.1a1: 3141 (optimize list, set and dict comprehensions:
#                         change LIST_APPEND and SET_ADD, add MAP_ADD #2183)
#     Python 3.1a1: 3151 (optimize conditional branches:
#                         introduce POP_JUMP_IF_FALSE and POP_JUMP_IF_TRUE
                          #4715)
#     Python 3.2a1: 3160 (add SETUP_WITH #6101)
#                   tag: cpython-32
#     Python 3.2a2: 3170 (add DUP_TOP_TWO, remove DUP_TOPX and ROT_FOUR #9225)
#                   tag: cpython-32
#     Python 3.2a3  3180 (add DELETE_DEREF #4617)
#     Python 3.3a1  3190 (__class__ super closure changed)
#     Python 3.3a1  3200 (PEP 3155 __qualname__ added #13448)
#     Python 3.3a1  3210 (added size modulo 2**32 to the pyc header #13645)
#     Python 3.3a2  3220 (changed PEP 380 implementation #14230)
#     Python 3.3a4  3230 (revert changes to implicit __class__ closure #14857)
#     Python 3.4a1  3250 (evaluate positional default arguments before
#                        keyword-only defaults #16967)
#     Python 3.4a1  3260 (add LOAD_CLASSDEREF; allow locals of class to override
#                        free vars #17853)
#     Python 3.4a1  3270 (various tweaks to the __class__ closure #12370)
#     Python 3.4a1  3280 (remove implicit class argument)
#     Python 3.4a4  3290 (changes to __qualname__ computation #19301)
#     Python 3.4a4  3300 (more changes to __qualname__ computation #19301)
#     Python 3.4rc2 3310 (alter __qualname__ computation #20625)
#     Python 3.5a1  3320 (PEP 465: Matrix multiplication operator #21176)
#     Python 3.5b1  3330 (PEP 448: Additional Unpacking Generalizations #2292)
#     Python 3.5b2  3340 (fix dictionary display evaluation order #11205)
#     Python 3.5b3  3350 (add GET_YIELD_FROM_ITER opcode #24400)
#     Python 3.5.2  3351 (fix BUILD_MAP_UNPACK_WITH_CALL opcode #27286)
#     Python 3.6a0  3360 (add FORMAT_VALUE opcode #25483)
#     Python 3.6a1  3361 (lineno delta of code.co_lnotab becomes signed #26107)
#     Python 3.6a2  3370 (16 bit wordcode #26647)
#     Python 3.6a2  3371 (add BUILD_CONST_KEY_MAP opcode #27140)
#     Python 3.6a2  3372 (MAKE_FUNCTION simplification, remove MAKE_CLOSURE
#                         #27095)
#     Python 3.6b1  3373 (add BUILD_STRING opcode #27078)
#     Python 3.6b1  3375 (add SETUP_ANNOTATIONS and STORE_ANNOTATION opcodes
#                         #27985)
#     Python 3.6b1  3376 (simplify CALL_FUNCTIONs & BUILD_MAP_UNPACK_WITH_CALL
                          #27213)
#     Python 3.6b1  3377 (set __class__ cell from type.__new__ #23722)
#     Python 3.6b2  3378 (add BUILD_TUPLE_UNPACK_WITH_CALL #28257)
#     Python 3.6rc1 3379 (more thorough __class__ validation #23722)
#     Python 3.7a1  3390 (add LOAD_METHOD and CALL_METHOD opcodes #26110)
#     Python 3.7a2  3391 (update GET_AITER #31709)
#     Python 3.7a4  3392 (PEP 552: Deterministic pycs #31650)
#     Python 3.7b1  3393 (remove STORE_ANNOTATION opcode #32550)
#     Python 3.7b5  3394 (restored docstring as the first stmt in the body;
#                         this might affected the first line number #32911)
#     Python 3.8a1  3400 (move frame block handling to compiler #17611)
#     Python 3.8a1  3401 (add END_ASYNC_FOR #33041)
#     Python 3.8a1  3410 (PEP570 Python Positional-Only Parameters #36540)
#     Python 3.8b2  3411 (Reverse evaluation order of key: value in dict
#                         comprehensions #35224)
#     Python 3.8b2  3412 (Swap the position of positional args and positional
#                         only args in ast.arguments #37593)
#     Python 3.8b4  3413 (Fix "break" and "continue" in "finally" #37830)
#     Python 3.9a0  3420 (add LOAD_ASSERTION_ERROR #34880)
#     Python 3.9a0  3421 (simplified bytecode for with blocks #32949)
#     Python 3.9a0  3422 (remove BEGIN_FINALLY, END_FINALLY, CALL_FINALLY, POP_FINALLY bytecodes #33387)
#     Python 3.9a2  3423 (add IS_OP, CONTAINS_OP and JUMP_IF_NOT_EXC_MATCH bytecodes #39156)
#     Python 3.9a2  3424 (simplify bytecodes for *value unpacking)
#     Python 3.9a2  3425 (simplify bytecodes for **value unpacking)
#     Python 3.10a1 3430 (Make 'annotations' future by default)
#     Python 3.10a1 3431 (New line number table format -- PEP 626)
#     Python 3.10a2 3432 (Function annotation for MAKE_FUNCTION is changed from dict to tuple bpo-42202)
#     Python 3.10a2 3433 (RERAISE restores f_lasti if oparg != 0)
#     Python 3.10a6 3434 (PEP 634: Structural Pattern Matching)
#     Python 3.10a7 3435 Use instruction offsets (as opposed to byte offsets).
#     Python 3.10b1 3436 (Add GEN_START bytecode #43683)
#     Python 3.10b1 3437 (Undo making 'annotations' future by default - We like to dance among core devs!)
#     Python 3.10b1 3438 Safer line number table handling.
#     Python 3.10b1 3439 (Add ROT_N)
#     Python 3.11a1 3450 Use exception table for unwinding ("zero cost" exception handling)
#     Python 3.11a1 3451 (Add CALL_METHOD_KW)
#     Python 3.11a1 3452 (drop nlocals from marshaled code objects)
#     Python 3.11a1 3453 (add co_fastlocalnames and co_fastlocalkinds)
#     Python 3.11a1 3454 (compute cell offsets relative to locals bpo-43693)
#     Python 3.11a1 3455 (add MAKE_CELL bpo-43693)
#     Python 3.11a1 3456 (interleave cell args bpo-43693)
#     Python 3.11a1 3457 (Change localsplus to a bytes object bpo-43693)
#     Python 3.11a1 3458 (imported objects now don't use LOAD_METHOD/CALL_METHOD)
#     Python 3.11a1 3459 (PEP 657: add end line numbers and column offsets for instructions)
#     Python 3.11a1 3460 (Add co_qualname field to PyCodeObject bpo-44530)
#     Python 3.11a1 3461 (JUMP_ABSOLUTE must jump backwards)
#     Python 3.11a2 3462 (bpo-44511: remove COPY_DICT_WITHOUT_KEYS, change
#                         MATCH_CLASS and MATCH_KEYS, and add COPY)
#     Python 3.11a3 3463 (bpo-45711: JUMP_IF_NOT_EXC_MATCH no longer pops the
#                         active exception)
#     Python 3.11a3 3464 (bpo-45636: Merge numeric BINARY_*/INPLACE_* into
#                         BINARY_OP)
#     Python 3.11a3 3465 (Add COPY_FREE_VARS opcode)
#     Python 3.11a4 3466 (bpo-45292: PEP-654 except*)
#     Python 3.11a4 3467 (Change CALL_xxx opcodes)
#     Python 3.11a4 3468 (Add SEND opcode)
#     Python 3.11a4 3469 (bpo-45711: remove type, traceback from exc_info)
#     Python 3.11a4 3470 (bpo-46221: PREP_RERAISE_STAR no longer pushes lasti)
#     Python 3.11a4 3471 (bpo-46202: remove pop POP_EXCEPT_AND_RERAISE)
#     Python 3.11a4 3472 (bpo-46009: replace GEN_START with POP_TOP)
#     Python 3.11a4 3473 (Add POP_JUMP_IF_NOT_NONE/POP_JUMP_IF_NONE opcodes)
#     Python 3.11a4 3474 (Add RESUME opcode)
#     Python 3.11a5 3475 (Add RETURN_GENERATOR opcode)
#     Python 3.11a5 3476 (Add ASYNC_GEN_WRAP opcode)
#     Python 3.11a5 3477 (Replace DUP_TOP/DUP_TOP_TWO with COPY and
#                         ROT_TWO/ROT_THREE/ROT_FOUR/ROT_N with SWAP)
#     Python 3.11a5 3478 (New CALL opcodes)
#     Python 3.11a5 3479 (Add PUSH_NULL opcode)
#     Python 3.11a5 3480 (New CALL opcodes, second iteration)
#     Python 3.11a5 3481 (Use inline cache for BINARY_OP)
#     Python 3.11a5 3482 (Use inline caching for UNPACK_SEQUENCE and LOAD_GLOBAL)
#     Python 3.11a5 3483 (Use inline caching for COMPARE_OP and BINARY_SUBSCR)
#     Python 3.11a5 3484 (Use inline caching for LOAD_ATTR, LOAD_METHOD, and
#                         STORE_ATTR)
#     Python 3.11a5 3485 (Add an oparg to GET_AWAITABLE)
#     Python 3.11a6 3486 (Use inline caching for PRECALL and CALL)
#     Python 3.11a6 3487 (Remove the adaptive "oparg counter" mechanism)
#     Python 3.11a6 3488 (LOAD_GLOBAL can push additional NULL)
#     Python 3.11a6 3489 (Add JUMP_BACKWARD, remove JUMP_ABSOLUTE)
#     Python 3.11a6 3490 (remove JUMP_IF_NOT_EXC_MATCH, add CHECK_EXC_MATCH)
#     Python 3.11a6 3491 (remove JUMP_IF_NOT_EG_MATCH, add CHECK_EG_MATCH,
#                         add JUMP_BACKWARD_NO_INTERRUPT, make JUMP_NO_INTERRUPT virtual)
#     Python 3.11a7 3492 (make POP_JUMP_IF_NONE/NOT_NONE/TRUE/FALSE relative)
#     Python 3.11a7 3493 (Make JUMP_IF_TRUE_OR_POP/JUMP_IF_FALSE_OR_POP relative)
#     Python 3.11a7 3494 (New location info table)
#     Python 3.12a1 3500 (Remove PRECALL opcode)
#     Python 3.12a1 3501 (YIELD_VALUE oparg == stack_depth)
#     Python 3.12a1 3502 (LOAD_FAST_CHECK, no NULL-check in LOAD_FAST)
#     Python 3.12a1 3503 (Shrink LOAD_METHOD cache)
<<<<<<< HEAD
#     Python 3.12a1 3504 (Specialization/Cache for FOR_ITER)
=======
#     Python 3.12a1 3504 (Merge LOAD_METHOD back into LOAD_ATTR)
>>>>>>> 6066f450

#     Python 3.13 will start with 3550

#
# MAGIC must change whenever the bytecode emitted by the compiler may no
# longer be understood by older implementations of the eval loop (usually
# due to the addition of new opcodes).
#
# Starting with Python 3.11, Python 3.n starts with magic number 2900+50n.
#
# Whenever MAGIC_NUMBER is changed, the ranges in the magic_values array
# in PC/launcher.c must also be updated.

MAGIC_NUMBER = (3504).to_bytes(2, 'little') + b'\r\n'

_RAW_MAGIC_NUMBER = int.from_bytes(MAGIC_NUMBER, 'little')  # For import.c

_PYCACHE = '__pycache__'
_OPT = 'opt-'

SOURCE_SUFFIXES = ['.py']
if _MS_WINDOWS:
    SOURCE_SUFFIXES.append('.pyw')

EXTENSION_SUFFIXES = _imp.extension_suffixes()

BYTECODE_SUFFIXES = ['.pyc']
# Deprecated.
DEBUG_BYTECODE_SUFFIXES = OPTIMIZED_BYTECODE_SUFFIXES = BYTECODE_SUFFIXES

def cache_from_source(path, debug_override=None, *, optimization=None):
    """Given the path to a .py file, return the path to its .pyc file.

    The .py file does not need to exist; this simply returns the path to the
    .pyc file calculated as if the .py file were imported.

    The 'optimization' parameter controls the presumed optimization level of
    the bytecode file. If 'optimization' is not None, the string representation
    of the argument is taken and verified to be alphanumeric (else ValueError
    is raised).

    The debug_override parameter is deprecated. If debug_override is not None,
    a True value is the same as setting 'optimization' to the empty string
    while a False value is equivalent to setting 'optimization' to '1'.

    If sys.implementation.cache_tag is None then NotImplementedError is raised.

    """
    if debug_override is not None:
        _warnings.warn('the debug_override parameter is deprecated; use '
                       "'optimization' instead", DeprecationWarning)
        if optimization is not None:
            message = 'debug_override or optimization must be set to None'
            raise TypeError(message)
        optimization = '' if debug_override else 1
    path = _os.fspath(path)
    head, tail = _path_split(path)
    base, sep, rest = tail.rpartition('.')
    tag = sys.implementation.cache_tag
    if tag is None:
        raise NotImplementedError('sys.implementation.cache_tag is None')
    almost_filename = ''.join([(base if base else rest), sep, tag])
    if optimization is None:
        if sys.flags.optimize == 0:
            optimization = ''
        else:
            optimization = sys.flags.optimize
    optimization = str(optimization)
    if optimization != '':
        if not optimization.isalnum():
            raise ValueError('{!r} is not alphanumeric'.format(optimization))
        almost_filename = '{}.{}{}'.format(almost_filename, _OPT, optimization)
    filename = almost_filename + BYTECODE_SUFFIXES[0]
    if sys.pycache_prefix is not None:
        # We need an absolute path to the py file to avoid the possibility of
        # collisions within sys.pycache_prefix, if someone has two different
        # `foo/bar.py` on their system and they import both of them using the
        # same sys.pycache_prefix. Let's say sys.pycache_prefix is
        # `C:\Bytecode`; the idea here is that if we get `Foo\Bar`, we first
        # make it absolute (`C:\Somewhere\Foo\Bar`), then make it root-relative
        # (`Somewhere\Foo\Bar`), so we end up placing the bytecode file in an
        # unambiguous `C:\Bytecode\Somewhere\Foo\Bar\`.
        if not _path_isabs(head):
            head = _path_join(_os.getcwd(), head)

        # Strip initial drive from a Windows path. We know we have an absolute
        # path here, so the second part of the check rules out a POSIX path that
        # happens to contain a colon at the second character.
        if head[1] == ':' and head[0] not in path_separators:
            head = head[2:]

        # Strip initial path separator from `head` to complete the conversion
        # back to a root-relative path before joining.
        return _path_join(
            sys.pycache_prefix,
            head.lstrip(path_separators),
            filename,
        )
    return _path_join(head, _PYCACHE, filename)


def source_from_cache(path):
    """Given the path to a .pyc. file, return the path to its .py file.

    The .pyc file does not need to exist; this simply returns the path to
    the .py file calculated to correspond to the .pyc file.  If path does
    not conform to PEP 3147/488 format, ValueError will be raised. If
    sys.implementation.cache_tag is None then NotImplementedError is raised.

    """
    if sys.implementation.cache_tag is None:
        raise NotImplementedError('sys.implementation.cache_tag is None')
    path = _os.fspath(path)
    head, pycache_filename = _path_split(path)
    found_in_pycache_prefix = False
    if sys.pycache_prefix is not None:
        stripped_path = sys.pycache_prefix.rstrip(path_separators)
        if head.startswith(stripped_path + path_sep):
            head = head[len(stripped_path):]
            found_in_pycache_prefix = True
    if not found_in_pycache_prefix:
        head, pycache = _path_split(head)
        if pycache != _PYCACHE:
            raise ValueError(f'{_PYCACHE} not bottom-level directory in '
                             f'{path!r}')
    dot_count = pycache_filename.count('.')
    if dot_count not in {2, 3}:
        raise ValueError(f'expected only 2 or 3 dots in {pycache_filename!r}')
    elif dot_count == 3:
        optimization = pycache_filename.rsplit('.', 2)[-2]
        if not optimization.startswith(_OPT):
            raise ValueError("optimization portion of filename does not start "
                             f"with {_OPT!r}")
        opt_level = optimization[len(_OPT):]
        if not opt_level.isalnum():
            raise ValueError(f"optimization level {optimization!r} is not an "
                             "alphanumeric value")
    base_filename = pycache_filename.partition('.')[0]
    return _path_join(head, base_filename + SOURCE_SUFFIXES[0])


def _get_sourcefile(bytecode_path):
    """Convert a bytecode file path to a source path (if possible).

    This function exists purely for backwards-compatibility for
    PyImport_ExecCodeModuleWithFilenames() in the C API.

    """
    if len(bytecode_path) == 0:
        return None
    rest, _, extension = bytecode_path.rpartition('.')
    if not rest or extension.lower()[-3:-1] != 'py':
        return bytecode_path
    try:
        source_path = source_from_cache(bytecode_path)
    except (NotImplementedError, ValueError):
        source_path = bytecode_path[:-1]
    return source_path if _path_isfile(source_path) else bytecode_path


def _get_cached(filename):
    if filename.endswith(tuple(SOURCE_SUFFIXES)):
        try:
            return cache_from_source(filename)
        except NotImplementedError:
            pass
    elif filename.endswith(tuple(BYTECODE_SUFFIXES)):
        return filename
    else:
        return None


def _calc_mode(path):
    """Calculate the mode permissions for a bytecode file."""
    try:
        mode = _path_stat(path).st_mode
    except OSError:
        mode = 0o666
    # We always ensure write access so we can update cached files
    # later even when the source files are read-only on Windows (#6074)
    mode |= 0o200
    return mode


def _check_name(method):
    """Decorator to verify that the module being requested matches the one the
    loader can handle.

    The first argument (self) must define _name which the second argument is
    compared against. If the comparison fails then ImportError is raised.

    """
    def _check_name_wrapper(self, name=None, *args, **kwargs):
        if name is None:
            name = self.name
        elif self.name != name:
            raise ImportError('loader for %s cannot handle %s' %
                                (self.name, name), name=name)
        return method(self, name, *args, **kwargs)

    # FIXME: @_check_name is used to define class methods before the
    # _bootstrap module is set by _set_bootstrap_module().
    if _bootstrap is not None:
        _wrap = _bootstrap._wrap
    else:
        def _wrap(new, old):
            for replace in ['__module__', '__name__', '__qualname__', '__doc__']:
                if hasattr(old, replace):
                    setattr(new, replace, getattr(old, replace))
            new.__dict__.update(old.__dict__)

    _wrap(_check_name_wrapper, method)
    return _check_name_wrapper


def _find_module_shim(self, fullname):
    """Try to find a loader for the specified module by delegating to
    self.find_loader().

    This method is deprecated in favor of finder.find_spec().

    """
    _warnings.warn("find_module() is deprecated and "
                   "slated for removal in Python 3.12; use find_spec() instead",
                   DeprecationWarning)
    # Call find_loader(). If it returns a string (indicating this
    # is a namespace package portion), generate a warning and
    # return None.
    loader, portions = self.find_loader(fullname)
    if loader is None and len(portions):
        msg = 'Not importing directory {}: missing __init__'
        _warnings.warn(msg.format(portions[0]), ImportWarning)
    return loader


def _classify_pyc(data, name, exc_details):
    """Perform basic validity checking of a pyc header and return the flags field,
    which determines how the pyc should be further validated against the source.

    *data* is the contents of the pyc file. (Only the first 16 bytes are
    required, though.)

    *name* is the name of the module being imported. It is used for logging.

    *exc_details* is a dictionary passed to ImportError if it raised for
    improved debugging.

    ImportError is raised when the magic number is incorrect or when the flags
    field is invalid. EOFError is raised when the data is found to be truncated.

    """
    magic = data[:4]
    if magic != MAGIC_NUMBER:
        message = f'bad magic number in {name!r}: {magic!r}'
        _bootstrap._verbose_message('{}', message)
        raise ImportError(message, **exc_details)
    if len(data) < 16:
        message = f'reached EOF while reading pyc header of {name!r}'
        _bootstrap._verbose_message('{}', message)
        raise EOFError(message)
    flags = _unpack_uint32(data[4:8])
    # Only the first two flags are defined.
    if flags & ~0b11:
        message = f'invalid flags {flags!r} in {name!r}'
        raise ImportError(message, **exc_details)
    return flags


def _validate_timestamp_pyc(data, source_mtime, source_size, name,
                            exc_details):
    """Validate a pyc against the source last-modified time.

    *data* is the contents of the pyc file. (Only the first 16 bytes are
    required.)

    *source_mtime* is the last modified timestamp of the source file.

    *source_size* is None or the size of the source file in bytes.

    *name* is the name of the module being imported. It is used for logging.

    *exc_details* is a dictionary passed to ImportError if it raised for
    improved debugging.

    An ImportError is raised if the bytecode is stale.

    """
    if _unpack_uint32(data[8:12]) != (source_mtime & 0xFFFFFFFF):
        message = f'bytecode is stale for {name!r}'
        _bootstrap._verbose_message('{}', message)
        raise ImportError(message, **exc_details)
    if (source_size is not None and
        _unpack_uint32(data[12:16]) != (source_size & 0xFFFFFFFF)):
        raise ImportError(f'bytecode is stale for {name!r}', **exc_details)


def _validate_hash_pyc(data, source_hash, name, exc_details):
    """Validate a hash-based pyc by checking the real source hash against the one in
    the pyc header.

    *data* is the contents of the pyc file. (Only the first 16 bytes are
    required.)

    *source_hash* is the importlib.util.source_hash() of the source file.

    *name* is the name of the module being imported. It is used for logging.

    *exc_details* is a dictionary passed to ImportError if it raised for
    improved debugging.

    An ImportError is raised if the bytecode is stale.

    """
    if data[8:16] != source_hash:
        raise ImportError(
            f'hash in bytecode doesn\'t match hash of source {name!r}',
            **exc_details,
        )


def _compile_bytecode(data, name=None, bytecode_path=None, source_path=None):
    """Compile bytecode as found in a pyc."""
    code = marshal.loads(data)
    if isinstance(code, _code_type):
        _bootstrap._verbose_message('code object from {!r}', bytecode_path)
        if source_path is not None:
            _imp._fix_co_filename(code, source_path)
        return code
    else:
        raise ImportError('Non-code object in {!r}'.format(bytecode_path),
                          name=name, path=bytecode_path)


def _code_to_timestamp_pyc(code, mtime=0, source_size=0):
    "Produce the data for a timestamp-based pyc."
    data = bytearray(MAGIC_NUMBER)
    data.extend(_pack_uint32(0))
    data.extend(_pack_uint32(mtime))
    data.extend(_pack_uint32(source_size))
    data.extend(marshal.dumps(code))
    return data


def _code_to_hash_pyc(code, source_hash, checked=True):
    "Produce the data for a hash-based pyc."
    data = bytearray(MAGIC_NUMBER)
    flags = 0b1 | checked << 1
    data.extend(_pack_uint32(flags))
    assert len(source_hash) == 8
    data.extend(source_hash)
    data.extend(marshal.dumps(code))
    return data


def decode_source(source_bytes):
    """Decode bytes representing source code and return the string.

    Universal newline support is used in the decoding.
    """
    import tokenize  # To avoid bootstrap issues.
    source_bytes_readline = _io.BytesIO(source_bytes).readline
    encoding = tokenize.detect_encoding(source_bytes_readline)
    newline_decoder = _io.IncrementalNewlineDecoder(None, True)
    return newline_decoder.decode(source_bytes.decode(encoding[0]))


# Module specifications #######################################################

_POPULATE = object()


def spec_from_file_location(name, location=None, *, loader=None,
                            submodule_search_locations=_POPULATE):
    """Return a module spec based on a file location.

    To indicate that the module is a package, set
    submodule_search_locations to a list of directory paths.  An
    empty list is sufficient, though its not otherwise useful to the
    import system.

    The loader must take a spec as its only __init__() arg.

    """
    if location is None:
        # The caller may simply want a partially populated location-
        # oriented spec.  So we set the location to a bogus value and
        # fill in as much as we can.
        location = '<unknown>'
        if hasattr(loader, 'get_filename'):
            # ExecutionLoader
            try:
                location = loader.get_filename(name)
            except ImportError:
                pass
    else:
        location = _os.fspath(location)
        if not _path_isabs(location):
            try:
                location = _path_join(_os.getcwd(), location)
            except OSError:
                pass

    # If the location is on the filesystem, but doesn't actually exist,
    # we could return None here, indicating that the location is not
    # valid.  However, we don't have a good way of testing since an
    # indirect location (e.g. a zip file or URL) will look like a
    # non-existent file relative to the filesystem.

    spec = _bootstrap.ModuleSpec(name, loader, origin=location)
    spec._set_fileattr = True

    # Pick a loader if one wasn't provided.
    if loader is None:
        for loader_class, suffixes in _get_supported_file_loaders():
            if location.endswith(tuple(suffixes)):
                loader = loader_class(name, location)
                spec.loader = loader
                break
        else:
            return None

    # Set submodule_search_paths appropriately.
    if submodule_search_locations is _POPULATE:
        # Check the loader.
        if hasattr(loader, 'is_package'):
            try:
                is_package = loader.is_package(name)
            except ImportError:
                pass
            else:
                if is_package:
                    spec.submodule_search_locations = []
    else:
        spec.submodule_search_locations = submodule_search_locations
    if spec.submodule_search_locations == []:
        if location:
            dirname = _path_split(location)[0]
            spec.submodule_search_locations.append(dirname)

    return spec


# Loaders #####################################################################

class WindowsRegistryFinder:

    """Meta path finder for modules declared in the Windows registry."""

    REGISTRY_KEY = (
        'Software\\Python\\PythonCore\\{sys_version}'
        '\\Modules\\{fullname}')
    REGISTRY_KEY_DEBUG = (
        'Software\\Python\\PythonCore\\{sys_version}'
        '\\Modules\\{fullname}\\Debug')
    DEBUG_BUILD = (_MS_WINDOWS and '_d.pyd' in EXTENSION_SUFFIXES)

    @staticmethod
    def _open_registry(key):
        try:
            return winreg.OpenKey(winreg.HKEY_CURRENT_USER, key)
        except OSError:
            return winreg.OpenKey(winreg.HKEY_LOCAL_MACHINE, key)

    @classmethod
    def _search_registry(cls, fullname):
        if cls.DEBUG_BUILD:
            registry_key = cls.REGISTRY_KEY_DEBUG
        else:
            registry_key = cls.REGISTRY_KEY
        key = registry_key.format(fullname=fullname,
                                  sys_version='%d.%d' % sys.version_info[:2])
        try:
            with cls._open_registry(key) as hkey:
                filepath = winreg.QueryValue(hkey, '')
        except OSError:
            return None
        return filepath

    @classmethod
    def find_spec(cls, fullname, path=None, target=None):
        filepath = cls._search_registry(fullname)
        if filepath is None:
            return None
        try:
            _path_stat(filepath)
        except OSError:
            return None
        for loader, suffixes in _get_supported_file_loaders():
            if filepath.endswith(tuple(suffixes)):
                spec = _bootstrap.spec_from_loader(fullname,
                                                   loader(fullname, filepath),
                                                   origin=filepath)
                return spec

    @classmethod
    def find_module(cls, fullname, path=None):
        """Find module named in the registry.

        This method is deprecated.  Use find_spec() instead.

        """
        _warnings.warn("WindowsRegistryFinder.find_module() is deprecated and "
                       "slated for removal in Python 3.12; use find_spec() instead",
                       DeprecationWarning)
        spec = cls.find_spec(fullname, path)
        if spec is not None:
            return spec.loader
        else:
            return None


class _LoaderBasics:

    """Base class of common code needed by both SourceLoader and
    SourcelessFileLoader."""

    def is_package(self, fullname):
        """Concrete implementation of InspectLoader.is_package by checking if
        the path returned by get_filename has a filename of '__init__.py'."""
        filename = _path_split(self.get_filename(fullname))[1]
        filename_base = filename.rsplit('.', 1)[0]
        tail_name = fullname.rpartition('.')[2]
        return filename_base == '__init__' and tail_name != '__init__'

    def create_module(self, spec):
        """Use default semantics for module creation."""

    def exec_module(self, module):
        """Execute the module."""
        code = self.get_code(module.__name__)
        if code is None:
            raise ImportError('cannot load module {!r} when get_code() '
                              'returns None'.format(module.__name__))
        _bootstrap._call_with_frames_removed(exec, code, module.__dict__)

    def load_module(self, fullname):
        """This method is deprecated."""
        # Warning implemented in _load_module_shim().
        return _bootstrap._load_module_shim(self, fullname)


class SourceLoader(_LoaderBasics):

    def path_mtime(self, path):
        """Optional method that returns the modification time (an int) for the
        specified path (a str).

        Raises OSError when the path cannot be handled.
        """
        raise OSError

    def path_stats(self, path):
        """Optional method returning a metadata dict for the specified
        path (a str).

        Possible keys:
        - 'mtime' (mandatory) is the numeric timestamp of last source
          code modification;
        - 'size' (optional) is the size in bytes of the source code.

        Implementing this method allows the loader to read bytecode files.
        Raises OSError when the path cannot be handled.
        """
        return {'mtime': self.path_mtime(path)}

    def _cache_bytecode(self, source_path, cache_path, data):
        """Optional method which writes data (bytes) to a file path (a str).

        Implementing this method allows for the writing of bytecode files.

        The source path is needed in order to correctly transfer permissions
        """
        # For backwards compatibility, we delegate to set_data()
        return self.set_data(cache_path, data)

    def set_data(self, path, data):
        """Optional method which writes data (bytes) to a file path (a str).

        Implementing this method allows for the writing of bytecode files.
        """


    def get_source(self, fullname):
        """Concrete implementation of InspectLoader.get_source."""
        path = self.get_filename(fullname)
        try:
            source_bytes = self.get_data(path)
        except OSError as exc:
            raise ImportError('source not available through get_data()',
                              name=fullname) from exc
        return decode_source(source_bytes)

    def source_to_code(self, data, path, *, _optimize=-1):
        """Return the code object compiled from source.

        The 'data' argument can be any object type that compile() supports.
        """
        return _bootstrap._call_with_frames_removed(compile, data, path, 'exec',
                                        dont_inherit=True, optimize=_optimize)

    def get_code(self, fullname):
        """Concrete implementation of InspectLoader.get_code.

        Reading of bytecode requires path_stats to be implemented. To write
        bytecode, set_data must also be implemented.

        """
        source_path = self.get_filename(fullname)
        source_mtime = None
        source_bytes = None
        source_hash = None
        hash_based = False
        check_source = True
        try:
            bytecode_path = cache_from_source(source_path)
        except NotImplementedError:
            bytecode_path = None
        else:
            try:
                st = self.path_stats(source_path)
            except OSError:
                pass
            else:
                source_mtime = int(st['mtime'])
                try:
                    data = self.get_data(bytecode_path)
                except OSError:
                    pass
                else:
                    exc_details = {
                        'name': fullname,
                        'path': bytecode_path,
                    }
                    try:
                        flags = _classify_pyc(data, fullname, exc_details)
                        bytes_data = memoryview(data)[16:]
                        hash_based = flags & 0b1 != 0
                        if hash_based:
                            check_source = flags & 0b10 != 0
                            if (_imp.check_hash_based_pycs != 'never' and
                                (check_source or
                                 _imp.check_hash_based_pycs == 'always')):
                                source_bytes = self.get_data(source_path)
                                source_hash = _imp.source_hash(
                                    _RAW_MAGIC_NUMBER,
                                    source_bytes,
                                )
                                _validate_hash_pyc(data, source_hash, fullname,
                                                   exc_details)
                        else:
                            _validate_timestamp_pyc(
                                data,
                                source_mtime,
                                st['size'],
                                fullname,
                                exc_details,
                            )
                    except (ImportError, EOFError):
                        pass
                    else:
                        _bootstrap._verbose_message('{} matches {}', bytecode_path,
                                                    source_path)
                        return _compile_bytecode(bytes_data, name=fullname,
                                                 bytecode_path=bytecode_path,
                                                 source_path=source_path)
        if source_bytes is None:
            source_bytes = self.get_data(source_path)
        code_object = self.source_to_code(source_bytes, source_path)
        _bootstrap._verbose_message('code object from {}', source_path)
        if (not sys.dont_write_bytecode and bytecode_path is not None and
                source_mtime is not None):
            if hash_based:
                if source_hash is None:
                    source_hash = _imp.source_hash(source_bytes)
                data = _code_to_hash_pyc(code_object, source_hash, check_source)
            else:
                data = _code_to_timestamp_pyc(code_object, source_mtime,
                                              len(source_bytes))
            try:
                self._cache_bytecode(source_path, bytecode_path, data)
            except NotImplementedError:
                pass
        return code_object


class FileLoader:

    """Base file loader class which implements the loader protocol methods that
    require file system usage."""

    def __init__(self, fullname, path):
        """Cache the module name and the path to the file found by the
        finder."""
        self.name = fullname
        self.path = path

    def __eq__(self, other):
        return (self.__class__ == other.__class__ and
                self.__dict__ == other.__dict__)

    def __hash__(self):
        return hash(self.name) ^ hash(self.path)

    @_check_name
    def load_module(self, fullname):
        """Load a module from a file.

        This method is deprecated.  Use exec_module() instead.

        """
        # The only reason for this method is for the name check.
        # Issue #14857: Avoid the zero-argument form of super so the implementation
        # of that form can be updated without breaking the frozen module.
        return super(FileLoader, self).load_module(fullname)

    @_check_name
    def get_filename(self, fullname):
        """Return the path to the source file as found by the finder."""
        return self.path

    def get_data(self, path):
        """Return the data from path as raw bytes."""
        if isinstance(self, (SourceLoader, ExtensionFileLoader)):
            with _io.open_code(str(path)) as file:
                return file.read()
        else:
            with _io.FileIO(path, 'r') as file:
                return file.read()

    @_check_name
    def get_resource_reader(self, module):
        from importlib.readers import FileReader
        return FileReader(self)


class SourceFileLoader(FileLoader, SourceLoader):

    """Concrete implementation of SourceLoader using the file system."""

    def path_stats(self, path):
        """Return the metadata for the path."""
        st = _path_stat(path)
        return {'mtime': st.st_mtime, 'size': st.st_size}

    def _cache_bytecode(self, source_path, bytecode_path, data):
        # Adapt between the two APIs
        mode = _calc_mode(source_path)
        return self.set_data(bytecode_path, data, _mode=mode)

    def set_data(self, path, data, *, _mode=0o666):
        """Write bytes data to a file."""
        parent, filename = _path_split(path)
        path_parts = []
        # Figure out what directories are missing.
        while parent and not _path_isdir(parent):
            parent, part = _path_split(parent)
            path_parts.append(part)
        # Create needed directories.
        for part in reversed(path_parts):
            parent = _path_join(parent, part)
            try:
                _os.mkdir(parent)
            except FileExistsError:
                # Probably another Python process already created the dir.
                continue
            except OSError as exc:
                # Could be a permission error, read-only filesystem: just forget
                # about writing the data.
                _bootstrap._verbose_message('could not create {!r}: {!r}',
                                            parent, exc)
                return
        try:
            _write_atomic(path, data, _mode)
            _bootstrap._verbose_message('created {!r}', path)
        except OSError as exc:
            # Same as above: just don't write the bytecode.
            _bootstrap._verbose_message('could not create {!r}: {!r}', path,
                                        exc)


class SourcelessFileLoader(FileLoader, _LoaderBasics):

    """Loader which handles sourceless file imports."""

    def get_code(self, fullname):
        path = self.get_filename(fullname)
        data = self.get_data(path)
        # Call _classify_pyc to do basic validation of the pyc but ignore the
        # result. There's no source to check against.
        exc_details = {
            'name': fullname,
            'path': path,
        }
        _classify_pyc(data, fullname, exc_details)
        return _compile_bytecode(
            memoryview(data)[16:],
            name=fullname,
            bytecode_path=path,
        )

    def get_source(self, fullname):
        """Return None as there is no source code."""
        return None


class ExtensionFileLoader(FileLoader, _LoaderBasics):

    """Loader for extension modules.

    The constructor is designed to work with FileFinder.

    """

    def __init__(self, name, path):
        self.name = name
        self.path = path

    def __eq__(self, other):
        return (self.__class__ == other.__class__ and
                self.__dict__ == other.__dict__)

    def __hash__(self):
        return hash(self.name) ^ hash(self.path)

    def create_module(self, spec):
        """Create an uninitialized extension module"""
        module = _bootstrap._call_with_frames_removed(
            _imp.create_dynamic, spec)
        _bootstrap._verbose_message('extension module {!r} loaded from {!r}',
                         spec.name, self.path)
        return module

    def exec_module(self, module):
        """Initialize an extension module"""
        _bootstrap._call_with_frames_removed(_imp.exec_dynamic, module)
        _bootstrap._verbose_message('extension module {!r} executed from {!r}',
                         self.name, self.path)

    def is_package(self, fullname):
        """Return True if the extension module is a package."""
        file_name = _path_split(self.path)[1]
        return any(file_name == '__init__' + suffix
                   for suffix in EXTENSION_SUFFIXES)

    def get_code(self, fullname):
        """Return None as an extension module cannot create a code object."""
        return None

    def get_source(self, fullname):
        """Return None as extension modules have no source code."""
        return None

    @_check_name
    def get_filename(self, fullname):
        """Return the path to the source file as found by the finder."""
        return self.path


class _NamespacePath:
    """Represents a namespace package's path.  It uses the module name
    to find its parent module, and from there it looks up the parent's
    __path__.  When this changes, the module's own path is recomputed,
    using path_finder.  For top-level modules, the parent module's path
    is sys.path."""

    # When invalidate_caches() is called, this epoch is incremented
    # https://bugs.python.org/issue45703
    _epoch = 0

    def __init__(self, name, path, path_finder):
        self._name = name
        self._path = path
        self._last_parent_path = tuple(self._get_parent_path())
        self._last_epoch = self._epoch
        self._path_finder = path_finder

    def _find_parent_path_names(self):
        """Returns a tuple of (parent-module-name, parent-path-attr-name)"""
        parent, dot, me = self._name.rpartition('.')
        if dot == '':
            # This is a top-level module. sys.path contains the parent path.
            return 'sys', 'path'
        # Not a top-level module. parent-module.__path__ contains the
        #  parent path.
        return parent, '__path__'

    def _get_parent_path(self):
        parent_module_name, path_attr_name = self._find_parent_path_names()
        return getattr(sys.modules[parent_module_name], path_attr_name)

    def _recalculate(self):
        # If the parent's path has changed, recalculate _path
        parent_path = tuple(self._get_parent_path()) # Make a copy
        if parent_path != self._last_parent_path or self._epoch != self._last_epoch:
            spec = self._path_finder(self._name, parent_path)
            # Note that no changes are made if a loader is returned, but we
            #  do remember the new parent path
            if spec is not None and spec.loader is None:
                if spec.submodule_search_locations:
                    self._path = spec.submodule_search_locations
            self._last_parent_path = parent_path     # Save the copy
            self._last_epoch = self._epoch
        return self._path

    def __iter__(self):
        return iter(self._recalculate())

    def __getitem__(self, index):
        return self._recalculate()[index]

    def __setitem__(self, index, path):
        self._path[index] = path

    def __len__(self):
        return len(self._recalculate())

    def __repr__(self):
        return '_NamespacePath({!r})'.format(self._path)

    def __contains__(self, item):
        return item in self._recalculate()

    def append(self, item):
        self._path.append(item)


# This class is actually exposed publicly in a namespace package's __loader__
# attribute, so it should be available through a non-private name.
# https://bugs.python.org/issue35673
class NamespaceLoader:
    def __init__(self, name, path, path_finder):
        self._path = _NamespacePath(name, path, path_finder)

    @staticmethod
    def module_repr(module):
        """Return repr for the module.

        The method is deprecated.  The import machinery does the job itself.

        """
        _warnings.warn("NamespaceLoader.module_repr() is deprecated and "
                       "slated for removal in Python 3.12", DeprecationWarning)
        return '<module {!r} (namespace)>'.format(module.__name__)

    def is_package(self, fullname):
        return True

    def get_source(self, fullname):
        return ''

    def get_code(self, fullname):
        return compile('', '<string>', 'exec', dont_inherit=True)

    def create_module(self, spec):
        """Use default semantics for module creation."""

    def exec_module(self, module):
        pass

    def load_module(self, fullname):
        """Load a namespace module.

        This method is deprecated.  Use exec_module() instead.

        """
        # The import system never calls this method.
        _bootstrap._verbose_message('namespace module loaded with path {!r}',
                                    self._path)
        # Warning implemented in _load_module_shim().
        return _bootstrap._load_module_shim(self, fullname)

    def get_resource_reader(self, module):
        from importlib.readers import NamespaceReader
        return NamespaceReader(self._path)


# We use this exclusively in module_from_spec() for backward-compatibility.
_NamespaceLoader = NamespaceLoader


# Finders #####################################################################

class PathFinder:

    """Meta path finder for sys.path and package __path__ attributes."""

    @staticmethod
    def invalidate_caches():
        """Call the invalidate_caches() method on all path entry finders
        stored in sys.path_importer_caches (where implemented)."""
        for name, finder in list(sys.path_importer_cache.items()):
            # Drop entry if finder name is a relative path. The current
            # working directory may have changed.
            if finder is None or not _path_isabs(name):
                del sys.path_importer_cache[name]
            elif hasattr(finder, 'invalidate_caches'):
                finder.invalidate_caches()
        # Also invalidate the caches of _NamespacePaths
        # https://bugs.python.org/issue45703
        _NamespacePath._epoch += 1

    @staticmethod
    def _path_hooks(path):
        """Search sys.path_hooks for a finder for 'path'."""
        if sys.path_hooks is not None and not sys.path_hooks:
            _warnings.warn('sys.path_hooks is empty', ImportWarning)
        for hook in sys.path_hooks:
            try:
                return hook(path)
            except ImportError:
                continue
        else:
            return None

    @classmethod
    def _path_importer_cache(cls, path):
        """Get the finder for the path entry from sys.path_importer_cache.

        If the path entry is not in the cache, find the appropriate finder
        and cache it. If no finder is available, store None.

        """
        if path == '':
            try:
                path = _os.getcwd()
            except FileNotFoundError:
                # Don't cache the failure as the cwd can easily change to
                # a valid directory later on.
                return None
        try:
            finder = sys.path_importer_cache[path]
        except KeyError:
            finder = cls._path_hooks(path)
            sys.path_importer_cache[path] = finder
        return finder

    @classmethod
    def _legacy_get_spec(cls, fullname, finder):
        # This would be a good place for a DeprecationWarning if
        # we ended up going that route.
        if hasattr(finder, 'find_loader'):
            msg = (f"{_bootstrap._object_name(finder)}.find_spec() not found; "
                    "falling back to find_loader()")
            _warnings.warn(msg, ImportWarning)
            loader, portions = finder.find_loader(fullname)
        else:
            msg = (f"{_bootstrap._object_name(finder)}.find_spec() not found; "
                    "falling back to find_module()")
            _warnings.warn(msg, ImportWarning)
            loader = finder.find_module(fullname)
            portions = []
        if loader is not None:
            return _bootstrap.spec_from_loader(fullname, loader)
        spec = _bootstrap.ModuleSpec(fullname, None)
        spec.submodule_search_locations = portions
        return spec

    @classmethod
    def _get_spec(cls, fullname, path, target=None):
        """Find the loader or namespace_path for this module/package name."""
        # If this ends up being a namespace package, namespace_path is
        #  the list of paths that will become its __path__
        namespace_path = []
        for entry in path:
            if not isinstance(entry, (str, bytes)):
                continue
            finder = cls._path_importer_cache(entry)
            if finder is not None:
                if hasattr(finder, 'find_spec'):
                    spec = finder.find_spec(fullname, target)
                else:
                    spec = cls._legacy_get_spec(fullname, finder)
                if spec is None:
                    continue
                if spec.loader is not None:
                    return spec
                portions = spec.submodule_search_locations
                if portions is None:
                    raise ImportError('spec missing loader')
                # This is possibly part of a namespace package.
                #  Remember these path entries (if any) for when we
                #  create a namespace package, and continue iterating
                #  on path.
                namespace_path.extend(portions)
        else:
            spec = _bootstrap.ModuleSpec(fullname, None)
            spec.submodule_search_locations = namespace_path
            return spec

    @classmethod
    def find_spec(cls, fullname, path=None, target=None):
        """Try to find a spec for 'fullname' on sys.path or 'path'.

        The search is based on sys.path_hooks and sys.path_importer_cache.
        """
        if path is None:
            path = sys.path
        spec = cls._get_spec(fullname, path, target)
        if spec is None:
            return None
        elif spec.loader is None:
            namespace_path = spec.submodule_search_locations
            if namespace_path:
                # We found at least one namespace path.  Return a spec which
                # can create the namespace package.
                spec.origin = None
                spec.submodule_search_locations = _NamespacePath(fullname, namespace_path, cls._get_spec)
                return spec
            else:
                return None
        else:
            return spec

    @classmethod
    def find_module(cls, fullname, path=None):
        """find the module on sys.path or 'path' based on sys.path_hooks and
        sys.path_importer_cache.

        This method is deprecated.  Use find_spec() instead.

        """
        _warnings.warn("PathFinder.find_module() is deprecated and "
                       "slated for removal in Python 3.12; use find_spec() instead",
                       DeprecationWarning)
        spec = cls.find_spec(fullname, path)
        if spec is None:
            return None
        return spec.loader

    @staticmethod
    def find_distributions(*args, **kwargs):
        """
        Find distributions.

        Return an iterable of all Distribution instances capable of
        loading the metadata for packages matching ``context.name``
        (or all names if ``None`` indicated) along the paths in the list
        of directories ``context.path``.
        """
        from importlib.metadata import MetadataPathFinder
        return MetadataPathFinder.find_distributions(*args, **kwargs)


class FileFinder:

    """File-based finder.

    Interactions with the file system are cached for performance, being
    refreshed when the directory the finder is handling has been modified.

    """

    def __init__(self, path, *loader_details):
        """Initialize with the path to search on and a variable number of
        2-tuples containing the loader and the file suffixes the loader
        recognizes."""
        loaders = []
        for loader, suffixes in loader_details:
            loaders.extend((suffix, loader) for suffix in suffixes)
        self._loaders = loaders
        # Base (directory) path
        if not path or path == '.':
            self.path = _os.getcwd()
        elif not _path_isabs(path):
            self.path = _path_join(_os.getcwd(), path)
        else:
            self.path = path
        self._path_mtime = -1
        self._path_cache = set()
        self._relaxed_path_cache = set()

    def invalidate_caches(self):
        """Invalidate the directory mtime."""
        self._path_mtime = -1

    find_module = _find_module_shim

    def find_loader(self, fullname):
        """Try to find a loader for the specified module, or the namespace
        package portions. Returns (loader, list-of-portions).

        This method is deprecated.  Use find_spec() instead.

        """
        _warnings.warn("FileFinder.find_loader() is deprecated and "
                       "slated for removal in Python 3.12; use find_spec() instead",
                       DeprecationWarning)
        spec = self.find_spec(fullname)
        if spec is None:
            return None, []
        return spec.loader, spec.submodule_search_locations or []

    def _get_spec(self, loader_class, fullname, path, smsl, target):
        loader = loader_class(fullname, path)
        return spec_from_file_location(fullname, path, loader=loader,
                                       submodule_search_locations=smsl)

    def find_spec(self, fullname, target=None):
        """Try to find a spec for the specified module.

        Returns the matching spec, or None if not found.
        """
        is_namespace = False
        tail_module = fullname.rpartition('.')[2]
        try:
            mtime = _path_stat(self.path or _os.getcwd()).st_mtime
        except OSError:
            mtime = -1
        if mtime != self._path_mtime:
            self._fill_cache()
            self._path_mtime = mtime
        # tail_module keeps the original casing, for __file__ and friends
        if _relax_case():
            cache = self._relaxed_path_cache
            cache_module = tail_module.lower()
        else:
            cache = self._path_cache
            cache_module = tail_module
        # Check if the module is the name of a directory (and thus a package).
        if cache_module in cache:
            base_path = _path_join(self.path, tail_module)
            for suffix, loader_class in self._loaders:
                init_filename = '__init__' + suffix
                full_path = _path_join(base_path, init_filename)
                if _path_isfile(full_path):
                    return self._get_spec(loader_class, fullname, full_path, [base_path], target)
            else:
                # If a namespace package, return the path if we don't
                #  find a module in the next section.
                is_namespace = _path_isdir(base_path)
        # Check for a file w/ a proper suffix exists.
        for suffix, loader_class in self._loaders:
            try:
                full_path = _path_join(self.path, tail_module + suffix)
            except ValueError:
                return None
            _bootstrap._verbose_message('trying {}', full_path, verbosity=2)
            if cache_module + suffix in cache:
                if _path_isfile(full_path):
                    return self._get_spec(loader_class, fullname, full_path,
                                          None, target)
        if is_namespace:
            _bootstrap._verbose_message('possible namespace for {}', base_path)
            spec = _bootstrap.ModuleSpec(fullname, None)
            spec.submodule_search_locations = [base_path]
            return spec
        return None

    def _fill_cache(self):
        """Fill the cache of potential modules and packages for this directory."""
        path = self.path
        try:
            contents = _os.listdir(path or _os.getcwd())
        except (FileNotFoundError, PermissionError, NotADirectoryError):
            # Directory has either been removed, turned into a file, or made
            # unreadable.
            contents = []
        # We store two cached versions, to handle runtime changes of the
        # PYTHONCASEOK environment variable.
        if not sys.platform.startswith('win'):
            self._path_cache = set(contents)
        else:
            # Windows users can import modules with case-insensitive file
            # suffixes (for legacy reasons). Make the suffix lowercase here
            # so it's done once instead of for every import. This is safe as
            # the specified suffixes to check against are always specified in a
            # case-sensitive manner.
            lower_suffix_contents = set()
            for item in contents:
                name, dot, suffix = item.partition('.')
                if dot:
                    new_name = '{}.{}'.format(name, suffix.lower())
                else:
                    new_name = name
                lower_suffix_contents.add(new_name)
            self._path_cache = lower_suffix_contents
        if sys.platform.startswith(_CASE_INSENSITIVE_PLATFORMS):
            self._relaxed_path_cache = {fn.lower() for fn in contents}

    @classmethod
    def path_hook(cls, *loader_details):
        """A class method which returns a closure to use on sys.path_hook
        which will return an instance using the specified loaders and the path
        called on the closure.

        If the path called on the closure is not a directory, ImportError is
        raised.

        """
        def path_hook_for_FileFinder(path):
            """Path hook for importlib.machinery.FileFinder."""
            if not _path_isdir(path):
                raise ImportError('only directories are supported', path=path)
            return cls(path, *loader_details)

        return path_hook_for_FileFinder

    def __repr__(self):
        return 'FileFinder({!r})'.format(self.path)


# Import setup ###############################################################

def _fix_up_module(ns, name, pathname, cpathname=None):
    # This function is used by PyImport_ExecCodeModuleObject().
    loader = ns.get('__loader__')
    spec = ns.get('__spec__')
    if not loader:
        if spec:
            loader = spec.loader
        elif pathname == cpathname:
            loader = SourcelessFileLoader(name, pathname)
        else:
            loader = SourceFileLoader(name, pathname)
    if not spec:
        spec = spec_from_file_location(name, pathname, loader=loader)
    try:
        ns['__spec__'] = spec
        ns['__loader__'] = loader
        ns['__file__'] = pathname
        ns['__cached__'] = cpathname
    except Exception:
        # Not important enough to report.
        pass


def _get_supported_file_loaders():
    """Returns a list of file-based module loaders.

    Each item is a tuple (loader, suffixes).
    """
    extensions = ExtensionFileLoader, _imp.extension_suffixes()
    source = SourceFileLoader, SOURCE_SUFFIXES
    bytecode = SourcelessFileLoader, BYTECODE_SUFFIXES
    return [extensions, source, bytecode]


def _set_bootstrap_module(_bootstrap_module):
    global _bootstrap
    _bootstrap = _bootstrap_module


def _install(_bootstrap_module):
    """Install the path-based import components."""
    _set_bootstrap_module(_bootstrap_module)
    supported_loaders = _get_supported_file_loaders()
    sys.path_hooks.extend([FileFinder.path_hook(*supported_loaders)])
    sys.meta_path.append(PathFinder)<|MERGE_RESOLUTION|>--- conflicted
+++ resolved
@@ -407,11 +407,8 @@
 #     Python 3.12a1 3501 (YIELD_VALUE oparg == stack_depth)
 #     Python 3.12a1 3502 (LOAD_FAST_CHECK, no NULL-check in LOAD_FAST)
 #     Python 3.12a1 3503 (Shrink LOAD_METHOD cache)
-<<<<<<< HEAD
-#     Python 3.12a1 3504 (Specialization/Cache for FOR_ITER)
-=======
 #     Python 3.12a1 3504 (Merge LOAD_METHOD back into LOAD_ATTR)
->>>>>>> 6066f450
+#     Python 3.12a1 3505 (Specialization/Cache for FOR_ITER)
 
 #     Python 3.13 will start with 3550
 
@@ -425,7 +422,7 @@
 # Whenever MAGIC_NUMBER is changed, the ranges in the magic_values array
 # in PC/launcher.c must also be updated.
 
-MAGIC_NUMBER = (3504).to_bytes(2, 'little') + b'\r\n'
+MAGIC_NUMBER = (3505).to_bytes(2, 'little') + b'\r\n'
 
 _RAW_MAGIC_NUMBER = int.from_bytes(MAGIC_NUMBER, 'little')  # For import.c
 
