--- conflicted
+++ resolved
@@ -378,13 +378,10 @@
 #     Python 3.11a4 3470 (bpo-46221: PREP_RERAISE_STAR no longer pushes lasti)
 #     Python 3.11a4 3471 (bpo-46202: remove pop POP_EXCEPT_AND_RERAISE)
 #     Python 3.11a4 3472 (bpo-46009: replace GEN_START with POP_TOP)
-<<<<<<< HEAD
-#     Python 3.11a4 3473 (Add RESUME opcode)
+#     Python 3.11a4 3473 (Add POP_JUMP_IF_NOT_NONE/POP_JUMP_IF_NONE opcodes)
+#     Python 3.11a4 3474 (Add RESUME opcode)
 
 #     Python 3.12 will start with magic number 3500
-=======
-#     Python 3.11a4 3473 (Add POP_JUMP_IF_NOT_NONE/POP_JUMP_IF_NONE opcodes)
->>>>>>> 3db762db
 
 #
 # MAGIC must change whenever the bytecode emitted by the compiler may no
@@ -396,7 +393,7 @@
 # Whenever MAGIC_NUMBER is changed, the ranges in the magic_values array
 # in PC/launcher.c must also be updated.
 
-MAGIC_NUMBER = (3473).to_bytes(2, 'little') + b'\r\n'
+MAGIC_NUMBER = (3474).to_bytes(2, 'little') + b'\r\n'
 _RAW_MAGIC_NUMBER = int.from_bytes(MAGIC_NUMBER, 'little')  # For import.c
 
 _PYCACHE = '__pycache__'
