"""Core implementation of path-based import.

This module is NOT meant to be directly imported! It has been designed such
that it can be bootstrapped into Python as the implementation of import. As
such it requires the injection of specific modules and attributes in order to
work. One should use importlib as the public-facing version of this module.

"""
# IMPORTANT: Whenever making changes to this module, be sure to run a top-level
# `make regen-importlib` followed by `make` in order to get the frozen version
# of the module updated. Not doing so will result in the Makefile to fail for
# all others who don't have a ./python around to freeze the module in the early
# stages of compilation.
#

# See importlib._setup() for what is injected into the global namespace.

# When editing this code be aware that code executed at import time CANNOT
# reference any injected objects! This includes not only global code but also
# anything specified at the class level.

# Module injected manually by _set_bootstrap_module()
_bootstrap = None

# Import builtin modules
import _imp
import _io
import sys
import _warnings
import marshal


_MS_WINDOWS = (sys.platform == 'win32')
if _MS_WINDOWS:
    import nt as _os
    import winreg
else:
    import posix as _os


if _MS_WINDOWS:
    path_separators = ['\\', '/']
else:
    path_separators = ['/']
# Assumption made in _path_join()
assert all(len(sep) == 1 for sep in path_separators)
path_sep = path_separators[0]
path_sep_tuple = tuple(path_separators)
path_separators = ''.join(path_separators)
_pathseps_with_colon = {f':{s}' for s in path_separators}


# Bootstrap-related code ######################################################
_CASE_INSENSITIVE_PLATFORMS_STR_KEY = 'win',
_CASE_INSENSITIVE_PLATFORMS_BYTES_KEY = 'cygwin', 'darwin'
_CASE_INSENSITIVE_PLATFORMS =  (_CASE_INSENSITIVE_PLATFORMS_BYTES_KEY
                                + _CASE_INSENSITIVE_PLATFORMS_STR_KEY)


def _make_relax_case():
    if sys.platform.startswith(_CASE_INSENSITIVE_PLATFORMS):
        if sys.platform.startswith(_CASE_INSENSITIVE_PLATFORMS_STR_KEY):
            key = 'PYTHONCASEOK'
        else:
            key = b'PYTHONCASEOK'

        def _relax_case():
            """True if filenames must be checked case-insensitively and ignore environment flags are not set."""
            return not sys.flags.ignore_environment and key in _os.environ
    else:
        def _relax_case():
            """True if filenames must be checked case-insensitively."""
            return False
    return _relax_case

_relax_case = _make_relax_case()


def _pack_uint32(x):
    """Convert a 32-bit integer to little-endian."""
    return (int(x) & 0xFFFFFFFF).to_bytes(4, 'little')


def _unpack_uint32(data):
    """Convert 4 bytes in little-endian to an integer."""
    assert len(data) == 4
    return int.from_bytes(data, 'little')

def _unpack_uint16(data):
    """Convert 2 bytes in little-endian to an integer."""
    assert len(data) == 2
    return int.from_bytes(data, 'little')


if _MS_WINDOWS:
    def _path_join(*path_parts):
        """Replacement for os.path.join()."""
        if not path_parts:
            return ""
        if len(path_parts) == 1:
            return path_parts[0]
        root = ""
        path = []
        for new_root, tail in map(_os._path_splitroot, path_parts):
            if new_root.startswith(path_sep_tuple) or new_root.endswith(path_sep_tuple):
                root = new_root.rstrip(path_separators) or root
                path = [path_sep + tail]
            elif new_root.endswith(':'):
                if root.casefold() != new_root.casefold():
                    # Drive relative paths have to be resolved by the OS, so we reset the
                    # tail but do not add a path_sep prefix.
                    root = new_root
                    path = [tail]
                else:
                    path.append(tail)
            else:
                root = new_root or root
                path.append(tail)
        path = [p.rstrip(path_separators) for p in path if p]
        if len(path) == 1 and not path[0]:
            # Avoid losing the root's trailing separator when joining with nothing
            return root + path_sep
        return root + path_sep.join(path)

else:
    def _path_join(*path_parts):
        """Replacement for os.path.join()."""
        return path_sep.join([part.rstrip(path_separators)
                              for part in path_parts if part])


def _path_split(path):
    """Replacement for os.path.split()."""
    i = max(path.rfind(p) for p in path_separators)
    if i < 0:
        return '', path
    return path[:i], path[i + 1:]


def _path_stat(path):
    """Stat the path.

    Made a separate function to make it easier to override in experiments
    (e.g. cache stat results).

    """
    return _os.stat(path)


def _path_is_mode_type(path, mode):
    """Test whether the path is the specified mode type."""
    try:
        stat_info = _path_stat(path)
    except OSError:
        return False
    return (stat_info.st_mode & 0o170000) == mode


def _path_isfile(path):
    """Replacement for os.path.isfile."""
    return _path_is_mode_type(path, 0o100000)


def _path_isdir(path):
    """Replacement for os.path.isdir."""
    if not path:
        path = _os.getcwd()
    return _path_is_mode_type(path, 0o040000)


if _MS_WINDOWS:
    def _path_isabs(path):
        """Replacement for os.path.isabs."""
        if not path:
            return False
        root = _os._path_splitroot(path)[0].replace('/', '\\')
        return len(root) > 1 and (root.startswith('\\\\') or root.endswith('\\'))

else:
    def _path_isabs(path):
        """Replacement for os.path.isabs."""
        return path.startswith(path_separators)


def _write_atomic(path, data, mode=0o666):
    """Best-effort function to write data to a path atomically.
    Be prepared to handle a FileExistsError if concurrent writing of the
    temporary file is attempted."""
    # id() is used to generate a pseudo-random filename.
    path_tmp = '{}.{}'.format(path, id(path))
    fd = _os.open(path_tmp,
                  _os.O_EXCL | _os.O_CREAT | _os.O_WRONLY, mode & 0o666)
    try:
        # We first write data to a temporary file, and then use os.replace() to
        # perform an atomic rename.
        with _io.FileIO(fd, 'wb') as file:
            file.write(data)
        _os.replace(path_tmp, path)
    except OSError:
        try:
            _os.unlink(path_tmp)
        except OSError:
            pass
        raise


_code_type = type(_write_atomic.__code__)


# Finder/loader utility code ###############################################

# Magic word to reject .pyc files generated by other Python versions.
# It should change for each incompatible change to the bytecode.
#
# The value of CR and LF is incorporated so if you ever read or write
# a .pyc file in text mode the magic number will be wrong; also, the
# Apple MPW compiler swaps their values, botching string constants.
#
# There were a variety of old schemes for setting the magic number.
# The current working scheme is to increment the previous value by
# 10.
#
# Starting with the adoption of PEP 3147 in Python 3.2, every bump in magic
# number also includes a new "magic tag", i.e. a human readable string used
# to represent the magic number in __pycache__ directories.  When you change
# the magic number, you must also set a new unique magic tag.  Generally this
# can be named after the Python major version of the magic number bump, but
# it can really be anything, as long as it's different than anything else
# that's come before.  The tags are included in the following table, starting
# with Python 3.2a0.
#
# Known values:
#  Python 1.5:   20121
#  Python 1.5.1: 20121
#     Python 1.5.2: 20121
#     Python 1.6:   50428
#     Python 2.0:   50823
#     Python 2.0.1: 50823
#     Python 2.1:   60202
#     Python 2.1.1: 60202
#     Python 2.1.2: 60202
#     Python 2.2:   60717
#     Python 2.3a0: 62011
#     Python 2.3a0: 62021
#     Python 2.3a0: 62011 (!)
#     Python 2.4a0: 62041
#     Python 2.4a3: 62051
#     Python 2.4b1: 62061
#     Python 2.5a0: 62071
#     Python 2.5a0: 62081 (ast-branch)
#     Python 2.5a0: 62091 (with)
#     Python 2.5a0: 62092 (changed WITH_CLEANUP opcode)
#     Python 2.5b3: 62101 (fix wrong code: for x, in ...)
#     Python 2.5b3: 62111 (fix wrong code: x += yield)
#     Python 2.5c1: 62121 (fix wrong lnotab with for loops and
#                          storing constants that should have been removed)
#     Python 2.5c2: 62131 (fix wrong code: for x, in ... in listcomp/genexp)
#     Python 2.6a0: 62151 (peephole optimizations and STORE_MAP opcode)
#     Python 2.6a1: 62161 (WITH_CLEANUP optimization)
#     Python 2.7a0: 62171 (optimize list comprehensions/change LIST_APPEND)
#     Python 2.7a0: 62181 (optimize conditional branches:
#                          introduce POP_JUMP_IF_FALSE and POP_JUMP_IF_TRUE)
#     Python 2.7a0  62191 (introduce SETUP_WITH)
#     Python 2.7a0  62201 (introduce BUILD_SET)
#     Python 2.7a0  62211 (introduce MAP_ADD and SET_ADD)
#     Python 3000:   3000
#                    3010 (removed UNARY_CONVERT)
#                    3020 (added BUILD_SET)
#                    3030 (added keyword-only parameters)
#                    3040 (added signature annotations)
#                    3050 (print becomes a function)
#                    3060 (PEP 3115 metaclass syntax)
#                    3061 (string literals become unicode)
#                    3071 (PEP 3109 raise changes)
#                    3081 (PEP 3137 make __file__ and __name__ unicode)
#                    3091 (kill str8 interning)
#                    3101 (merge from 2.6a0, see 62151)
#                    3103 (__file__ points to source file)
#     Python 3.0a4: 3111 (WITH_CLEANUP optimization).
#     Python 3.0b1: 3131 (lexical exception stacking, including POP_EXCEPT
                          #3021)
#     Python 3.1a1: 3141 (optimize list, set and dict comprehensions:
#                         change LIST_APPEND and SET_ADD, add MAP_ADD #2183)
#     Python 3.1a1: 3151 (optimize conditional branches:
#                         introduce POP_JUMP_IF_FALSE and POP_JUMP_IF_TRUE
                          #4715)
#     Python 3.2a1: 3160 (add SETUP_WITH #6101)
#                   tag: cpython-32
#     Python 3.2a2: 3170 (add DUP_TOP_TWO, remove DUP_TOPX and ROT_FOUR #9225)
#                   tag: cpython-32
#     Python 3.2a3  3180 (add DELETE_DEREF #4617)
#     Python 3.3a1  3190 (__class__ super closure changed)
#     Python 3.3a1  3200 (PEP 3155 __qualname__ added #13448)
#     Python 3.3a1  3210 (added size modulo 2**32 to the pyc header #13645)
#     Python 3.3a2  3220 (changed PEP 380 implementation #14230)
#     Python 3.3a4  3230 (revert changes to implicit __class__ closure #14857)
#     Python 3.4a1  3250 (evaluate positional default arguments before
#                        keyword-only defaults #16967)
#     Python 3.4a1  3260 (add LOAD_CLASSDEREF; allow locals of class to override
#                        free vars #17853)
#     Python 3.4a1  3270 (various tweaks to the __class__ closure #12370)
#     Python 3.4a1  3280 (remove implicit class argument)
#     Python 3.4a4  3290 (changes to __qualname__ computation #19301)
#     Python 3.4a4  3300 (more changes to __qualname__ computation #19301)
#     Python 3.4rc2 3310 (alter __qualname__ computation #20625)
#     Python 3.5a1  3320 (PEP 465: Matrix multiplication operator #21176)
#     Python 3.5b1  3330 (PEP 448: Additional Unpacking Generalizations #2292)
#     Python 3.5b2  3340 (fix dictionary display evaluation order #11205)
#     Python 3.5b3  3350 (add GET_YIELD_FROM_ITER opcode #24400)
#     Python 3.5.2  3351 (fix BUILD_MAP_UNPACK_WITH_CALL opcode #27286)
#     Python 3.6a0  3360 (add FORMAT_VALUE opcode #25483)
#     Python 3.6a1  3361 (lineno delta of code.co_lnotab becomes signed #26107)
#     Python 3.6a2  3370 (16 bit wordcode #26647)
#     Python 3.6a2  3371 (add BUILD_CONST_KEY_MAP opcode #27140)
#     Python 3.6a2  3372 (MAKE_FUNCTION simplification, remove MAKE_CLOSURE
#                         #27095)
#     Python 3.6b1  3373 (add BUILD_STRING opcode #27078)
#     Python 3.6b1  3375 (add SETUP_ANNOTATIONS and STORE_ANNOTATION opcodes
#                         #27985)
#     Python 3.6b1  3376 (simplify CALL_FUNCTIONs & BUILD_MAP_UNPACK_WITH_CALL
                          #27213)
#     Python 3.6b1  3377 (set __class__ cell from type.__new__ #23722)
#     Python 3.6b2  3378 (add BUILD_TUPLE_UNPACK_WITH_CALL #28257)
#     Python 3.6rc1 3379 (more thorough __class__ validation #23722)
#     Python 3.7a1  3390 (add LOAD_METHOD and CALL_METHOD opcodes #26110)
#     Python 3.7a2  3391 (update GET_AITER #31709)
#     Python 3.7a4  3392 (PEP 552: Deterministic pycs #31650)
#     Python 3.7b1  3393 (remove STORE_ANNOTATION opcode #32550)
#     Python 3.7b5  3394 (restored docstring as the first stmt in the body;
#                         this might affected the first line number #32911)
#     Python 3.8a1  3400 (move frame block handling to compiler #17611)
#     Python 3.8a1  3401 (add END_ASYNC_FOR #33041)
#     Python 3.8a1  3410 (PEP570 Python Positional-Only Parameters #36540)
#     Python 3.8b2  3411 (Reverse evaluation order of key: value in dict
#                         comprehensions #35224)
#     Python 3.8b2  3412 (Swap the position of positional args and positional
#                         only args in ast.arguments #37593)
#     Python 3.8b4  3413 (Fix "break" and "continue" in "finally" #37830)
#     Python 3.9a0  3420 (add LOAD_ASSERTION_ERROR #34880)
#     Python 3.9a0  3421 (simplified bytecode for with blocks #32949)
#     Python 3.9a0  3422 (remove BEGIN_FINALLY, END_FINALLY, CALL_FINALLY, POP_FINALLY bytecodes #33387)
#     Python 3.9a2  3423 (add IS_OP, CONTAINS_OP and JUMP_IF_NOT_EXC_MATCH bytecodes #39156)
#     Python 3.9a2  3424 (simplify bytecodes for *value unpacking)
#     Python 3.9a2  3425 (simplify bytecodes for **value unpacking)
#     Python 3.10a1 3430 (Make 'annotations' future by default)
#     Python 3.10a1 3431 (New line number table format -- PEP 626)
#     Python 3.10a2 3432 (Function annotation for MAKE_FUNCTION is changed from dict to tuple bpo-42202)
#     Python 3.10a2 3433 (RERAISE restores f_lasti if oparg != 0)
#     Python 3.10a6 3434 (PEP 634: Structural Pattern Matching)
#     Python 3.10a7 3435 Use instruction offsets (as opposed to byte offsets).
#     Python 3.10b1 3436 (Add GEN_START bytecode #43683)
#     Python 3.10b1 3437 (Undo making 'annotations' future by default - We like to dance among core devs!)
#     Python 3.10b1 3438 Safer line number table handling.
#     Python 3.10b1 3439 (Add ROT_N)
#     Python 3.11a1 3450 Use exception table for unwinding ("zero cost" exception handling)
#     Python 3.11a1 3451 (Add CALL_METHOD_KW)
#     Python 3.11a1 3452 (drop nlocals from marshaled code objects)
#     Python 3.11a1 3453 (add co_fastlocalnames and co_fastlocalkinds)
#     Python 3.11a1 3454 (compute cell offsets relative to locals bpo-43693)
#     Python 3.11a1 3455 (add MAKE_CELL bpo-43693)
#     Python 3.11a1 3456 (interleave cell args bpo-43693)
#     Python 3.11a1 3457 (Change localsplus to a bytes object bpo-43693)
#     Python 3.11a1 3458 (imported objects now don't use LOAD_METHOD/CALL_METHOD)
#     Python 3.11a1 3459 (PEP 657: add end line numbers and column offsets for instructions)
#     Python 3.11a1 3460 (Add co_qualname field to PyCodeObject bpo-44530)
#     Python 3.11a1 3461 (JUMP_ABSOLUTE must jump backwards)
#     Python 3.11a2 3462 (bpo-44511: remove COPY_DICT_WITHOUT_KEYS, change
#                         MATCH_CLASS and MATCH_KEYS, and add COPY)
#     Python 3.11a3 3463 (bpo-45711: JUMP_IF_NOT_EXC_MATCH no longer pops the
#                         active exception)
#     Python 3.11a3 3464 (bpo-45636: Merge numeric BINARY_*/INPLACE_* into
#                         BINARY_OP)
#     Python 3.11a3 3465 (Add COPY_FREE_VARS opcode)
#     Python 3.11a4 3466 (bpo-45292: PEP-654 except*)
#     Python 3.11a4 3467 (Change CALL_xxx opcodes)
#     Python 3.11a4 3468 (Add SEND opcode)
#     Python 3.11a4 3469 (bpo-45711: remove type, traceback from exc_info)
<<<<<<< HEAD
#     Python 3.11a4 3470 (bpo-46202: remove POP_EXCEPT_AND_RERAISE, PREP_RERAISE_STAR doesn't push lasti)
=======
#     Python 3.11a4 3470 (bpo-46221: PREP_RERAISE_STAR no longer pushes lasti)
>>>>>>> 65e7c1f9

#
# MAGIC must change whenever the bytecode emitted by the compiler may no
# longer be understood by older implementations of the eval loop (usually
# due to the addition of new opcodes).
#
# Whenever MAGIC_NUMBER is changed, the ranges in the magic_values array
# in PC/launcher.c must also be updated.

MAGIC_NUMBER = (3470).to_bytes(2, 'little') + b'\r\n'
_RAW_MAGIC_NUMBER = int.from_bytes(MAGIC_NUMBER, 'little')  # For import.c

_PYCACHE = '__pycache__'
_OPT = 'opt-'

SOURCE_SUFFIXES = ['.py']
if _MS_WINDOWS:
    SOURCE_SUFFIXES.append('.pyw')

EXTENSION_SUFFIXES = _imp.extension_suffixes()

BYTECODE_SUFFIXES = ['.pyc']
# Deprecated.
DEBUG_BYTECODE_SUFFIXES = OPTIMIZED_BYTECODE_SUFFIXES = BYTECODE_SUFFIXES

def cache_from_source(path, debug_override=None, *, optimization=None):
    """Given the path to a .py file, return the path to its .pyc file.

    The .py file does not need to exist; this simply returns the path to the
    .pyc file calculated as if the .py file were imported.

    The 'optimization' parameter controls the presumed optimization level of
    the bytecode file. If 'optimization' is not None, the string representation
    of the argument is taken and verified to be alphanumeric (else ValueError
    is raised).

    The debug_override parameter is deprecated. If debug_override is not None,
    a True value is the same as setting 'optimization' to the empty string
    while a False value is equivalent to setting 'optimization' to '1'.

    If sys.implementation.cache_tag is None then NotImplementedError is raised.

    """
    if debug_override is not None:
        _warnings.warn('the debug_override parameter is deprecated; use '
                       "'optimization' instead", DeprecationWarning)
        if optimization is not None:
            message = 'debug_override or optimization must be set to None'
            raise TypeError(message)
        optimization = '' if debug_override else 1
    path = _os.fspath(path)
    head, tail = _path_split(path)
    base, sep, rest = tail.rpartition('.')
    tag = sys.implementation.cache_tag
    if tag is None:
        raise NotImplementedError('sys.implementation.cache_tag is None')
    almost_filename = ''.join([(base if base else rest), sep, tag])
    if optimization is None:
        if sys.flags.optimize == 0:
            optimization = ''
        else:
            optimization = sys.flags.optimize
    optimization = str(optimization)
    if optimization != '':
        if not optimization.isalnum():
            raise ValueError('{!r} is not alphanumeric'.format(optimization))
        almost_filename = '{}.{}{}'.format(almost_filename, _OPT, optimization)
    filename = almost_filename + BYTECODE_SUFFIXES[0]
    if sys.pycache_prefix is not None:
        # We need an absolute path to the py file to avoid the possibility of
        # collisions within sys.pycache_prefix, if someone has two different
        # `foo/bar.py` on their system and they import both of them using the
        # same sys.pycache_prefix. Let's say sys.pycache_prefix is
        # `C:\Bytecode`; the idea here is that if we get `Foo\Bar`, we first
        # make it absolute (`C:\Somewhere\Foo\Bar`), then make it root-relative
        # (`Somewhere\Foo\Bar`), so we end up placing the bytecode file in an
        # unambiguous `C:\Bytecode\Somewhere\Foo\Bar\`.
        if not _path_isabs(head):
            head = _path_join(_os.getcwd(), head)

        # Strip initial drive from a Windows path. We know we have an absolute
        # path here, so the second part of the check rules out a POSIX path that
        # happens to contain a colon at the second character.
        if head[1] == ':' and head[0] not in path_separators:
            head = head[2:]

        # Strip initial path separator from `head` to complete the conversion
        # back to a root-relative path before joining.
        return _path_join(
            sys.pycache_prefix,
            head.lstrip(path_separators),
            filename,
        )
    return _path_join(head, _PYCACHE, filename)


def source_from_cache(path):
    """Given the path to a .pyc. file, return the path to its .py file.

    The .pyc file does not need to exist; this simply returns the path to
    the .py file calculated to correspond to the .pyc file.  If path does
    not conform to PEP 3147/488 format, ValueError will be raised. If
    sys.implementation.cache_tag is None then NotImplementedError is raised.

    """
    if sys.implementation.cache_tag is None:
        raise NotImplementedError('sys.implementation.cache_tag is None')
    path = _os.fspath(path)
    head, pycache_filename = _path_split(path)
    found_in_pycache_prefix = False
    if sys.pycache_prefix is not None:
        stripped_path = sys.pycache_prefix.rstrip(path_separators)
        if head.startswith(stripped_path + path_sep):
            head = head[len(stripped_path):]
            found_in_pycache_prefix = True
    if not found_in_pycache_prefix:
        head, pycache = _path_split(head)
        if pycache != _PYCACHE:
            raise ValueError(f'{_PYCACHE} not bottom-level directory in '
                             f'{path!r}')
    dot_count = pycache_filename.count('.')
    if dot_count not in {2, 3}:
        raise ValueError(f'expected only 2 or 3 dots in {pycache_filename!r}')
    elif dot_count == 3:
        optimization = pycache_filename.rsplit('.', 2)[-2]
        if not optimization.startswith(_OPT):
            raise ValueError("optimization portion of filename does not start "
                             f"with {_OPT!r}")
        opt_level = optimization[len(_OPT):]
        if not opt_level.isalnum():
            raise ValueError(f"optimization level {optimization!r} is not an "
                             "alphanumeric value")
    base_filename = pycache_filename.partition('.')[0]
    return _path_join(head, base_filename + SOURCE_SUFFIXES[0])


def _get_sourcefile(bytecode_path):
    """Convert a bytecode file path to a source path (if possible).

    This function exists purely for backwards-compatibility for
    PyImport_ExecCodeModuleWithFilenames() in the C API.

    """
    if len(bytecode_path) == 0:
        return None
    rest, _, extension = bytecode_path.rpartition('.')
    if not rest or extension.lower()[-3:-1] != 'py':
        return bytecode_path
    try:
        source_path = source_from_cache(bytecode_path)
    except (NotImplementedError, ValueError):
        source_path = bytecode_path[:-1]
    return source_path if _path_isfile(source_path) else bytecode_path


def _get_cached(filename):
    if filename.endswith(tuple(SOURCE_SUFFIXES)):
        try:
            return cache_from_source(filename)
        except NotImplementedError:
            pass
    elif filename.endswith(tuple(BYTECODE_SUFFIXES)):
        return filename
    else:
        return None


def _calc_mode(path):
    """Calculate the mode permissions for a bytecode file."""
    try:
        mode = _path_stat(path).st_mode
    except OSError:
        mode = 0o666
    # We always ensure write access so we can update cached files
    # later even when the source files are read-only on Windows (#6074)
    mode |= 0o200
    return mode


def _check_name(method):
    """Decorator to verify that the module being requested matches the one the
    loader can handle.

    The first argument (self) must define _name which the second argument is
    compared against. If the comparison fails then ImportError is raised.

    """
    def _check_name_wrapper(self, name=None, *args, **kwargs):
        if name is None:
            name = self.name
        elif self.name != name:
            raise ImportError('loader for %s cannot handle %s' %
                                (self.name, name), name=name)
        return method(self, name, *args, **kwargs)

    # FIXME: @_check_name is used to define class methods before the
    # _bootstrap module is set by _set_bootstrap_module().
    if _bootstrap is not None:
        _wrap = _bootstrap._wrap
    else:
        def _wrap(new, old):
            for replace in ['__module__', '__name__', '__qualname__', '__doc__']:
                if hasattr(old, replace):
                    setattr(new, replace, getattr(old, replace))
            new.__dict__.update(old.__dict__)

    _wrap(_check_name_wrapper, method)
    return _check_name_wrapper


def _find_module_shim(self, fullname):
    """Try to find a loader for the specified module by delegating to
    self.find_loader().

    This method is deprecated in favor of finder.find_spec().

    """
    _warnings.warn("find_module() is deprecated and "
                   "slated for removal in Python 3.12; use find_spec() instead",
                   DeprecationWarning)
    # Call find_loader(). If it returns a string (indicating this
    # is a namespace package portion), generate a warning and
    # return None.
    loader, portions = self.find_loader(fullname)
    if loader is None and len(portions):
        msg = 'Not importing directory {}: missing __init__'
        _warnings.warn(msg.format(portions[0]), ImportWarning)
    return loader


def _classify_pyc(data, name, exc_details):
    """Perform basic validity checking of a pyc header and return the flags field,
    which determines how the pyc should be further validated against the source.

    *data* is the contents of the pyc file. (Only the first 16 bytes are
    required, though.)

    *name* is the name of the module being imported. It is used for logging.

    *exc_details* is a dictionary passed to ImportError if it raised for
    improved debugging.

    ImportError is raised when the magic number is incorrect or when the flags
    field is invalid. EOFError is raised when the data is found to be truncated.

    """
    magic = data[:4]
    if magic != MAGIC_NUMBER:
        message = f'bad magic number in {name!r}: {magic!r}'
        _bootstrap._verbose_message('{}', message)
        raise ImportError(message, **exc_details)
    if len(data) < 16:
        message = f'reached EOF while reading pyc header of {name!r}'
        _bootstrap._verbose_message('{}', message)
        raise EOFError(message)
    flags = _unpack_uint32(data[4:8])
    # Only the first two flags are defined.
    if flags & ~0b11:
        message = f'invalid flags {flags!r} in {name!r}'
        raise ImportError(message, **exc_details)
    return flags


def _validate_timestamp_pyc(data, source_mtime, source_size, name,
                            exc_details):
    """Validate a pyc against the source last-modified time.

    *data* is the contents of the pyc file. (Only the first 16 bytes are
    required.)

    *source_mtime* is the last modified timestamp of the source file.

    *source_size* is None or the size of the source file in bytes.

    *name* is the name of the module being imported. It is used for logging.

    *exc_details* is a dictionary passed to ImportError if it raised for
    improved debugging.

    An ImportError is raised if the bytecode is stale.

    """
    if _unpack_uint32(data[8:12]) != (source_mtime & 0xFFFFFFFF):
        message = f'bytecode is stale for {name!r}'
        _bootstrap._verbose_message('{}', message)
        raise ImportError(message, **exc_details)
    if (source_size is not None and
        _unpack_uint32(data[12:16]) != (source_size & 0xFFFFFFFF)):
        raise ImportError(f'bytecode is stale for {name!r}', **exc_details)


def _validate_hash_pyc(data, source_hash, name, exc_details):
    """Validate a hash-based pyc by checking the real source hash against the one in
    the pyc header.

    *data* is the contents of the pyc file. (Only the first 16 bytes are
    required.)

    *source_hash* is the importlib.util.source_hash() of the source file.

    *name* is the name of the module being imported. It is used for logging.

    *exc_details* is a dictionary passed to ImportError if it raised for
    improved debugging.

    An ImportError is raised if the bytecode is stale.

    """
    if data[8:16] != source_hash:
        raise ImportError(
            f'hash in bytecode doesn\'t match hash of source {name!r}',
            **exc_details,
        )


def _compile_bytecode(data, name=None, bytecode_path=None, source_path=None):
    """Compile bytecode as found in a pyc."""
    code = marshal.loads(data)
    if isinstance(code, _code_type):
        _bootstrap._verbose_message('code object from {!r}', bytecode_path)
        if source_path is not None:
            _imp._fix_co_filename(code, source_path)
        return code
    else:
        raise ImportError('Non-code object in {!r}'.format(bytecode_path),
                          name=name, path=bytecode_path)


def _code_to_timestamp_pyc(code, mtime=0, source_size=0):
    "Produce the data for a timestamp-based pyc."
    data = bytearray(MAGIC_NUMBER)
    data.extend(_pack_uint32(0))
    data.extend(_pack_uint32(mtime))
    data.extend(_pack_uint32(source_size))
    data.extend(marshal.dumps(code))
    return data


def _code_to_hash_pyc(code, source_hash, checked=True):
    "Produce the data for a hash-based pyc."
    data = bytearray(MAGIC_NUMBER)
    flags = 0b1 | checked << 1
    data.extend(_pack_uint32(flags))
    assert len(source_hash) == 8
    data.extend(source_hash)
    data.extend(marshal.dumps(code))
    return data


def decode_source(source_bytes):
    """Decode bytes representing source code and return the string.

    Universal newline support is used in the decoding.
    """
    import tokenize  # To avoid bootstrap issues.
    source_bytes_readline = _io.BytesIO(source_bytes).readline
    encoding = tokenize.detect_encoding(source_bytes_readline)
    newline_decoder = _io.IncrementalNewlineDecoder(None, True)
    return newline_decoder.decode(source_bytes.decode(encoding[0]))


# Module specifications #######################################################

_POPULATE = object()


def spec_from_file_location(name, location=None, *, loader=None,
                            submodule_search_locations=_POPULATE):
    """Return a module spec based on a file location.

    To indicate that the module is a package, set
    submodule_search_locations to a list of directory paths.  An
    empty list is sufficient, though its not otherwise useful to the
    import system.

    The loader must take a spec as its only __init__() arg.

    """
    if location is None:
        # The caller may simply want a partially populated location-
        # oriented spec.  So we set the location to a bogus value and
        # fill in as much as we can.
        location = '<unknown>'
        if hasattr(loader, 'get_filename'):
            # ExecutionLoader
            try:
                location = loader.get_filename(name)
            except ImportError:
                pass
    else:
        location = _os.fspath(location)
        if not _path_isabs(location):
            try:
                location = _path_join(_os.getcwd(), location)
            except OSError:
                pass

    # If the location is on the filesystem, but doesn't actually exist,
    # we could return None here, indicating that the location is not
    # valid.  However, we don't have a good way of testing since an
    # indirect location (e.g. a zip file or URL) will look like a
    # non-existent file relative to the filesystem.

    spec = _bootstrap.ModuleSpec(name, loader, origin=location)
    spec._set_fileattr = True

    # Pick a loader if one wasn't provided.
    if loader is None:
        for loader_class, suffixes in _get_supported_file_loaders():
            if location.endswith(tuple(suffixes)):
                loader = loader_class(name, location)
                spec.loader = loader
                break
        else:
            return None

    # Set submodule_search_paths appropriately.
    if submodule_search_locations is _POPULATE:
        # Check the loader.
        if hasattr(loader, 'is_package'):
            try:
                is_package = loader.is_package(name)
            except ImportError:
                pass
            else:
                if is_package:
                    spec.submodule_search_locations = []
    else:
        spec.submodule_search_locations = submodule_search_locations
    if spec.submodule_search_locations == []:
        if location:
            dirname = _path_split(location)[0]
            spec.submodule_search_locations.append(dirname)

    return spec


# Loaders #####################################################################

class WindowsRegistryFinder:

    """Meta path finder for modules declared in the Windows registry."""

    REGISTRY_KEY = (
        'Software\\Python\\PythonCore\\{sys_version}'
        '\\Modules\\{fullname}')
    REGISTRY_KEY_DEBUG = (
        'Software\\Python\\PythonCore\\{sys_version}'
        '\\Modules\\{fullname}\\Debug')
    DEBUG_BUILD = (_MS_WINDOWS and '_d.pyd' in EXTENSION_SUFFIXES)

    @staticmethod
    def _open_registry(key):
        try:
            return winreg.OpenKey(winreg.HKEY_CURRENT_USER, key)
        except OSError:
            return winreg.OpenKey(winreg.HKEY_LOCAL_MACHINE, key)

    @classmethod
    def _search_registry(cls, fullname):
        if cls.DEBUG_BUILD:
            registry_key = cls.REGISTRY_KEY_DEBUG
        else:
            registry_key = cls.REGISTRY_KEY
        key = registry_key.format(fullname=fullname,
                                  sys_version='%d.%d' % sys.version_info[:2])
        try:
            with cls._open_registry(key) as hkey:
                filepath = winreg.QueryValue(hkey, '')
        except OSError:
            return None
        return filepath

    @classmethod
    def find_spec(cls, fullname, path=None, target=None):
        filepath = cls._search_registry(fullname)
        if filepath is None:
            return None
        try:
            _path_stat(filepath)
        except OSError:
            return None
        for loader, suffixes in _get_supported_file_loaders():
            if filepath.endswith(tuple(suffixes)):
                spec = _bootstrap.spec_from_loader(fullname,
                                                   loader(fullname, filepath),
                                                   origin=filepath)
                return spec

    @classmethod
    def find_module(cls, fullname, path=None):
        """Find module named in the registry.

        This method is deprecated.  Use find_spec() instead.

        """
        _warnings.warn("WindowsRegistryFinder.find_module() is deprecated and "
                       "slated for removal in Python 3.12; use find_spec() instead",
                       DeprecationWarning)
        spec = cls.find_spec(fullname, path)
        if spec is not None:
            return spec.loader
        else:
            return None


class _LoaderBasics:

    """Base class of common code needed by both SourceLoader and
    SourcelessFileLoader."""

    def is_package(self, fullname):
        """Concrete implementation of InspectLoader.is_package by checking if
        the path returned by get_filename has a filename of '__init__.py'."""
        filename = _path_split(self.get_filename(fullname))[1]
        filename_base = filename.rsplit('.', 1)[0]
        tail_name = fullname.rpartition('.')[2]
        return filename_base == '__init__' and tail_name != '__init__'

    def create_module(self, spec):
        """Use default semantics for module creation."""

    def exec_module(self, module):
        """Execute the module."""
        code = self.get_code(module.__name__)
        if code is None:
            raise ImportError('cannot load module {!r} when get_code() '
                              'returns None'.format(module.__name__))
        _bootstrap._call_with_frames_removed(exec, code, module.__dict__)

    def load_module(self, fullname):
        """This method is deprecated."""
        # Warning implemented in _load_module_shim().
        return _bootstrap._load_module_shim(self, fullname)


class SourceLoader(_LoaderBasics):

    def path_mtime(self, path):
        """Optional method that returns the modification time (an int) for the
        specified path (a str).

        Raises OSError when the path cannot be handled.
        """
        raise OSError

    def path_stats(self, path):
        """Optional method returning a metadata dict for the specified
        path (a str).

        Possible keys:
        - 'mtime' (mandatory) is the numeric timestamp of last source
          code modification;
        - 'size' (optional) is the size in bytes of the source code.

        Implementing this method allows the loader to read bytecode files.
        Raises OSError when the path cannot be handled.
        """
        return {'mtime': self.path_mtime(path)}

    def _cache_bytecode(self, source_path, cache_path, data):
        """Optional method which writes data (bytes) to a file path (a str).

        Implementing this method allows for the writing of bytecode files.

        The source path is needed in order to correctly transfer permissions
        """
        # For backwards compatibility, we delegate to set_data()
        return self.set_data(cache_path, data)

    def set_data(self, path, data):
        """Optional method which writes data (bytes) to a file path (a str).

        Implementing this method allows for the writing of bytecode files.
        """


    def get_source(self, fullname):
        """Concrete implementation of InspectLoader.get_source."""
        path = self.get_filename(fullname)
        try:
            source_bytes = self.get_data(path)
        except OSError as exc:
            raise ImportError('source not available through get_data()',
                              name=fullname) from exc
        return decode_source(source_bytes)

    def source_to_code(self, data, path, *, _optimize=-1):
        """Return the code object compiled from source.

        The 'data' argument can be any object type that compile() supports.
        """
        return _bootstrap._call_with_frames_removed(compile, data, path, 'exec',
                                        dont_inherit=True, optimize=_optimize)

    def get_code(self, fullname):
        """Concrete implementation of InspectLoader.get_code.

        Reading of bytecode requires path_stats to be implemented. To write
        bytecode, set_data must also be implemented.

        """
        source_path = self.get_filename(fullname)
        source_mtime = None
        source_bytes = None
        source_hash = None
        hash_based = False
        check_source = True
        try:
            bytecode_path = cache_from_source(source_path)
        except NotImplementedError:
            bytecode_path = None
        else:
            try:
                st = self.path_stats(source_path)
            except OSError:
                pass
            else:
                source_mtime = int(st['mtime'])
                try:
                    data = self.get_data(bytecode_path)
                except OSError:
                    pass
                else:
                    exc_details = {
                        'name': fullname,
                        'path': bytecode_path,
                    }
                    try:
                        flags = _classify_pyc(data, fullname, exc_details)
                        bytes_data = memoryview(data)[16:]
                        hash_based = flags & 0b1 != 0
                        if hash_based:
                            check_source = flags & 0b10 != 0
                            if (_imp.check_hash_based_pycs != 'never' and
                                (check_source or
                                 _imp.check_hash_based_pycs == 'always')):
                                source_bytes = self.get_data(source_path)
                                source_hash = _imp.source_hash(
                                    _RAW_MAGIC_NUMBER,
                                    source_bytes,
                                )
                                _validate_hash_pyc(data, source_hash, fullname,
                                                   exc_details)
                        else:
                            _validate_timestamp_pyc(
                                data,
                                source_mtime,
                                st['size'],
                                fullname,
                                exc_details,
                            )
                    except (ImportError, EOFError):
                        pass
                    else:
                        _bootstrap._verbose_message('{} matches {}', bytecode_path,
                                                    source_path)
                        return _compile_bytecode(bytes_data, name=fullname,
                                                 bytecode_path=bytecode_path,
                                                 source_path=source_path)
        if source_bytes is None:
            source_bytes = self.get_data(source_path)
        code_object = self.source_to_code(source_bytes, source_path)
        _bootstrap._verbose_message('code object from {}', source_path)
        if (not sys.dont_write_bytecode and bytecode_path is not None and
                source_mtime is not None):
            if hash_based:
                if source_hash is None:
                    source_hash = _imp.source_hash(source_bytes)
                data = _code_to_hash_pyc(code_object, source_hash, check_source)
            else:
                data = _code_to_timestamp_pyc(code_object, source_mtime,
                                              len(source_bytes))
            try:
                self._cache_bytecode(source_path, bytecode_path, data)
            except NotImplementedError:
                pass
        return code_object


class FileLoader:

    """Base file loader class which implements the loader protocol methods that
    require file system usage."""

    def __init__(self, fullname, path):
        """Cache the module name and the path to the file found by the
        finder."""
        self.name = fullname
        self.path = path

    def __eq__(self, other):
        return (self.__class__ == other.__class__ and
                self.__dict__ == other.__dict__)

    def __hash__(self):
        return hash(self.name) ^ hash(self.path)

    @_check_name
    def load_module(self, fullname):
        """Load a module from a file.

        This method is deprecated.  Use exec_module() instead.

        """
        # The only reason for this method is for the name check.
        # Issue #14857: Avoid the zero-argument form of super so the implementation
        # of that form can be updated without breaking the frozen module.
        return super(FileLoader, self).load_module(fullname)

    @_check_name
    def get_filename(self, fullname):
        """Return the path to the source file as found by the finder."""
        return self.path

    def get_data(self, path):
        """Return the data from path as raw bytes."""
        if isinstance(self, (SourceLoader, ExtensionFileLoader)):
            with _io.open_code(str(path)) as file:
                return file.read()
        else:
            with _io.FileIO(path, 'r') as file:
                return file.read()

    @_check_name
    def get_resource_reader(self, module):
        from importlib.readers import FileReader
        return FileReader(self)


class SourceFileLoader(FileLoader, SourceLoader):

    """Concrete implementation of SourceLoader using the file system."""

    def path_stats(self, path):
        """Return the metadata for the path."""
        st = _path_stat(path)
        return {'mtime': st.st_mtime, 'size': st.st_size}

    def _cache_bytecode(self, source_path, bytecode_path, data):
        # Adapt between the two APIs
        mode = _calc_mode(source_path)
        return self.set_data(bytecode_path, data, _mode=mode)

    def set_data(self, path, data, *, _mode=0o666):
        """Write bytes data to a file."""
        parent, filename = _path_split(path)
        path_parts = []
        # Figure out what directories are missing.
        while parent and not _path_isdir(parent):
            parent, part = _path_split(parent)
            path_parts.append(part)
        # Create needed directories.
        for part in reversed(path_parts):
            parent = _path_join(parent, part)
            try:
                _os.mkdir(parent)
            except FileExistsError:
                # Probably another Python process already created the dir.
                continue
            except OSError as exc:
                # Could be a permission error, read-only filesystem: just forget
                # about writing the data.
                _bootstrap._verbose_message('could not create {!r}: {!r}',
                                            parent, exc)
                return
        try:
            _write_atomic(path, data, _mode)
            _bootstrap._verbose_message('created {!r}', path)
        except OSError as exc:
            # Same as above: just don't write the bytecode.
            _bootstrap._verbose_message('could not create {!r}: {!r}', path,
                                        exc)


class SourcelessFileLoader(FileLoader, _LoaderBasics):

    """Loader which handles sourceless file imports."""

    def get_code(self, fullname):
        path = self.get_filename(fullname)
        data = self.get_data(path)
        # Call _classify_pyc to do basic validation of the pyc but ignore the
        # result. There's no source to check against.
        exc_details = {
            'name': fullname,
            'path': path,
        }
        _classify_pyc(data, fullname, exc_details)
        return _compile_bytecode(
            memoryview(data)[16:],
            name=fullname,
            bytecode_path=path,
        )

    def get_source(self, fullname):
        """Return None as there is no source code."""
        return None


class ExtensionFileLoader(FileLoader, _LoaderBasics):

    """Loader for extension modules.

    The constructor is designed to work with FileFinder.

    """

    def __init__(self, name, path):
        self.name = name
        self.path = path

    def __eq__(self, other):
        return (self.__class__ == other.__class__ and
                self.__dict__ == other.__dict__)

    def __hash__(self):
        return hash(self.name) ^ hash(self.path)

    def create_module(self, spec):
        """Create an uninitialized extension module"""
        module = _bootstrap._call_with_frames_removed(
            _imp.create_dynamic, spec)
        _bootstrap._verbose_message('extension module {!r} loaded from {!r}',
                         spec.name, self.path)
        return module

    def exec_module(self, module):
        """Initialize an extension module"""
        _bootstrap._call_with_frames_removed(_imp.exec_dynamic, module)
        _bootstrap._verbose_message('extension module {!r} executed from {!r}',
                         self.name, self.path)

    def is_package(self, fullname):
        """Return True if the extension module is a package."""
        file_name = _path_split(self.path)[1]
        return any(file_name == '__init__' + suffix
                   for suffix in EXTENSION_SUFFIXES)

    def get_code(self, fullname):
        """Return None as an extension module cannot create a code object."""
        return None

    def get_source(self, fullname):
        """Return None as extension modules have no source code."""
        return None

    @_check_name
    def get_filename(self, fullname):
        """Return the path to the source file as found by the finder."""
        return self.path


class _NamespacePath:
    """Represents a namespace package's path.  It uses the module name
    to find its parent module, and from there it looks up the parent's
    __path__.  When this changes, the module's own path is recomputed,
    using path_finder.  For top-level modules, the parent module's path
    is sys.path."""

    # When invalidate_caches() is called, this epoch is incremented
    # https://bugs.python.org/issue45703
    _epoch = 0

    def __init__(self, name, path, path_finder):
        self._name = name
        self._path = path
        self._last_parent_path = tuple(self._get_parent_path())
        self._last_epoch = self._epoch
        self._path_finder = path_finder

    def _find_parent_path_names(self):
        """Returns a tuple of (parent-module-name, parent-path-attr-name)"""
        parent, dot, me = self._name.rpartition('.')
        if dot == '':
            # This is a top-level module. sys.path contains the parent path.
            return 'sys', 'path'
        # Not a top-level module. parent-module.__path__ contains the
        #  parent path.
        return parent, '__path__'

    def _get_parent_path(self):
        parent_module_name, path_attr_name = self._find_parent_path_names()
        return getattr(sys.modules[parent_module_name], path_attr_name)

    def _recalculate(self):
        # If the parent's path has changed, recalculate _path
        parent_path = tuple(self._get_parent_path()) # Make a copy
        if parent_path != self._last_parent_path or self._epoch != self._last_epoch:
            spec = self._path_finder(self._name, parent_path)
            # Note that no changes are made if a loader is returned, but we
            #  do remember the new parent path
            if spec is not None and spec.loader is None:
                if spec.submodule_search_locations:
                    self._path = spec.submodule_search_locations
            self._last_parent_path = parent_path     # Save the copy
            self._last_epoch = self._epoch
        return self._path

    def __iter__(self):
        return iter(self._recalculate())

    def __getitem__(self, index):
        return self._recalculate()[index]

    def __setitem__(self, index, path):
        self._path[index] = path

    def __len__(self):
        return len(self._recalculate())

    def __repr__(self):
        return '_NamespacePath({!r})'.format(self._path)

    def __contains__(self, item):
        return item in self._recalculate()

    def append(self, item):
        self._path.append(item)


# This class is actually exposed publicly in a namespace package's __loader__
# attribute, so it should be available through a non-private name.
# https://bugs.python.org/issue35673
class NamespaceLoader:
    def __init__(self, name, path, path_finder):
        self._path = _NamespacePath(name, path, path_finder)

    @staticmethod
    def module_repr(module):
        """Return repr for the module.

        The method is deprecated.  The import machinery does the job itself.

        """
        _warnings.warn("NamespaceLoader.module_repr() is deprecated and "
                       "slated for removal in Python 3.12", DeprecationWarning)
        return '<module {!r} (namespace)>'.format(module.__name__)

    def is_package(self, fullname):
        return True

    def get_source(self, fullname):
        return ''

    def get_code(self, fullname):
        return compile('', '<string>', 'exec', dont_inherit=True)

    def create_module(self, spec):
        """Use default semantics for module creation."""

    def exec_module(self, module):
        pass

    def load_module(self, fullname):
        """Load a namespace module.

        This method is deprecated.  Use exec_module() instead.

        """
        # The import system never calls this method.
        _bootstrap._verbose_message('namespace module loaded with path {!r}',
                                    self._path)
        # Warning implemented in _load_module_shim().
        return _bootstrap._load_module_shim(self, fullname)

    def get_resource_reader(self, module):
        from importlib.readers import NamespaceReader
        return NamespaceReader(self._path)


# We use this exclusively in module_from_spec() for backward-compatibility.
_NamespaceLoader = NamespaceLoader


# Finders #####################################################################

class PathFinder:

    """Meta path finder for sys.path and package __path__ attributes."""

    @staticmethod
    def invalidate_caches():
        """Call the invalidate_caches() method on all path entry finders
        stored in sys.path_importer_caches (where implemented)."""
        for name, finder in list(sys.path_importer_cache.items()):
            if finder is None:
                del sys.path_importer_cache[name]
            elif hasattr(finder, 'invalidate_caches'):
                finder.invalidate_caches()
        # Also invalidate the caches of _NamespacePaths
        # https://bugs.python.org/issue45703
        _NamespacePath._epoch += 1

    @staticmethod
    def _path_hooks(path):
        """Search sys.path_hooks for a finder for 'path'."""
        if sys.path_hooks is not None and not sys.path_hooks:
            _warnings.warn('sys.path_hooks is empty', ImportWarning)
        for hook in sys.path_hooks:
            try:
                return hook(path)
            except ImportError:
                continue
        else:
            return None

    @classmethod
    def _path_importer_cache(cls, path):
        """Get the finder for the path entry from sys.path_importer_cache.

        If the path entry is not in the cache, find the appropriate finder
        and cache it. If no finder is available, store None.

        """
        if path == '':
            try:
                path = _os.getcwd()
            except FileNotFoundError:
                # Don't cache the failure as the cwd can easily change to
                # a valid directory later on.
                return None
        try:
            finder = sys.path_importer_cache[path]
        except KeyError:
            finder = cls._path_hooks(path)
            sys.path_importer_cache[path] = finder
        return finder

    @classmethod
    def _legacy_get_spec(cls, fullname, finder):
        # This would be a good place for a DeprecationWarning if
        # we ended up going that route.
        if hasattr(finder, 'find_loader'):
            msg = (f"{_bootstrap._object_name(finder)}.find_spec() not found; "
                    "falling back to find_loader()")
            _warnings.warn(msg, ImportWarning)
            loader, portions = finder.find_loader(fullname)
        else:
            msg = (f"{_bootstrap._object_name(finder)}.find_spec() not found; "
                    "falling back to find_module()")
            _warnings.warn(msg, ImportWarning)
            loader = finder.find_module(fullname)
            portions = []
        if loader is not None:
            return _bootstrap.spec_from_loader(fullname, loader)
        spec = _bootstrap.ModuleSpec(fullname, None)
        spec.submodule_search_locations = portions
        return spec

    @classmethod
    def _get_spec(cls, fullname, path, target=None):
        """Find the loader or namespace_path for this module/package name."""
        # If this ends up being a namespace package, namespace_path is
        #  the list of paths that will become its __path__
        namespace_path = []
        for entry in path:
            if not isinstance(entry, (str, bytes)):
                continue
            finder = cls._path_importer_cache(entry)
            if finder is not None:
                if hasattr(finder, 'find_spec'):
                    spec = finder.find_spec(fullname, target)
                else:
                    spec = cls._legacy_get_spec(fullname, finder)
                if spec is None:
                    continue
                if spec.loader is not None:
                    return spec
                portions = spec.submodule_search_locations
                if portions is None:
                    raise ImportError('spec missing loader')
                # This is possibly part of a namespace package.
                #  Remember these path entries (if any) for when we
                #  create a namespace package, and continue iterating
                #  on path.
                namespace_path.extend(portions)
        else:
            spec = _bootstrap.ModuleSpec(fullname, None)
            spec.submodule_search_locations = namespace_path
            return spec

    @classmethod
    def find_spec(cls, fullname, path=None, target=None):
        """Try to find a spec for 'fullname' on sys.path or 'path'.

        The search is based on sys.path_hooks and sys.path_importer_cache.
        """
        if path is None:
            path = sys.path
        spec = cls._get_spec(fullname, path, target)
        if spec is None:
            return None
        elif spec.loader is None:
            namespace_path = spec.submodule_search_locations
            if namespace_path:
                # We found at least one namespace path.  Return a spec which
                # can create the namespace package.
                spec.origin = None
                spec.submodule_search_locations = _NamespacePath(fullname, namespace_path, cls._get_spec)
                return spec
            else:
                return None
        else:
            return spec

    @classmethod
    def find_module(cls, fullname, path=None):
        """find the module on sys.path or 'path' based on sys.path_hooks and
        sys.path_importer_cache.

        This method is deprecated.  Use find_spec() instead.

        """
        _warnings.warn("PathFinder.find_module() is deprecated and "
                       "slated for removal in Python 3.12; use find_spec() instead",
                       DeprecationWarning)
        spec = cls.find_spec(fullname, path)
        if spec is None:
            return None
        return spec.loader

    @staticmethod
    def find_distributions(*args, **kwargs):
        """
        Find distributions.

        Return an iterable of all Distribution instances capable of
        loading the metadata for packages matching ``context.name``
        (or all names if ``None`` indicated) along the paths in the list
        of directories ``context.path``.
        """
        from importlib.metadata import MetadataPathFinder
        return MetadataPathFinder.find_distributions(*args, **kwargs)


class FileFinder:

    """File-based finder.

    Interactions with the file system are cached for performance, being
    refreshed when the directory the finder is handling has been modified.

    """

    def __init__(self, path, *loader_details):
        """Initialize with the path to search on and a variable number of
        2-tuples containing the loader and the file suffixes the loader
        recognizes."""
        loaders = []
        for loader, suffixes in loader_details:
            loaders.extend((suffix, loader) for suffix in suffixes)
        self._loaders = loaders
        # Base (directory) path
        self.path = path or '.'
        if not _path_isabs(self.path):
            self.path = _path_join(_os.getcwd(), self.path)
        self._path_mtime = -1
        self._path_cache = set()
        self._relaxed_path_cache = set()

    def invalidate_caches(self):
        """Invalidate the directory mtime."""
        self._path_mtime = -1

    find_module = _find_module_shim

    def find_loader(self, fullname):
        """Try to find a loader for the specified module, or the namespace
        package portions. Returns (loader, list-of-portions).

        This method is deprecated.  Use find_spec() instead.

        """
        _warnings.warn("FileFinder.find_loader() is deprecated and "
                       "slated for removal in Python 3.12; use find_spec() instead",
                       DeprecationWarning)
        spec = self.find_spec(fullname)
        if spec is None:
            return None, []
        return spec.loader, spec.submodule_search_locations or []

    def _get_spec(self, loader_class, fullname, path, smsl, target):
        loader = loader_class(fullname, path)
        return spec_from_file_location(fullname, path, loader=loader,
                                       submodule_search_locations=smsl)

    def find_spec(self, fullname, target=None):
        """Try to find a spec for the specified module.

        Returns the matching spec, or None if not found.
        """
        is_namespace = False
        tail_module = fullname.rpartition('.')[2]
        try:
            mtime = _path_stat(self.path or _os.getcwd()).st_mtime
        except OSError:
            mtime = -1
        if mtime != self._path_mtime:
            self._fill_cache()
            self._path_mtime = mtime
        # tail_module keeps the original casing, for __file__ and friends
        if _relax_case():
            cache = self._relaxed_path_cache
            cache_module = tail_module.lower()
        else:
            cache = self._path_cache
            cache_module = tail_module
        # Check if the module is the name of a directory (and thus a package).
        if cache_module in cache:
            base_path = _path_join(self.path, tail_module)
            for suffix, loader_class in self._loaders:
                init_filename = '__init__' + suffix
                full_path = _path_join(base_path, init_filename)
                if _path_isfile(full_path):
                    return self._get_spec(loader_class, fullname, full_path, [base_path], target)
            else:
                # If a namespace package, return the path if we don't
                #  find a module in the next section.
                is_namespace = _path_isdir(base_path)
        # Check for a file w/ a proper suffix exists.
        for suffix, loader_class in self._loaders:
            try:
                full_path = _path_join(self.path, tail_module + suffix)
            except ValueError:
                return None
            _bootstrap._verbose_message('trying {}', full_path, verbosity=2)
            if cache_module + suffix in cache:
                if _path_isfile(full_path):
                    return self._get_spec(loader_class, fullname, full_path,
                                          None, target)
        if is_namespace:
            _bootstrap._verbose_message('possible namespace for {}', base_path)
            spec = _bootstrap.ModuleSpec(fullname, None)
            spec.submodule_search_locations = [base_path]
            return spec
        return None

    def _fill_cache(self):
        """Fill the cache of potential modules and packages for this directory."""
        path = self.path
        try:
            contents = _os.listdir(path or _os.getcwd())
        except (FileNotFoundError, PermissionError, NotADirectoryError):
            # Directory has either been removed, turned into a file, or made
            # unreadable.
            contents = []
        # We store two cached versions, to handle runtime changes of the
        # PYTHONCASEOK environment variable.
        if not sys.platform.startswith('win'):
            self._path_cache = set(contents)
        else:
            # Windows users can import modules with case-insensitive file
            # suffixes (for legacy reasons). Make the suffix lowercase here
            # so it's done once instead of for every import. This is safe as
            # the specified suffixes to check against are always specified in a
            # case-sensitive manner.
            lower_suffix_contents = set()
            for item in contents:
                name, dot, suffix = item.partition('.')
                if dot:
                    new_name = '{}.{}'.format(name, suffix.lower())
                else:
                    new_name = name
                lower_suffix_contents.add(new_name)
            self._path_cache = lower_suffix_contents
        if sys.platform.startswith(_CASE_INSENSITIVE_PLATFORMS):
            self._relaxed_path_cache = {fn.lower() for fn in contents}

    @classmethod
    def path_hook(cls, *loader_details):
        """A class method which returns a closure to use on sys.path_hook
        which will return an instance using the specified loaders and the path
        called on the closure.

        If the path called on the closure is not a directory, ImportError is
        raised.

        """
        def path_hook_for_FileFinder(path):
            """Path hook for importlib.machinery.FileFinder."""
            if not _path_isdir(path):
                raise ImportError('only directories are supported', path=path)
            return cls(path, *loader_details)

        return path_hook_for_FileFinder

    def __repr__(self):
        return 'FileFinder({!r})'.format(self.path)


# Import setup ###############################################################

def _fix_up_module(ns, name, pathname, cpathname=None):
    # This function is used by PyImport_ExecCodeModuleObject().
    loader = ns.get('__loader__')
    spec = ns.get('__spec__')
    if not loader:
        if spec:
            loader = spec.loader
        elif pathname == cpathname:
            loader = SourcelessFileLoader(name, pathname)
        else:
            loader = SourceFileLoader(name, pathname)
    if not spec:
        spec = spec_from_file_location(name, pathname, loader=loader)
    try:
        ns['__spec__'] = spec
        ns['__loader__'] = loader
        ns['__file__'] = pathname
        ns['__cached__'] = cpathname
    except Exception:
        # Not important enough to report.
        pass


def _get_supported_file_loaders():
    """Returns a list of file-based module loaders.

    Each item is a tuple (loader, suffixes).
    """
    extensions = ExtensionFileLoader, _imp.extension_suffixes()
    source = SourceFileLoader, SOURCE_SUFFIXES
    bytecode = SourcelessFileLoader, BYTECODE_SUFFIXES
    return [extensions, source, bytecode]


def _set_bootstrap_module(_bootstrap_module):
    global _bootstrap
    _bootstrap = _bootstrap_module


def _install(_bootstrap_module):
    """Install the path-based import components."""
    _set_bootstrap_module(_bootstrap_module)
    supported_loaders = _get_supported_file_loaders()
    sys.path_hooks.extend([FileFinder.path_hook(*supported_loaders)])
    sys.meta_path.append(PathFinder)<|MERGE_RESOLUTION|>--- conflicted
+++ resolved
@@ -375,11 +375,8 @@
 #     Python 3.11a4 3467 (Change CALL_xxx opcodes)
 #     Python 3.11a4 3468 (Add SEND opcode)
 #     Python 3.11a4 3469 (bpo-45711: remove type, traceback from exc_info)
-<<<<<<< HEAD
-#     Python 3.11a4 3470 (bpo-46202: remove POP_EXCEPT_AND_RERAISE, PREP_RERAISE_STAR doesn't push lasti)
-=======
 #     Python 3.11a4 3470 (bpo-46221: PREP_RERAISE_STAR no longer pushes lasti)
->>>>>>> 65e7c1f9
+#     Python 3.11a4 3471 (bpo-46202: remove pop POP_EXCEPT_AND_RERAISE)
 
 #
 # MAGIC must change whenever the bytecode emitted by the compiler may no
@@ -389,7 +386,7 @@
 # Whenever MAGIC_NUMBER is changed, the ranges in the magic_values array
 # in PC/launcher.c must also be updated.
 
-MAGIC_NUMBER = (3470).to_bytes(2, 'little') + b'\r\n'
+MAGIC_NUMBER = (3471).to_bytes(2, 'little') + b'\r\n'
 _RAW_MAGIC_NUMBER = int.from_bytes(MAGIC_NUMBER, 'little')  # For import.c
 
 _PYCACHE = '__pycache__'
