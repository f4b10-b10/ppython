--- conflicted
+++ resolved
@@ -431,17 +431,11 @@
 #     Python 3.12a5 3515 (Embed jump mask in COMPARE_OP oparg)
 #     Python 3.12a5 3516 (Add COMPARE_AND_BRANCH instruction)
 #     Python 3.12a5 3517 (Change YIELD_VALUE oparg to exception block depth)
-<<<<<<< HEAD
-#     Python 3.12a5 3518 (Add RETURN_CONST instruction)
-#     Python 3.12a5 3519 (Modify SEND instruction)
-#     Python 3.12a5 3520 (Remove PREP_RERAISE_STAR, add CALL_INTRINSIC_2)
-#     Python 3.12a5 3521 (Inline list/dict/set comprehensions)
-=======
 #     Python 3.12a6 3518 (Add RETURN_CONST instruction)
 #     Python 3.12a6 3519 (Modify SEND instruction)
 #     Python 3.12a6 3520 (Remove PREP_RERAISE_STAR, add CALL_INTRINSIC_2)
 #     Python 3.12a7 3521 (Shrink the LOAD_GLOBAL caches)
->>>>>>> d77c4874
+#     Python 3.12a7 3522 (Inline list/dict/set comprehensions)
 
 #     Python 3.13 will start with 3550
 
@@ -458,7 +452,7 @@
 # Whenever MAGIC_NUMBER is changed, the ranges in the magic_values array
 # in PC/launcher.c must also be updated.
 
-MAGIC_NUMBER = (3521).to_bytes(2, 'little') + b'\r\n'
+MAGIC_NUMBER = (3522).to_bytes(2, 'little') + b'\r\n'
 
 _RAW_MAGIC_NUMBER = int.from_bytes(MAGIC_NUMBER, 'little')  # For import.c
 
