--- conflicted
+++ resolved
@@ -208,48 +208,6 @@
         with self.assertRaises(AttributeError):
             self.cx.in_transaction = True
 
-<<<<<<< HEAD
-
-@unittest.skipIf(hasattr(sqlite.Connection, "serialize") == False,
-                 "Serialize API missing")
-class SerializeTests(unittest.TestCase):
-    def setUp(self):
-        self.cx = sqlite.connect(":memory:")
-
-    def test_serialize_deserialize(self):
-        with self.cx:
-            self.cx.execute("create table t(t)")
-            data = self.cx.serialize()
-        self.assertEqual(len(data), 8192)
-
-        # Remove test table, then load the saved database
-        with self.cx:
-            self.cx.execute("drop table t")
-        self.cx.deserialize(data)
-        self.cx.execute("select t from t")
-
-    def test_deserialize_wrong_args(self):
-        self.assertRaises(TypeError, self.cx.deserialize, [])
-        self.assertRaises(TypeError, self.cx.deserialize, None)
-        self.assertRaises(TypeError, self.cx.deserialize, 1)
-
-    def test_deserialize_corrupt_database(self):
-        with self.assertRaises(sqlite.DatabaseError):
-            self.cx.deserialize(b"\0\1\3")
-            # SQLite does not generate an error until you try to query the
-            # deserialized database, so we query the ever present schema table.
-            self.cx.execute("select * from sqlite_schema")
-
-    def test_fetch_across_deserialize(self):
-        with self.cx:
-            self.cx.execute("create table t(t)")
-        data = self.cx.serialize()
-        cu = self.cx.execute("select * from sqlite_schema")
-        self.cx.deserialize(data)
-        schema = [('table', 't', 't', 2, 'CREATE TABLE t(t)')]
-        with self.assertRaises(sqlite.InterfaceError):
-            cu.fetchall()
-=======
     def test_connection_exceptions(self):
         exceptions = [
             "DataError",
@@ -266,7 +224,47 @@
             with self.subTest(exc=exc):
                 self.assertTrue(hasattr(self.cx, exc))
                 self.assertIs(getattr(sqlite, exc), getattr(self.cx, exc))
->>>>>>> 34356a0a
+
+
+@unittest.skipIf(hasattr(sqlite.Connection, "serialize") == False,
+                 "Serialize API missing")
+class SerializeTests(unittest.TestCase):
+    def setUp(self):
+        self.cx = sqlite.connect(":memory:")
+
+    def test_serialize_deserialize(self):
+        with self.cx:
+            self.cx.execute("create table t(t)")
+            data = self.cx.serialize()
+        self.assertEqual(len(data), 8192)
+
+        # Remove test table, then load the saved database
+        with self.cx:
+            self.cx.execute("drop table t")
+        self.cx.deserialize(data)
+        self.cx.execute("select t from t")
+
+    def test_deserialize_wrong_args(self):
+        self.assertRaises(TypeError, self.cx.deserialize, [])
+        self.assertRaises(TypeError, self.cx.deserialize, None)
+        self.assertRaises(TypeError, self.cx.deserialize, 1)
+
+    def test_deserialize_corrupt_database(self):
+        with self.assertRaises(sqlite.DatabaseError):
+            self.cx.deserialize(b"\0\1\3")
+            # SQLite does not generate an error until you try to query the
+            # deserialized database, so we query the ever present schema table.
+            self.cx.execute("select * from sqlite_schema")
+
+    def test_fetch_across_deserialize(self):
+        with self.cx:
+            self.cx.execute("create table t(t)")
+        data = self.cx.serialize()
+        cu = self.cx.execute("select * from sqlite_schema")
+        self.cx.deserialize(data)
+        schema = [('table', 't', 't', 2, 'CREATE TABLE t(t)')]
+        with self.assertRaises(sqlite.InterfaceError):
+            cu.fetchall()
 
 
 class OpenTests(unittest.TestCase):
