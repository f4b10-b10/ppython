--- conflicted
+++ resolved
@@ -529,21 +529,14 @@
         # if there was help for the action, add lines of help text
         if action.help and action.help.strip():
             help_text = self._expand_help(action)
-<<<<<<< HEAD
-            help_lines = self._split_lines(help_text, help_width)
-            parts.append('%*s%s\n' % (indent_first, '', help_lines[0]))
-            for line in help_lines[1:]:
-                if line.strip():
-                    parts.append('%*s%s\n' % (help_position, '', line))
-                else:
-                    parts.append("\n")
-=======
             if help_text:
                 help_lines = self._split_lines(help_text, help_width)
                 parts.append('%*s%s\n' % (indent_first, '', help_lines[0]))
                 for line in help_lines[1:]:
-                    parts.append('%*s%s\n' % (help_position, '', line))
->>>>>>> 074fa575
+                    if line.strip():
+                        parts.append('%*s%s\n' % (help_position, '', line))
+                    else:
+                        parts.append("\n")
 
         # or add a newline if the description doesn't end with one
         elif not action_header.endswith('\n'):
