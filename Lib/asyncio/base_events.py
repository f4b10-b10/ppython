--- conflicted
+++ resolved
@@ -376,16 +376,8 @@
         self.slow_callback_duration = 0.1
         self._current_handle = None
         self._task_factory = None
-<<<<<<< HEAD
-        self._coroutine_wrapper_set = False
-
-        # A weak set of all asynchronous generators that are
-        # being iterated by the loop.
-        self._asyncgens = weakref.WeakSet()
-=======
         self._coroutine_origin_tracking_enabled = False
         self._coroutine_origin_tracking_saved_depth = None
->>>>>>> df5cdc11
 
         # A weak set of all asynchronous generators that are
         # being iterated by the loop.
@@ -508,12 +500,7 @@
         self._asyncgens_shutdown_called = True
 
         if not len(self._asyncgens):
-<<<<<<< HEAD
             # No alive asynchronous generators.
-=======
-            # If Python version is <3.6 or we don't have any asynchronous
-            # generators alive.
->>>>>>> df5cdc11
             return
 
         closing_agens = list(self._asyncgens)
@@ -557,11 +544,7 @@
             self._stopping = False
             self._thread_id = None
             events._set_running_loop(None)
-<<<<<<< HEAD
-            self._set_coroutine_wrapper(False)
-=======
             self._set_coroutine_origin_tracking(False)
->>>>>>> df5cdc11
             sys.set_asyncgen_hooks(*old_agen_hooks)
 
     def run_until_complete(self, future):
@@ -1777,35 +1760,6 @@
                 handle._run()
         handle = None  # Needed to break cycles when an exception occurs.
 
-<<<<<<< HEAD
-    def _set_coroutine_wrapper(self, enabled):
-        enabled = bool(enabled)
-        if self._coroutine_wrapper_set == enabled:
-            return
-
-        wrapper = coroutines.debug_wrapper
-        current_wrapper = sys.get_coroutine_wrapper()
-
-        if enabled:
-            if current_wrapper not in (None, wrapper):
-                warnings.warn(
-                    f"loop.set_debug(True): cannot set debug coroutine "
-                    f"wrapper; another wrapper is already set "
-                    f"{current_wrapper!r}",
-                    RuntimeWarning)
-            else:
-                sys.set_coroutine_wrapper(wrapper)
-                self._coroutine_wrapper_set = True
-        else:
-            if current_wrapper not in (None, wrapper):
-                warnings.warn(
-                    f"loop.set_debug(False): cannot unset debug coroutine "
-                    f"wrapper; another wrapper was set {current_wrapper!r}",
-                    RuntimeWarning)
-            else:
-                sys.set_coroutine_wrapper(None)
-                self._coroutine_wrapper_set = False
-=======
     def _set_coroutine_origin_tracking(self, enabled):
         if bool(enabled) == bool(self._coroutine_origin_tracking_enabled):
             return
@@ -1820,7 +1774,6 @@
                 self._coroutine_origin_tracking_saved_depth)
 
         self._coroutine_origin_tracking_enabled = enabled
->>>>>>> df5cdc11
 
     def get_debug(self):
         return self._debug
