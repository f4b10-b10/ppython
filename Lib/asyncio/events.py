--- conflicted
+++ resolved
@@ -631,12 +631,8 @@
 
     def get_event_loop(self):
         """Get the event loop for the current context.
-<<<<<<< HEAD
-
-           Returns an instance of EventLoop or raises an exception.
-=======
+
         Returns an instance of EventLoop or raises an exception.
->>>>>>> 8e03a631
         """
         if (self._local._loop is None and
                 not self._local._set_called and
