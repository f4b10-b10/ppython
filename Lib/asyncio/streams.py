__all__ = (
    'Stream', 'StreamMode',
    'open_connection', 'start_server')

import enum
import socket
import sys
import warnings
import weakref

if hasattr(socket, 'AF_UNIX'):
    __all__ += ('open_unix_connection', 'start_unix_server')

from . import coroutines
from . import events
from . import exceptions
from . import format_helpers
from . import protocols
from .log import logger
from .tasks import sleep


_DEFAULT_LIMIT = 2 ** 16  # 64 KiB


class StreamMode(enum.Flag):
    READ = enum.auto()
    WRITE = enum.auto()
    READWRITE = READ | WRITE

    def _check_read(self):
        if not self & self.READ:
            raise RuntimeError("The stream is write-only")

    def _check_write(self):
        if not self & self.WRITE:
            raise RuntimeError("The stream is read-only")


async def open_connection(host=None, port=None, *,
                          loop=None, limit=_DEFAULT_LIMIT, **kwds):
    """A wrapper for create_connection() returning a (reader, writer) pair.

    The reader returned is a StreamReader instance; the writer is a
    StreamWriter instance.

    The arguments are all the usual arguments to create_connection()
    except protocol_factory; most common are positional host and port,
    with various optional keyword arguments following.

    Additional optional keyword arguments are loop (to set the event loop
    instance to use) and limit (to set the buffer limit passed to the
    StreamReader).

    (If you want to customize the StreamReader and/or
    StreamReaderProtocol classes, just copy the code -- there's
    really nothing special here except some convenience.)
    """
    if loop is None:
        loop = events.get_event_loop()
    stream = Stream(mode=StreamMode.READWRITE,
                    limit=limit,
                    loop=loop,
                    _asyncio_internal=True)
    transport, _ = await loop.create_connection(
        lambda: _StreamProtocol(stream, loop=loop,
                                _asyncio_internal=True),
        host, port, **kwds)
    return stream, stream


async def start_server(client_connected_cb, host=None, port=None, *,
                       loop=None, limit=_DEFAULT_LIMIT, **kwds):
    """Start a socket server, call back for each client connected.

    The first parameter, `client_connected_cb`, takes two parameters:
    client_reader, client_writer.  client_reader is a StreamReader
    object, while client_writer is a StreamWriter object.  This
    parameter can either be a plain callback function or a coroutine;
    if it is a coroutine, it will be automatically converted into a
    Task.

    The rest of the arguments are all the usual arguments to
    loop.create_server() except protocol_factory; most common are
    positional host and port, with various optional keyword arguments
    following.  The return value is the same as loop.create_server().

    Additional optional keyword arguments are loop (to set the event loop
    instance to use) and limit (to set the buffer limit passed to the
    StreamReader).

    The return value is the same as loop.create_server(), i.e. a
    Server object which can be used to stop the service.
    """
    if loop is None:
        loop = events.get_event_loop()

    def factory():
        protocol = _ServerStreamProtocol(limit,
                                         client_connected_cb,
                                         loop=loop,
                                         _asyncio_internal=True)
        return protocol

    return await loop.create_server(factory, host, port, **kwds)


if hasattr(socket, 'AF_UNIX'):
    # UNIX Domain Sockets are supported on this platform

    async def open_unix_connection(path=None, *,
                                   loop=None, limit=_DEFAULT_LIMIT, **kwds):
        """Similar to `open_connection` but works with UNIX Domain Sockets."""
        if loop is None:
            loop = events.get_event_loop()
        stream = Stream(mode=StreamMode.READWRITE,
                        limit=limit,
                        loop=loop,
                        _asyncio_internal=True)
        transport, _ = await loop.create_unix_connection(
            lambda: _StreamProtocol(stream,
                                    loop=loop,
                                    _asyncio_internal=True),
            path, **kwds)
        return stream, stream

    async def start_unix_server(client_connected_cb, path=None, *,
                                loop=None, limit=_DEFAULT_LIMIT, **kwds):
        """Similar to `start_server` but works with UNIX Domain Sockets."""
        if loop is None:
            loop = events.get_event_loop()

        def factory():
            protocol = _ServerStreamProtocol(limit,
                                             client_connected_cb,
                                             loop=loop,
                                             _asyncio_internal=True)
            return protocol

        return await loop.create_unix_server(factory, path, **kwds)


class FlowControlMixin(protocols.Protocol):
    """Reusable flow control logic for StreamWriter.drain().

    This implements the protocol methods pause_writing(),
    resume_writing() and connection_lost().  If the subclass overrides
    these it must call the super methods.

    StreamWriter.drain() must wait for _drain_helper() coroutine.
    """

    def __init__(self, loop=None, *, _asyncio_internal=False):
        if loop is None:
            self._loop = events.get_event_loop()
        else:
            self._loop = loop
        if not _asyncio_internal:
            # NOTE:
            # Avoid inheritance from FlowControlMixin
            # Copy-paste the code to your project
            # if you need flow control helpers
            warnings.warn(f"{self.__class__} should be instaniated "
                          "by asyncio internals only, "
                          "please avoid its creation from user code",
                          DeprecationWarning)
        self._paused = False
        self._drain_waiter = None
        self._connection_lost = False

    def pause_writing(self):
        assert not self._paused
        self._paused = True
        if self._loop.get_debug():
            logger.debug("%r pauses writing", self)

    def resume_writing(self):
        assert self._paused
        self._paused = False
        if self._loop.get_debug():
            logger.debug("%r resumes writing", self)

        waiter = self._drain_waiter
        if waiter is not None:
            self._drain_waiter = None
            if not waiter.done():
                waiter.set_result(None)

    def connection_lost(self, exc):
        self._connection_lost = True
        # Wake up the writer if currently paused.
        if not self._paused:
            return
        waiter = self._drain_waiter
        if waiter is None:
            return
        self._drain_waiter = None
        if waiter.done():
            return
        if exc is None:
            waiter.set_result(None)
        else:
            waiter.set_exception(exc)

    async def _drain_helper(self):
        if self._connection_lost:
            raise ConnectionResetError('Connection lost')
        if not self._paused:
            return
        waiter = self._drain_waiter
        assert waiter is None or waiter.cancelled()
        waiter = self._loop.create_future()
        self._drain_waiter = waiter
        await waiter

    def _get_close_waiter(self, stream):
        raise NotImplementedError


class _BaseStreamProtocol(FlowControlMixin, protocols.Protocol):
    """Helper class to adapt between Protocol and StreamReader.

    (This is a helper class instead of making StreamReader itself a
    Protocol subclass, because the StreamReader has other potential
    uses, and to prevent the user of the StreamReader to accidentally
    call inappropriate methods of the protocol.)
    """

    _stream = None  # initialized in derived classes

    def __init__(self, loop=None,
                 *, _asyncio_internal=False):
        super().__init__(loop=loop, _asyncio_internal=_asyncio_internal)
        self._transport = None
        self._over_ssl = False
        self._closed = self._loop.create_future()

    def connection_made(self, transport):
        self._transport = transport
        self._over_ssl = transport.get_extra_info('sslcontext') is not None

    def connection_lost(self, exc):
        stream = self._stream
        if stream is not None:
            if exc is None:
                stream.feed_eof()
            else:
                stream.set_exception(exc)
        if not self._closed.done():
            if exc is None:
                self._closed.set_result(None)
            else:
                self._closed.set_exception(exc)
        super().connection_lost(exc)
        self._transport = None

    def data_received(self, data):
        stream = self._stream
        if stream is not None:
            stream.feed_data(data)

    def eof_received(self):
        stream = self._stream
        if stream is not None:
            stream.feed_eof()
        if self._over_ssl:
            # Prevent a warning in SSLProtocol.eof_received:
            # "returning true from eof_received()
            # has no effect when using ssl"
            return False
        return True

    def _get_close_waiter(self, stream):
        return self._closed

    def __del__(self):
        # Prevent reports about unhandled exceptions.
        # Better than self._closed._log_traceback = False hack
        closed = self._closed
        if closed.done() and not closed.cancelled():
            closed.exception()


class _StreamProtocol(_BaseStreamProtocol):
    _source_traceback = None

    def __init__(self, stream, loop=None,
                 *, _asyncio_internal=False):
        super().__init__(loop=loop, _asyncio_internal=_asyncio_internal)
        self._source_traceback = stream._source_traceback
        self._stream_wr = weakref.ref(stream, self._on_gc)
        self._reject_connection = False

    def _on_gc(self, wr):
        transport = self._transport
        if transport is not None:
            # connection_made was called
            context = {
                'message': ('An open stream object is being garbage '
                            'collected; call "stream.close()" explicitly.')
            }
            if self._source_traceback:
                context['source_traceback'] = self._source_traceback
            self._loop.call_exception_handler(context)
            transport.abort()
        else:
            self._reject_connection = True
        self._stream_wr = None

    @property
    def _stream(self):
        if self._stream_wr is None:
            return None
        return self._stream_wr()

    def connection_made(self, transport):
        if self._reject_connection:
            context = {
                'message': ('An open stream was garbage collected prior to '
                            'establishing network connection; '
                            'call "stream.close()" explicitly.')
            }
            if self._source_traceback:
                context['source_traceback'] = self._source_traceback
            self._loop.call_exception_handler(context)
            transport.abort()
            return
        super().connection_made(transport)
        stream = self._stream
        if stream is None:
            return
        stream.set_transport(transport)
        stream._protocol = self

    def connection_lost(self, exc):
        super().connection_lost(exc)
        self._stream_wr = None


class _ServerStreamProtocol(_BaseStreamProtocol):
    def __init__(self, limit, client_connected_cb, loop=None,
                 *, _asyncio_internal=False):
        super().__init__(loop=loop, _asyncio_internal=_asyncio_internal)
        self._client_connected_cb = client_connected_cb
        self._limit = limit

    def connection_made(self, transport):
        super().connection_made(transport)
        stream = Stream(mode=StreamMode.READWRITE,
                        transport=transport,
                        protocol=self,
                        limit=self._limit,
                        loop=self._loop,
                        _asyncio_internal=True)
        self._stream = stream
        res = self._client_connected_cb(self._stream,
                                        self._stream)
        if coroutines.iscoroutine(res):
            self._loop.create_task(res)

    def connection_lost(self, exc):
        super().connection_lost(exc)
        self._stream = None


<<<<<<< HEAD
class Stream:
=======
def _swallow_unhandled_exception(task):
    # Do a trick to suppress unhandled exception
    # if stream.write() was used without await and
    # stream.drain() was paused and resumed with an exception
    task.exception()


class StreamWriter:
>>>>>>> d97adfb4
    """Wraps a Transport.

    This exposes write(), writelines(), [can_]write_eof(),
    get_extra_info() and close().  It adds drain() which returns an
    optional Future on which you can wait for flow control.  It also
    adds a transport property which references the Transport
    directly.
    """

    _source_traceback = None

    def __init__(self, mode, *,
                 transport=None,
                 protocol=None,
                 loop=None,
                 limit=_DEFAULT_LIMIT,
                 _asyncio_internal=False):
        if not _asyncio_internal:
            warnings.warn(f"{self.__class__} should be instaniated "
                          "by asyncio internals only, "
                          "please avoid its creation from user code",
                          DeprecationWarning)
        self._mode = mode
        self._transport = transport
        self._protocol = protocol

        # The line length limit is  a security feature;
        # it also doubles as half the buffer limit.

        if limit <= 0:
            raise ValueError('Limit cannot be <= 0')

        self._limit = limit
        if loop is None:
            self._loop = events.get_event_loop()
        else:
            self._loop = loop
        self._buffer = bytearray()
        self._eof = False    # Whether we're done.
        self._waiter = None  # A future used by _wait_for_data()
        self._exception = None
        self._paused = False
        self._complete_fut = self._loop.create_future()
        self._complete_fut.set_result(None)

        if self._loop.get_debug():
            self._source_traceback = format_helpers.extract_stack(
                sys._getframe(1))

    def __repr__(self):
        info = [self.__class__.__name__]
        info.append(f'mode={self._mode}')
        if self._buffer:
            info.append(f'{len(self._buffer)} bytes')
        if self._eof:
            info.append('eof')
        if self._limit != _DEFAULT_LIMIT:
            info.append(f'limit={self._limit}')
        if self._waiter:
            info.append(f'waiter={self._waiter!r}')
        if self._exception:
            info.append(f'exception={self._exception!r}')
        if self._transport:
            info.append(f'transport={self._transport!r}')
        if self._paused:
            info.append('paused')
        return '<{}>'.format(' '.join(info))

    @property
    def mode(self):
        return self._mode

    @property
    def transport(self):
        return self._transport

    def write(self, data):
        self._mode._check_write()
        self._transport.write(data)
        return self._fast_drain()

    def writelines(self, data):
        self._mode._check_write()
        self._transport.writelines(data)
        return self._fast_drain()

    def _fast_drain(self):
        # The helper tries to use fast-path to return already existing complete future
        # object if underlying transport is not paused and actual waiting for writing
        # resume is not needed
        exc = self.exception()
        if exc is not None:
            fut = self._loop.create_future()
            fut.set_exception(exc)
            return fut
        if not self._transport.is_closing():
            if self._protocol._connection_lost:
                fut = self._loop.create_future()
                fut.set_exception(ConnectionResetError('Connection lost'))
                return fut
            if not self._protocol._paused:
                # fast path, the stream is not paused
                # no need to wait for resume signal
                return self._complete_fut
        ret = self._loop.create_task(self.drain())
        ret.add_done_callback(_swallow_unhandled_exception)
        return ret

    def write_eof(self):
        self._mode._check_write()
        return self._transport.write_eof()

    def can_write_eof(self):
        if not self._mode.is_write():
            return False
        return self._transport.can_write_eof()

    def close(self):
        self._transport.close()
        return self._protocol._get_close_waiter(self)

    def is_closing(self):
        return self._transport.is_closing()

    async def wait_closed(self):
        await self._protocol._get_close_waiter(self)

    def get_extra_info(self, name, default=None):
        return self._transport.get_extra_info(name, default)

    async def drain(self):
        """Flush the write buffer.

        The intended use is to write

          w.write(data)
          await w.drain()
        """
        self._mode._check_write()
        exc = self.exception()
        if exc is not None:
            raise exc
        if self._transport.is_closing():
            # Wait for protocol.connection_lost() call
            # Raise connection closing error if any,
            # ConnectionResetError otherwise
            fut = self._protocol._get_close_waiter(self)
            await fut
            raise ConnectionResetError('Connection lost')
        await self._protocol._drain_helper()

    def exception(self):
        return self._exception

    def set_exception(self, exc):
        self._exception = exc

        waiter = self._waiter
        if waiter is not None:
            self._waiter = None
            if not waiter.cancelled():
                waiter.set_exception(exc)

    def _wakeup_waiter(self):
        """Wakeup read*() functions waiting for data or EOF."""
        waiter = self._waiter
        if waiter is not None:
            self._waiter = None
            if not waiter.cancelled():
                waiter.set_result(None)

    def set_transport(self, transport):
        if transport is self._transport:
            return
        assert self._transport is None, 'Transport already set'
        self._transport = transport

    def _maybe_resume_transport(self):
        if self._paused and len(self._buffer) <= self._limit:
            self._paused = False
            self._transport.resume_reading()

    def feed_eof(self):
        self._mode._check_read()
        self._eof = True
        self._wakeup_waiter()

    def at_eof(self):
        """Return True if the buffer is empty and 'feed_eof' was called."""
        self._mode._check_read()
        return self._eof and not self._buffer

    def feed_data(self, data):
        self._mode._check_read()
        assert not self._eof, 'feed_data after feed_eof'

        if not data:
            return

        self._buffer.extend(data)
        self._wakeup_waiter()

        if (self._transport is not None and
                not self._paused and
                len(self._buffer) > 2 * self._limit):
            try:
                self._transport.pause_reading()
            except NotImplementedError:
                # The transport can't be paused.
                # We'll just have to buffer all data.
                # Forget the transport so we don't keep trying.
                self._transport = None
            else:
                self._paused = True

    async def _wait_for_data(self, func_name):
        """Wait until feed_data() or feed_eof() is called.

        If stream was paused, automatically resume it.
        """
        # StreamReader uses a future to link the protocol feed_data() method
        # to a read coroutine. Running two read coroutines at the same time
        # would have an unexpected behaviour. It would not possible to know
        # which coroutine would get the next data.
        if self._waiter is not None:
            raise RuntimeError(
                f'{func_name}() called while another coroutine is '
                f'already waiting for incoming data')

        assert not self._eof, '_wait_for_data after EOF'

        # Waiting for data while paused will make deadlock, so prevent it.
        # This is essential for readexactly(n) for case when n > self._limit.
        if self._paused:
            self._paused = False
            self._transport.resume_reading()

        self._waiter = self._loop.create_future()
        try:
            await self._waiter
        finally:
            self._waiter = None

    async def readline(self):
        """Read chunk of data from the stream until newline (b'\n') is found.

        On success, return chunk that ends with newline. If only partial
        line can be read due to EOF, return incomplete line without
        terminating newline. When EOF was reached while no bytes read, empty
        bytes object is returned.

        If limit is reached, ValueError will be raised. In that case, if
        newline was found, complete line including newline will be removed
        from internal buffer. Else, internal buffer will be cleared. Limit is
        compared against part of the line without newline.

        If stream was paused, this function will automatically resume it if
        needed.
        """
        self._mode._check_read()
        sep = b'\n'
        seplen = len(sep)
        try:
            line = await self.readuntil(sep)
        except exceptions.IncompleteReadError as e:
            return e.partial
        except exceptions.LimitOverrunError as e:
            if self._buffer.startswith(sep, e.consumed):
                del self._buffer[:e.consumed + seplen]
            else:
                self._buffer.clear()
            self._maybe_resume_transport()
            raise ValueError(e.args[0])
        return line

    async def readuntil(self, separator=b'\n'):
        """Read data from the stream until ``separator`` is found.

        On success, the data and separator will be removed from the
        internal buffer (consumed). Returned data will include the
        separator at the end.

        Configured stream limit is used to check result. Limit sets the
        maximal length of data that can be returned, not counting the
        separator.

        If an EOF occurs and the complete separator is still not found,
        an IncompleteReadError exception will be raised, and the internal
        buffer will be reset.  The IncompleteReadError.partial attribute
        may contain the separator partially.

        If the data cannot be read because of over limit, a
        LimitOverrunError exception  will be raised, and the data
        will be left in the internal buffer, so it can be read again.
        """
        self._mode._check_read()
        seplen = len(separator)
        if seplen == 0:
            raise ValueError('Separator should be at least one-byte string')

        if self._exception is not None:
            raise self._exception

        # Consume whole buffer except last bytes, which length is
        # one less than seplen. Let's check corner cases with
        # separator='SEPARATOR':
        # * we have received almost complete separator (without last
        #   byte). i.e buffer='some textSEPARATO'. In this case we
        #   can safely consume len(separator) - 1 bytes.
        # * last byte of buffer is first byte of separator, i.e.
        #   buffer='abcdefghijklmnopqrS'. We may safely consume
        #   everything except that last byte, but this require to
        #   analyze bytes of buffer that match partial separator.
        #   This is slow and/or require FSM. For this case our
        #   implementation is not optimal, since require rescanning
        #   of data that is known to not belong to separator. In
        #   real world, separator will not be so long to notice
        #   performance problems. Even when reading MIME-encoded
        #   messages :)

        # `offset` is the number of bytes from the beginning of the buffer
        # where there is no occurrence of `separator`.
        offset = 0

        # Loop until we find `separator` in the buffer, exceed the buffer size,
        # or an EOF has happened.
        while True:
            buflen = len(self._buffer)

            # Check if we now have enough data in the buffer for `separator` to
            # fit.
            if buflen - offset >= seplen:
                isep = self._buffer.find(separator, offset)

                if isep != -1:
                    # `separator` is in the buffer. `isep` will be used later
                    # to retrieve the data.
                    break

                # see upper comment for explanation.
                offset = buflen + 1 - seplen
                if offset > self._limit:
                    raise exceptions.LimitOverrunError(
                        'Separator is not found, and chunk exceed the limit',
                        offset)

            # Complete message (with full separator) may be present in buffer
            # even when EOF flag is set. This may happen when the last chunk
            # adds data which makes separator be found. That's why we check for
            # EOF *ater* inspecting the buffer.
            if self._eof:
                chunk = bytes(self._buffer)
                self._buffer.clear()
                raise exceptions.IncompleteReadError(chunk, None)

            # _wait_for_data() will resume reading if stream was paused.
            await self._wait_for_data('readuntil')

        if isep > self._limit:
            raise exceptions.LimitOverrunError(
                'Separator is found, but chunk is longer than limit', isep)

        chunk = self._buffer[:isep + seplen]
        del self._buffer[:isep + seplen]
        self._maybe_resume_transport()
        return bytes(chunk)

    async def read(self, n=-1):
        """Read up to `n` bytes from the stream.

        If n is not provided, or set to -1, read until EOF and return all read
        bytes. If the EOF was received and the internal buffer is empty, return
        an empty bytes object.

        If n is zero, return empty bytes object immediately.

        If n is positive, this function try to read `n` bytes, and may return
        less or equal bytes than requested, but at least one byte. If EOF was
        received before any byte is read, this function returns empty byte
        object.

        Returned value is not limited with limit, configured at stream
        creation.

        If stream was paused, this function will automatically resume it if
        needed.
        """
        self._mode._check_read()

        if self._exception is not None:
            raise self._exception

        if n == 0:
            return b''

        if n < 0:
            # This used to just loop creating a new waiter hoping to
            # collect everything in self._buffer, but that would
            # deadlock if the subprocess sends more than self.limit
            # bytes.  So just call self.read(self._limit) until EOF.
            blocks = []
            while True:
                block = await self.read(self._limit)
                if not block:
                    break
                blocks.append(block)
            return b''.join(blocks)

        if not self._buffer and not self._eof:
            await self._wait_for_data('read')

        # This will work right even if buffer is less than n bytes
        data = bytes(self._buffer[:n])
        del self._buffer[:n]

        self._maybe_resume_transport()
        return data

    async def readexactly(self, n):
        """Read exactly `n` bytes.

        Raise an IncompleteReadError if EOF is reached before `n` bytes can be
        read. The IncompleteReadError.partial attribute of the exception will
        contain the partial read bytes.

        if n is zero, return empty bytes object.

        Returned value is not limited with limit, configured at stream
        creation.

        If stream was paused, this function will automatically resume it if
        needed.
        """
        self._mode._check_read()
        if n < 0:
            raise ValueError('readexactly size can not be less than zero')

        if self._exception is not None:
            raise self._exception

        if n == 0:
            return b''

        while len(self._buffer) < n:
            if self._eof:
                incomplete = bytes(self._buffer)
                self._buffer.clear()
                raise exceptions.IncompleteReadError(incomplete, n)

            await self._wait_for_data('readexactly')

        if len(self._buffer) == n:
            data = bytes(self._buffer)
            self._buffer.clear()
        else:
            data = bytes(self._buffer[:n])
            del self._buffer[:n]
        self._maybe_resume_transport()
        return data

    def __aiter__(self):
        self._mode._check_read()
        return self

    async def __anext__(self):
        val = await self.readline()
        if val == b'':
            raise StopAsyncIteration
        return val<|MERGE_RESOLUTION|>--- conflicted
+++ resolved
@@ -363,9 +363,6 @@
         self._stream = None
 
 
-<<<<<<< HEAD
-class Stream:
-=======
 def _swallow_unhandled_exception(task):
     # Do a trick to suppress unhandled exception
     # if stream.write() was used without await and
@@ -373,8 +370,7 @@
     task.exception()
 
 
-class StreamWriter:
->>>>>>> d97adfb4
+class Stream:
     """Wraps a Transport.
 
     This exposes write(), writelines(), [can_]write_eof(),
