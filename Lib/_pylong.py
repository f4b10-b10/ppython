"""Python implementations of some algorithms for use by longobject.c.
The goal is to provide asymptotically faster algorithms that can be
used for operations on integers with many digits.  In those cases, the
performance overhead of the Python implementation is not significant
since the asymptotic behavior is what dominates runtime. Functions
provided by this module should be considered private and not part of any
public API.

Note: for ease of maintainability, please prefer clear code and avoid
"micro-optimizations".  This module will only be imported and used for
integers with a huge number of digits.  Saving a few microseconds with
tricky or non-obvious code is not worth it.  For people looking for
maximum performance, they should use something like gmpy2."""

import re
import decimal
try:
    import _decimal
except ImportError:
    _decimal = None

# A number of functions have this form, where `w` is a desired number of
# digits in base `base`:
#
#    def inner(...w...):
#        if w <= LIMIT:
#            return something
#        lo = w >> 1
#        hi = w - lo
#        something involving base**lo, inner(...lo...), j, and inner(...hi...)
#    figure out largest w needed
#    result = inner(w)
#
# They all had some on-the-fly scheme to cache `base**lo` results for reuse.
# Power is costly.
#
# This routine aims to compute all amd only the needed powers in advance, as
# efficiently as reasonably possible. This isn't trivial, and all the
# on-the-fly methods did needless work in many cases. The driving code above
# changes to:
#
#    figure out largest w needed
#    mycache = compute_powers(w, base, LIMIT)
#    result = inner(w)
#
# and `mycache[lo]` replaces `base**lo` in the inner function.
#
# If an algorithm wants the powers of ceiling(w/2) instead of the floor,
# pass keyword argument `need_hi=True`.
#
# While this does give minor speedups (a few percent at best), the
# primary intent is to simplify the functions using this, by eliminating
# the need for them to craft their own ad-hoc caching schemes.
#
# See code near end of file for a block of code that can be enabled to
# run millions of tests.
def compute_powers(w, base, more_than, *, need_hi=False, show=False):
    seen = set()
    need = set()
    ws = {w}
    while ws:
        w = ws.pop() # any element is fine to use next
        if w in seen or w <= more_than:
            continue
        seen.add(w)
        lo = w >> 1
        hi = w - lo
        # only _need_ one here; the other may, or may not, be needed
        which = hi if need_hi else lo
        need.add(which)
        ws.add(which)
        if lo != hi:
            ws.add(w - which)

    # `need` is the set of exponents needed. To compute them all
    # efficiently, possibly add other exponents to `extra`. The goal is
    # to ensure that each exponent can be gotten from a smaller one via
    # multiplying by the base, squaring it, or squaring and then
    # multiplying by the base.
    #
    # If need_hi is False, this is already the case (w can always be
    # gotten from w >> 1 via one of the squaring strategies). But we do
    # the work anyway, just in case ;-)
    #
    # Note that speed is irrelevant. These loops are working on little
    # ints (exponents) and go around O(log w) times. The total cost is
    # insignificant compared to just one of the bigint multiplies.
    cands = need.copy()
    extra = set()
    while cands:
        w = max(cands)
        cands.remove(w)
        lo = w >> 1
        if lo > more_than and w-1 not in cands and lo not in cands:
            extra.add(lo)
            cands.add(lo)
    assert need_hi or not extra

    d = {}
    for n in sorted(need | extra):
        lo = n >> 1
        hi = n - lo
        if n-1 in d:
            if show:
                print("* base", end="")
            result = d[n-1] * base # cheap!
        elif lo in d:
            # Multiplying a bigint by itself is about twice as fast
            # in CPython provided it's the same object.
            if show:
                print("square", end="")
            result = d[lo] * d[lo] # same object
            if hi != lo:
                if show:
                    print(" * base", end="")
                assert 2 * lo + 1 == n
                result *= base
        else: # rare
            if show:
                print("pow", end='')
            result = base ** n
        if show:
            print(" at", n, "needed" if n in need else "extra")
        d[n] = result

    assert need <= d.keys()
    if excess := d.keys() - need:
        assert need_hi
        for n in excess:
            del d[n]
    return d

_unbounded_dec_context = decimal.getcontext().copy()
_unbounded_dec_context.prec = decimal.MAX_PREC
_unbounded_dec_context.Emax = decimal.MAX_EMAX
_unbounded_dec_context.Emin = decimal.MIN_EMIN
_unbounded_dec_context.traps[decimal.Inexact] = 1 # sanity check

def int_to_decimal(n):
    """Asymptotically fast conversion of an 'int' to Decimal."""

    # Function due to Tim Peters.  See GH issue #90716 for details.
    # https://github.com/python/cpython/issues/90716
    #
    # The implementation in longobject.c of base conversion algorithms
    # between power-of-2 and non-power-of-2 bases are quadratic time.
    # This function implements a divide-and-conquer algorithm that is
    # faster for large numbers.  Builds an equal decimal.Decimal in a
    # "clever" recursive way.  If we want a string representation, we
    # apply str to _that_.

<<<<<<< HEAD
    D = decimal.Decimal
    D2 = D(2)

    BITLIM = 128

    mem = {}

    def w2pow(w):
        """Return D(2)**w and store the result. Also possibly save some
        intermediate results. In context, these are likely to be reused
        across various levels of the conversion to Decimal."""
        if (result := mem.get(w)) is None:
            if w <= BITLIM:
                result = D2**w
            elif w - 1 in mem:
                result = (t := mem[w - 1]) + t
            else:
                w2 = w >> 1
                # If w happens to be odd, w-w2 is one larger than w2
                # now. Recurse on the smaller first (w2), so that it's
                # in the cache and the larger (w-w2) can be handled by
                # the cheaper `w-1 in mem` branch instead.
                result = w2pow(w2) * w2pow(w - w2)
            mem[w] = result
        return result
=======
    from decimal import Decimal as D
    BITLIM = 200
>>>>>>> 41a91bd6

    # Don't bother caching the "lo" mask in this; the time to compute it is
    # tiny compared to the multiply.
    def inner(n, w):
        if w <= BITLIM:
            return D(n)
        w2 = w >> 1
        hi = n >> w2
        lo = n & ((1 << w2) - 1)
        return inner(lo, w2) + inner(hi, w - w2) * w2pow[w2]

    with decimal.localcontext(_unbounded_dec_context):
        nbits = n.bit_length()
        w2pow = compute_powers(nbits, D(2), BITLIM)
        if n < 0:
            negate = True
            n = -n
        else:
            negate = False
        result = inner(n, nbits)
        if negate:
            result = -result
    return result

def int_to_decimal_string(n):
    """Asymptotically fast conversion of an 'int' to a decimal string."""
    w = n.bit_length()
    if w > 450_000 and _decimal is not None:
        # It is only usable with the C decimal implementation.
        # _pydecimal.py calls str() on very large integers, which in its
        # turn calls int_to_decimal_string(), causing very deep recursion.
        return str(int_to_decimal(n))

    # Fallback algorithm for the case when the C decimal module isn't
    # available.  This algorithm is asymptotically worse than the algorithm
    # using the decimal module, but better than the quadratic time
    # implementation in longobject.c.

    DIGLIM = 1000
    def inner(n, w):
        if w <= DIGLIM:
            return str(n)
        w2 = w >> 1
        hi, lo = divmod(n, pow10[w2])
        return inner(hi, w - w2) + inner(lo, w2).zfill(w2)

    # The estimation of the number of decimal digits.
    # There is no harm in small error.  If we guess too large, there may
    # be leading 0's that need to be stripped.  If we guess too small, we
    # may need to call str() recursively for the remaining highest digits,
    # which can still potentially be a large integer. This is manifested
    # only if the number has way more than 10**15 digits, that exceeds
    # the 52-bit physical address limit in both Intel64 and AMD64.
    w = int(w * 0.3010299956639812 + 1)  # log10(2)
    pow10 = compute_powers(w, 5, DIGLIM)
    for k, v in pow10.items():
        pow10[k] = v << k # 5**k << k == 5**k * 2**k == 10**k
    if n < 0:
        n = -n
        sign = '-'
    else:
        sign = ''
    s = inner(n, w)
    if s[0] == '0' and n:
        # If our guess of w is too large, there may be leading 0's that
        # need to be stripped.
        s = s.lstrip('0')
    return sign + s

def _str_to_int_inner(s):
    """Asymptotically fast conversion of a 'str' to an 'int'."""

    # Function due to Bjorn Martinsson.  See GH issue #90716 for details.
    # https://github.com/python/cpython/issues/90716
    #
    # The implementation in longobject.c of base conversion algorithms
    # between power-of-2 and non-power-of-2 bases are quadratic time.
    # This function implements a divide-and-conquer algorithm making use
    # of Python's built in big int multiplication. Since Python uses the
    # Karatsuba algorithm for multiplication, the time complexity
    # of this function is O(len(s)**1.58).

    DIGLIM = 2048

<<<<<<< HEAD
    mem = {}

    def w5pow(w):
        """Return 5**w and store the result.
        Also possibly save some intermediate results. In context, these
        are likely to be reused across various levels of the conversion
        to 'int'.
        """
        if (result := mem.get(w)) is None:
            if w <= DIGLIM:
                result = 5**w
            elif w - 1 in mem:
                result = mem[w - 1] * 5
            else:
                w2 = w >> 1
                # If w happens to be odd, w-w2 is one larger than w2
                # now. Recurse on the smaller first (w2), so that it's
                # in the cache and the larger (w-w2) can be handled by
                # the cheaper `w-1 in mem` branch instead.
                result = w5pow(w2) * w5pow(w - w2)
            mem[w] = result
        return result

=======
>>>>>>> 41a91bd6
    def inner(a, b):
        if b - a <= DIGLIM:
            return int(s[a:b])
        mid = (a + b + 1) >> 1
        return (inner(mid, b)
                + ((inner(a, mid) * w5pow[b - mid])
                    << (b - mid)))

    w5pow = compute_powers(len(s), 5, DIGLIM)
    return inner(0, len(s))


# Asymptotically faster version, using the C decimal module. See
# comments at the end of the file. This uses decimal arithmetic to
# convert from base 10 to base 256. The latter is just a string of
# bytes, which CPython can convert very efficiently to a Python int.

# log of 10 to base 256 with best-possible 53-bit precision. Obtained
# via:
#    from mpmath import mp
#    mp.prec = 1000
#    print(float(mp.log(10, 256)).hex())
_LOG_10_BASE_256 = float.fromhex('0x1.a934f0979a371p-2') # about 0.415

# _spread is for internal testing. It maps a key to the number of times
# that condition obtained in _dec_str_to_int_inner:
#     key 0 - quotient guess was right
#     key 1 - quotient had to be boosted by 1, one time
#     key 999 - one adjustment wasn't enough, so fell back to divmod
from collections import defaultdict
_spread = defaultdict(int)
del defaultdict

def _dec_str_to_int_inner(s, *, GUARD=8):
    # Yes, BYTELIM is "large". Large enough that CPython will usually
    # use the Karatsuba _str_to_int_inner to convert the string. This
    # allowed reducing the cutoff for calling _this_ function from 3.5M
    # to 2M digits. We could almost certainly do even better by
    # fine-tuning this and/or using a larger output base than 256.
    BYTELIM = 100_000
    D = decimal.Decimal
    result = bytearray()
    # See notes at end of file for discussion of GUARD.
    assert GUARD > 0 # if 0, `decimal` can blow up - .prec 0 not allowed

    def inner(n, w):
        #assert n < D256 ** w # required, but too expensive to check
        if w <= BYTELIM:
            # XXX Stefan Pochmann discovered that, for 1024-bit ints,
            # `int(Decimal)` took 2.5x longer than `int(str(Decimal))`.
            # Worse, `int(Decimal) is still quadratic-time for much
            # larger ints. So unless/until all that is repaired, the
            # seemingly redundant `str(Decimal)` is crucial to speed.
            result.extend(int(str(n)).to_bytes(w)) # big-endian default
            return
        w1 = w >> 1
        w2 = w - w1
        if 0:
            # This is maximally clear, but "too slow". `decimal`
            # division is asymptotically fast, but we have no way to
            # tell it to reuse the high-precision reciprocal it computes
            # for pow256[w2], so it has to recompute it over & over &
            # over again :-(
            hi, lo = divmod(n, pow256[w2][0])
        else:
            p256, recip = pow256[w2]
            # The integer part will have a number of digits about equal
            # to the difference between the log10s of `n` and `pow256`
            # (which, since these are integers, is roughly approximated
            # by `.adjusted()`). That's the working precision we need,
            ctx.prec = max(n.adjusted() - p256.adjusted(), 0) + GUARD
            hi = +n * +recip # unary `+` chops back to ctx.prec digits
            ctx.prec = decimal.MAX_PREC
            hi = hi.to_integral_value() # lose the fractional digits
            lo = n - hi * p256
            # Because we've been uniformly rounding down, `hi` is a
            # lower bound on the correct quotient.
            assert lo >= 0
            # Adjust quotient up if needed. It usually isn't. In random
            # testing on inputs through 5 billion digit strings, the
            # test triggered once in about 200 thousand tries.
            count = 0
            if lo >= p256:
                count = 1
                lo -= p256
                hi += 1
                if lo >= p256:
                    # Complete correction via an exact computation. I
                    # believe it's not possible to get here provided
                    # GUARD >= 3. It's tested by reducing GUARD below
                    # that.
                    count = 999
                    hi2, lo = divmod(lo, p256)
                    hi += hi2
            _spread[count] += 1
            # The assert should always succeed, but way too slow to keep
            # enabled.
            #assert hi, lo == divmod(n, pow256[w2][0])
        inner(hi, w1)
        del hi # at top levels, can free a lot of RAM "early"
        inner(lo, w2)

    # How many base 256 digits are needed?. Mathematically, exactly
    # floor(log256(int(s))) + 1. There is no cheap way to compute this.
    # But we can get an upper bound, and that's necessary for our error
    # analysis to make sense. int(s) < 10**len(s), so the log needed is
    # < log256(10**len(s)) = len(s) * log256(10). However, using
    # finite-precision floating point for this, it's possible that the
    # computed value is a little less than the true value. If the true
    # value is at - or a little higher than - an integer, we can get an
    # off-by-1 error too low. So we add 2 instead of 1 if chopping lost
    # a fraction > 0.9.

    # The "WASI" test platfrom can complain about `len(s)` if it's too
    # large to fit in its idea of "an index-sized integer".
    lenS = s.__len__()
    log_ub = lenS * _LOG_10_BASE_256
    log_ub_as_int = int(log_ub)
    w = log_ub_as_int + 1 + (log_ub - log_ub_as_int > 0.9)
    # And what if we've plain exhausted the limits of HW floats? We
    # could compute the log to any desired precision using `decimal`,
    # but it's not plausible that anyone will pass a string requiring
    # trillions of bytes (unless they're just trying to "break things").
    if w.bit_length() >= 46:
        # "Only" had < 53 - 46 = 7 bits to spare in IEEE-754 double.
        raise ValueError(f"cannot convert string of len {lenS} to int")
    with decimal.localcontext(_unbounded_dec_context) as ctx:
        D256 = D(256)
        pow256 = compute_powers(w, D256, BYTELIM, need_hi=True)
        rpow256 = compute_powers(w, 1 / D256, BYTELIM, need_hi=True)
        # We're going to do inexact, chopped arithmetic, multiplying by
        # an approximation to the reciprocal of 256**i. We chop to get a
        # lower bound on the true integer quotient. Our approximation is
        # a lower bound, the multiplication is chopped too, and
        # to_integral_value() is also chopped.
        ctx.traps[decimal.Inexact] = 0
        ctx.rounding = decimal.ROUND_DOWN
        for k, v in pow256.items():
            # No need to save much more precision in the reciprocal than
            # the power of 256 has, plus some guard digits to absorb
            # most relevant rounding errors. This is highly significant:
            # 1/2**i has the same number of significant decimal digits
            # as 5**i, generally over twice the number in 2**i,
            ctx.prec = v.adjusted() + GUARD + 1
            # The unary "+" chops the reciprocal back to that precision.
            pow256[k] = v, +rpow256[k]
        del rpow256 # exact reciprocals no longer needed
        ctx.prec = decimal.MAX_PREC
        inner(D(s), w)
    return int.from_bytes(result)

def int_from_string(s):
    """Asymptotically fast version of PyLong_FromString(), conversion
    of a string of decimal digits into an 'int'."""
    # PyLong_FromString() has already removed leading +/-, checked for invalid
    # use of underscore characters, checked that string consists of only digits
    # and underscores, and stripped leading whitespace.  The input can still
    # contain underscores and have trailing whitespace.
    s = s.rstrip().replace('_', '')
    func = _str_to_int_inner
    if len(s) >= 2_000_000 and _decimal is not None:
        func = _dec_str_to_int_inner
    return func(s)

def str_to_int(s):
    """Asymptotically fast version of decimal string to 'int' conversion."""
    # FIXME: this doesn't support the full syntax that int() supports.
    m = re.match(r'\s*([+-]?)([0-9_]+)\s*', s)
    if not m:
        raise ValueError('invalid literal for int() with base 10')
    v = int_from_string(m.group(2))
    if m.group(1) == '-':
        v = -v
    return v


# Fast integer division, based on code from Mark Dickinson, fast_div.py
# GH-47701. Additional refinements and optimizations by Bjorn Martinsson.  The
# algorithm is due to Burnikel and Ziegler, in their paper "Fast Recursive
# Division".

_DIV_LIMIT = 4000


def _div2n1n(a, b, n):
    """Divide a 2n-bit nonnegative integer a by an n-bit positive integer
    b, using a recursive divide-and-conquer algorithm.

    Inputs:
      n is a positive integer
      b is a positive integer with exactly n bits
      a is a nonnegative integer such that a < 2**n * b

    Output:
      (q, r) such that a = b*q+r and 0 <= r < b.

    """
    if a.bit_length() - n <= _DIV_LIMIT:
        return divmod(a, b)
    pad = n & 1
    if pad:
        a <<= 1
        b <<= 1
        n += 1
    half_n = n >> 1
    mask = (1 << half_n) - 1
    b1, b2 = b >> half_n, b & mask
    q1, r = _div3n2n(a >> n, (a >> half_n) & mask, b, b1, b2, half_n)
    q2, r = _div3n2n(r, a & mask, b, b1, b2, half_n)
    if pad:
        r >>= 1
    return q1 << half_n | q2, r


def _div3n2n(a12, a3, b, b1, b2, n):
    """Helper function for _div2n1n; not intended to be called directly."""
    if a12 >> n == b1:
        q, r = (1 << n) - 1, a12 - (b1 << n) + b1
    else:
        q, r = _div2n1n(a12, b1, n)
    r = (r << n | a3) - q * b2
    while r < 0:
        q -= 1
        r += b
    return q, r


def _int2digits(a, n):
    """Decompose non-negative int a into base 2**n

    Input:
      a is a non-negative integer

    Output:
      List of the digits of a in base 2**n in little-endian order,
      meaning the most significant digit is last. The most
      significant digit is guaranteed to be non-zero.
      If a is 0 then the output is an empty list.

    """
    a_digits = [0] * ((a.bit_length() + n - 1) // n)

    def inner(x, L, R):
        if L + 1 == R:
            a_digits[L] = x
            return
        mid = (L + R) >> 1
        shift = (mid - L) * n
        upper = x >> shift
        lower = x ^ (upper << shift)
        inner(lower, L, mid)
        inner(upper, mid, R)

    if a:
        inner(a, 0, len(a_digits))
    return a_digits


def _digits2int(digits, n):
    """Combine base-2**n digits into an int. This function is the
    inverse of `_int2digits`. For more details, see _int2digits.
    """

    def inner(L, R):
        if L + 1 == R:
            return digits[L]
        mid = (L + R) >> 1
        shift = (mid - L) * n
        return (inner(mid, R) << shift) + inner(L, mid)

    return inner(0, len(digits)) if digits else 0


def _divmod_pos(a, b):
    """Divide a non-negative integer a by a positive integer b, giving
    quotient and remainder."""
    # Use grade-school algorithm in base 2**n, n = nbits(b)
    n = b.bit_length()
    a_digits = _int2digits(a, n)

    r = 0
    q_digits = []
    for a_digit in reversed(a_digits):
        q_digit, r = _div2n1n((r << n) + a_digit, b, n)
        q_digits.append(q_digit)
    q_digits.reverse()
    q = _digits2int(q_digits, n)
    return q, r


def int_divmod(a, b):
    """Asymptotically fast replacement for divmod, for 'int'.
    Its time complexity is O(n**1.58), where n = #bits(a) + #bits(b).
    """
    if b == 0:
        raise ZeroDivisionError('division by zero')
    elif b < 0:
        q, r = int_divmod(-a, -b)
        return q, -r
    elif a < 0:
        q, r = int_divmod(~a, b)
        return ~q, b + ~r
    else:
        return _divmod_pos(a, b)


# Notes on _dec_str_to_int_inner:
#
# Stefan Pochmann worked up a str->int function that used the decimal
# module to, in effect, convert from base 10 to base 256. This is
# "unnatural", in that it requires multiplying and dividing by large
# powers of 2, which `decimal` isn't naturally suited to. But
# `decimal`'s `*` and `/` are asymptotically superior to CPython's, so
# at _some_ point it could be expected to win.
#
# Alas, the crossover point was too high to be of much real interest. I
# (Tim) then worked on ways to replace its division with multiplication
# by a cached reciprocal approximation instead, fixing up errors
# afterwards. This reduced the crossover point significantly,
#
# I revisited the code, and found ways to improve and simplify it. The
# crossover point is at about 3.4 million digits now.
#
# About .adjusted()
# -----------------
# Restrict to Decimal values x > 0. We don't use negative numbers in the
# code, and I don't want to have to keep typing, e.g., "absolute value".
#
# For convenience, I'll use `x.a` to mean `x.adjusted()`. x.a doesn't
# look at the digits of x, but instead returns an integer giving x's
# order of magnitude. These are equivalent:
#
# - x.a is the power-of-10 exponent of x's most significant digit.
# - x.a = the infinitely precise floor(log10(x))
# - x can be written in this form, where f is a real with 1 <= f < 10:
#    x = f * 10**x.a
#
# Observation; if x is an integer, len(str(x)) = x.a + 1.
#
# Lemma 1: (x * y).a = x.a + y.a, or one larger
#
# Proof: Write x = f * 10**x.a and y = g * 10**y.a, where f and g are in
# [1, 10). Then x*y = f*g * 10**(x.a + y.a), where 1 <= f*g < 100. If
# f*g < 10, (x*y).a is x.a+y.a. Else divide f*g by 10 to bring it back
# into [1, 10], and add 1 to the exponent to compensate. Then (x*y).a is
# x.a+y.a+1.
#
# Lemma 2: ceiling(log10(x/y)) <= x.a - y.a + 1
#
# Proof: Express x and y as in Lemma 1. Then x/y = f/g * 10**(x.a -
# y.a), where 1/10 < f/g < 10. If 1 <= f/g, (x/y).a is x.a-y.a. Else
# multiply f/g by 10 to bring it back into [1, 10], and subtract 1 from
# the exponent to compensate. Then (x/y).a is x.a-y.a-1. So the largest
# (x/y).a can be is x.a-y.a. Since that's the floor of log10(x/y). the
# ceiling is at most 1 larger (with equality iff f/g = 1 exactly).
#
# GUARD digits
# ------------
# We only want the integer part of divisions, so don't need to build
# the full multiplication tree. But using _just_ the number of
# digits expected in the integer part ignores too much. What's left
# out can have a very significant effect on the quotient. So we use
# GUARD additional digits.
#
# The default 8 is more than enough so no more than 1 correction step
# was ever needed for all inputs tried through 2.5 billion digits. In
# fact, I believe 3 guard digits are always enough - but the proof is
# very involved, so better safe than sorry.
#
# Short course:
#
# If prec is the decimal precision in effect, and we're rounding down,
# the result of an operation is exactly equal to the infinitely precise
# result times 1-e for some real e with 0 <= e < 10**(1-prec). In
#
#     ctx.prec = max(n.adjusted() - p256.adjusted(), 0) + GUARD
#     hi = +n * +recip # unary `+` chops to ctx.prec digits
#
# we have 3 visible chopped operationa, but there's also a 4th:
# precomputing a truncated `recip` as part of setup.
#
# So the computed product is exactly equal to the true product times
# (1-e1)*(1-e2)*(1-e3)*(1-e4); since the e's are all very small, an
# excellent approximation to the second factor is 1-(e1+e2+e3+e4) (the
# 2nd and higher order terms in the expanded product are too tiny to
# matter). If they're all as large as possible, that's
#
# 1 - 4*10**(1-prec). This, BTW, is all bog-standard FP error analysis.
#
# That implies the computed product is within 1 of the true product
# provided prec >= log10(true_product) + 1.602.
#
# Here are telegraphic details, rephrasing the initial condition in
# equivalent ways, step by step:
#
# prod - prod * (1 - 4*10**(1-prec)) <= 1
# prod - prod + prod * 4*10**(1-prec)) <= 1
# prod * 4*10**(1-prec)) <= 1
# 10**(log10(prod)) * 4*10**(1-prec)) <= 1
# 4*10**(1-prec+log10(prod))) <= 1
# 10**(1-prec+log10(prod))) <= 1/4
# 1-prec+log10(prod) <= log10(1/4) = -0.602
# -prec <= -1.602 - log10(prod)
# prec >= log10(prod) + 1.602
#
# The true product is the same as the true ratio n/p256. By Lemma 2
# above, n.a - p256.a + 1 is an upper bound on the ceiling of
# log10(prod). Then 2 is the ceiling of 1.602. so n.a - p256.a + 3 is an
# upper bound on the right hand side of the inequality. Any prec >= that
# will work.
#
# But since this is just a sketch of a proof ;-), the code uses the
# empirically tested 8 instead of 3. 5 digits more or less makes no
# practical difference to speed - these ints are huge. And while
# increasing GUARD above 3 may not be necessary, every increase cuts the
# percentage of cases that need a correction at all.
#
# On Computing Reciprocals
# ------------------------
# In general, the exact reciprocals we compute have over twice as many
# significant digits as needed. 1/256**i has the same number of
# significant decimal digits as 5**i. It's a significant waste of RAM
# to store all those unneeded digits.
#
# So we cut exact reciprocals back to the least precision that can
# be needed so that the error analysis above is valid,
#
# [Note: turns out it's very significantly faster to do it this way than
# to compute  1 / 256**i  directly to the desired precision, because the
# power method doesn't require division. It's also faster than computing
# (1/256)**i directly to the desired precision - no material division
# there, but `compute_powers()` is much smarter about _how_ to compute
# all the powers needed than repeated applications of `**` - that
# function invokes `**` for at most the few smallest powers needed.]
#
# The hard part is that chopping back to a shorter width occurs
# _outside_ of `inner`. We can't know then what `prec` `inner()` will
# need. We have to pick, for each value of `w2`, the largest possible
# value `prec` can become when `inner()` is working on `w2`.
#
# This is the `prec` inner() uses:
#     max(n.a - p256.a, 0) + GUARD
# and what setup uses (renaming its `v` to `p256` - same thing):
#     p256.a + GUARD + 1
#
# We need that the second is always at least as large as the first,
# which is the same as requiring
#
#     n.a - 2 * p256.a <= 1
#
# What's the largest n can be? n < 255**w = 256**(w2 + (w - w2)). The
# worst case in this context is when w ix even. and then w = 2*w2, so
# n < 256**(2*w2) = (256**w2)**2 = p256**2. By Lemma 1, then, n.a
# is at most p256.a + p256.a + 1.
#
# So the most n.a - 2 * p256.a can be is
# p256.a + p256.a + 1 - 2 * p256.a = 1. QED
#
# Note: an earlier version of the code split on floor(e/2) instead of on
# the ceiling. The worst case then is odd `w`, and a more involved proof
# was needed to show that adding 4 (instead of 1) may be necessary.
# Basically because, in that case, n may be up to 256 times larger than
# p256**2. Curiously enough, by splitting on the ceiling instead,
# nothing in any proof here actually depends on the output base (256).

# Enable for brute-force testing of compute_powers(). This takes about a
# minute, because it tries millions of cases.
if 0:
    def consumer(w, limir, need_hi):
        seen = set()
        need = set()
        def inner(w):
            if w <= limit:
                return
            if w in seen:
                return
            seen.add(w)
            lo = w >> 1
            hi = w - lo
            need.add(hi if need_hi else lo)
            inner(lo)
            inner(hi)
        inner(w)
        exp = compute_powers(w, 1, limir, need_hi=need_hi)
        assert exp.keys() == need

    from itertools import chain
    for need_hi in (False, True):
        for limit in (0, 1, 10, 100, 1_000, 10_000, 100_000):
            for w in chain(range(1, 100_000),
                           (10**i for i in range(5, 30))):
                consumer(w, limit, need_hi)<|MERGE_RESOLUTION|>--- conflicted
+++ resolved
@@ -149,36 +149,8 @@
     # "clever" recursive way.  If we want a string representation, we
     # apply str to _that_.
 
-<<<<<<< HEAD
-    D = decimal.Decimal
-    D2 = D(2)
-
-    BITLIM = 128
-
-    mem = {}
-
-    def w2pow(w):
-        """Return D(2)**w and store the result. Also possibly save some
-        intermediate results. In context, these are likely to be reused
-        across various levels of the conversion to Decimal."""
-        if (result := mem.get(w)) is None:
-            if w <= BITLIM:
-                result = D2**w
-            elif w - 1 in mem:
-                result = (t := mem[w - 1]) + t
-            else:
-                w2 = w >> 1
-                # If w happens to be odd, w-w2 is one larger than w2
-                # now. Recurse on the smaller first (w2), so that it's
-                # in the cache and the larger (w-w2) can be handled by
-                # the cheaper `w-1 in mem` branch instead.
-                result = w2pow(w2) * w2pow(w - w2)
-            mem[w] = result
-        return result
-=======
     from decimal import Decimal as D
     BITLIM = 200
->>>>>>> 41a91bd6
 
     # Don't bother caching the "lo" mask in this; the time to compute it is
     # tiny compared to the multiply.
@@ -263,32 +235,6 @@
 
     DIGLIM = 2048
 
-<<<<<<< HEAD
-    mem = {}
-
-    def w5pow(w):
-        """Return 5**w and store the result.
-        Also possibly save some intermediate results. In context, these
-        are likely to be reused across various levels of the conversion
-        to 'int'.
-        """
-        if (result := mem.get(w)) is None:
-            if w <= DIGLIM:
-                result = 5**w
-            elif w - 1 in mem:
-                result = mem[w - 1] * 5
-            else:
-                w2 = w >> 1
-                # If w happens to be odd, w-w2 is one larger than w2
-                # now. Recurse on the smaller first (w2), so that it's
-                # in the cache and the larger (w-w2) can be handled by
-                # the cheaper `w-1 in mem` branch instead.
-                result = w5pow(w2) * w5pow(w - w2)
-            mem[w] = result
-        return result
-
-=======
->>>>>>> 41a91bd6
     def inner(a, b):
         if b - a <= DIGLIM:
             return int(s[a:b])
