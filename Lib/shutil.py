"""Utility functions for copying and archiving files and directory trees.

XXX The functions here don't copy the resource fork or other metadata on Mac.

"""

import os
import sys
import stat
import fnmatch
import collections
import errno

try:
    import zlib
    del zlib
    _ZLIB_SUPPORTED = True
except ImportError:
    _ZLIB_SUPPORTED = False

try:
    import bz2
    del bz2
    _BZ2_SUPPORTED = True
except ImportError:
    _BZ2_SUPPORTED = False

try:
    import lzma
    del lzma
    _LZMA_SUPPORTED = True
except ImportError:
    _LZMA_SUPPORTED = False

_WINDOWS = os.name == 'nt'
posix = nt = None
if os.name == 'posix':
    import posix
elif _WINDOWS:
    import nt

COPY_BUFSIZE = 1024 * 1024 if _WINDOWS else 64 * 1024
# This should never be removed, see rationale in:
# https://bugs.python.org/issue43743#msg393429
_USE_CP_SENDFILE = hasattr(os, "sendfile") and sys.platform.startswith("linux")
_HAS_FCOPYFILE = posix and hasattr(posix, "_fcopyfile")  # macOS

# CMD defaults in Windows 10
_WIN_DEFAULT_PATHEXT = ".COM;.EXE;.BAT;.CMD;.VBS;.JS;.WS;.MSC"

__all__ = ["copyfileobj", "copyfile", "copymode", "copystat", "copy", "copy2",
           "copytree", "move", "rmtree", "Error", "SpecialFileError",
           "ExecError", "make_archive", "get_archive_formats",
           "register_archive_format", "unregister_archive_format",
           "get_unpack_formats", "register_unpack_format",
           "unregister_unpack_format", "unpack_archive",
           "ignore_patterns", "chown", "which", "get_terminal_size",
           "SameFileError"]
           # disk_usage is added later, if available on the platform

class Error(OSError):
    pass

class SameFileError(Error):
    """Raised when source and destination are the same file."""

class SpecialFileError(OSError):
    """Raised when trying to do a kind of operation (e.g. copying) which is
    not supported on a special file (e.g. a named pipe)"""

class ExecError(OSError):
    """Raised when a command could not be executed"""

class ReadError(OSError):
    """Raised when an archive cannot be read"""

class RegistryError(Exception):
    """Raised when a registry operation with the archiving
    and unpacking registries fails"""

class _GiveupOnFastCopy(Exception):
    """Raised as a signal to fallback on using raw read()/write()
    file copy when fast-copy functions fail to do so.
    """

def _fastcopy_fcopyfile(fsrc, fdst, flags):
    """Copy a regular file content or metadata by using high-performance
    fcopyfile(3) syscall (macOS).
    """
    try:
        infd = fsrc.fileno()
        outfd = fdst.fileno()
    except Exception as err:
        raise _GiveupOnFastCopy(err)  # not a regular file

    try:
        posix._fcopyfile(infd, outfd, flags)
    except OSError as err:
        err.filename = fsrc.name
        err.filename2 = fdst.name
        if err.errno in {errno.EINVAL, errno.ENOTSUP}:
            raise _GiveupOnFastCopy(err)
        else:
            raise err from None

def _fastcopy_sendfile(fsrc, fdst):
    """Copy data from one regular mmap-like fd to another by using
    high-performance sendfile(2) syscall.
    This should work on Linux >= 2.6.33 only.
    """
    # Note: copyfileobj() is left alone in order to not introduce any
    # unexpected breakage. Possible risks by using zero-copy calls
    # in copyfileobj() are:
    # - fdst cannot be open in "a"(ppend) mode
    # - fsrc and fdst may be open in "t"(ext) mode
    # - fsrc may be a BufferedReader (which hides unread data in a buffer),
    #   GzipFile (which decompresses data), HTTPResponse (which decodes
    #   chunks).
    # - possibly others (e.g. encrypted fs/partition?)
    global _USE_CP_SENDFILE
    try:
        infd = fsrc.fileno()
        outfd = fdst.fileno()
    except Exception as err:
        raise _GiveupOnFastCopy(err)  # not a regular file

    # Hopefully the whole file will be copied in a single call.
    # sendfile() is called in a loop 'till EOF is reached (0 return)
    # so a bufsize smaller or bigger than the actual file size
    # should not make any difference, also in case the file content
    # changes while being copied.
    try:
        blocksize = max(os.fstat(infd).st_size, 2 ** 23)  # min 8MiB
    except OSError:
        blocksize = 2 ** 27  # 128MiB
    # On 32-bit architectures truncate to 1GiB to avoid OverflowError,
    # see bpo-38319.
    if sys.maxsize < 2 ** 32:
        blocksize = min(blocksize, 2 ** 30)

    offset = 0
    while True:
        try:
            sent = os.sendfile(outfd, infd, offset, blocksize)
        except OSError as err:
            # ...in oder to have a more informative exception.
            err.filename = fsrc.name
            err.filename2 = fdst.name

            if err.errno == errno.ENOTSOCK:
                # sendfile() on this platform (probably Linux < 2.6.33)
                # does not support copies between regular files (only
                # sockets).
                _USE_CP_SENDFILE = False
                raise _GiveupOnFastCopy(err)

            if err.errno == errno.ENOSPC:  # filesystem is full
                raise err from None

            # Give up on first call and if no data was copied.
            if offset == 0 and os.lseek(outfd, 0, os.SEEK_CUR) == 0:
                raise _GiveupOnFastCopy(err)

            raise err
        else:
            if sent == 0:
                break  # EOF
            offset += sent

def _copyfileobj_readinto(fsrc, fdst, length=COPY_BUFSIZE):
    """readinto()/memoryview() based variant of copyfileobj().
    *fsrc* must support readinto() method and both files must be
    open in binary mode.
    """
    # Localize variable access to minimize overhead.
    fsrc_readinto = fsrc.readinto
    fdst_write = fdst.write
    with memoryview(bytearray(length)) as mv:
        while True:
            n = fsrc_readinto(mv)
            if not n:
                break
            elif n < length:
                with mv[:n] as smv:
                    fdst_write(smv)
                break
            else:
                fdst_write(mv)

def copyfileobj(fsrc, fdst, length=0):
    """copy data from file-like object fsrc to file-like object fdst"""
    if not length:
        length = COPY_BUFSIZE
    # Localize variable access to minimize overhead.
    fsrc_read = fsrc.read
    fdst_write = fdst.write
    while True:
        buf = fsrc_read(length)
        if not buf:
            break
        fdst_write(buf)

def _samefile(src, dst):
    # Macintosh, Unix.
    if isinstance(src, os.DirEntry) and hasattr(os.path, 'samestat'):
        try:
            return os.path.samestat(src.stat(), os.stat(dst))
        except OSError:
            return False

    if hasattr(os.path, 'samefile'):
        try:
            return os.path.samefile(src, dst)
        except OSError:
            return False

    # All other platforms: check for same pathname.
    return (os.path.normcase(os.path.abspath(src)) ==
            os.path.normcase(os.path.abspath(dst)))

def _stat(fn):
    return fn.stat() if isinstance(fn, os.DirEntry) else os.stat(fn)

def _islink(fn):
    return fn.is_symlink() if isinstance(fn, os.DirEntry) else os.path.islink(fn)

def copyfile(src, dst, *, follow_symlinks=True):
    """Copy data from src to dst in the most efficient way possible.

    If follow_symlinks is not set and src is a symbolic link, a new
    symlink will be created instead of copying the file it points to.

    """
    sys.audit("shutil.copyfile", src, dst)

    if _samefile(src, dst):
        raise SameFileError("{!r} and {!r} are the same file".format(src, dst))

    file_size = 0
    for i, fn in enumerate([src, dst]):
        try:
            st = _stat(fn)
        except OSError:
            # File most likely does not exist
            pass
        else:
            # XXX What about other special files? (sockets, devices...)
            if stat.S_ISFIFO(st.st_mode):
                fn = fn.path if isinstance(fn, os.DirEntry) else fn
                raise SpecialFileError("`%s` is a named pipe" % fn)
            if _WINDOWS and i == 0:
                file_size = st.st_size

    if not follow_symlinks and _islink(src):
        os.symlink(os.readlink(src), dst)
    else:
        with open(src, 'rb') as fsrc:
            try:
                with open(dst, 'wb') as fdst:
                    # macOS
                    if _HAS_FCOPYFILE:
                        try:
                            _fastcopy_fcopyfile(fsrc, fdst, posix._COPYFILE_DATA)
                            return dst
                        except _GiveupOnFastCopy:
                            pass
                    # Linux
                    elif _USE_CP_SENDFILE:
                        try:
                            _fastcopy_sendfile(fsrc, fdst)
                            return dst
                        except _GiveupOnFastCopy:
                            pass
                    # Windows, see:
                    # https://github.com/python/cpython/pull/7160#discussion_r195405230
                    elif _WINDOWS and file_size > 0:
                        _copyfileobj_readinto(fsrc, fdst, min(file_size, COPY_BUFSIZE))
                        return dst

                    copyfileobj(fsrc, fdst)

            # Issue 43219, raise a less confusing exception
            except IsADirectoryError as e:
                if not os.path.exists(dst):
                    raise FileNotFoundError(f'Directory does not exist: {dst}') from e
                else:
                    raise

    return dst

def copymode(src, dst, *, follow_symlinks=True):
    """Copy mode bits from src to dst.

    If follow_symlinks is not set, symlinks aren't followed if and only
    if both `src` and `dst` are symlinks.  If `lchmod` isn't available
    (e.g. Linux) this method does nothing.

    """
    sys.audit("shutil.copymode", src, dst)

    if not follow_symlinks and _islink(src) and os.path.islink(dst):
        if hasattr(os, 'lchmod'):
            stat_func, chmod_func = os.lstat, os.lchmod
        else:
            return
    else:
        stat_func, chmod_func = _stat, os.chmod

    st = stat_func(src)
    chmod_func(dst, stat.S_IMODE(st.st_mode))

if hasattr(os, 'listxattr'):
    def _copyxattr(src, dst, *, follow_symlinks=True):
        """Copy extended filesystem attributes from `src` to `dst`.

        Overwrite existing attributes.

        If `follow_symlinks` is false, symlinks won't be followed.

        """

        try:
            names = os.listxattr(src, follow_symlinks=follow_symlinks)
        except OSError as e:
            if e.errno not in (errno.ENOTSUP, errno.ENODATA, errno.EINVAL):
                raise
            return
        for name in names:
            try:
                value = os.getxattr(src, name, follow_symlinks=follow_symlinks)
                os.setxattr(dst, name, value, follow_symlinks=follow_symlinks)
            except OSError as e:
                if e.errno not in (errno.EPERM, errno.ENOTSUP, errno.ENODATA,
                                   errno.EINVAL):
                    raise
else:
    def _copyxattr(*args, **kwargs):
        pass

def copystat(src, dst, *, follow_symlinks=True):
    """Copy file metadata

    Copy the permission bits, last access time, last modification time, and
    flags from `src` to `dst`. On Linux, copystat() also copies the "extended
    attributes" where possible. The file contents, owner, and group are
    unaffected. `src` and `dst` are path-like objects or path names given as
    strings.

    If the optional flag `follow_symlinks` is not set, symlinks aren't
    followed if and only if both `src` and `dst` are symlinks.
    """
    sys.audit("shutil.copystat", src, dst)

    def _nop(*args, ns=None, follow_symlinks=None):
        pass

    # follow symlinks (aka don't not follow symlinks)
    follow = follow_symlinks or not (_islink(src) and os.path.islink(dst))
    if follow:
        # use the real function if it exists
        def lookup(name):
            return getattr(os, name, _nop)
    else:
        # use the real function only if it exists
        # *and* it supports follow_symlinks
        def lookup(name):
            fn = getattr(os, name, _nop)
            if fn in os.supports_follow_symlinks:
                return fn
            return _nop

    if isinstance(src, os.DirEntry):
        st = src.stat(follow_symlinks=follow)
    else:
        st = lookup("stat")(src, follow_symlinks=follow)
    mode = stat.S_IMODE(st.st_mode)
    lookup("utime")(dst, ns=(st.st_atime_ns, st.st_mtime_ns),
        follow_symlinks=follow)
    # We must copy extended attributes before the file is (potentially)
    # chmod()'ed read-only, otherwise setxattr() will error with -EACCES.
    _copyxattr(src, dst, follow_symlinks=follow)
    try:
        lookup("chmod")(dst, mode, follow_symlinks=follow)
    except NotImplementedError:
        # if we got a NotImplementedError, it's because
        #   * follow_symlinks=False,
        #   * lchown() is unavailable, and
        #   * either
        #       * fchownat() is unavailable or
        #       * fchownat() doesn't implement AT_SYMLINK_NOFOLLOW.
        #         (it returned ENOSUP.)
        # therefore we're out of options--we simply cannot chown the
        # symlink.  give up, suppress the error.
        # (which is what shutil always did in this circumstance.)
        pass
    if hasattr(st, 'st_flags'):
        try:
            lookup("chflags")(dst, st.st_flags, follow_symlinks=follow)
        except OSError as why:
            for err in 'EOPNOTSUPP', 'ENOTSUP':
                if hasattr(errno, err) and why.errno == getattr(errno, err):
                    break
            else:
                raise

def copy(src, dst, *, follow_symlinks=True):
    """Copy data and mode bits ("cp src dst"). Return the file's destination.

    The destination may be a directory.

    If follow_symlinks is false, symlinks won't be followed. This
    resembles GNU's "cp -P src dst".

    If source and destination are the same file, a SameFileError will be
    raised.

    """
    if os.path.isdir(dst):
        dst = os.path.join(dst, os.path.basename(src))
    copyfile(src, dst, follow_symlinks=follow_symlinks)
    copymode(src, dst, follow_symlinks=follow_symlinks)
    return dst

def copy2(src, dst, *, follow_symlinks=True):
    """Copy data and metadata. Return the file's destination.

    Metadata is copied with copystat(). Please see the copystat function
    for more information.

    The destination may be a directory.

    If follow_symlinks is false, symlinks won't be followed. This
    resembles GNU's "cp -P src dst".
    """
    if os.path.isdir(dst):
        dst = os.path.join(dst, os.path.basename(src))
    copyfile(src, dst, follow_symlinks=follow_symlinks)
    copystat(src, dst, follow_symlinks=follow_symlinks)
    return dst

def ignore_patterns(*patterns):
    """Function that can be used as copytree() ignore parameter.

    Patterns is a sequence of glob-style patterns
    that are used to exclude files"""
    def _ignore_patterns(path, names):
        ignored_names = []
        for pattern in patterns:
            ignored_names.extend(fnmatch.filter(names, pattern))
        return set(ignored_names)
    return _ignore_patterns

def _copytree(entries, src, dst, symlinks, ignore, copy_function,
              ignore_dangling_symlinks, dirs_exist_ok=False):
    if ignore is not None:
        ignored_names = ignore(os.fspath(src), [x.name for x in entries])
    else:
        ignored_names = set()

    os.makedirs(dst, exist_ok=dirs_exist_ok)
    errors = []
    use_srcentry = copy_function is copy2 or copy_function is copy

    for srcentry in entries:
        if srcentry.name in ignored_names:
            continue
        srcname = os.path.join(src, srcentry.name)
        dstname = os.path.join(dst, srcentry.name)
        srcobj = srcentry if use_srcentry else srcname
        try:
            is_symlink = srcentry.is_symlink()
            if is_symlink and os.name == 'nt':
                # Special check for directory junctions, which appear as
                # symlinks but we want to recurse.
                lstat = srcentry.stat(follow_symlinks=False)
                if lstat.st_reparse_tag == stat.IO_REPARSE_TAG_MOUNT_POINT:
                    is_symlink = False
            if is_symlink:
                linkto = os.readlink(srcname)
                if symlinks:
                    # We can't just leave it to `copy_function` because legacy
                    # code with a custom `copy_function` may rely on copytree
                    # doing the right thing.
                    os.symlink(linkto, dstname)
                    copystat(srcobj, dstname, follow_symlinks=not symlinks)
                else:
                    # ignore dangling symlink if the flag is on
                    if not os.path.exists(linkto) and ignore_dangling_symlinks:
                        continue
                    # otherwise let the copy occur. copy2 will raise an error
                    if srcentry.is_dir():
                        copytree(srcobj, dstname, symlinks, ignore,
                                 copy_function, dirs_exist_ok=dirs_exist_ok)
                    else:
                        copy_function(srcobj, dstname)
            elif srcentry.is_dir():
                copytree(srcobj, dstname, symlinks, ignore, copy_function,
                         dirs_exist_ok=dirs_exist_ok)
            else:
                # Will raise a SpecialFileError for unsupported file types
                copy_function(srcobj, dstname)
        # catch the Error from the recursive copytree so that we can
        # continue with other files
        except Error as err:
            errors.extend(err.args[0])
        except OSError as why:
            errors.append((srcname, dstname, str(why)))
    try:
        copystat(src, dst)
    except OSError as why:
        # Copying file access times may fail on Windows
        if getattr(why, 'winerror', None) is None:
            errors.append((src, dst, str(why)))
    if errors:
        raise Error(errors)
    return dst

def copytree(src, dst, symlinks=False, ignore=None, copy_function=copy2,
             ignore_dangling_symlinks=False, dirs_exist_ok=False):
    """Recursively copy a directory tree and return the destination directory.

    If exception(s) occur, an Error is raised with a list of reasons.

    If the optional symlinks flag is true, symbolic links in the
    source tree result in symbolic links in the destination tree; if
    it is false, the contents of the files pointed to by symbolic
    links are copied. If the file pointed by the symlink doesn't
    exist, an exception will be added in the list of errors raised in
    an Error exception at the end of the copy process.

    You can set the optional ignore_dangling_symlinks flag to true if you
    want to silence this exception. Notice that this has no effect on
    platforms that don't support os.symlink.

    The optional ignore argument is a callable. If given, it
    is called with the `src` parameter, which is the directory
    being visited by copytree(), and `names` which is the list of
    `src` contents, as returned by os.listdir():

        callable(src, names) -> ignored_names

    Since copytree() is called recursively, the callable will be
    called once for each directory that is copied. It returns a
    list of names relative to the `src` directory that should
    not be copied.

    The optional copy_function argument is a callable that will be used
    to copy each file. It will be called with the source path and the
    destination path as arguments. By default, copy2() is used, but any
    function that supports the same signature (like copy()) can be used.

    If dirs_exist_ok is false (the default) and `dst` already exists, a
    `FileExistsError` is raised. If `dirs_exist_ok` is true, the copying
    operation will continue if it encounters existing directories, and files
    within the `dst` tree will be overwritten by corresponding files from the
    `src` tree.
    """
    sys.audit("shutil.copytree", src, dst)
    with os.scandir(src) as itr:
        entries = list(itr)
    return _copytree(entries=entries, src=src, dst=dst, symlinks=symlinks,
                     ignore=ignore, copy_function=copy_function,
                     ignore_dangling_symlinks=ignore_dangling_symlinks,
                     dirs_exist_ok=dirs_exist_ok)

if hasattr(os.stat_result, 'st_file_attributes'):
    # Special handling for directory junctions to make them behave like
    # symlinks for shutil.rmtree, since in general they do not appear as
    # regular links.
    def _rmtree_isdir(entry):
        try:
            st = entry.stat(follow_symlinks=False)
            return (stat.S_ISDIR(st.st_mode) and not
                (st.st_file_attributes & stat.FILE_ATTRIBUTE_REPARSE_POINT
                 and st.st_reparse_tag == stat.IO_REPARSE_TAG_MOUNT_POINT))
        except OSError:
            return False

    def _rmtree_islink(path):
        try:
            st = os.lstat(path)
            return (stat.S_ISLNK(st.st_mode) or
                (st.st_file_attributes & stat.FILE_ATTRIBUTE_REPARSE_POINT
                 and st.st_reparse_tag == stat.IO_REPARSE_TAG_MOUNT_POINT))
        except OSError:
            return False
else:
    def _rmtree_isdir(entry):
        try:
            return entry.is_dir(follow_symlinks=False)
        except OSError:
            return False

    def _rmtree_islink(path):
        return os.path.islink(path)

# version vulnerable to race conditions
def _rmtree_unsafe(path, onerror):
    try:
        with os.scandir(path) as scandir_it:
            entries = list(scandir_it)
    except OSError:
        onerror(os.scandir, path, sys.exc_info())
        entries = []
    for entry in entries:
        fullname = entry.path
        if _rmtree_isdir(entry):
            try:
                if entry.is_symlink():
                    # This can only happen if someone replaces
                    # a directory with a symlink after the call to
                    # os.scandir or entry.is_dir above.
                    raise OSError("Cannot call rmtree on a symbolic link")
            except OSError:
                onerror(os.path.islink, fullname, sys.exc_info())
                continue
            _rmtree_unsafe(fullname, onerror)
        else:
            try:
                os.unlink(fullname)
            except OSError:
                onerror(os.unlink, fullname, sys.exc_info())
    try:
        os.rmdir(path)
    except OSError:
        onerror(os.rmdir, path, sys.exc_info())

# Version using fd-based APIs to protect against races
def _rmtree_safe_fd(topfd, path, onerror):
    try:
        with os.scandir(topfd) as scandir_it:
            entries = list(scandir_it)
    except OSError as err:
        err.filename = path
        onerror(os.scandir, path, sys.exc_info())
        return
    for entry in entries:
        fullname = os.path.join(path, entry.name)
        try:
            is_dir = entry.is_dir(follow_symlinks=False)
        except OSError:
            is_dir = False
        else:
            if is_dir:
                try:
                    orig_st = entry.stat(follow_symlinks=False)
                    is_dir = stat.S_ISDIR(orig_st.st_mode)
                except OSError:
                    onerror(os.lstat, fullname, sys.exc_info())
                    continue
        if is_dir:
            try:
                dirfd = os.open(entry.name, os.O_RDONLY, dir_fd=topfd)
                dirfd_closed = False
            except OSError:
                onerror(os.open, fullname, sys.exc_info())
            else:
                try:
                    if os.path.samestat(orig_st, os.fstat(dirfd)):
                        _rmtree_safe_fd(dirfd, fullname, onerror)
                        try:
                            os.close(dirfd)
                            dirfd_closed = True
                            os.rmdir(entry.name, dir_fd=topfd)
                        except OSError:
                            onerror(os.rmdir, fullname, sys.exc_info())
                    else:
                        try:
                            # This can only happen if someone replaces
                            # a directory with a symlink after the call to
                            # os.scandir or stat.S_ISDIR above.
                            raise OSError("Cannot call rmtree on a symbolic "
                                          "link")
                        except OSError:
                            onerror(os.path.islink, fullname, sys.exc_info())
                finally:
                    if not dirfd_closed:
                        os.close(dirfd)
        else:
            try:
                os.unlink(entry.name, dir_fd=topfd)
            except OSError:
                onerror(os.unlink, fullname, sys.exc_info())

_use_fd_functions = ({os.open, os.stat, os.unlink, os.rmdir} <=
                     os.supports_dir_fd and
                     os.scandir in os.supports_fd and
                     os.stat in os.supports_follow_symlinks)

def rmtree(path, ignore_errors=False, onerror=None, *, dir_fd=None):
    """Recursively delete a directory tree.

    If dir_fd is not None, it should be a file descriptor open to a directory;
    path will then be relative to that directory.
    dir_fd may not be implemented on your platform.
    If it is unavailable, using it will raise a NotImplementedError.

    If ignore_errors is set, errors are ignored; otherwise, if onerror
    is set, it is called to handle the error with arguments (func,
    path, exc_info) where func is platform and implementation dependent;
    path is the argument to that function that caused it to fail; and
    exc_info is a tuple returned by sys.exc_info().  If ignore_errors
    is false and onerror is None, an exception is raised.

    """
    sys.audit("shutil.rmtree", path, dir_fd)
    if ignore_errors:
        def onerror(*args):
            pass
    elif onerror is None:
        def onerror(*args):
            raise
    if _use_fd_functions:
        # While the unsafe rmtree works fine on bytes, the fd based does not.
        if isinstance(path, bytes):
            path = os.fsdecode(path)
        # Note: To guard against symlink races, we use the standard
        # lstat()/open()/fstat() trick.
        try:
            orig_st = os.lstat(path, dir_fd=dir_fd)
        except Exception:
            onerror(os.lstat, path, sys.exc_info())
            return
        try:
            fd = os.open(path, os.O_RDONLY, dir_fd=dir_fd)
            fd_closed = False
        except Exception:
            onerror(os.open, path, sys.exc_info())
            return
        try:
            if os.path.samestat(orig_st, os.fstat(fd)):
                _rmtree_safe_fd(fd, path, onerror)
                try:
                    os.close(fd)
                    fd_closed = True
                    os.rmdir(path, dir_fd=dir_fd)
                except OSError:
                    onerror(os.rmdir, path, sys.exc_info())
            else:
                try:
                    # symlinks to directories are forbidden, see bug #1669
                    raise OSError("Cannot call rmtree on a symbolic link")
                except OSError:
                    onerror(os.path.islink, path, sys.exc_info())
        finally:
            if not fd_closed:
                os.close(fd)
    else:
        if dir_fd is not None:
            raise NotImplementedError("dir_fd unavailable on this platform")
        try:
            if _rmtree_islink(path):
                # symlinks to directories are forbidden, see bug #1669
                raise OSError("Cannot call rmtree on a symbolic link")
        except OSError:
            onerror(os.path.islink, path, sys.exc_info())
            # can't continue even if onerror hook returns
            return
        return _rmtree_unsafe(path, onerror)

# Allow introspection of whether or not the hardening against symlink
# attacks is supported on the current platform
rmtree.avoids_symlink_attacks = _use_fd_functions

def _basename(path):
    """A basename() variant which first strips the trailing slash, if present.
    Thus we always get the last component of the path, even for directories.

    path: Union[PathLike, str]

    e.g.
    >>> os.path.basename('/bar/foo')
    'foo'
    >>> os.path.basename('/bar/foo/')
    ''
    >>> _basename('/bar/foo/')
    'foo'
    """
    path = os.fspath(path)
    sep = os.path.sep + (os.path.altsep or '')
    return os.path.basename(path.rstrip(sep))

def move(src, dst, copy_function=copy2):
    """Recursively move a file or directory to another location. This is
    similar to the Unix "mv" command. Return the file or directory's
    destination.

    If the destination is a directory or a symlink to a directory, the source
    is moved inside the directory. The destination path must not already
    exist.

    If the destination already exists but is not a directory, it may be
    overwritten depending on os.rename() semantics.

    If the destination is on our current filesystem, then rename() is used.
    Otherwise, src is copied to the destination and then removed. Symlinks are
    recreated under the new name if os.rename() fails because of cross
    filesystem renames.

    The optional `copy_function` argument is a callable that will be used
    to copy the source or it will be delegated to `copytree`.
    By default, copy2() is used, but any function that supports the same
    signature (like copy()) can be used.

    A lot more could be done here...  A look at a mv.c shows a lot of
    the issues this implementation glosses over.

    """
    sys.audit("shutil.move", src, dst)
    real_dst = dst
    if os.path.isdir(dst):
        if _samefile(src, dst):
            # We might be on a case insensitive filesystem,
            # perform the rename anyway.
            os.rename(src, dst)
            return

        # Using _basename instead of os.path.basename is important, as we must
        # ignore any trailing slash to avoid the basename returning ''
        real_dst = os.path.join(dst, _basename(src))

        if os.path.exists(real_dst):
            raise Error("Destination path '%s' already exists" % real_dst)
    try:
        os.rename(src, real_dst)
    except OSError:
        if os.path.islink(src):
            linkto = os.readlink(src)
            os.symlink(linkto, real_dst)
            os.unlink(src)
        elif os.path.isdir(src):
            if _destinsrc(src, dst):
                raise Error("Cannot move a directory '%s' into itself"
                            " '%s'." % (src, dst))
            if (_is_immutable(src)
                    or (not os.access(src, os.W_OK) and os.listdir(src)
                        and sys.platform == 'darwin')):
                raise PermissionError("Cannot move the non-empty directory "
                                      "'%s': Lacking write permission to '%s'."
                                      % (src, src))
            copytree(src, real_dst, copy_function=copy_function,
                     symlinks=True)
            rmtree(src)
        else:
            copy_function(src, real_dst)
            os.unlink(src)
    return real_dst

def _destinsrc(src, dst):
    src = os.path.abspath(src)
    dst = os.path.abspath(dst)
    if not src.endswith(os.path.sep):
        src += os.path.sep
    if not dst.endswith(os.path.sep):
        dst += os.path.sep
    return dst.startswith(src)

def _is_immutable(src):
    st = _stat(src)
    immutable_states = [stat.UF_IMMUTABLE, stat.SF_IMMUTABLE]
    return hasattr(st, 'st_flags') and st.st_flags in immutable_states

def _get_gid(name):
    """Returns a gid, given a group name."""
    if name is None:
        return None

    try:
        from grp import getgrnam
    except ImportError:
        return None

    try:
        result = getgrnam(name)
    except KeyError:
        result = None
    if result is not None:
        return result[2]
    return None

def _get_uid(name):
    """Returns an uid, given a user name."""
    if name is None:
        return None

    try:
        from pwd import getpwnam
    except ImportError:
        return None

    try:
        result = getpwnam(name)
    except KeyError:
        result = None
    if result is not None:
        return result[2]
    return None

def _make_tarball(base_name, base_dir, compress="gzip", verbose=0, dry_run=0,
                  owner=None, group=None, logger=None, root_dir=None):
    """Create a (possibly compressed) tar file from all the files under
    'base_dir'.

    'compress' must be "gzip" (the default), "bzip2", "xz", or None.

    'owner' and 'group' can be used to define an owner and a group for the
    archive that is being built. If not provided, the current owner and group
    will be used.

    The output tar file will be named 'base_name' +  ".tar", possibly plus
    the appropriate compression extension (".gz", ".bz2", or ".xz").

    Returns the output filename.
    """
    if compress is None:
        tar_compression = ''
    elif _ZLIB_SUPPORTED and compress == 'gzip':
        tar_compression = 'gz'
    elif _BZ2_SUPPORTED and compress == 'bzip2':
        tar_compression = 'bz2'
    elif _LZMA_SUPPORTED and compress == 'xz':
        tar_compression = 'xz'
    else:
        raise ValueError("bad value for 'compress', or compression format not "
                         "supported : {0}".format(compress))

    import tarfile  # late import for breaking circular dependency

    compress_ext = '.' + tar_compression if compress else ''
    archive_name = base_name + '.tar' + compress_ext
    archive_dir = os.path.dirname(archive_name)

    if archive_dir and not os.path.exists(archive_dir):
        if logger is not None:
            logger.info("creating %s", archive_dir)
        if not dry_run:
            os.makedirs(archive_dir)

    # creating the tarball
    if logger is not None:
        logger.info('Creating tar archive')

    uid = _get_uid(owner)
    gid = _get_gid(group)

    def _set_uid_gid(tarinfo):
        if gid is not None:
            tarinfo.gid = gid
            tarinfo.gname = group
        if uid is not None:
            tarinfo.uid = uid
            tarinfo.uname = owner
        return tarinfo

    if not dry_run:
        tar = tarfile.open(archive_name, 'w|%s' % tar_compression)
        arcname = base_dir
        if root_dir is not None:
            base_dir = os.path.join(root_dir, base_dir)
        try:
            tar.add(base_dir, arcname, filter=_set_uid_gid)
        finally:
            tar.close()

    if root_dir is not None:
        archive_name = os.path.abspath(archive_name)
    return archive_name

def _make_zipfile(base_name, base_dir, verbose=0, dry_run=0,
                  logger=None, owner=None, group=None, root_dir=None):
    """Create a zip file from all the files under 'base_dir'.

    The output zip file will be named 'base_name' + ".zip".  Returns the
    name of the output zip file.
    """
    import zipfile  # late import for breaking circular dependency

    zip_filename = base_name + ".zip"
    archive_dir = os.path.dirname(base_name)

    if archive_dir and not os.path.exists(archive_dir):
        if logger is not None:
            logger.info("creating %s", archive_dir)
        if not dry_run:
            os.makedirs(archive_dir)

    if logger is not None:
        logger.info("creating '%s' and adding '%s' to it",
                    zip_filename, base_dir)

    if not dry_run:
        with zipfile.ZipFile(zip_filename, "w",
                             compression=zipfile.ZIP_DEFLATED) as zf:
            arcname = os.path.normpath(base_dir)
            if root_dir is not None:
                base_dir = os.path.join(root_dir, base_dir)
            base_dir = os.path.normpath(base_dir)
            if arcname != os.curdir:
                zf.write(base_dir, arcname)
                if logger is not None:
                    logger.info("adding '%s'", base_dir)
            for dirpath, dirnames, filenames in os.walk(base_dir):
                arcdirpath = dirpath
                if root_dir is not None:
                    arcdirpath = os.path.relpath(arcdirpath, root_dir)
                arcdirpath = os.path.normpath(arcdirpath)
                for name in sorted(dirnames):
                    path = os.path.join(dirpath, name)
                    arcname = os.path.join(arcdirpath, name)
                    zf.write(path, arcname)
                    if logger is not None:
                        logger.info("adding '%s'", path)
                for name in filenames:
                    path = os.path.join(dirpath, name)
                    path = os.path.normpath(path)
                    if os.path.isfile(path):
                        arcname = os.path.join(arcdirpath, name)
                        zf.write(path, arcname)
                        if logger is not None:
                            logger.info("adding '%s'", path)

    if root_dir is not None:
        zip_filename = os.path.abspath(zip_filename)
    return zip_filename

_make_tarball.supports_root_dir = True
_make_zipfile.supports_root_dir = True

# Maps the name of the archive format to a tuple containing:
# * the archiving function
# * extra keyword arguments
# * description
_ARCHIVE_FORMATS = {
    'tar':   (_make_tarball, [('compress', None)],
              "uncompressed tar file"),
}

if _ZLIB_SUPPORTED:
    _ARCHIVE_FORMATS['gztar'] = (_make_tarball, [('compress', 'gzip')],
                                "gzip'ed tar-file")
    _ARCHIVE_FORMATS['zip'] = (_make_zipfile, [], "ZIP file")

if _BZ2_SUPPORTED:
    _ARCHIVE_FORMATS['bztar'] = (_make_tarball, [('compress', 'bzip2')],
                                "bzip2'ed tar-file")

if _LZMA_SUPPORTED:
    _ARCHIVE_FORMATS['xztar'] = (_make_tarball, [('compress', 'xz')],
                                "xz'ed tar-file")

def get_archive_formats():
    """Returns a list of supported formats for archiving and unarchiving.

    Each element of the returned sequence is a tuple (name, description)
    """
    formats = [(name, registry[2]) for name, registry in
               _ARCHIVE_FORMATS.items()]
    formats.sort()
    return formats

def register_archive_format(name, function, extra_args=None, description=''):
    """Registers an archive format.

    name is the name of the format. function is the callable that will be
    used to create archives. If provided, extra_args is a sequence of
    (name, value) tuples that will be passed as arguments to the callable.
    description can be provided to describe the format, and will be returned
    by the get_archive_formats() function.
    """
    if extra_args is None:
        extra_args = []
    if not callable(function):
        raise TypeError('The %s object is not callable' % function)
    if not isinstance(extra_args, (tuple, list)):
        raise TypeError('extra_args needs to be a sequence')
    for element in extra_args:
        if not isinstance(element, (tuple, list)) or len(element) !=2:
            raise TypeError('extra_args elements are : (arg_name, value)')

    _ARCHIVE_FORMATS[name] = (function, extra_args, description)

def unregister_archive_format(name):
    del _ARCHIVE_FORMATS[name]

def make_archive(base_name, format, root_dir=None, base_dir=None, verbose=0,
                 dry_run=0, owner=None, group=None, logger=None):
    """Create an archive file (eg. zip or tar).

    'base_name' is the name of the file to create, minus any format-specific
    extension; 'format' is the archive format: one of "zip", "tar", "gztar",
    "bztar", or "xztar".  Or any other registered format.

    'root_dir' is a directory that will be the root directory of the
    archive; ie. we typically chdir into 'root_dir' before creating the
    archive.  'base_dir' is the directory where we start archiving from;
    ie. 'base_dir' will be the common prefix of all files and
    directories in the archive.  'root_dir' and 'base_dir' both default
    to the current directory.  Returns the name of the archive file.

    'owner' and 'group' are used when creating a tar archive. By default,
    uses the current owner and group.
    """
    sys.audit("shutil.make_archive", base_name, format, root_dir, base_dir)
    try:
        format_info = _ARCHIVE_FORMATS[format]
    except KeyError:
        raise ValueError("unknown archive format '%s'" % format) from None

    kwargs = {'dry_run': dry_run, 'logger': logger,
              'owner': owner, 'group': group}

    func = format_info[0]
    for arg, val in format_info[1]:
        kwargs[arg] = val

    if base_dir is None:
        base_dir = os.curdir

    supports_root_dir = getattr(func, 'supports_root_dir', False)
    save_cwd = None
    if root_dir is not None:
<<<<<<< HEAD
        if supports_root_dir:
=======
        if support_root_dir:
            # Support path-like base_name here for backwards-compatibility.
            base_name = os.fspath(base_name)
>>>>>>> 4652093e
            kwargs['root_dir'] = root_dir
        else:
            save_cwd = os.getcwd()
            if logger is not None:
                logger.debug("changing into '%s'", root_dir)
            base_name = os.path.abspath(base_name)
            if not dry_run:
                os.chdir(root_dir)

    try:
        filename = func(base_name, base_dir, **kwargs)
    finally:
        if save_cwd is not None:
            if logger is not None:
                logger.debug("changing back to '%s'", save_cwd)
            os.chdir(save_cwd)

    return filename


def get_unpack_formats():
    """Returns a list of supported formats for unpacking.

    Each element of the returned sequence is a tuple
    (name, extensions, description)
    """
    formats = [(name, info[0], info[3]) for name, info in
               _UNPACK_FORMATS.items()]
    formats.sort()
    return formats

def _check_unpack_options(extensions, function, extra_args):
    """Checks what gets registered as an unpacker."""
    # first make sure no other unpacker is registered for this extension
    existing_extensions = {}
    for name, info in _UNPACK_FORMATS.items():
        for ext in info[0]:
            existing_extensions[ext] = name

    for extension in extensions:
        if extension in existing_extensions:
            msg = '%s is already registered for "%s"'
            raise RegistryError(msg % (extension,
                                       existing_extensions[extension]))

    if not callable(function):
        raise TypeError('The registered function must be a callable')


def register_unpack_format(name, extensions, function, extra_args=None,
                           description=''):
    """Registers an unpack format.

    `name` is the name of the format. `extensions` is a list of extensions
    corresponding to the format.

    `function` is the callable that will be
    used to unpack archives. The callable will receive archives to unpack.
    If it's unable to handle an archive, it needs to raise a ReadError
    exception.

    If provided, `extra_args` is a sequence of
    (name, value) tuples that will be passed as arguments to the callable.
    description can be provided to describe the format, and will be returned
    by the get_unpack_formats() function.
    """
    if extra_args is None:
        extra_args = []
    _check_unpack_options(extensions, function, extra_args)
    _UNPACK_FORMATS[name] = extensions, function, extra_args, description

def unregister_unpack_format(name):
    """Removes the pack format from the registry."""
    del _UNPACK_FORMATS[name]

def _ensure_directory(path):
    """Ensure that the parent directory of `path` exists"""
    dirname = os.path.dirname(path)
    if not os.path.isdir(dirname):
        os.makedirs(dirname)

def _unpack_zipfile(filename, extract_dir):
    """Unpack zip `filename` to `extract_dir`
    """
    import zipfile  # late import for breaking circular dependency

    if not zipfile.is_zipfile(filename):
        raise ReadError("%s is not a zip file" % filename)

    zip = zipfile.ZipFile(filename)
    try:
        for info in zip.infolist():
            name = info.filename

            # don't extract absolute paths or ones with .. in them
            if name.startswith('/') or '..' in name:
                continue

            targetpath = os.path.join(extract_dir, *name.split('/'))
            if not targetpath:
                continue

            _ensure_directory(targetpath)
            if not name.endswith('/'):
                # file
                with zip.open(name, 'r') as source, \
                        open(targetpath, 'wb') as target:
                    copyfileobj(source, target)
    finally:
        zip.close()

def _unpack_tarfile(filename, extract_dir):
    """Unpack tar/tar.gz/tar.bz2/tar.xz `filename` to `extract_dir`
    """
    import tarfile  # late import for breaking circular dependency
    try:
        tarobj = tarfile.open(filename)
    except tarfile.TarError:
        raise ReadError(
            "%s is not a compressed or uncompressed tar file" % filename)
    try:
        tarobj.extractall(extract_dir)
    finally:
        tarobj.close()

# Maps the name of the unpack format to a tuple containing:
# * extensions
# * the unpacking function
# * extra keyword arguments
# * description
_UNPACK_FORMATS = {
    'tar':   (['.tar'], _unpack_tarfile, [], "uncompressed tar file"),
    'zip':   (['.zip'], _unpack_zipfile, [], "ZIP file"),
}

if _ZLIB_SUPPORTED:
    _UNPACK_FORMATS['gztar'] = (['.tar.gz', '.tgz'], _unpack_tarfile, [],
                                "gzip'ed tar-file")

if _BZ2_SUPPORTED:
    _UNPACK_FORMATS['bztar'] = (['.tar.bz2', '.tbz2'], _unpack_tarfile, [],
                                "bzip2'ed tar-file")

if _LZMA_SUPPORTED:
    _UNPACK_FORMATS['xztar'] = (['.tar.xz', '.txz'], _unpack_tarfile, [],
                                "xz'ed tar-file")

def _find_unpack_format(filename):
    for name, info in _UNPACK_FORMATS.items():
        for extension in info[0]:
            if filename.endswith(extension):
                return name
    return None

def unpack_archive(filename, extract_dir=None, format=None):
    """Unpack an archive.

    `filename` is the name of the archive.

    `extract_dir` is the name of the target directory, where the archive
    is unpacked. If not provided, the current working directory is used.

    `format` is the archive format: one of "zip", "tar", "gztar", "bztar",
    or "xztar".  Or any other registered format.  If not provided,
    unpack_archive will use the filename extension and see if an unpacker
    was registered for that extension.

    In case none is found, a ValueError is raised.
    """
    sys.audit("shutil.unpack_archive", filename, extract_dir, format)

    if extract_dir is None:
        extract_dir = os.getcwd()

    extract_dir = os.fspath(extract_dir)
    filename = os.fspath(filename)

    if format is not None:
        try:
            format_info = _UNPACK_FORMATS[format]
        except KeyError:
            raise ValueError("Unknown unpack format '{0}'".format(format)) from None

        func = format_info[1]
        func(filename, extract_dir, **dict(format_info[2]))
    else:
        # we need to look at the registered unpackers supported extensions
        format = _find_unpack_format(filename)
        if format is None:
            raise ReadError("Unknown archive format '{0}'".format(filename))

        func = _UNPACK_FORMATS[format][1]
        kwargs = dict(_UNPACK_FORMATS[format][2])
        func(filename, extract_dir, **kwargs)


if hasattr(os, 'statvfs'):

    __all__.append('disk_usage')
    _ntuple_diskusage = collections.namedtuple('usage', 'total used free')
    _ntuple_diskusage.total.__doc__ = 'Total space in bytes'
    _ntuple_diskusage.used.__doc__ = 'Used space in bytes'
    _ntuple_diskusage.free.__doc__ = 'Free space in bytes'

    def disk_usage(path):
        """Return disk usage statistics about the given path.

        Returned value is a named tuple with attributes 'total', 'used' and
        'free', which are the amount of total, used and free space, in bytes.
        """
        st = os.statvfs(path)
        free = st.f_bavail * st.f_frsize
        total = st.f_blocks * st.f_frsize
        used = (st.f_blocks - st.f_bfree) * st.f_frsize
        return _ntuple_diskusage(total, used, free)

elif _WINDOWS:

    __all__.append('disk_usage')
    _ntuple_diskusage = collections.namedtuple('usage', 'total used free')

    def disk_usage(path):
        """Return disk usage statistics about the given path.

        Returned values is a named tuple with attributes 'total', 'used' and
        'free', which are the amount of total, used and free space, in bytes.
        """
        total, free = nt._getdiskusage(path)
        used = total - free
        return _ntuple_diskusage(total, used, free)


def chown(path, user=None, group=None):
    """Change owner user and group of the given path.

    user and group can be the uid/gid or the user/group names, and in that case,
    they are converted to their respective uid/gid.
    """
    sys.audit('shutil.chown', path, user, group)

    if user is None and group is None:
        raise ValueError("user and/or group must be set")

    _user = user
    _group = group

    # -1 means don't change it
    if user is None:
        _user = -1
    # user can either be an int (the uid) or a string (the system username)
    elif isinstance(user, str):
        _user = _get_uid(user)
        if _user is None:
            raise LookupError("no such user: {!r}".format(user))

    if group is None:
        _group = -1
    elif not isinstance(group, int):
        _group = _get_gid(group)
        if _group is None:
            raise LookupError("no such group: {!r}".format(group))

    os.chown(path, _user, _group)

def get_terminal_size(fallback=(80, 24)):
    """Get the size of the terminal window.

    For each of the two dimensions, the environment variable, COLUMNS
    and LINES respectively, is checked. If the variable is defined and
    the value is a positive integer, it is used.

    When COLUMNS or LINES is not defined, which is the common case,
    the terminal connected to sys.__stdout__ is queried
    by invoking os.get_terminal_size.

    If the terminal size cannot be successfully queried, either because
    the system doesn't support querying, or because we are not
    connected to a terminal, the value given in fallback parameter
    is used. Fallback defaults to (80, 24) which is the default
    size used by many terminal emulators.

    The value returned is a named tuple of type os.terminal_size.
    """
    # columns, lines are the working values
    try:
        columns = int(os.environ['COLUMNS'])
    except (KeyError, ValueError):
        columns = 0

    try:
        lines = int(os.environ['LINES'])
    except (KeyError, ValueError):
        lines = 0

    # only query if necessary
    if columns <= 0 or lines <= 0:
        try:
            size = os.get_terminal_size(sys.__stdout__.fileno())
        except (AttributeError, ValueError, OSError):
            # stdout is None, closed, detached, or not a terminal, or
            # os.get_terminal_size() is unsupported
            size = os.terminal_size(fallback)
        if columns <= 0:
            columns = size.columns or fallback[0]
        if lines <= 0:
            lines = size.lines or fallback[1]

    return os.terminal_size((columns, lines))


# Check that a given file can be accessed with the correct mode.
# Additionally check that `file` is not a directory, as on Windows
# directories pass the os.access check.
def _access_check(fn, mode):
    return (os.path.exists(fn) and os.access(fn, mode)
            and not os.path.isdir(fn))


def which(cmd, mode=os.F_OK | os.X_OK, path=None):
    """Given a command, mode, and a PATH string, return the path which
    conforms to the given mode on the PATH, or None if there is no such
    file.

    `mode` defaults to os.F_OK | os.X_OK. `path` defaults to the result
    of os.environ.get("PATH"), or can be overridden with a custom search
    path.

    """
    # If we're given a path with a directory part, look it up directly rather
    # than referring to PATH directories. This includes checking relative to the
    # current directory, e.g. ./script
    if os.path.dirname(cmd):
        if _access_check(cmd, mode):
            return cmd
        return None

    use_bytes = isinstance(cmd, bytes)

    if path is None:
        path = os.environ.get("PATH", None)
        if path is None:
            try:
                path = os.confstr("CS_PATH")
            except (AttributeError, ValueError):
                # os.confstr() or CS_PATH is not available
                path = os.defpath
        # bpo-35755: Don't use os.defpath if the PATH environment variable is
        # set to an empty string

    # PATH='' doesn't match, whereas PATH=':' looks in the current directory
    if not path:
        return None

    if use_bytes:
        path = os.fsencode(path)
        path = path.split(os.fsencode(os.pathsep))
    else:
        path = os.fsdecode(path)
        path = path.split(os.pathsep)

    if sys.platform == "win32":
        # The current directory takes precedence on Windows.
        curdir = os.curdir
        if use_bytes:
            curdir = os.fsencode(curdir)
        if curdir not in path:
            path.insert(0, curdir)

        # PATHEXT is necessary to check on Windows.
        pathext_source = os.getenv("PATHEXT") or _WIN_DEFAULT_PATHEXT
        pathext = [ext for ext in pathext_source.split(os.pathsep) if ext]

        if use_bytes:
            pathext = [os.fsencode(ext) for ext in pathext]
        # See if the given file matches any of the expected path extensions.
        # This will allow us to short circuit when given "python.exe".
        # If it does match, only test that one, otherwise we have to try
        # others.
        if any(cmd.lower().endswith(ext.lower()) for ext in pathext):
            files = [cmd]
        else:
            files = [cmd + ext for ext in pathext]
    else:
        # On other platforms you don't have things like PATHEXT to tell you
        # what file suffixes are executable, so just pass on cmd as-is.
        files = [cmd]

    seen = set()
    for dir in path:
        normdir = os.path.normcase(dir)
        if not normdir in seen:
            seen.add(normdir)
            for thefile in files:
                name = os.path.join(dir, thefile)
                if _access_check(name, mode):
                    return name
    return None<|MERGE_RESOLUTION|>--- conflicted
+++ resolved
@@ -1119,13 +1119,9 @@
     supports_root_dir = getattr(func, 'supports_root_dir', False)
     save_cwd = None
     if root_dir is not None:
-<<<<<<< HEAD
         if supports_root_dir:
-=======
-        if support_root_dir:
             # Support path-like base_name here for backwards-compatibility.
             base_name = os.fspath(base_name)
->>>>>>> 4652093e
             kwargs['root_dir'] = root_dir
         else:
             save_cwd = os.getcwd()
