--- conflicted
+++ resolved
@@ -198,10 +198,7 @@
 def_op('KW_NAMES', 172)
 hasconst.append(172)
 
-<<<<<<< HEAD
 jabs_op('FOR_END', 173)
-=======
->>>>>>> df9f7597
 
 del def_op, name_op, jrel_op, jabs_op
 
