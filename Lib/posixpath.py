--- conflicted
+++ resolved
@@ -527,26 +527,16 @@
         start_abs = abspath(normpath(start))
         path_abs = abspath(normpath(path))
 
-<<<<<<< HEAD
-        _, start_root, _ = splitroot(start_abs)
-        _, path_root, _ = splitroot(path_abs)
-=======
         _, start_root, start_rest = splitroot(start_abs)
         _, path_root, path_rest = splitroot(path_abs)
->>>>>>> ee124f43
 
         if start_root != path_root:
             raise ValueError(
                 f"Path is on root {path_root!r}, start on root {start_root!r}"
             )
 
-<<<<<<< HEAD
-        start_list = [x for x in abspath(start).split(sep) if x]
-        path_list = [x for x in abspath(path).split(sep) if x]
-=======
         start_list = [x for x in start_rest.split(sep) if x]
         path_list = [x for x in path_rest.split(sep) if x]
->>>>>>> ee124f43
         # Work out how much of the filepath is shared by start and path.
         i = len(commonprefix([start_list, path_list]))
 
