--- conflicted
+++ resolved
@@ -470,11 +470,10 @@
         else:
             newpath = path + sep + name
         try:
-<<<<<<< HEAD
             st_mode = os.lstat(newpath).st_mode
-=======
-            st = os.lstat(newpath)
-            if not stat.S_ISLNK(st.st_mode):
+            if not stat.S_ISLNK(st_mode):
+                if part_count and not stat.S_ISDIR(st_mode):
+                    raise NotADirectoryError(errno.ENOTDIR, "Not a directory", newpath)
                 path = newpath
                 continue
             if newpath in seen:
@@ -484,30 +483,16 @@
                     # use cached value
                     continue
                 # The symlink is not resolved, so we must have a symlink loop.
-                if strict:
-                    # Raise OSError(errno.ELOOP)
-                    os.stat(newpath)
-                path = newpath
-                continue
+                raise OSError(errno.ELOOP, "Symlink loop", newpath)
             target = os.readlink(newpath)
->>>>>>> caf6064a
         except OSError:
             if strict:
                 raise
             path = newpath
             continue
-        if not stat.S_ISLNK(st_mode):
-            if strict and part_count and not stat.S_ISDIR(st_mode):
-                raise NotADirectoryError(errno.ENOTDIR, "Not a directory", newpath)
-            path = newpath
-            continue
         # Resolve the symbolic link
         seen[newpath] = None # not resolved symlink
-<<<<<<< HEAD
-        target = os.readlink(newpath)
         target_parts = target.split(sep)
-=======
->>>>>>> caf6064a
         if target.startswith(sep):
             # Symlink target is absolute; reset resolved path.
             path = sep
