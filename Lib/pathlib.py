"""Object-oriented filesystem paths.

This module provides classes to represent abstract paths and concrete
paths with operations that have semantics appropriate for different
operating systems.
"""

import fnmatch
import functools
import io
import ntpath
import os
import posixpath
import re
import sys
import warnings
from _collections_abc import Sequence
from errno import ENOENT, ENOTDIR, EBADF, ELOOP
from stat import S_ISDIR, S_ISLNK, S_ISREG, S_ISSOCK, S_ISBLK, S_ISCHR, S_ISFIFO
from urllib.parse import quote_from_bytes as urlquote_from_bytes


__all__ = [
    "UnsupportedOperation",
    "PurePath", "PurePosixPath", "PureWindowsPath",
    "Path", "PosixPath", "WindowsPath",
    ]

#
# Internals
#

# Reference for Windows paths can be found at
# https://learn.microsoft.com/en-gb/windows/win32/fileio/naming-a-file .
_WIN_RESERVED_NAMES = frozenset(
    {'CON', 'PRN', 'AUX', 'NUL', 'CONIN$', 'CONOUT$'} |
    {f'COM{c}' for c in '123456789\xb9\xb2\xb3'} |
    {f'LPT{c}' for c in '123456789\xb9\xb2\xb3'}
)

_WINERROR_NOT_READY = 21  # drive exists but is not accessible
_WINERROR_INVALID_NAME = 123  # fix for bpo-35306
_WINERROR_CANT_RESOLVE_FILENAME = 1921  # broken symlink pointing to itself

# EBADF - guard against macOS `stat` throwing EBADF
_IGNORED_ERRNOS = (ENOENT, ENOTDIR, EBADF, ELOOP)

_IGNORED_WINERRORS = (
    _WINERROR_NOT_READY,
    _WINERROR_INVALID_NAME,
    _WINERROR_CANT_RESOLVE_FILENAME)

def _ignore_error(exception):
    return (getattr(exception, 'errno', None) in _IGNORED_ERRNOS or
            getattr(exception, 'winerror', None) in _IGNORED_WINERRORS)


@functools.cache
def _is_case_sensitive(pathmod):
    return pathmod.normcase('Aa') == 'Aa'

#
# Globbing helpers
#


@functools.lru_cache(maxsize=256)
def _compile_pattern(pat, sep, case_sensitive):
    """Compile given glob pattern to a re.Pattern object (observing case
    sensitivity), or None if the pattern should match everything."""
    flags = re.NOFLAG if case_sensitive else re.IGNORECASE
    return re.compile(fnmatch.translate(pat, sep), flags).match


def _select_children(parent_paths, dir_only, follow_symlinks, match):
    """Yield direct children of given paths, filtering by name and type."""
    if follow_symlinks is None:
        follow_symlinks = True
    for parent_path in parent_paths:
        try:
            # We must close the scandir() object before proceeding to
            # avoid exhausting file descriptors when globbing deep trees.
            with parent_path._scandir() as scandir_it:
                entries = list(scandir_it)
        except OSError:
            pass
        else:
            for entry in entries:
                if dir_only:
                    try:
                        if not entry.is_dir(follow_symlinks=follow_symlinks):
                            continue
                    except OSError:
                        continue
                name = entry.name
                if match(name):
                    yield parent_path._make_child_relpath(name)


def _select_recursive(parent_paths, dir_only, follow_symlinks):
    """Yield given paths and all their subdirectories, recursively."""
    if follow_symlinks is None:
        follow_symlinks = False
    for parent_path in parent_paths:
        paths = [parent_path]
        while paths:
            path = paths.pop()
            yield path
            try:
                # We must close the scandir() object before proceeding to
                # avoid exhausting file descriptors when globbing deep trees.
                with path._scandir() as scandir_it:
                    entries = list(scandir_it)
            except OSError:
                pass
            else:
                for entry in entries:
                    try:
                        if entry.is_dir(follow_symlinks=follow_symlinks):
                            paths.append(path._make_child_relpath(entry.name))
                            continue
                    except OSError:
                        pass
                    if not dir_only:
                        yield path._make_child_relpath(entry.name)


def _select_unique(paths):
    """Yields the given paths, filtering out duplicates."""
    yielded = set()
    try:
        for path in paths:
            path_str = path._str
            if path_str not in yielded:
                yield path
                yielded.add(path_str)
    finally:
        yielded.clear()


#
# Public API
#

class UnsupportedOperation(NotImplementedError):
    """An exception that is raised when an unsupported operation is called on
    a path object.
    """
    pass


class _PathParents(Sequence):
    """This object provides sequence-like access to the logical ancestors
    of a path.  Don't try to construct it yourself."""
    __slots__ = ('_path', '_drv', '_root', '_tail')

    def __init__(self, path):
        self._path = path
        self._drv = path.drive
        self._root = path.root
        self._tail = path._tail

    def __len__(self):
        return len(self._tail)

    def __getitem__(self, idx):
        if isinstance(idx, slice):
            return tuple(self[i] for i in range(*idx.indices(len(self))))

        if idx >= len(self) or idx < -len(self):
            raise IndexError(idx)
        if idx < 0:
            idx += len(self)
        return self._path._from_parsed_parts(self._drv, self._root,
                                             self._tail[:-idx - 1])

    def __repr__(self):
        return "<{}.parents>".format(type(self._path).__name__)


class PurePath:
    """Base class for manipulating paths without I/O.

    PurePath represents a filesystem path and offers operations which
    don't imply any actual filesystem I/O.  Depending on your system,
    instantiating a PurePath will return either a PurePosixPath or a
    PureWindowsPath object.  You can also instantiate either of these classes
    directly, regardless of your system.
    """

    __slots__ = (
        # The `_raw_paths` slot stores unnormalized string paths. This is set
        # in the `__init__()` method.
        '_raw_paths',

        # The `_drv`, `_root` and `_tail_cached` slots store parsed and
        # normalized parts of the path. They are set when any of the `drive`,
        # `root` or `_tail` properties are accessed for the first time. The
        # three-part division corresponds to the result of
        # `os.path.splitroot()`, except that the tail is further split on path
        # separators (i.e. it is a list of strings), and that the root and
        # tail are normalized.
        '_drv', '_root', '_tail_cached',

        # The `_str_cached` slot stores the string representation of the path,
        # computed from the drive, root and tail when `__str__()` is called
        # for the first time. It's used to implement `_str_normcase`
        '_str_cached',

        # The `_str_normcase_cached` slot stores the string path with
        # normalized case. It is set when the `_str_normcase` property is
        # accessed for the first time. It's used to implement `__eq__()`
        # `__hash__()`, and `_parts_normcase`
        '_str_normcase_cached',

        # The `_parts_normcase_cached` slot stores the case-normalized
        # string path after splitting on path separators. It's set when the
        # `_parts_normcase` property is accessed for the first time. It's used
        # to implement comparison methods like `__lt__()`.
        '_parts_normcase_cached',

        # The `_hash` slot stores the hash of the case-normalized string
        # path. It's set when `__hash__()` is called for the first time.
        '_hash',
    )
    pathmod = os.path

    def __new__(cls, *args, **kwargs):
        """Construct a PurePath from one or several strings and or existing
        PurePath objects.  The strings and path objects are combined so as
        to yield a canonicalized path, which is incorporated into the
        new PurePath object.
        """
        if cls is PurePath:
            cls = PureWindowsPath if os.name == 'nt' else PurePosixPath
        return object.__new__(cls)

    def __reduce__(self):
        # Using the parts tuple helps share interned path parts
        # when pickling related paths.
        return (self.__class__, self.parts)

    def __init__(self, *args):
        paths = []
        for arg in args:
            if isinstance(arg, PurePath):
                if arg.pathmod is ntpath and self.pathmod is posixpath:
                    # GH-103631: Convert separators for backwards compatibility.
                    paths.extend(path.replace('\\', '/') for path in arg._raw_paths)
                else:
                    paths.extend(arg._raw_paths)
            else:
                try:
                    path = os.fspath(arg)
                except TypeError:
                    path = arg
                if not isinstance(path, str):
                    raise TypeError(
                        "argument should be a str or an os.PathLike "
                        "object where __fspath__ returns a str, "
                        f"not {type(path).__name__!r}")
                paths.append(path)
        self._raw_paths = paths

    def with_segments(self, *pathsegments):
        """Construct a new path object from any number of path-like objects.
        Subclasses may override this method to customize how new path objects
        are created from methods like `iterdir()`.
        """
        return type(self)(*pathsegments)

    @classmethod
    def _parse_path(cls, path):
        if not path:
            return '', '', []
        sep = cls.pathmod.sep
        altsep = cls.pathmod.altsep
        if altsep:
            path = path.replace(altsep, sep)
        drv, root, rel = cls.pathmod.splitroot(path)
        if not root and drv.startswith(sep) and not drv.endswith(sep):
            drv_parts = drv.split(sep)
            if len(drv_parts) == 4 and drv_parts[2] not in '?.':
                # e.g. //server/share
                root = sep
            elif len(drv_parts) == 6:
                # e.g. //?/unc/server/share
                root = sep
        parsed = [sys.intern(str(x)) for x in rel.split(sep) if x and x != '.']
        return drv, root, parsed

    def _load_parts(self):
        paths = self._raw_paths
        if len(paths) == 0:
            path = ''
        elif len(paths) == 1:
            path = paths[0]
        else:
            path = self.pathmod.join(*paths)
        drv, root, tail = self._parse_path(path)
        self._drv = drv
        self._root = root
        self._tail_cached = tail

    def _from_parsed_parts(self, drv, root, tail):
        path_str = self._format_parsed_parts(drv, root, tail)
        path = self.with_segments(path_str)
        path._str_cached = path_str
        path._drv = drv
        path._root = root
        path._tail_cached = tail
        return path

    @classmethod
    def _format_parsed_parts(cls, drv, root, tail):
        if drv or root:
            return drv + root + cls.pathmod.sep.join(tail)
        elif tail and cls.pathmod.splitdrive(tail[0])[0]:
            tail = ['.'] + tail
        return cls.pathmod.sep.join(tail)

    def __str__(self):
        """Return the string representation of the path, suitable for
        passing to system calls."""
        return self._str or '.'

    def __fspath__(self):
        return str(self)

    def as_posix(self):
        """Return the string representation of the path with forward (/)
        slashes."""
        return str(self).replace(self.pathmod.sep, '/')

    def __bytes__(self):
        """Return the bytes representation of the path.  This is only
        recommended to use under Unix."""
        return os.fsencode(self)

    def __repr__(self):
        return "{}({!r})".format(self.__class__.__name__, self.as_posix())

    def as_uri(self):
        """Return the path as a 'file' URI."""
        if not self.is_absolute():
            raise ValueError("relative path can't be expressed as a file URI")

        drive = self.drive
        if len(drive) == 2 and drive[1] == ':':
            # It's a path on a local drive => 'file:///c:/a/b'
            prefix = 'file:///' + drive
            path = self.as_posix()[2:]
        elif drive:
            # It's a path on a network drive => 'file://host/share/a/b'
            prefix = 'file:'
            path = self.as_posix()
        else:
            # It's a posix path => 'file:///etc/hosts'
            prefix = 'file://'
            path = str(self)
        return prefix + urlquote_from_bytes(os.fsencode(path))

    @property
    def _str(self):
        try:
            return self._str_cached
        except AttributeError:
            self._str_cached = self._format_parsed_parts(
                self.drive, self.root, self._tail)
            return self._str_cached

    @property
    def _str_normcase(self):
        # String with normalized case, for hashing and equality checks
        try:
            return self._str_normcase_cached
        except AttributeError:
<<<<<<< HEAD
            if _is_case_sensitive(self._flavour):
                self._str_normcase_cached = self._str
=======
            if _is_case_sensitive(self.pathmod):
                self._str_normcase_cached = str(self)
>>>>>>> c6c5665e
            else:
                self._str_normcase_cached = self._str.lower()
            return self._str_normcase_cached

    @property
    def _parts_normcase(self):
        # Cached parts with normalized case, for comparisons.
        try:
            return self._parts_normcase_cached
        except AttributeError:
            self._parts_normcase_cached = self._str_normcase.split(self.pathmod.sep)
            return self._parts_normcase_cached

<<<<<<< HEAD
=======
    @property
    def _lines(self):
        # Path with separators and newlines swapped, for pattern matching.
        try:
            return self._lines_cached
        except AttributeError:
            path_str = str(self)
            if path_str == '.':
                self._lines_cached = ''
            else:
                trans = _SWAP_SEP_AND_NEWLINE[self.pathmod.sep]
                self._lines_cached = path_str.translate(trans)
            return self._lines_cached

>>>>>>> c6c5665e
    def __eq__(self, other):
        if not isinstance(other, PurePath):
            return NotImplemented
        return self._str_normcase == other._str_normcase and self.pathmod is other.pathmod

    def __hash__(self):
        try:
            return self._hash
        except AttributeError:
            self._hash = hash(self._str_normcase)
            return self._hash

    def __lt__(self, other):
        if not isinstance(other, PurePath) or self.pathmod is not other.pathmod:
            return NotImplemented
        return self._parts_normcase < other._parts_normcase

    def __le__(self, other):
        if not isinstance(other, PurePath) or self.pathmod is not other.pathmod:
            return NotImplemented
        return self._parts_normcase <= other._parts_normcase

    def __gt__(self, other):
        if not isinstance(other, PurePath) or self.pathmod is not other.pathmod:
            return NotImplemented
        return self._parts_normcase > other._parts_normcase

    def __ge__(self, other):
        if not isinstance(other, PurePath) or self.pathmod is not other.pathmod:
            return NotImplemented
        return self._parts_normcase >= other._parts_normcase

    @property
    def drive(self):
        """The drive prefix (letter or UNC path), if any."""
        try:
            return self._drv
        except AttributeError:
            self._load_parts()
            return self._drv

    @property
    def root(self):
        """The root of the path, if any."""
        try:
            return self._root
        except AttributeError:
            self._load_parts()
            return self._root

    @property
    def _tail(self):
        try:
            return self._tail_cached
        except AttributeError:
            self._load_parts()
            return self._tail_cached

    @property
    def anchor(self):
        """The concatenation of the drive and root, or ''."""
        anchor = self.drive + self.root
        return anchor

    @property
    def name(self):
        """The final path component, if any."""
        tail = self._tail
        if not tail:
            return ''
        return tail[-1]

    @property
    def suffix(self):
        """
        The final component's last suffix, if any.

        This includes the leading period. For example: '.txt'
        """
        name = self.name
        i = name.rfind('.')
        if 0 < i < len(name) - 1:
            return name[i:]
        else:
            return ''

    @property
    def suffixes(self):
        """
        A list of the final component's suffixes, if any.

        These include the leading periods. For example: ['.tar', '.gz']
        """
        name = self.name
        if name.endswith('.'):
            return []
        name = name.lstrip('.')
        return ['.' + suffix for suffix in name.split('.')[1:]]

    @property
    def stem(self):
        """The final path component, minus its last suffix."""
        name = self.name
        i = name.rfind('.')
        if 0 < i < len(name) - 1:
            return name[:i]
        else:
            return name

    def with_name(self, name):
        """Return a new path with the file name changed."""
        if not self.name:
            raise ValueError("%r has an empty name" % (self,))
        m = self.pathmod
        drv, root, tail = m.splitroot(name)
        if drv or root or not tail or m.sep in tail or (m.altsep and m.altsep in tail):
            raise ValueError("Invalid name %r" % (name))
        return self._from_parsed_parts(self.drive, self.root,
                                       self._tail[:-1] + [name])

    def with_stem(self, stem):
        """Return a new path with the stem changed."""
        return self.with_name(stem + self.suffix)

    def with_suffix(self, suffix):
        """Return a new path with the file suffix changed.  If the path
        has no suffix, add given suffix.  If the given suffix is an empty
        string, remove the suffix from the path.
        """
        m = self.pathmod
        if m.sep in suffix or m.altsep and m.altsep in suffix:
            raise ValueError("Invalid suffix %r" % (suffix,))
        if suffix and not suffix.startswith('.') or suffix == '.':
            raise ValueError("Invalid suffix %r" % (suffix))
        name = self.name
        if not name:
            raise ValueError("%r has an empty name" % (self,))
        old_suffix = self.suffix
        if not old_suffix:
            name = name + suffix
        else:
            name = name[:-len(old_suffix)] + suffix
        return self._from_parsed_parts(self.drive, self.root,
                                       self._tail[:-1] + [name])

    def relative_to(self, other, /, *_deprecated, walk_up=False):
        """Return the relative path to another path identified by the passed
        arguments.  If the operation is not possible (because this is not
        related to the other path), raise ValueError.

        The *walk_up* parameter controls whether `..` may be used to resolve
        the path.
        """
        if _deprecated:
            msg = ("support for supplying more than one positional argument "
                   "to pathlib.PurePath.relative_to() is deprecated and "
                   "scheduled for removal in Python {remove}")
            warnings._deprecated("pathlib.PurePath.relative_to(*args)", msg,
                                 remove=(3, 14))
        other = self.with_segments(other, *_deprecated)
        for step, path in enumerate([other] + list(other.parents)):
            if self.is_relative_to(path):
                break
        else:
            raise ValueError(f"{str(self)!r} and {str(other)!r} have different anchors")
        if step and not walk_up:
            raise ValueError(f"{str(self)!r} is not in the subpath of {str(other)!r}")
        parts = ['..'] * step + self._tail[len(path._tail):]
        return self.with_segments(*parts)

    def is_relative_to(self, other, /, *_deprecated):
        """Return True if the path is relative to another path or False.
        """
        if _deprecated:
            msg = ("support for supplying more than one argument to "
                   "pathlib.PurePath.is_relative_to() is deprecated and "
                   "scheduled for removal in Python {remove}")
            warnings._deprecated("pathlib.PurePath.is_relative_to(*args)",
                                 msg, remove=(3, 14))
        other = self.with_segments(other, *_deprecated)
        return other == self or other in self.parents

    @property
    def parts(self):
        """An object providing sequence-like access to the
        components in the filesystem path."""
        if self.drive or self.root:
            return (self.drive + self.root,) + tuple(self._tail)
        else:
            return tuple(self._tail)

    def joinpath(self, *pathsegments):
        """Combine this path with one or several arguments, and return a
        new path representing either a subpath (if all arguments are relative
        paths) or a totally different path (if one of the arguments is
        anchored).
        """
        return self.with_segments(self, *pathsegments)

    def __truediv__(self, key):
        try:
            return self.joinpath(key)
        except TypeError:
            return NotImplemented

    def __rtruediv__(self, key):
        try:
            return self.with_segments(key, self)
        except TypeError:
            return NotImplemented

    @property
    def parent(self):
        """The logical parent of the path."""
        drv = self.drive
        root = self.root
        tail = self._tail
        if not tail:
            return self
        return self._from_parsed_parts(drv, root, tail[:-1])

    @property
    def parents(self):
        """A sequence of this path's logical parents."""
        # The value of this property should not be cached on the path object,
        # as doing so would introduce a reference cycle.
        return _PathParents(self)

    def is_absolute(self):
        """True if the path is absolute (has both a root and, if applicable,
        a drive)."""
        if self.pathmod is ntpath:
            # ntpath.isabs() is defective - see GH-44626.
            return bool(self.drive and self.root)
        elif self.pathmod is posixpath:
            # Optimization: work with raw paths on POSIX.
            for path in self._raw_paths:
                if path.startswith('/'):
                    return True
            return False
        else:
            return self.pathmod.isabs(str(self))

    def is_reserved(self):
        """Return True if the path contains one of the special names reserved
        by the system, if any."""
        if self.pathmod is posixpath or not self._tail:
            return False

        # NOTE: the rules for reserved names seem somewhat complicated
        # (e.g. r"..\NUL" is reserved but not r"foo\NUL" if "foo" does not
        # exist). We err on the side of caution and return True for paths
        # which are not considered reserved by Windows.
        if self.drive.startswith('\\\\'):
            # UNC paths are never reserved.
            return False
        name = self._tail[-1].partition('.')[0].partition(':')[0].rstrip(' ')
        return name.upper() in _WIN_RESERVED_NAMES

    def match(self, path_pattern, *, case_sensitive=None):
        """
        Return True if this path matches the given pattern.
        """
        if not isinstance(path_pattern, PurePath):
            path_pattern = self.with_segments(path_pattern)
        if case_sensitive is None:
<<<<<<< HEAD
            case_sensitive = _is_case_sensitive(self._flavour)
        sep = path_pattern._flavour.sep
        pattern_str = path_pattern._str
=======
            case_sensitive = _is_case_sensitive(self.pathmod)
        pattern = _compile_pattern_lines(path_pattern._lines, case_sensitive)
>>>>>>> c6c5665e
        if path_pattern.drive or path_pattern.root:
            pass
        elif path_pattern._tail:
            pattern_str = f'**{sep}{pattern_str}'
        else:
            raise ValueError("empty pattern")
        match = _compile_pattern(pattern_str, sep, case_sensitive)
        return match(self._str) is not None


# Subclassing os.PathLike makes isinstance() checks slower,
# which in turn makes Path construction slower. Register instead!
os.PathLike.register(PurePath)


class PurePosixPath(PurePath):
    """PurePath subclass for non-Windows systems.

    On a POSIX system, instantiating a PurePath should return this object.
    However, you can also instantiate it directly on any system.
    """
    pathmod = posixpath
    __slots__ = ()


class PureWindowsPath(PurePath):
    """PurePath subclass for Windows systems.

    On a Windows system, instantiating a PurePath should return this object.
    However, you can also instantiate it directly on any system.
    """
    pathmod = ntpath
    __slots__ = ()


# Filesystem-accessing classes


class Path(PurePath):
    """PurePath subclass that can make system calls.

    Path represents a filesystem path but unlike PurePath, also offers
    methods to do system calls on path objects. Depending on your system,
    instantiating a Path will return either a PosixPath or a WindowsPath
    object. You can also instantiate a PosixPath or WindowsPath directly,
    but cannot instantiate a WindowsPath on a POSIX system or vice versa.
    """
    __slots__ = ()

    def stat(self, *, follow_symlinks=True):
        """
        Return the result of the stat() system call on this path, like
        os.stat() does.
        """
        return os.stat(self, follow_symlinks=follow_symlinks)

    def lstat(self):
        """
        Like stat(), except if the path points to a symlink, the symlink's
        status information is returned, rather than its target's.
        """
        return self.stat(follow_symlinks=False)


    # Convenience functions for querying the stat results

    def exists(self, *, follow_symlinks=True):
        """
        Whether this path exists.

        This method normally follows symlinks; to check whether a symlink exists,
        add the argument follow_symlinks=False.
        """
        try:
            self.stat(follow_symlinks=follow_symlinks)
        except OSError as e:
            if not _ignore_error(e):
                raise
            return False
        except ValueError:
            # Non-encodable path
            return False
        return True

    def is_dir(self, *, follow_symlinks=True):
        """
        Whether this path is a directory.
        """
        try:
            return S_ISDIR(self.stat(follow_symlinks=follow_symlinks).st_mode)
        except OSError as e:
            if not _ignore_error(e):
                raise
            # Path doesn't exist or is a broken symlink
            # (see http://web.archive.org/web/20200623061726/https://bitbucket.org/pitrou/pathlib/issues/12/ )
            return False
        except ValueError:
            # Non-encodable path
            return False

    def is_file(self, *, follow_symlinks=True):
        """
        Whether this path is a regular file (also True for symlinks pointing
        to regular files).
        """
        try:
            return S_ISREG(self.stat(follow_symlinks=follow_symlinks).st_mode)
        except OSError as e:
            if not _ignore_error(e):
                raise
            # Path doesn't exist or is a broken symlink
            # (see http://web.archive.org/web/20200623061726/https://bitbucket.org/pitrou/pathlib/issues/12/ )
            return False
        except ValueError:
            # Non-encodable path
            return False

    def is_mount(self):
        """
        Check if this path is a mount point
        """
        return os.path.ismount(self)

    def is_symlink(self):
        """
        Whether this path is a symbolic link.
        """
        try:
            return S_ISLNK(self.lstat().st_mode)
        except OSError as e:
            if not _ignore_error(e):
                raise
            # Path doesn't exist
            return False
        except ValueError:
            # Non-encodable path
            return False

    def is_junction(self):
        """
        Whether this path is a junction.
        """
        return os.path.isjunction(self)

    def is_block_device(self):
        """
        Whether this path is a block device.
        """
        try:
            return S_ISBLK(self.stat().st_mode)
        except OSError as e:
            if not _ignore_error(e):
                raise
            # Path doesn't exist or is a broken symlink
            # (see http://web.archive.org/web/20200623061726/https://bitbucket.org/pitrou/pathlib/issues/12/ )
            return False
        except ValueError:
            # Non-encodable path
            return False

    def is_char_device(self):
        """
        Whether this path is a character device.
        """
        try:
            return S_ISCHR(self.stat().st_mode)
        except OSError as e:
            if not _ignore_error(e):
                raise
            # Path doesn't exist or is a broken symlink
            # (see http://web.archive.org/web/20200623061726/https://bitbucket.org/pitrou/pathlib/issues/12/ )
            return False
        except ValueError:
            # Non-encodable path
            return False

    def is_fifo(self):
        """
        Whether this path is a FIFO.
        """
        try:
            return S_ISFIFO(self.stat().st_mode)
        except OSError as e:
            if not _ignore_error(e):
                raise
            # Path doesn't exist or is a broken symlink
            # (see http://web.archive.org/web/20200623061726/https://bitbucket.org/pitrou/pathlib/issues/12/ )
            return False
        except ValueError:
            # Non-encodable path
            return False

    def is_socket(self):
        """
        Whether this path is a socket.
        """
        try:
            return S_ISSOCK(self.stat().st_mode)
        except OSError as e:
            if not _ignore_error(e):
                raise
            # Path doesn't exist or is a broken symlink
            # (see http://web.archive.org/web/20200623061726/https://bitbucket.org/pitrou/pathlib/issues/12/ )
            return False
        except ValueError:
            # Non-encodable path
            return False

    def samefile(self, other_path):
        """Return whether other_path is the same or not as this file
        (as returned by os.path.samefile()).
        """
        st = self.stat()
        try:
            other_st = other_path.stat()
        except AttributeError:
            other_st = self.with_segments(other_path).stat()
        return (st.st_ino == other_st.st_ino and
                st.st_dev == other_st.st_dev)

    def open(self, mode='r', buffering=-1, encoding=None,
             errors=None, newline=None):
        """
        Open the file pointed by this path and return a file object, as
        the built-in open() function does.
        """
        if "b" not in mode:
            encoding = io.text_encoding(encoding)
        return io.open(self, mode, buffering, encoding, errors, newline)

    def read_bytes(self):
        """
        Open the file in bytes mode, read it, and close the file.
        """
        with self.open(mode='rb') as f:
            return f.read()

    def read_text(self, encoding=None, errors=None):
        """
        Open the file in text mode, read it, and close the file.
        """
        encoding = io.text_encoding(encoding)
        with self.open(mode='r', encoding=encoding, errors=errors) as f:
            return f.read()

    def write_bytes(self, data):
        """
        Open the file in bytes mode, write to it, and close the file.
        """
        # type-check for the buffer interface before truncating the file
        view = memoryview(data)
        with self.open(mode='wb') as f:
            return f.write(view)

    def write_text(self, data, encoding=None, errors=None, newline=None):
        """
        Open the file in text mode, write to it, and close the file.
        """
        if not isinstance(data, str):
            raise TypeError('data must be str, not %s' %
                            data.__class__.__name__)
        encoding = io.text_encoding(encoding)
        with self.open(mode='w', encoding=encoding, errors=errors, newline=newline) as f:
            return f.write(data)

    def iterdir(self):
        """Yield path objects of the directory contents.

        The children are yielded in arbitrary order, and the
        special entries '.' and '..' are not included.
        """
        for name in os.listdir(self):
            yield self._make_child_relpath(name)

    def _scandir(self):
        # bpo-24132: a future version of pathlib will support subclassing of
        # pathlib.Path to customize how the filesystem is accessed. This
        # includes scandir(), which is used to implement glob().
        return os.scandir(self)

    def _make_child_relpath(self, name):
<<<<<<< HEAD
=======
        sep = self.pathmod.sep
        lines_name = name.replace('\n', sep)
        lines_str = self._lines
        path_str = str(self)
>>>>>>> c6c5665e
        tail = self._tail
        if tail:
            path_str = f'{self._str}{self._flavour.sep}{name}'
        else:
            path_str = f'{self._str}{name}'
        path = self.with_segments(path_str)
        path._str_cached = path_str
        path._drv = self.drive
        path._root = self.root
        path._tail_cached = tail + [name]
        return path

    def glob(self, pattern, *, case_sensitive=None, follow_symlinks=None):
        """Iterate over this subtree and yield all existing files (of any
        kind, including directories) matching the given relative pattern.
        """
        sys.audit("pathlib.Path.glob", self, pattern)
        return self._glob(pattern, case_sensitive, follow_symlinks)

    def rglob(self, pattern, *, case_sensitive=None, follow_symlinks=None):
        """Recursively yield all existing files (of any kind, including
        directories) matching the given relative pattern, anywhere in
        this subtree.
        """
        sys.audit("pathlib.Path.rglob", self, pattern)
        return self._glob(f'**/{pattern}', case_sensitive, follow_symlinks)

    def _glob(self, pattern, case_sensitive, follow_symlinks):
        path_pattern = self.with_segments(pattern)
        if path_pattern.drive or path_pattern.root:
            raise NotImplementedError("Non-relative patterns are unsupported")
        elif not path_pattern._tail:
            raise ValueError("Unacceptable pattern: {!r}".format(pattern))

        pattern_parts = list(path_pattern._tail)
        if pattern[-1] in (self.pathmod.sep, self.pathmod.altsep):
            # GH-65238: pathlib doesn't preserve trailing slash. Add it back.
            pattern_parts.append('')
        if pattern_parts[-1] == '**':
            # GH-70303: '**' only matches directories. Add trailing slash.
            pattern_parts.append('')

        if case_sensitive is None:
            # TODO: evaluate case-sensitivity of each directory in _select_children().
            case_sensitive = _is_case_sensitive(self.pathmod)

        # If symlinks are handled consistently, and the pattern does not
        # contain '..' components, then we can use a 'walk-and-match' strategy
        # when expanding '**' wildcards. When a '**' wildcard is encountered,
        # all following pattern parts are immediately consumed and used to
        # build a `re.Pattern` object. This pattern is used to filter the
        # recursive walk. As a result, pattern parts following a '**' wildcard
        # do not perform any filesystem access, which can be much faster!
        filter_paths = follow_symlinks is not None and '..' not in pattern_parts
        deduplicate_paths = False
        sep = self._flavour.sep
        paths = iter([self] if self.is_dir() else [])
        part_idx = 0
        while part_idx < len(pattern_parts):
            part = pattern_parts[part_idx]
            part_idx += 1
            if part == '':
                # Trailing slash.
                pass
            elif part == '..':
                paths = (path._make_child_relpath('..') for path in paths)
            elif part == '**':
                # Consume adjacent '**' components.
                while part_idx < len(pattern_parts) and pattern_parts[part_idx] == '**':
                    part_idx += 1

                if filter_paths and part_idx < len(pattern_parts) and pattern_parts[part_idx] != '':
                    dir_only = pattern_parts[-1] == ''
                    paths = _select_recursive(paths, dir_only, follow_symlinks)

                    # Filter out paths that don't match pattern.
                    prefix_len = len(self._make_child_relpath('_')._str) - 1
                    match = _compile_pattern(path_pattern._str, sep, case_sensitive)
                    paths = (path for path in paths if match(path._str[prefix_len:]))
                    return paths

                dir_only = part_idx < len(pattern_parts)
                paths = _select_recursive(paths, dir_only, follow_symlinks)
                if deduplicate_paths:
                    # De-duplicate if we've already seen a '**' component.
                    paths = _select_unique(paths)
                deduplicate_paths = True
            elif '**' in part:
                raise ValueError("Invalid pattern: '**' can only be an entire path component")
            else:
                dir_only = part_idx < len(pattern_parts)
                match = _compile_pattern(part, sep, case_sensitive)
                paths = _select_children(paths, dir_only, follow_symlinks, match)
        return paths

    def walk(self, top_down=True, on_error=None, follow_symlinks=False):
        """Walk the directory tree from this directory, similar to os.walk()."""
        sys.audit("pathlib.Path.walk", self, on_error, follow_symlinks)
        paths = [self]

        while paths:
            path = paths.pop()
            if isinstance(path, tuple):
                yield path
                continue

            # We may not have read permission for self, in which case we can't
            # get a list of the files the directory contains. os.walk()
            # always suppressed the exception in that instance, rather than
            # blow up for a minor reason when (say) a thousand readable
            # directories are still left to visit. That logic is copied here.
            try:
                scandir_it = path._scandir()
            except OSError as error:
                if on_error is not None:
                    on_error(error)
                continue

            with scandir_it:
                dirnames = []
                filenames = []
                for entry in scandir_it:
                    try:
                        is_dir = entry.is_dir(follow_symlinks=follow_symlinks)
                    except OSError:
                        # Carried over from os.path.isdir().
                        is_dir = False

                    if is_dir:
                        dirnames.append(entry.name)
                    else:
                        filenames.append(entry.name)

            if top_down:
                yield path, dirnames, filenames
            else:
                paths.append((path, dirnames, filenames))

            paths += [path._make_child_relpath(d) for d in reversed(dirnames)]

    def __init__(self, *args, **kwargs):
        if kwargs:
            msg = ("support for supplying keyword arguments to pathlib.PurePath "
                   "is deprecated and scheduled for removal in Python {remove}")
            warnings._deprecated("pathlib.PurePath(**kwargs)", msg, remove=(3, 14))
        super().__init__(*args)

    def __new__(cls, *args, **kwargs):
        if cls is Path:
            cls = WindowsPath if os.name == 'nt' else PosixPath
        return object.__new__(cls)

    @classmethod
    def cwd(cls):
        """Return a new path pointing to the current working directory."""
        # We call 'absolute()' rather than using 'os.getcwd()' directly to
        # enable users to replace the implementation of 'absolute()' in a
        # subclass and benefit from the new behaviour here. This works because
        # os.path.abspath('.') == os.getcwd().
        return cls().absolute()

    @classmethod
    def home(cls):
        """Return a new path pointing to the user's home directory (as
        returned by os.path.expanduser('~')).
        """
        return cls("~").expanduser()

    def absolute(self):
        """Return an absolute version of this path by prepending the current
        working directory. No normalization or symlink resolution is performed.

        Use resolve() to get the canonical path to a file.
        """
        if self.is_absolute():
            return self
        elif self.drive:
            # There is a CWD on each drive-letter drive.
            cwd = os.path.abspath(self.drive)
        else:
            cwd = os.getcwd()
            # Fast path for "empty" paths, e.g. Path("."), Path("") or Path().
            # We pass only one argument to with_segments() to avoid the cost
            # of joining, and we exploit the fact that getcwd() returns a
            # fully-normalized string by storing it in _str_cached. This is
            # used to implement Path.cwd().
            if not self.root and not self._tail:
                result = self.with_segments(cwd)
                result._str_cached = cwd
                return result
        return self.with_segments(cwd, self)

    def resolve(self, strict=False):
        """
        Make the path absolute, resolving all symlinks on the way and also
        normalizing it.
        """

        def check_eloop(e):
            winerror = getattr(e, 'winerror', 0)
            if e.errno == ELOOP or winerror == _WINERROR_CANT_RESOLVE_FILENAME:
                raise RuntimeError("Symlink loop from %r" % e.filename)

        try:
            s = os.path.realpath(self, strict=strict)
        except OSError as e:
            check_eloop(e)
            raise
        p = self.with_segments(s)

        # In non-strict mode, realpath() doesn't raise on symlink loops.
        # Ensure we get an exception by calling stat()
        if not strict:
            try:
                p.stat()
            except OSError as e:
                check_eloop(e)
        return p

    def owner(self):
        """
        Return the login name of the file owner.
        """
        try:
            import pwd
            return pwd.getpwuid(self.stat().st_uid).pw_name
        except ImportError:
            raise UnsupportedOperation("Path.owner() is unsupported on this system")

    def group(self):
        """
        Return the group name of the file gid.
        """

        try:
            import grp
            return grp.getgrgid(self.stat().st_gid).gr_name
        except ImportError:
            raise UnsupportedOperation("Path.group() is unsupported on this system")

    def readlink(self):
        """
        Return the path to which the symbolic link points.
        """
        if not hasattr(os, "readlink"):
            raise UnsupportedOperation("os.readlink() not available on this system")
        return self.with_segments(os.readlink(self))

    def touch(self, mode=0o666, exist_ok=True):
        """
        Create this file with the given access mode, if it doesn't exist.
        """

        if exist_ok:
            # First try to bump modification time
            # Implementation note: GNU touch uses the UTIME_NOW option of
            # the utimensat() / futimens() functions.
            try:
                os.utime(self, None)
            except OSError:
                # Avoid exception chaining
                pass
            else:
                return
        flags = os.O_CREAT | os.O_WRONLY
        if not exist_ok:
            flags |= os.O_EXCL
        fd = os.open(self, flags, mode)
        os.close(fd)

    def mkdir(self, mode=0o777, parents=False, exist_ok=False):
        """
        Create a new directory at this given path.
        """
        try:
            os.mkdir(self, mode)
        except FileNotFoundError:
            if not parents or self.parent == self:
                raise
            self.parent.mkdir(parents=True, exist_ok=True)
            self.mkdir(mode, parents=False, exist_ok=exist_ok)
        except OSError:
            # Cannot rely on checking for EEXIST, since the operating system
            # could give priority to other errors like EACCES or EROFS
            if not exist_ok or not self.is_dir():
                raise

    def chmod(self, mode, *, follow_symlinks=True):
        """
        Change the permissions of the path, like os.chmod().
        """
        os.chmod(self, mode, follow_symlinks=follow_symlinks)

    def lchmod(self, mode):
        """
        Like chmod(), except if the path points to a symlink, the symlink's
        permissions are changed, rather than its target's.
        """
        self.chmod(mode, follow_symlinks=False)

    def unlink(self, missing_ok=False):
        """
        Remove this file or link.
        If the path is a directory, use rmdir() instead.
        """
        try:
            os.unlink(self)
        except FileNotFoundError:
            if not missing_ok:
                raise

    def rmdir(self):
        """
        Remove this directory.  The directory must be empty.
        """
        os.rmdir(self)

    def rename(self, target):
        """
        Rename this path to the target path.

        The target path may be absolute or relative. Relative paths are
        interpreted relative to the current working directory, *not* the
        directory of the Path object.

        Returns the new Path instance pointing to the target path.
        """
        os.rename(self, target)
        return self.with_segments(target)

    def replace(self, target):
        """
        Rename this path to the target path, overwriting if that path exists.

        The target path may be absolute or relative. Relative paths are
        interpreted relative to the current working directory, *not* the
        directory of the Path object.

        Returns the new Path instance pointing to the target path.
        """
        os.replace(self, target)
        return self.with_segments(target)

    def symlink_to(self, target, target_is_directory=False):
        """
        Make this path a symlink pointing to the target path.
        Note the order of arguments (link, target) is the reverse of os.symlink.
        """
        if not hasattr(os, "symlink"):
            raise UnsupportedOperation("os.symlink() not available on this system")
        os.symlink(target, self, target_is_directory)

    def hardlink_to(self, target):
        """
        Make this path a hard link pointing to the same file as *target*.

        Note the order of arguments (self, target) is the reverse of os.link's.
        """
        if not hasattr(os, "link"):
            raise UnsupportedOperation("os.link() not available on this system")
        os.link(target, self)

    def expanduser(self):
        """ Return a new path with expanded ~ and ~user constructs
        (as returned by os.path.expanduser)
        """
        if (not (self.drive or self.root) and
            self._tail and self._tail[0][:1] == '~'):
            homedir = os.path.expanduser(self._tail[0])
            if homedir[:1] == "~":
                raise RuntimeError("Could not determine home directory.")
            drv, root, tail = self._parse_path(homedir)
            return self._from_parsed_parts(drv, root, tail + self._tail[1:])

        return self


class PosixPath(Path, PurePosixPath):
    """Path subclass for non-Windows systems.

    On a POSIX system, instantiating a Path should return this object.
    """
    __slots__ = ()

    if os.name == 'nt':
        def __new__(cls, *args, **kwargs):
            raise UnsupportedOperation(
                f"cannot instantiate {cls.__name__!r} on your system")

class WindowsPath(Path, PureWindowsPath):
    """Path subclass for Windows systems.

    On a Windows system, instantiating a Path should return this object.
    """
    __slots__ = ()

    if os.name != 'nt':
        def __new__(cls, *args, **kwargs):
            raise UnsupportedOperation(
                f"cannot instantiate {cls.__name__!r} on your system")<|MERGE_RESOLUTION|>--- conflicted
+++ resolved
@@ -375,13 +375,8 @@
         try:
             return self._str_normcase_cached
         except AttributeError:
-<<<<<<< HEAD
-            if _is_case_sensitive(self._flavour):
+            if _is_case_sensitive(self.pathmod):
                 self._str_normcase_cached = self._str
-=======
-            if _is_case_sensitive(self.pathmod):
-                self._str_normcase_cached = str(self)
->>>>>>> c6c5665e
             else:
                 self._str_normcase_cached = self._str.lower()
             return self._str_normcase_cached
@@ -395,23 +390,6 @@
             self._parts_normcase_cached = self._str_normcase.split(self.pathmod.sep)
             return self._parts_normcase_cached
 
-<<<<<<< HEAD
-=======
-    @property
-    def _lines(self):
-        # Path with separators and newlines swapped, for pattern matching.
-        try:
-            return self._lines_cached
-        except AttributeError:
-            path_str = str(self)
-            if path_str == '.':
-                self._lines_cached = ''
-            else:
-                trans = _SWAP_SEP_AND_NEWLINE[self.pathmod.sep]
-                self._lines_cached = path_str.translate(trans)
-            return self._lines_cached
-
->>>>>>> c6c5665e
     def __eq__(self, other):
         if not isinstance(other, PurePath):
             return NotImplemented
@@ -678,14 +656,9 @@
         if not isinstance(path_pattern, PurePath):
             path_pattern = self.with_segments(path_pattern)
         if case_sensitive is None:
-<<<<<<< HEAD
-            case_sensitive = _is_case_sensitive(self._flavour)
-        sep = path_pattern._flavour.sep
+            case_sensitive = _is_case_sensitive(self.pathmod)
+        sep = path_pattern.pathmod.sep
         pattern_str = path_pattern._str
-=======
-            case_sensitive = _is_case_sensitive(self.pathmod)
-        pattern = _compile_pattern_lines(path_pattern._lines, case_sensitive)
->>>>>>> c6c5665e
         if path_pattern.drive or path_pattern.root:
             pass
         elif path_pattern._tail:
@@ -967,16 +940,9 @@
         return os.scandir(self)
 
     def _make_child_relpath(self, name):
-<<<<<<< HEAD
-=======
-        sep = self.pathmod.sep
-        lines_name = name.replace('\n', sep)
-        lines_str = self._lines
-        path_str = str(self)
->>>>>>> c6c5665e
         tail = self._tail
         if tail:
-            path_str = f'{self._str}{self._flavour.sep}{name}'
+            path_str = f'{self._str}{self.pathmod.sep}{name}'
         else:
             path_str = f'{self._str}{name}'
         path = self.with_segments(path_str)
@@ -1029,7 +995,7 @@
         # do not perform any filesystem access, which can be much faster!
         filter_paths = follow_symlinks is not None and '..' not in pattern_parts
         deduplicate_paths = False
-        sep = self._flavour.sep
+        sep = self.pathmod.sep
         paths = iter([self] if self.is_dir() else [])
         part_idx = 0
         while part_idx < len(pattern_parts):
