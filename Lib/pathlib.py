--- conflicted
+++ resolved
@@ -215,15 +215,9 @@
     def __init__(self, path):
         # We don't store the instance to avoid reference cycles
         self._pathcls = type(path)
-<<<<<<< HEAD
-        self._drv = path._drv
-        self._root = path._root
-        self._tail = path._tail
-=======
         self._drv = path.drive
         self._root = path.root
-        self._parts = path._parts
->>>>>>> 24facd60
+        self._tail = path._tail
 
     def __len__(self):
         return len(self._tail)
@@ -253,11 +247,7 @@
     directly, regardless of your system.
     """
     __slots__ = (
-<<<<<<< HEAD
-        '_drv', '_root', '_tail',
-=======
-        '_raw_path', '_drv', '_root', '_parts_cached',
->>>>>>> 24facd60
+        '_raw_path', '_drv', '_root', '_tail_cached',
         '_str', '_hash', '_parts_tuple', '_parts_normcase_cached',
     )
     _flavour = os.path
@@ -309,38 +299,20 @@
         parsed = [sys.intern(x) for x in rel.split(sep) if x and x != '.']
         return drv, root, parsed
 
-<<<<<<< HEAD
-    @classmethod
-    def _from_parts(cls, args):
-        self = object.__new__(cls)
-        drv, root, tail = self._parse_parts(args)
+    def _load_parts(self):
+        drv, root, tail = self._parse_path(self._raw_path)
         self._drv = drv
         self._root = root
-        self._tail = tail
-        return self
+        self._tail_cached = tail
 
     @classmethod
     def _from_parsed_parts(cls, drv, root, tail):
-        self = object.__new__(cls)
-        self._drv = drv
-        self._root = root
-        self._tail = tail
-=======
-    def _load_parts(self):
-        drv, root, parts = self._parse_path(self._raw_path)
-        self._drv = drv
-        self._root = root
-        self._parts_cached = parts
-
-    @classmethod
-    def _from_parsed_parts(cls, drv, root, parts):
-        path = cls._format_parsed_parts(drv, root, parts)
+        path = cls._format_parsed_parts(drv, root, tail)
         self = cls(path)
         self._str = path or '.'
         self._drv = drv
         self._root = root
-        self._parts_cached = parts
->>>>>>> 24facd60
+        self._tail_cached = tail
         return self
 
     @classmethod
@@ -357,13 +329,8 @@
         try:
             return self._str
         except AttributeError:
-<<<<<<< HEAD
-            self._str = self._format_parsed_parts(self._drv, self._root,
+            self._str = self._format_parsed_parts(self.drive, self.root,
                                                   self._tail) or '.'
-=======
-            self._str = self._format_parsed_parts(self.drive, self.root,
-                                                  self._parts) or '.'
->>>>>>> 24facd60
             return self._str
 
     def __fspath__(self):
@@ -463,12 +430,12 @@
             return self._root
 
     @property
-    def _parts(self):
-        try:
-            return self._parts_cached
+    def _tail(self):
+        try:
+            return self._tail_cached
         except AttributeError:
             self._load_parts()
-            return self._parts_cached
+            return self._tail_cached
 
     @property
     def anchor(self):
@@ -479,13 +446,8 @@
     @property
     def name(self):
         """The final path component, if any."""
-<<<<<<< HEAD
         tail = self._tail
         if not tail:
-=======
-        parts = self._parts
-        if len(parts) == (1 if (self.drive or self.root) else 0):
->>>>>>> 24facd60
             return ''
         return tail[-1]
 
@@ -534,13 +496,8 @@
         drv, root, tail = f.splitroot(name)
         if drv or root or not tail or f.sep in tail or (f.altsep and f.altsep in tail):
             raise ValueError("Invalid name %r" % (name))
-<<<<<<< HEAD
-        return self._from_parsed_parts(self._drv, self._root,
+        return self._from_parsed_parts(self.drive, self.root,
                                        self._tail[:-1] + [name])
-=======
-        return self._from_parsed_parts(self.drive, self.root,
-                                       self._parts[:-1] + [name])
->>>>>>> 24facd60
 
     def with_stem(self, stem):
         """Return a new path with the stem changed."""
@@ -564,13 +521,8 @@
             name = name + suffix
         else:
             name = name[:-len(old_suffix)] + suffix
-<<<<<<< HEAD
-        return self._from_parsed_parts(self._drv, self._root,
+        return self._from_parsed_parts(self.drive, self.root,
                                        self._tail[:-1] + [name])
-=======
-        return self._from_parsed_parts(self.drive, self.root,
-                                       self._parts[:-1] + [name])
->>>>>>> 24facd60
 
     def relative_to(self, other, /, *_deprecated, walk_up=False):
         """Return the relative path to another path identified by the passed
@@ -619,8 +571,8 @@
         try:
             return self._parts_tuple
         except AttributeError:
-            if self._drv or self._root:
-                self._parts_tuple = (self._drv + self._root,) + tuple(self._tail)
+            if self.drive or self.root:
+                self._parts_tuple = (self.drive + self.root,) + tuple(self._tail)
             else:
                 self._parts_tuple = tuple(self._tail)
             return self._parts_tuple
@@ -631,26 +583,7 @@
         paths) or a totally different path (if one of the arguments is
         anchored).
         """
-<<<<<<< HEAD
-        drv1, root1, tail1 = self._drv, self._root, self._tail
-        drv2, root2, tail2 = self._parse_parts(args)
-        if root2:
-            if not drv2 and drv1:
-                return self._from_parsed_parts(drv1, root2, tail2)
-            else:
-                return self._from_parsed_parts(drv2, root2, tail2)
-        elif drv2:
-            if drv2 == drv1 or self._flavour.normcase(drv2) == self._flavour.normcase(drv1):
-                # Same drive => second path is relative to the first.
-                return self._from_parsed_parts(drv1, root1, tail1 + tail2)
-            else:
-                return self._from_parsed_parts(drv2, root2, tail2)
-        else:
-            # Second path is non-anchored (common case).
-            return self._from_parsed_parts(drv1, root1, tail1 + tail2)
-=======
         return self.__class__(self._raw_path, *args)
->>>>>>> 24facd60
 
     def __truediv__(self, key):
         try:
@@ -660,28 +593,17 @@
 
     def __rtruediv__(self, key):
         try:
-<<<<<<< HEAD
-            return self._from_parts([key] + self._tail)
-=======
             return type(self)(key, self._raw_path)
->>>>>>> 24facd60
         except TypeError:
             return NotImplemented
 
     @property
     def parent(self):
         """The logical parent of the path."""
-<<<<<<< HEAD
-        drv = self._drv
-        root = self._root
+        drv = self.drive
+        root = self.root
         tail = self._tail
         if not tail:
-=======
-        drv = self.drive
-        root = self.root
-        parts = self._parts
-        if len(parts) == 1 and (drv or root):
->>>>>>> 24facd60
             return self
         return self._from_parsed_parts(drv, root, tail[:-1])
 
@@ -708,7 +630,7 @@
         # (e.g. r"..\NUL" is reserved but not r"foo\NUL" if "foo" does not
         # exist). We err on the side of caution and return True for paths
         # which are not considered reserved by Windows.
-        if self._drv.startswith('\\\\'):
+        if self.drive.startswith('\\\\'):
             # UNC paths are never reserved.
             return False
         name = self._tail[-1].partition('.')[0].partition(':')[0].rstrip(' ')
@@ -718,17 +640,12 @@
         """
         Return True if this path matches the given pattern.
         """
-<<<<<<< HEAD
         pat = type(self)(path_pattern)
         pat_parts = pat._parts_normcase
-=======
-        path_pattern = self._flavour.normcase(path_pattern)
-        drv, root, pat_parts = self._parse_path(path_pattern)
->>>>>>> 24facd60
         if not pat_parts:
             raise ValueError("empty pattern")
         parts = self._parts_normcase
-        if pat._drv or pat._root:
+        if pat.drive or pat.root:
             if len(pat_parts) != len(parts):
                 return False
         elif len(pat_parts) > len(parts):
@@ -792,13 +709,8 @@
     def _make_child_relpath(self, part):
         # This is an optimization used for dir walking.  `part` must be
         # a single part relative to this path.
-<<<<<<< HEAD
         tail = self._tail + [part]
-        return self._from_parsed_parts(self._drv, self._root, tail)
-=======
-        parts = self._parts + [part]
-        return self._from_parsed_parts(self.drive, self.root, parts)
->>>>>>> 24facd60
+        return self._from_parsed_parts(self.drive, self.root, tail)
 
     def __enter__(self):
         # In previous versions of pathlib, __exit__() marked this path as
@@ -905,11 +817,7 @@
             cwd = self._flavour.abspath(self.drive)
         else:
             cwd = os.getcwd()
-<<<<<<< HEAD
-        return self._from_parts((cwd,) + self.parts)
-=======
         return type(self)(cwd, self._raw_path)
->>>>>>> 24facd60
 
     def resolve(self, strict=False):
         """
@@ -1286,23 +1194,13 @@
         """ Return a new path with expanded ~ and ~user constructs
         (as returned by os.path.expanduser)
         """
-<<<<<<< HEAD
-        if (not (self._drv or self._root) and
+        if (not (self.drive or self.root) and
             self._tail and self._tail[0][:1] == '~'):
             homedir = self._flavour.expanduser(self._tail[0])
             if homedir[:1] == "~":
                 raise RuntimeError("Could not determine home directory.")
-            drv, root, tail = self._parse_parts((homedir,))
+            drv, root, tail = self._parse_path(homedir)
             return self._from_parsed_parts(drv, root, tail + self._tail[1:])
-=======
-        if (not (self.drive or self.root) and
-            self._parts and self._parts[0][:1] == '~'):
-            homedir = self._flavour.expanduser(self._parts[0])
-            if homedir[:1] == "~":
-                raise RuntimeError("Could not determine home directory.")
-            drv, root, parts = self._parse_path(homedir)
-            return self._from_parsed_parts(drv, root, parts + self._parts[1:])
->>>>>>> 24facd60
 
         return self
 
