--- conflicted
+++ resolved
@@ -243,7 +243,18 @@
     )
     pathmod = os.path
 
-    def __init__(self, *paths):
+    def __init__(self, *args):
+        self._load_raw_paths(args)
+
+    def _load_raw_paths(self, args):
+        paths = []
+        for path in args:
+            if not isinstance(path, str):
+                raise TypeError(
+                    "argument should be a str, "
+                    f"not {type(path).__name__!r}")
+            if path:
+                paths.append(path)
         self._raw_paths = paths
         self._resolving = False
 
@@ -643,7 +654,7 @@
             cls = PureWindowsPath if os.name == 'nt' else PurePosixPath
         return object.__new__(cls)
 
-    def __init__(self, *args):
+    def _load_raw_paths(self, args):
         paths = []
         for arg in args:
             if isinstance(arg, PurePath):
@@ -662,15 +673,10 @@
                         "argument should be a str or an os.PathLike "
                         "object where __fspath__ returns a str, "
                         f"not {type(path).__name__!r}")
-<<<<<<< HEAD
                 if path:
                     paths.append(path)
         self._raw_paths = paths
         self._resolving = False
-=======
-                paths.append(path)
-        super().__init__(*paths)
->>>>>>> ed8720ac
 
     def __reduce__(self):
         return (self.__class__, tuple(self._raw_paths))
