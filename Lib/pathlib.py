--- conflicted
+++ resolved
@@ -873,15 +873,11 @@
             cwd = self._flavour.abspath(self.drive)
         else:
             cwd = os.getcwd()
-<<<<<<< HEAD
             if not self.root and not self._tail:
                 path = type(self)(cwd)
                 path._str = cwd  # Fully normalized string from getcwd().
                 return path
-        return type(self)(cwd, self._raw_path)
-=======
         return type(self)(cwd, self)
->>>>>>> 8611e7bf
 
     def resolve(self, strict=False):
         """
