--- conflicted
+++ resolved
@@ -322,7 +322,6 @@
         if altsep:
             path = path.replace(altsep, sep)
         drv, root, rel = cls._flavour.splitroot(path)
-<<<<<<< HEAD
         if not root and drv.startswith(sep) and not drv.endswith(sep):
             drv_parts = drv.split(sep)
             if len(drv_parts) == 4 and drv_parts[2] not in '?.':
@@ -331,14 +330,7 @@
             elif len(drv_parts) == 6:
                 # e.g. //?/unc/server/share
                 root = sep
-        unfiltered_parsed = [drv + root] + rel.split(sep)
-        parsed = [sys.intern(x) for x in unfiltered_parsed if x and x != '.']
-=======
-        if drv.startswith(sep):
-            # pathlib assumes that UNC paths always have a root.
-            root = sep
         parsed = [sys.intern(str(x)) for x in rel.split(sep) if x and x != '.']
->>>>>>> 2c673d5e
         return drv, root, parsed
 
     def _load_parts(self):
