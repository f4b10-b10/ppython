--- conflicted
+++ resolved
@@ -314,18 +314,14 @@
 
     @classmethod
     def _format_parsed_parts(cls, drv, root, tail):
-        tail = cls._flavour.sep.join(tail)
+        sep = cls._flavour.sep
+        tail = sep.join(tail)
         if drv or root:
-<<<<<<< HEAD
             return f'{drv}{root}{tail}'
+        elif cls._flavour.splitdrive(tail)[0]:
+            return f'.{sep}{tail}'
         else:
             return tail
-=======
-            return drv + root + cls._flavour.sep.join(parts[1:])
-        elif parts and cls._flavour.splitdrive(parts[0])[0]:
-            parts = ['.'] + parts
-        return cls._flavour.sep.join(parts)
->>>>>>> 90f1d777
 
     def __str__(self):
         """Return the string representation of the path, suitable for
@@ -1195,12 +1191,8 @@
             homedir = self._flavour.expanduser(self._tail[0])
             if homedir[:1] == "~":
                 raise RuntimeError("Could not determine home directory.")
-<<<<<<< HEAD
-            return self._from_parts([homedir] + self._tail[1:])
-=======
-            drv, root, parts = self._parse_parts((homedir,))
-            return self._from_parsed_parts(drv, root, parts + self._parts[1:])
->>>>>>> 90f1d777
+            drv, root, tail = self._parse_parts((homedir,))
+            return self._from_parsed_parts(drv, root, tail + self._tail[1:])
 
         return self
 
