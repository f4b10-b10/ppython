--- conflicted
+++ resolved
@@ -472,12 +472,8 @@
             other = self.with_segments(other, *_deprecated)
         elif not isinstance(other, PurePath):
             other = self.with_segments(other)
-<<<<<<< HEAD
         other = other.without_trailing_sep()
-        for step, path in enumerate([other] + list(other.parents)):
-=======
         for step, path in enumerate(chain([other], other.parents)):
->>>>>>> 0229d2a9
             if path == self or path in self.parents:
                 break
             elif not walk_up:
