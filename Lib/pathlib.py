"""Object-oriented filesystem paths.

This module provides classes to represent abstract paths and concrete
paths with operations that have semantics appropriate for different
operating systems.
"""

import fnmatch
import functools
import io
import ntpath
import os
import posixpath
import re
import sys
import warnings
from _collections_abc import Sequence
from errno import ENOENT, ENOTDIR, EBADF, ELOOP
from stat import S_ISDIR, S_ISLNK, S_ISREG, S_ISSOCK, S_ISBLK, S_ISCHR, S_ISFIFO
from urllib.parse import quote_from_bytes as urlquote_from_bytes


__all__ = [
    "PurePath", "PurePosixPath", "PureWindowsPath",
    "Path", "PosixPath", "WindowsPath",
    ]

#
# Internals
#

# Reference for Windows paths can be found at
# https://learn.microsoft.com/en-gb/windows/win32/fileio/naming-a-file .
_WIN_RESERVED_NAMES = frozenset(
    {'CON', 'PRN', 'AUX', 'NUL', 'CONIN$', 'CONOUT$'} |
    {f'COM{c}' for c in '123456789\xb9\xb2\xb3'} |
    {f'LPT{c}' for c in '123456789\xb9\xb2\xb3'}
)

_WINERROR_NOT_READY = 21  # drive exists but is not accessible
_WINERROR_INVALID_NAME = 123  # fix for bpo-35306
_WINERROR_CANT_RESOLVE_FILENAME = 1921  # broken symlink pointing to itself

# EBADF - guard against macOS `stat` throwing EBADF
_IGNORED_ERRNOS = (ENOENT, ENOTDIR, EBADF, ELOOP)

_IGNORED_WINERRORS = (
    _WINERROR_NOT_READY,
    _WINERROR_INVALID_NAME,
    _WINERROR_CANT_RESOLVE_FILENAME)

def _ignore_error(exception):
    return (getattr(exception, 'errno', None) in _IGNORED_ERRNOS or
            getattr(exception, 'winerror', None) in _IGNORED_WINERRORS)


def _is_case_sensitive(flavour):
    return flavour.normcase('Aa') == 'Aa'

#
# Globbing helpers
#

@functools.lru_cache()
def _make_selector(pattern_parts, flavour, case_sensitive):
    pat = pattern_parts[0]
    if not pat:
        return _TerminatingSelector()
<<<<<<< HEAD
    if pat == '**' or pat == '***':
        cls = _RecursiveWildcardSelector
    elif pat == '..':
        cls = _ParentSelector
    elif '**' in pat:
        raise ValueError("Invalid pattern: '**' can only be an entire path component")
=======
    if pat == '**':
        child_parts_idx = 1
        while child_parts_idx < len(pattern_parts) and pattern_parts[child_parts_idx] == '**':
            child_parts_idx += 1
        child_parts = pattern_parts[child_parts_idx:]
        if '**' in child_parts:
            cls = _DoubleRecursiveWildcardSelector
        else:
            cls = _RecursiveWildcardSelector
>>>>>>> c0ece3dc
    else:
        child_parts = pattern_parts[1:]
        if pat == '..':
            cls = _ParentSelector
        elif '**' in pat:
            raise ValueError("Invalid pattern: '**' can only be an entire path component")
        else:
            cls = _WildcardSelector
    return cls(pat, child_parts, flavour, case_sensitive)


class _Selector:
    """A selector matches a specific glob pattern part against the children
    of a given path."""

    def __init__(self, child_parts, flavour, case_sensitive):
        self.child_parts = child_parts
        if child_parts:
            self.successor = _make_selector(child_parts, flavour, case_sensitive)
            self.dironly = True
        else:
            self.successor = _TerminatingSelector()
            self.dironly = False

    def select_from(self, parent_path):
        """Iterate over all child paths of `parent_path` matched by this
        selector.  This can contain parent_path itself."""
        path_cls = type(parent_path)
        scandir = path_cls._scandir
        if not parent_path.is_dir():
            return iter([])
        return self._select_from(parent_path, scandir)


class _TerminatingSelector:

    def _select_from(self, parent_path, scandir):
        yield parent_path


class _ParentSelector(_Selector):

    def __init__(self, name, child_parts, flavour, case_sensitive):
        _Selector.__init__(self, child_parts, flavour, case_sensitive)

    def _select_from(self,  parent_path, scandir):
        path = parent_path._make_child_relpath('..')
        for p in self.successor._select_from(path, scandir):
            yield p


class _WildcardSelector(_Selector):

    def __init__(self, pat, child_parts, flavour, case_sensitive):
        _Selector.__init__(self, child_parts, flavour, case_sensitive)
        if case_sensitive is None:
            # TODO: evaluate case-sensitivity of each directory in _select_from()
            case_sensitive = _is_case_sensitive(flavour)
        flags = re.NOFLAG if case_sensitive else re.IGNORECASE
        self.match = re.compile(fnmatch.translate(pat), flags=flags).fullmatch

    def _select_from(self, parent_path, scandir):
        try:
            # We must close the scandir() object before proceeding to
            # avoid exhausting file descriptors when globbing deep trees.
            with scandir(parent_path) as scandir_it:
                entries = list(scandir_it)
            for entry in entries:
                if self.dironly:
                    try:
                        # "entry.is_dir()" can raise PermissionError
                        # in some cases (see bpo-38894), which is not
                        # among the errors ignored by _ignore_error()
                        if not entry.is_dir():
                            continue
                    except OSError as e:
                        if not _ignore_error(e):
                            raise
                        continue
                name = entry.name
                if self.match(name):
                    path = parent_path._make_child_relpath(name)
                    for p in self.successor._select_from(path, scandir):
                        yield p
        except PermissionError:
            return


class _RecursiveWildcardSelector(_Selector):

    def __init__(self, pat, child_parts, flavour, case_sensitive):
        self.follow_symlinks = pat == '***'
        _Selector.__init__(self, child_parts, flavour, case_sensitive)

    def _iterate_directories(self, parent_path, scandir):
        yield parent_path
        try:
            # We must close the scandir() object before proceeding to
            # avoid exhausting file descriptors when globbing deep trees.
            with scandir(parent_path) as scandir_it:
                entries = list(scandir_it)
            for entry in entries:
                entry_is_dir = False
                try:
                    entry_is_dir = entry.is_dir(follow_symlinks=self.follow_symlinks)
                except OSError as e:
                    if not _ignore_error(e):
                        raise
                if entry_is_dir:
                    path = parent_path._make_child_relpath(entry.name)
                    for p in self._iterate_directories(path, scandir):
                        yield p
        except PermissionError:
            return

    def _select_from(self, parent_path, scandir):
        try:
            successor_select = self.successor._select_from
            for starting_point in self._iterate_directories(parent_path, scandir):
                for p in successor_select(starting_point, scandir):
                    yield p
        except PermissionError:
            return


class _DoubleRecursiveWildcardSelector(_RecursiveWildcardSelector):
    """
    Like _RecursiveWildcardSelector, but also de-duplicates results from
    successive selectors. This is necessary if the pattern contains
    multiple non-adjacent '**' segments.
    """

    def _select_from(self, parent_path, scandir):
        yielded = set()
        try:
            for p in super()._select_from(parent_path, scandir):
                if p not in yielded:
                    yield p
                    yielded.add(p)
        finally:
            yielded.clear()


#
# Public API
#

class _PathParents(Sequence):
    """This object provides sequence-like access to the logical ancestors
    of a path.  Don't try to construct it yourself."""
    __slots__ = ('_path', '_drv', '_root', '_tail')

    def __init__(self, path):
        self._path = path
        self._drv = path.drive
        self._root = path.root
        self._tail = path._tail

    def __len__(self):
        return len(self._tail)

    def __getitem__(self, idx):
        if isinstance(idx, slice):
            return tuple(self[i] for i in range(*idx.indices(len(self))))

        if idx >= len(self) or idx < -len(self):
            raise IndexError(idx)
        if idx < 0:
            idx += len(self)
        return self._path._from_parsed_parts(self._drv, self._root,
                                             self._tail[:-idx - 1])

    def __repr__(self):
        return "<{}.parents>".format(type(self._path).__name__)


class PurePath(object):
    """Base class for manipulating paths without I/O.

    PurePath represents a filesystem path and offers operations which
    don't imply any actual filesystem I/O.  Depending on your system,
    instantiating a PurePath will return either a PurePosixPath or a
    PureWindowsPath object.  You can also instantiate either of these classes
    directly, regardless of your system.
    """

    __slots__ = (
        # The `_raw_path` slot stores an unnormalized string path. This is set
        # in the `__init__()` method.
        '_raw_path',

        # The `_drv`, `_root` and `_tail_cached` slots store parsed and
        # normalized parts of the path. They are set when any of the `drive`,
        # `root` or `_tail` properties are accessed for the first time. The
        # three-part division corresponds to the result of
        # `os.path.splitroot()`, except that the tail is further split on path
        # separators (i.e. it is a list of strings), and that the root and
        # tail are normalized.
        '_drv', '_root', '_tail_cached',

        # The `_str` slot stores the string representation of the path,
        # computed from the drive, root and tail when `__str__()` is called
        # for the first time. It's used to implement `_str_normcase`
        '_str',

        # The `_str_normcase_cached` slot stores the string path with
        # normalized case. It is set when the `_str_normcase` property is
        # accessed for the first time. It's used to implement `__eq__()`
        # `__hash__()`, and `_parts_normcase`
        '_str_normcase_cached',

        # The `_parts_normcase_cached` slot stores the case-normalized
        # string path after splitting on path separators. It's set when the
        # `_parts_normcase` property is accessed for the first time. It's used
        # to implement comparison methods like `__lt__()`.
        '_parts_normcase_cached',

        # The `_hash` slot stores the hash of the case-normalized string
        # path. It's set when `__hash__()` is called for the first time.
        '_hash',
    )
    _flavour = os.path

    def __new__(cls, *args, **kwargs):
        """Construct a PurePath from one or several strings and or existing
        PurePath objects.  The strings and path objects are combined so as
        to yield a canonicalized path, which is incorporated into the
        new PurePath object.
        """
        if cls is PurePath:
            cls = PureWindowsPath if os.name == 'nt' else PurePosixPath
        return object.__new__(cls)

    def __reduce__(self):
        # Using the parts tuple helps share interned path parts
        # when pickling related paths.
        return (self.__class__, self.parts)

    def __init__(self, *args):
        paths = []
        for arg in args:
            if isinstance(arg, PurePath):
                path = arg._raw_path
            else:
                try:
                    path = os.fspath(arg)
                except TypeError:
                    path = arg
                if not isinstance(path, str):
                    raise TypeError(
                        "argument should be a str or an os.PathLike "
                        "object where __fspath__ returns a str, "
                        f"not {type(path).__name__!r}")
            paths.append(path)
        if len(paths) == 0:
            self._raw_path = ''
        elif len(paths) == 1:
            self._raw_path = paths[0]
        else:
            self._raw_path = self._flavour.join(*paths)

    def with_segments(self, *pathsegments):
        """Construct a new path object from any number of path-like objects.
        Subclasses may override this method to customize how new path objects
        are created from methods like `iterdir()`.
        """
        return type(self)(*pathsegments)

    @classmethod
    def _parse_path(cls, path):
        if not path:
            return '', '', []
        sep = cls._flavour.sep
        altsep = cls._flavour.altsep
        if altsep:
            path = path.replace(altsep, sep)
        drv, root, rel = cls._flavour.splitroot(path)
        if not root and drv.startswith(sep) and not drv.endswith(sep):
            drv_parts = drv.split(sep)
            if len(drv_parts) == 4 and drv_parts[2] not in '?.':
                # e.g. //server/share
                root = sep
            elif len(drv_parts) == 6:
                # e.g. //?/unc/server/share
                root = sep
        parsed = [sys.intern(str(x)) for x in rel.split(sep) if x and x != '.']
        return drv, root, parsed

    def _load_parts(self):
        drv, root, tail = self._parse_path(self._raw_path)
        self._drv = drv
        self._root = root
        self._tail_cached = tail

    def _from_parsed_parts(self, drv, root, tail):
        path_str = self._format_parsed_parts(drv, root, tail)
        path = self.with_segments(path_str)
        path._str = path_str or '.'
        path._drv = drv
        path._root = root
        path._tail_cached = tail
        return path

    @classmethod
    def _format_parsed_parts(cls, drv, root, tail):
        if drv or root:
            return drv + root + cls._flavour.sep.join(tail)
        elif tail and cls._flavour.splitdrive(tail[0])[0]:
            tail = ['.'] + tail
        return cls._flavour.sep.join(tail)

    def __str__(self):
        """Return the string representation of the path, suitable for
        passing to system calls."""
        try:
            return self._str
        except AttributeError:
            self._str = self._format_parsed_parts(self.drive, self.root,
                                                  self._tail) or '.'
            return self._str

    def __fspath__(self):
        return str(self)

    def as_posix(self):
        """Return the string representation of the path with forward (/)
        slashes."""
        f = self._flavour
        return str(self).replace(f.sep, '/')

    def __bytes__(self):
        """Return the bytes representation of the path.  This is only
        recommended to use under Unix."""
        return os.fsencode(self)

    def __repr__(self):
        return "{}({!r})".format(self.__class__.__name__, self.as_posix())

    def as_uri(self):
        """Return the path as a 'file' URI."""
        if not self.is_absolute():
            raise ValueError("relative path can't be expressed as a file URI")

        drive = self.drive
        if len(drive) == 2 and drive[1] == ':':
            # It's a path on a local drive => 'file:///c:/a/b'
            prefix = 'file:///' + drive
            path = self.as_posix()[2:]
        elif drive:
            # It's a path on a network drive => 'file://host/share/a/b'
            prefix = 'file:'
            path = self.as_posix()
        else:
            # It's a posix path => 'file:///etc/hosts'
            prefix = 'file://'
            path = str(self)
        return prefix + urlquote_from_bytes(os.fsencode(path))

    @property
    def _str_normcase(self):
        # String with normalized case, for hashing and equality checks
        try:
            return self._str_normcase_cached
        except AttributeError:
            self._str_normcase_cached = self._flavour.normcase(str(self))
            return self._str_normcase_cached

    @property
    def _parts_normcase(self):
        # Cached parts with normalized case, for comparisons.
        try:
            return self._parts_normcase_cached
        except AttributeError:
            self._parts_normcase_cached = self._str_normcase.split(self._flavour.sep)
            return self._parts_normcase_cached

    def __eq__(self, other):
        if not isinstance(other, PurePath):
            return NotImplemented
        return self._str_normcase == other._str_normcase and self._flavour is other._flavour

    def __hash__(self):
        try:
            return self._hash
        except AttributeError:
            self._hash = hash(self._str_normcase)
            return self._hash

    def __lt__(self, other):
        if not isinstance(other, PurePath) or self._flavour is not other._flavour:
            return NotImplemented
        return self._parts_normcase < other._parts_normcase

    def __le__(self, other):
        if not isinstance(other, PurePath) or self._flavour is not other._flavour:
            return NotImplemented
        return self._parts_normcase <= other._parts_normcase

    def __gt__(self, other):
        if not isinstance(other, PurePath) or self._flavour is not other._flavour:
            return NotImplemented
        return self._parts_normcase > other._parts_normcase

    def __ge__(self, other):
        if not isinstance(other, PurePath) or self._flavour is not other._flavour:
            return NotImplemented
        return self._parts_normcase >= other._parts_normcase

    @property
    def drive(self):
        """The drive prefix (letter or UNC path), if any."""
        try:
            return self._drv
        except AttributeError:
            self._load_parts()
            return self._drv

    @property
    def root(self):
        """The root of the path, if any."""
        try:
            return self._root
        except AttributeError:
            self._load_parts()
            return self._root

    @property
    def _tail(self):
        try:
            return self._tail_cached
        except AttributeError:
            self._load_parts()
            return self._tail_cached

    @property
    def anchor(self):
        """The concatenation of the drive and root, or ''."""
        anchor = self.drive + self.root
        return anchor

    @property
    def name(self):
        """The final path component, if any."""
        tail = self._tail
        if not tail:
            return ''
        return tail[-1]

    @property
    def suffix(self):
        """
        The final component's last suffix, if any.

        This includes the leading period. For example: '.txt'
        """
        name = self.name
        i = name.rfind('.')
        if 0 < i < len(name) - 1:
            return name[i:]
        else:
            return ''

    @property
    def suffixes(self):
        """
        A list of the final component's suffixes, if any.

        These include the leading periods. For example: ['.tar', '.gz']
        """
        name = self.name
        if name.endswith('.'):
            return []
        name = name.lstrip('.')
        return ['.' + suffix for suffix in name.split('.')[1:]]

    @property
    def stem(self):
        """The final path component, minus its last suffix."""
        name = self.name
        i = name.rfind('.')
        if 0 < i < len(name) - 1:
            return name[:i]
        else:
            return name

    def with_name(self, name):
        """Return a new path with the file name changed."""
        if not self.name:
            raise ValueError("%r has an empty name" % (self,))
        f = self._flavour
        drv, root, tail = f.splitroot(name)
        if drv or root or not tail or f.sep in tail or (f.altsep and f.altsep in tail):
            raise ValueError("Invalid name %r" % (name))
        return self._from_parsed_parts(self.drive, self.root,
                                       self._tail[:-1] + [name])

    def with_stem(self, stem):
        """Return a new path with the stem changed."""
        return self.with_name(stem + self.suffix)

    def with_suffix(self, suffix):
        """Return a new path with the file suffix changed.  If the path
        has no suffix, add given suffix.  If the given suffix is an empty
        string, remove the suffix from the path.
        """
        f = self._flavour
        if f.sep in suffix or f.altsep and f.altsep in suffix:
            raise ValueError("Invalid suffix %r" % (suffix,))
        if suffix and not suffix.startswith('.') or suffix == '.':
            raise ValueError("Invalid suffix %r" % (suffix))
        name = self.name
        if not name:
            raise ValueError("%r has an empty name" % (self,))
        old_suffix = self.suffix
        if not old_suffix:
            name = name + suffix
        else:
            name = name[:-len(old_suffix)] + suffix
        return self._from_parsed_parts(self.drive, self.root,
                                       self._tail[:-1] + [name])

    def relative_to(self, other, /, *_deprecated, walk_up=False):
        """Return the relative path to another path identified by the passed
        arguments.  If the operation is not possible (because this is not
        related to the other path), raise ValueError.

        The *walk_up* parameter controls whether `..` may be used to resolve
        the path.
        """
        if _deprecated:
            msg = ("support for supplying more than one positional argument "
                   "to pathlib.PurePath.relative_to() is deprecated and "
                   "scheduled for removal in Python {remove}")
            warnings._deprecated("pathlib.PurePath.relative_to(*args)", msg,
                                 remove=(3, 14))
        other = self.with_segments(other, *_deprecated)
        for step, path in enumerate([other] + list(other.parents)):
            if self.is_relative_to(path):
                break
        else:
            raise ValueError(f"{str(self)!r} and {str(other)!r} have different anchors")
        if step and not walk_up:
            raise ValueError(f"{str(self)!r} is not in the subpath of {str(other)!r}")
        parts = ['..'] * step + self._tail[len(path._tail):]
        return self.with_segments(*parts)

    def is_relative_to(self, other, /, *_deprecated):
        """Return True if the path is relative to another path or False.
        """
        if _deprecated:
            msg = ("support for supplying more than one argument to "
                   "pathlib.PurePath.is_relative_to() is deprecated and "
                   "scheduled for removal in Python {remove}")
            warnings._deprecated("pathlib.PurePath.is_relative_to(*args)",
                                 msg, remove=(3, 14))
        other = self.with_segments(other, *_deprecated)
        return other == self or other in self.parents

    @property
    def parts(self):
        """An object providing sequence-like access to the
        components in the filesystem path."""
        if self.drive or self.root:
            return (self.drive + self.root,) + tuple(self._tail)
        else:
            return tuple(self._tail)

    def joinpath(self, *pathsegments):
        """Combine this path with one or several arguments, and return a
        new path representing either a subpath (if all arguments are relative
        paths) or a totally different path (if one of the arguments is
        anchored).
        """
        return self.with_segments(self, *pathsegments)

    def __truediv__(self, key):
        try:
            return self.joinpath(key)
        except TypeError:
            return NotImplemented

    def __rtruediv__(self, key):
        try:
            return self.with_segments(key, self)
        except TypeError:
            return NotImplemented

    @property
    def parent(self):
        """The logical parent of the path."""
        drv = self.drive
        root = self.root
        tail = self._tail
        if not tail:
            return self
        return self._from_parsed_parts(drv, root, tail[:-1])

    @property
    def parents(self):
        """A sequence of this path's logical parents."""
        # The value of this property should not be cached on the path object,
        # as doing so would introduce a reference cycle.
        return _PathParents(self)

    def is_absolute(self):
        """True if the path is absolute (has both a root and, if applicable,
        a drive)."""
        # ntpath.isabs() is defective - see GH-44626 .
        if self._flavour is ntpath:
            return bool(self.drive and self.root)
        return self._flavour.isabs(self._raw_path)

    def is_reserved(self):
        """Return True if the path contains one of the special names reserved
        by the system, if any."""
        if self._flavour is posixpath or not self._tail:
            return False

        # NOTE: the rules for reserved names seem somewhat complicated
        # (e.g. r"..\NUL" is reserved but not r"foo\NUL" if "foo" does not
        # exist). We err on the side of caution and return True for paths
        # which are not considered reserved by Windows.
        if self.drive.startswith('\\\\'):
            # UNC paths are never reserved.
            return False
        name = self._tail[-1].partition('.')[0].partition(':')[0].rstrip(' ')
        return name.upper() in _WIN_RESERVED_NAMES

    def match(self, path_pattern):
        """
        Return True if this path matches the given pattern.
        """
        pat = self.with_segments(path_pattern)
        if not pat.parts:
            raise ValueError("empty pattern")
        pat_parts = pat._parts_normcase
        parts = self._parts_normcase
        if pat.drive or pat.root:
            if len(pat_parts) != len(parts):
                return False
        elif len(pat_parts) > len(parts):
            return False
        for part, pat in zip(reversed(parts), reversed(pat_parts)):
            if not fnmatch.fnmatchcase(part, pat):
                return False
        return True

# Can't subclass os.PathLike from PurePath and keep the constructor
# optimizations in PurePath.__slots__.
os.PathLike.register(PurePath)


class PurePosixPath(PurePath):
    """PurePath subclass for non-Windows systems.

    On a POSIX system, instantiating a PurePath should return this object.
    However, you can also instantiate it directly on any system.
    """
    _flavour = posixpath
    __slots__ = ()


class PureWindowsPath(PurePath):
    """PurePath subclass for Windows systems.

    On a Windows system, instantiating a PurePath should return this object.
    However, you can also instantiate it directly on any system.
    """
    _flavour = ntpath
    __slots__ = ()


# Filesystem-accessing classes


class Path(PurePath):
    """PurePath subclass that can make system calls.

    Path represents a filesystem path but unlike PurePath, also offers
    methods to do system calls on path objects. Depending on your system,
    instantiating a Path will return either a PosixPath or a WindowsPath
    object. You can also instantiate a PosixPath or WindowsPath directly,
    but cannot instantiate a WindowsPath on a POSIX system or vice versa.
    """
    __slots__ = ()

    def stat(self, *, follow_symlinks=True):
        """
        Return the result of the stat() system call on this path, like
        os.stat() does.
        """
        return os.stat(self, follow_symlinks=follow_symlinks)

    def lstat(self):
        """
        Like stat(), except if the path points to a symlink, the symlink's
        status information is returned, rather than its target's.
        """
        return self.stat(follow_symlinks=False)


    # Convenience functions for querying the stat results

    def exists(self, *, follow_symlinks=True):
        """
        Whether this path exists.

        This method normally follows symlinks; to check whether a symlink exists,
        add the argument follow_symlinks=False.
        """
        try:
            self.stat(follow_symlinks=follow_symlinks)
        except OSError as e:
            if not _ignore_error(e):
                raise
            return False
        except ValueError:
            # Non-encodable path
            return False
        return True

    def is_dir(self):
        """
        Whether this path is a directory.
        """
        try:
            return S_ISDIR(self.stat().st_mode)
        except OSError as e:
            if not _ignore_error(e):
                raise
            # Path doesn't exist or is a broken symlink
            # (see http://web.archive.org/web/20200623061726/https://bitbucket.org/pitrou/pathlib/issues/12/ )
            return False
        except ValueError:
            # Non-encodable path
            return False

    def is_file(self):
        """
        Whether this path is a regular file (also True for symlinks pointing
        to regular files).
        """
        try:
            return S_ISREG(self.stat().st_mode)
        except OSError as e:
            if not _ignore_error(e):
                raise
            # Path doesn't exist or is a broken symlink
            # (see http://web.archive.org/web/20200623061726/https://bitbucket.org/pitrou/pathlib/issues/12/ )
            return False
        except ValueError:
            # Non-encodable path
            return False

    def is_mount(self):
        """
        Check if this path is a mount point
        """
        return self._flavour.ismount(self)

    def is_symlink(self):
        """
        Whether this path is a symbolic link.
        """
        try:
            return S_ISLNK(self.lstat().st_mode)
        except OSError as e:
            if not _ignore_error(e):
                raise
            # Path doesn't exist
            return False
        except ValueError:
            # Non-encodable path
            return False

    def is_junction(self):
        """
        Whether this path is a junction.
        """
        return self._flavour.isjunction(self)

    def is_block_device(self):
        """
        Whether this path is a block device.
        """
        try:
            return S_ISBLK(self.stat().st_mode)
        except OSError as e:
            if not _ignore_error(e):
                raise
            # Path doesn't exist or is a broken symlink
            # (see http://web.archive.org/web/20200623061726/https://bitbucket.org/pitrou/pathlib/issues/12/ )
            return False
        except ValueError:
            # Non-encodable path
            return False

    def is_char_device(self):
        """
        Whether this path is a character device.
        """
        try:
            return S_ISCHR(self.stat().st_mode)
        except OSError as e:
            if not _ignore_error(e):
                raise
            # Path doesn't exist or is a broken symlink
            # (see http://web.archive.org/web/20200623061726/https://bitbucket.org/pitrou/pathlib/issues/12/ )
            return False
        except ValueError:
            # Non-encodable path
            return False

    def is_fifo(self):
        """
        Whether this path is a FIFO.
        """
        try:
            return S_ISFIFO(self.stat().st_mode)
        except OSError as e:
            if not _ignore_error(e):
                raise
            # Path doesn't exist or is a broken symlink
            # (see http://web.archive.org/web/20200623061726/https://bitbucket.org/pitrou/pathlib/issues/12/ )
            return False
        except ValueError:
            # Non-encodable path
            return False

    def is_socket(self):
        """
        Whether this path is a socket.
        """
        try:
            return S_ISSOCK(self.stat().st_mode)
        except OSError as e:
            if not _ignore_error(e):
                raise
            # Path doesn't exist or is a broken symlink
            # (see http://web.archive.org/web/20200623061726/https://bitbucket.org/pitrou/pathlib/issues/12/ )
            return False
        except ValueError:
            # Non-encodable path
            return False

    def samefile(self, other_path):
        """Return whether other_path is the same or not as this file
        (as returned by os.path.samefile()).
        """
        st = self.stat()
        try:
            other_st = other_path.stat()
        except AttributeError:
            other_st = self.with_segments(other_path).stat()
        return self._flavour.samestat(st, other_st)

    def open(self, mode='r', buffering=-1, encoding=None,
             errors=None, newline=None):
        """
        Open the file pointed by this path and return a file object, as
        the built-in open() function does.
        """
        if "b" not in mode:
            encoding = io.text_encoding(encoding)
        return io.open(self, mode, buffering, encoding, errors, newline)

    def read_bytes(self):
        """
        Open the file in bytes mode, read it, and close the file.
        """
        with self.open(mode='rb') as f:
            return f.read()

    def read_text(self, encoding=None, errors=None):
        """
        Open the file in text mode, read it, and close the file.
        """
        encoding = io.text_encoding(encoding)
        with self.open(mode='r', encoding=encoding, errors=errors) as f:
            return f.read()

    def write_bytes(self, data):
        """
        Open the file in bytes mode, write to it, and close the file.
        """
        # type-check for the buffer interface before truncating the file
        view = memoryview(data)
        with self.open(mode='wb') as f:
            return f.write(view)

    def write_text(self, data, encoding=None, errors=None, newline=None):
        """
        Open the file in text mode, write to it, and close the file.
        """
        if not isinstance(data, str):
            raise TypeError('data must be str, not %s' %
                            data.__class__.__name__)
        encoding = io.text_encoding(encoding)
        with self.open(mode='w', encoding=encoding, errors=errors, newline=newline) as f:
            return f.write(data)

    def iterdir(self):
        """Yield path objects of the directory contents.

        The children are yielded in arbitrary order, and the
        special entries '.' and '..' are not included.
        """
        for name in os.listdir(self):
            yield self._make_child_relpath(name)

    def _scandir(self):
        # bpo-24132: a future version of pathlib will support subclassing of
        # pathlib.Path to customize how the filesystem is accessed. This
        # includes scandir(), which is used to implement glob().
        return os.scandir(self)

    def _make_child_relpath(self, name):
        path_str = str(self)
        tail = self._tail
        if tail:
            path_str = f'{path_str}{self._flavour.sep}{name}'
        elif path_str != '.':
            path_str = f'{path_str}{name}'
        else:
            path_str = name
        path = self.with_segments(path_str)
        path._str = path_str
        path._drv = self.drive
        path._root = self.root
        path._tail_cached = tail + [name]
        return path

    def glob(self, pattern, *, case_sensitive=None):
        """Iterate over this subtree and yield all existing files (of any
        kind, including directories) matching the given relative pattern.
        """
        sys.audit("pathlib.Path.glob", self, pattern)
        if not pattern:
            raise ValueError("Unacceptable pattern: {!r}".format(pattern))
        drv, root, pattern_parts = self._parse_path(pattern)
        if drv or root:
            raise NotImplementedError("Non-relative patterns are unsupported")
        if pattern[-1] in (self._flavour.sep, self._flavour.altsep):
            pattern_parts.append('')
        selector = _make_selector(tuple(pattern_parts), self._flavour, case_sensitive)
        for p in selector.select_from(self):
            yield p

    def rglob(self, pattern, *, case_sensitive=None):
        """Recursively yield all existing files (of any kind, including
        directories) matching the given relative pattern, anywhere in
        this subtree.
        """
        sys.audit("pathlib.Path.rglob", self, pattern)
        drv, root, pattern_parts = self._parse_path(pattern)
        if drv or root:
            raise NotImplementedError("Non-relative patterns are unsupported")
        if pattern and pattern[-1] in (self._flavour.sep, self._flavour.altsep):
            pattern_parts.append('')
        selector = _make_selector(("**",) + tuple(pattern_parts), self._flavour, case_sensitive)
        for p in selector.select_from(self):
            yield p

    def walk(self, top_down=True, on_error=None, follow_symlinks=False):
        """Walk the directory tree from this directory, similar to os.walk()."""
        sys.audit("pathlib.Path.walk", self, on_error, follow_symlinks)
        paths = [self]

        while paths:
            path = paths.pop()
            if isinstance(path, tuple):
                yield path
                continue

            # We may not have read permission for self, in which case we can't
            # get a list of the files the directory contains. os.walk()
            # always suppressed the exception in that instance, rather than
            # blow up for a minor reason when (say) a thousand readable
            # directories are still left to visit. That logic is copied here.
            try:
                scandir_it = path._scandir()
            except OSError as error:
                if on_error is not None:
                    on_error(error)
                continue

            with scandir_it:
                dirnames = []
                filenames = []
                for entry in scandir_it:
                    try:
                        is_dir = entry.is_dir(follow_symlinks=follow_symlinks)
                    except OSError:
                        # Carried over from os.path.isdir().
                        is_dir = False

                    if is_dir:
                        dirnames.append(entry.name)
                    else:
                        filenames.append(entry.name)

            if top_down:
                yield path, dirnames, filenames
            else:
                paths.append((path, dirnames, filenames))

            paths += [path._make_child_relpath(d) for d in reversed(dirnames)]

    def __init__(self, *args, **kwargs):
        if kwargs:
            msg = ("support for supplying keyword arguments to pathlib.PurePath "
                   "is deprecated and scheduled for removal in Python {remove}")
            warnings._deprecated("pathlib.PurePath(**kwargs)", msg, remove=(3, 14))
        super().__init__(*args)

    def __new__(cls, *args, **kwargs):
        if cls is Path:
            cls = WindowsPath if os.name == 'nt' else PosixPath
        return object.__new__(cls)

    def __enter__(self):
        # In previous versions of pathlib, __exit__() marked this path as
        # closed; subsequent attempts to perform I/O would raise an IOError.
        # This functionality was never documented, and had the effect of
        # making Path objects mutable, contrary to PEP 428.
        # In Python 3.9 __exit__() was made a no-op.
        # In Python 3.11 __enter__() began emitting DeprecationWarning.
        # In Python 3.13 __enter__() and __exit__() should be removed.
        warnings.warn("pathlib.Path.__enter__() is deprecated and scheduled "
                      "for removal in Python 3.13; Path objects as a context "
                      "manager is a no-op",
                      DeprecationWarning, stacklevel=2)
        return self

    def __exit__(self, t, v, tb):
        pass

    # Public API

    @classmethod
    def cwd(cls):
        """Return a new path pointing to the current working directory."""
        # We call 'absolute()' rather than using 'os.getcwd()' directly to
        # enable users to replace the implementation of 'absolute()' in a
        # subclass and benefit from the new behaviour here. This works because
        # os.path.abspath('.') == os.getcwd().
        return cls().absolute()

    @classmethod
    def home(cls):
        """Return a new path pointing to the user's home directory (as
        returned by os.path.expanduser('~')).
        """
        return cls("~").expanduser()

    def absolute(self):
        """Return an absolute version of this path by prepending the current
        working directory. No normalization or symlink resolution is performed.

        Use resolve() to get the canonical path to a file.
        """
        if self.is_absolute():
            return self
        elif self.drive:
            # There is a CWD on each drive-letter drive.
            cwd = self._flavour.abspath(self.drive)
        else:
            cwd = os.getcwd()
            # Fast path for "empty" paths, e.g. Path("."), Path("") or Path().
            # We pass only one argument to with_segments() to avoid the cost
            # of joining, and we exploit the fact that getcwd() returns a
            # fully-normalized string by storing it in _str. This is used to
            # implement Path.cwd().
            if not self.root and not self._tail:
                result = self.with_segments(cwd)
                result._str = cwd
                return result
        return self.with_segments(cwd, self)

    def resolve(self, strict=False):
        """
        Make the path absolute, resolving all symlinks on the way and also
        normalizing it.
        """

        def check_eloop(e):
            winerror = getattr(e, 'winerror', 0)
            if e.errno == ELOOP or winerror == _WINERROR_CANT_RESOLVE_FILENAME:
                raise RuntimeError("Symlink loop from %r" % e.filename)

        try:
            s = self._flavour.realpath(self, strict=strict)
        except OSError as e:
            check_eloop(e)
            raise
        p = self.with_segments(s)

        # In non-strict mode, realpath() doesn't raise on symlink loops.
        # Ensure we get an exception by calling stat()
        if not strict:
            try:
                p.stat()
            except OSError as e:
                check_eloop(e)
        return p

    def owner(self):
        """
        Return the login name of the file owner.
        """
        try:
            import pwd
            return pwd.getpwuid(self.stat().st_uid).pw_name
        except ImportError:
            raise NotImplementedError("Path.owner() is unsupported on this system")

    def group(self):
        """
        Return the group name of the file gid.
        """

        try:
            import grp
            return grp.getgrgid(self.stat().st_gid).gr_name
        except ImportError:
            raise NotImplementedError("Path.group() is unsupported on this system")

    def readlink(self):
        """
        Return the path to which the symbolic link points.
        """
        if not hasattr(os, "readlink"):
            raise NotImplementedError("os.readlink() not available on this system")
        return self.with_segments(os.readlink(self))

    def touch(self, mode=0o666, exist_ok=True):
        """
        Create this file with the given access mode, if it doesn't exist.
        """

        if exist_ok:
            # First try to bump modification time
            # Implementation note: GNU touch uses the UTIME_NOW option of
            # the utimensat() / futimens() functions.
            try:
                os.utime(self, None)
            except OSError:
                # Avoid exception chaining
                pass
            else:
                return
        flags = os.O_CREAT | os.O_WRONLY
        if not exist_ok:
            flags |= os.O_EXCL
        fd = os.open(self, flags, mode)
        os.close(fd)

    def mkdir(self, mode=0o777, parents=False, exist_ok=False):
        """
        Create a new directory at this given path.
        """
        try:
            os.mkdir(self, mode)
        except FileNotFoundError:
            if not parents or self.parent == self:
                raise
            self.parent.mkdir(parents=True, exist_ok=True)
            self.mkdir(mode, parents=False, exist_ok=exist_ok)
        except OSError:
            # Cannot rely on checking for EEXIST, since the operating system
            # could give priority to other errors like EACCES or EROFS
            if not exist_ok or not self.is_dir():
                raise

    def chmod(self, mode, *, follow_symlinks=True):
        """
        Change the permissions of the path, like os.chmod().
        """
        os.chmod(self, mode, follow_symlinks=follow_symlinks)

    def lchmod(self, mode):
        """
        Like chmod(), except if the path points to a symlink, the symlink's
        permissions are changed, rather than its target's.
        """
        self.chmod(mode, follow_symlinks=False)

    def unlink(self, missing_ok=False):
        """
        Remove this file or link.
        If the path is a directory, use rmdir() instead.
        """
        try:
            os.unlink(self)
        except FileNotFoundError:
            if not missing_ok:
                raise

    def rmdir(self):
        """
        Remove this directory.  The directory must be empty.
        """
        os.rmdir(self)

    def rename(self, target):
        """
        Rename this path to the target path.

        The target path may be absolute or relative. Relative paths are
        interpreted relative to the current working directory, *not* the
        directory of the Path object.

        Returns the new Path instance pointing to the target path.
        """
        os.rename(self, target)
        return self.with_segments(target)

    def replace(self, target):
        """
        Rename this path to the target path, overwriting if that path exists.

        The target path may be absolute or relative. Relative paths are
        interpreted relative to the current working directory, *not* the
        directory of the Path object.

        Returns the new Path instance pointing to the target path.
        """
        os.replace(self, target)
        return self.with_segments(target)

    def symlink_to(self, target, target_is_directory=False):
        """
        Make this path a symlink pointing to the target path.
        Note the order of arguments (link, target) is the reverse of os.symlink.
        """
        if not hasattr(os, "symlink"):
            raise NotImplementedError("os.symlink() not available on this system")
        os.symlink(target, self, target_is_directory)

    def hardlink_to(self, target):
        """
        Make this path a hard link pointing to the same file as *target*.

        Note the order of arguments (self, target) is the reverse of os.link's.
        """
        if not hasattr(os, "link"):
            raise NotImplementedError("os.link() not available on this system")
        os.link(target, self)

    def expanduser(self):
        """ Return a new path with expanded ~ and ~user constructs
        (as returned by os.path.expanduser)
        """
        if (not (self.drive or self.root) and
            self._tail and self._tail[0][:1] == '~'):
            homedir = self._flavour.expanduser(self._tail[0])
            if homedir[:1] == "~":
                raise RuntimeError("Could not determine home directory.")
            drv, root, tail = self._parse_path(homedir)
            return self._from_parsed_parts(drv, root, tail + self._tail[1:])

        return self


class PosixPath(Path, PurePosixPath):
    """Path subclass for non-Windows systems.

    On a POSIX system, instantiating a Path should return this object.
    """
    __slots__ = ()

    if os.name == 'nt':
        def __new__(cls, *args, **kwargs):
            raise NotImplementedError(
                f"cannot instantiate {cls.__name__!r} on your system")

class WindowsPath(Path, PureWindowsPath):
    """Path subclass for Windows systems.

    On a Windows system, instantiating a Path should return this object.
    """
    __slots__ = ()

    if os.name != 'nt':
        def __new__(cls, *args, **kwargs):
            raise NotImplementedError(
                f"cannot instantiate {cls.__name__!r} on your system")<|MERGE_RESOLUTION|>--- conflicted
+++ resolved
@@ -61,29 +61,28 @@
 # Globbing helpers
 #
 
+
 @functools.lru_cache()
 def _make_selector(pattern_parts, flavour, case_sensitive):
     pat = pattern_parts[0]
     if not pat:
         return _TerminatingSelector()
-<<<<<<< HEAD
     if pat == '**' or pat == '***':
-        cls = _RecursiveWildcardSelector
-    elif pat == '..':
-        cls = _ParentSelector
-    elif '**' in pat:
-        raise ValueError("Invalid pattern: '**' can only be an entire path component")
-=======
-    if pat == '**':
         child_parts_idx = 1
-        while child_parts_idx < len(pattern_parts) and pattern_parts[child_parts_idx] == '**':
+        while child_parts_idx < len(pattern_parts):
+            child_part = pattern_parts[child_parts_idx]
+            if child_part == '***':
+                pat = '***'
+            elif child_part != '**':
+                break
             child_parts_idx += 1
         child_parts = pattern_parts[child_parts_idx:]
-        if '**' in child_parts:
-            cls = _DoubleRecursiveWildcardSelector
+        for child_part in child_parts:
+            if child_part == '**' or child_part == '***':
+                cls = _DoubleRecursiveWildcardSelector
+                break
         else:
             cls = _RecursiveWildcardSelector
->>>>>>> c0ece3dc
     else:
         child_parts = pattern_parts[1:]
         if pat == '..':
