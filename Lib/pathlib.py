--- conflicted
+++ resolved
@@ -770,11 +770,7 @@
         """
         if self.is_absolute():
             return self
-<<<<<<< HEAD
-        return self.makepath(self.cwd(), *self._parts)
-=======
-        return self._from_parts([os.getcwd()] + self._parts)
->>>>>>> 7fba99ea
+        return self.makepath(os.getcwd(), *self._parts)
 
     def resolve(self, strict=False):
         """
