--- conflicted
+++ resolved
@@ -179,11 +179,7 @@
             for entry in entries:
                 entry_is_dir = False
                 try:
-<<<<<<< HEAD
                     entry_is_dir = entry.is_dir(follow_symlinks=follow_symlinks)
-=======
-                    entry_is_dir = entry.is_dir(follow_symlinks=False)
->>>>>>> a33ce66d
                 except OSError as e:
                     if not _ignore_error(e):
                         raise
@@ -197,23 +193,10 @@
     def _select_from(self, parent_path, scandir, follow_symlinks):
         follow_dirlinks = False if follow_symlinks is None else follow_symlinks
         try:
-<<<<<<< HEAD
-            yielded = set()
-            try:
-                successor_select = self.successor._select_from
-                for starting_point in self._iterate_directories(parent_path, scandir, follow_dirlinks):
-                    for p in successor_select(starting_point, scandir, follow_symlinks):
-                        if p not in yielded:
-                            yield p
-                            yielded.add(p)
-            finally:
-                yielded.clear()
-=======
             successor_select = self.successor._select_from
-            for starting_point in self._iterate_directories(parent_path, scandir):
-                for p in successor_select(starting_point, scandir):
+            for starting_point in self._iterate_directories(parent_path, scandir, follow_dirlinks):
+                for p in successor_select(starting_point, scandir, follow_symlinks):
                     yield p
->>>>>>> a33ce66d
         except PermissionError:
             return
 
@@ -225,10 +208,10 @@
     multiple non-adjacent '**' segments.
     """
 
-    def _select_from(self, parent_path, scandir):
+    def _select_from(self, parent_path, scandir, follow_symlinks):
         yielded = set()
         try:
-            for p in super()._select_from(parent_path, scandir):
+            for p in super()._select_from(parent_path, scandir, follow_symlinks):
                 if p not in yielded:
                     yield p
                     yielded.add(p)
@@ -788,53 +771,11 @@
 
     def lstat(self):
         """
-<<<<<<< HEAD
-        for name in os.listdir(self):
-            yield self._make_child_relpath(name)
-
-    def _scandir(self):
-        # bpo-24132: a future version of pathlib will support subclassing of
-        # pathlib.Path to customize how the filesystem is accessed. This
-        # includes scandir(), which is used to implement glob().
-        return os.scandir(self)
-
-    def glob(self, pattern, *, follow_symlinks=None):
-        """Iterate over this subtree and yield all existing files (of any
-        kind, including directories) matching the given relative pattern.
-        """
-        sys.audit("pathlib.Path.glob", self, pattern)
-        if not pattern:
-            raise ValueError("Unacceptable pattern: {!r}".format(pattern))
-        drv, root, pattern_parts = self._parse_path(pattern)
-        if drv or root:
-            raise NotImplementedError("Non-relative patterns are unsupported")
-        if pattern[-1] in (self._flavour.sep, self._flavour.altsep):
-            pattern_parts.append('')
-        selector = _make_selector(tuple(pattern_parts), self._flavour)
-        for p in selector.select_from(self, follow_symlinks):
-            yield p
-
-    def rglob(self, pattern, *, follow_symlinks=None):
-        """Recursively yield all existing files (of any kind, including
-        directories) matching the given relative pattern, anywhere in
-        this subtree.
-        """
-        sys.audit("pathlib.Path.rglob", self, pattern)
-        drv, root, pattern_parts = self._parse_path(pattern)
-        if drv or root:
-            raise NotImplementedError("Non-relative patterns are unsupported")
-        if pattern and pattern[-1] in (self._flavour.sep, self._flavour.altsep):
-            pattern_parts.append('')
-        selector = _make_selector(("**",) + tuple(pattern_parts), self._flavour)
-        for p in selector.select_from(self, follow_symlinks):
-            yield p
-=======
         Like stat(), except if the path points to a symlink, the symlink's
         status information is returned, rather than its target's.
         """
         return self.stat(follow_symlinks=False)
 
->>>>>>> a33ce66d
 
     # Convenience functions for querying the stat results
 
@@ -1067,7 +1008,7 @@
         path._tail_cached = tail + [name]
         return path
 
-    def glob(self, pattern, *, case_sensitive=None):
+    def glob(self, pattern, *, case_sensitive=None, follow_symlinks=None):
         """Iterate over this subtree and yield all existing files (of any
         kind, including directories) matching the given relative pattern.
         """
@@ -1080,10 +1021,10 @@
         if pattern[-1] in (self._flavour.sep, self._flavour.altsep):
             pattern_parts.append('')
         selector = _make_selector(tuple(pattern_parts), self._flavour, case_sensitive)
-        for p in selector.select_from(self):
+        for p in selector.select_from(self, follow_symlinks):
             yield p
 
-    def rglob(self, pattern, *, case_sensitive=None):
+    def rglob(self, pattern, *, case_sensitive=None, follow_symlinks=None):
         """Recursively yield all existing files (of any kind, including
         directories) matching the given relative pattern, anywhere in
         this subtree.
@@ -1095,7 +1036,7 @@
         if pattern and pattern[-1] in (self._flavour.sep, self._flavour.altsep):
             pattern_parts.append('')
         selector = _make_selector(("**",) + tuple(pattern_parts), self._flavour, case_sensitive)
-        for p in selector.select_from(self):
+        for p in selector.select_from(self, follow_symlinks):
             yield p
 
     def walk(self, top_down=True, on_error=None, follow_symlinks=False):
