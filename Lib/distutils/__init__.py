--- conflicted
+++ resolved
@@ -8,16 +8,6 @@
    setup (...)
 """
 
-<<<<<<< HEAD
-# Distutils version
-#
-# Updated automatically by the Python release process.
-#
-#--start constants--
-__version__ = "3.3.6"
-#--end constants--
-=======
 import sys
 
-__version__ = sys.version[:sys.version.index(' ')]
->>>>>>> b03856ab
+__version__ = sys.version[:sys.version.index(' ')]