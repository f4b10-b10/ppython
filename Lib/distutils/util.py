--- conflicted
+++ resolved
@@ -79,10 +79,6 @@
             machine += ".%s" % bitness[sys.maxsize]
         # fall through to standard osname-release-machine representation
     elif osname[:3] == "aix":
-<<<<<<< HEAD
-        from _aix_support import get_platform as aix_platform
-        return aix_platform()
-=======
         # bootstrap: during build _posixsubprocess may be unavailable
         # _aix_support imports subprocess that wants _posixsubprocess
         # during bootstrap provide a simple tag
@@ -92,7 +88,6 @@
             return "%s-%s.%s" % (osname, version, release)
         else:
             return aix_platform()
->>>>>>> 82cbab36
     elif osname[:6] == "cygwin":
         osname = "cygwin"
         rel_re = re.compile (r'[\d.]+', re.ASCII)
