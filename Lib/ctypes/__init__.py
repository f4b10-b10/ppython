--- conflicted
+++ resolved
@@ -342,14 +342,9 @@
 
     def __init__(self, name, mode=DEFAULT_MODE, handle=None,
                  use_errno=False,
-<<<<<<< HEAD
-                 use_last_error=False):
-        self._name = _os.fspath(name) if name is not None else None
-=======
                  use_last_error=False,
                  winmode=None):
-        self._name = name
->>>>>>> 433fb3ef
+        self._name = _os.fspath(name) if name is not None else None
         flags = self._func_flags_
         if use_errno:
             flags |= _FUNCFLAG_USE_ERRNO
