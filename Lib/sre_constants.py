--- conflicted
+++ resolved
@@ -21,20 +21,6 @@
 # should this really be here?
 
 class error(Exception):
-<<<<<<< HEAD
-    '''Exception raised for invalid regular expressions.
-
-    The error instance has the following additional attributes:
-
-    msg: The unformatted error message
-    pattern: The regular expression pattern
-    pos: The index of pattern where compilation failed
-    lineno: The line corresponding to pos
-    colno: The column corresponding to pos
-    '''
-
-    __module__ = 're'
-=======
     """Exception raised for invalid regular expressions.
 
     Attributes:
@@ -45,7 +31,8 @@
         lineno: The line corresponding to pos (may be None)
         colno: The column corresponding to pos (may be None)
     """
->>>>>>> 4e624ca5
+
+    __module__ = 're'
 
     def __init__(self, msg, pattern=None, pos=None):
         self.msg = msg
