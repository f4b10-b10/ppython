/* Socket module */

/*

This module provides an interface to Berkeley socket IPC.

Limitations:

- Only AF_INET, AF_INET6 and AF_UNIX address families are supported in a
  portable manner, though AF_PACKET, AF_NETLINK, AF_QIPCRTR and AF_TIPC are
  supported under Linux.
- No read/write operations (use sendall/recv or makefile instead).
- Additional restrictions apply on some non-Unix platforms (compensated
  for by socket.py).

Module interface:

- socket.error: exception raised for socket specific errors, alias for OSError
- socket.gaierror: exception raised for getaddrinfo/getnameinfo errors,
    a subclass of socket.error
- socket.herror: exception raised for gethostby* errors,
    a subclass of socket.error
- socket.gethostbyname(hostname) --> host IP address (string: 'dd.dd.dd.dd')
- socket.gethostbyaddr(IP address) --> (hostname, [alias, ...], [IP addr, ...])
- socket.gethostname() --> host name (string: 'spam' or 'spam.domain.com')
- socket.getprotobyname(protocolname) --> protocol number
- socket.getservbyname(servicename[, protocolname]) --> port number
- socket.getservbyport(portnumber[, protocolname]) --> service name
- socket.socket([family[, type [, proto, fileno]]]) --> new socket object
    (fileno specifies a pre-existing socket file descriptor)
- socket.socketpair([family[, type [, proto]]]) --> (socket, socket)
- socket.ntohs(16 bit value) --> new int object
- socket.ntohl(32 bit value) --> new int object
- socket.htons(16 bit value) --> new int object
- socket.htonl(32 bit value) --> new int object
- socket.getaddrinfo(host, port [, family, type, proto, flags])
    --> List of (family, type, proto, canonname, sockaddr)
- socket.getnameinfo(sockaddr, flags) --> (host, port)
- socket.AF_INET, socket.SOCK_STREAM, etc.: constants from <socket.h>
- socket.has_ipv6: boolean value indicating if IPv6 is supported
- socket.inet_aton(IP address) -> 32-bit packed IP representation
- socket.inet_ntoa(packed IP) -> IP address string
- socket.getdefaulttimeout() -> None | float
- socket.setdefaulttimeout(None | float)
- socket.if_nameindex() -> list of tuples (if_index, if_name)
- socket.if_nametoindex(name) -> corresponding interface index
- socket.if_indextoname(index) -> corresponding interface name
- an internet socket address is a pair (hostname, port)
  where hostname can be anything recognized by gethostbyname()
  (including the dd.dd.dd.dd notation) and port is in host byte order
- where a hostname is returned, the dd.dd.dd.dd notation is used
- a UNIX domain socket address is a string specifying the pathname
- an AF_PACKET socket address is a tuple containing a string
  specifying the ethernet interface and an integer specifying
  the Ethernet protocol number to be received. For example:
  ("eth0",0x1234).  Optional 3rd,4th,5th elements in the tuple
  specify packet-type and ha-type/addr.
- an AF_QIPCRTR socket address is a (node, port) tuple where the
  node and port are non-negative integers.
- an AF_TIPC socket address is expressed as
 (addr_type, v1, v2, v3 [, scope]); where addr_type can be one of:
    TIPC_ADDR_NAMESEQ, TIPC_ADDR_NAME, and TIPC_ADDR_ID;
  and scope can be one of:
    TIPC_ZONE_SCOPE, TIPC_CLUSTER_SCOPE, and TIPC_NODE_SCOPE.
  The meaning of v1, v2 and v3 depends on the value of addr_type:
    if addr_type is TIPC_ADDR_NAME:
        v1 is the server type
        v2 is the port identifier
        v3 is ignored
    if addr_type is TIPC_ADDR_NAMESEQ:
        v1 is the server type
        v2 is the lower port number
        v3 is the upper port number
    if addr_type is TIPC_ADDR_ID:
        v1 is the node
        v2 is the ref
        v3 is ignored


Local naming conventions:

- names starting with sock_ are socket object methods
- names starting with socket_ are module-level functions
- names starting with PySocket are exported through socketmodule.h

*/

#ifndef Py_BUILD_CORE_BUILTIN
#  define Py_BUILD_CORE_MODULE 1
#endif

#ifdef __APPLE__
// Issue #35569: Expose RFC 3542 socket options.
#define __APPLE_USE_RFC_3542 1
#include <AvailabilityMacros.h>
/* for getaddrinfo thread safety test on old versions of OS X */
#ifndef MAC_OS_X_VERSION_10_5
#define MAC_OS_X_VERSION_10_5 1050
#endif
  /*
   * inet_aton is not available on OSX 10.3, yet we want to use a binary
   * that was build on 10.4 or later to work on that release, weak linking
   * comes to the rescue.
   */
# pragma weak inet_aton
#endif

#define PY_SSIZE_T_CLEAN
#include "Python.h"
#include "pycore_fileutils.h"     // _Py_set_inheritable()
#include "pycore_moduleobject.h"  // _PyModule_GetState
#include "structmember.h"         // PyMemberDef

#ifdef _Py_MEMORY_SANITIZER
# include <sanitizer/msan_interface.h>
#endif

/* Socket object documentation */
PyDoc_STRVAR(sock_doc,
"socket(family=AF_INET, type=SOCK_STREAM, proto=0) -> socket object\n\
socket(family=-1, type=-1, proto=-1, fileno=None) -> socket object\n\
\n\
Open a socket of the given type.  The family argument specifies the\n\
address family; it defaults to AF_INET.  The type argument specifies\n\
whether this is a stream (SOCK_STREAM, this is the default)\n\
or datagram (SOCK_DGRAM) socket.  The protocol argument defaults to 0,\n\
specifying the default protocol.  Keyword arguments are accepted.\n\
The socket is created as non-inheritable.\n\
\n\
When a fileno is passed in, family, type and proto are auto-detected,\n\
unless they are explicitly set.\n\
\n\
A socket object represents one endpoint of a network connection.\n\
\n\
Methods of socket objects (keyword arguments not allowed):\n\
\n\
_accept() -- accept connection, returning new socket fd and client address\n\
bind(addr) -- bind the socket to a local address\n\
close() -- close the socket\n\
connect(addr) -- connect the socket to a remote address\n\
connect_ex(addr) -- connect, return an error code instead of an exception\n\
dup() -- return a new socket fd duplicated from fileno()\n\
fileno() -- return underlying file descriptor\n\
getpeername() -- return remote address [*]\n\
getsockname() -- return local address\n\
getsockopt(level, optname[, buflen]) -- get socket options\n\
gettimeout() -- return timeout or None\n\
listen([n]) -- start listening for incoming connections\n\
recv(buflen[, flags]) -- receive data\n\
recv_into(buffer[, nbytes[, flags]]) -- receive data (into a buffer)\n\
recvfrom(buflen[, flags]) -- receive data and sender\'s address\n\
recvfrom_into(buffer[, nbytes, [, flags])\n\
  -- receive data and sender\'s address (into a buffer)\n\
sendall(data[, flags]) -- send all data\n\
send(data[, flags]) -- send data, may not send all of it\n\
sendto(data[, flags], addr) -- send data to a given address\n\
setblocking(bool) -- set or clear the blocking I/O flag\n\
getblocking() -- return True if socket is blocking, False if non-blocking\n\
setsockopt(level, optname, value[, optlen]) -- set socket options\n\
settimeout(None | float) -- set or clear the timeout\n\
shutdown(how) -- shut down traffic in one or both directions\n\
\n\
 [*] not available on all platforms!");

/* XXX This is a terrible mess of platform-dependent preprocessor hacks.
   I hope some day someone can clean this up please... */

/* Hacks for gethostbyname_r().  On some non-Linux platforms, the configure
   script doesn't get this right, so we hardcode some platform checks below.
   On the other hand, not all Linux versions agree, so there the settings
   computed by the configure script are needed! */

#ifndef __linux__
# undef HAVE_GETHOSTBYNAME_R_3_ARG
# undef HAVE_GETHOSTBYNAME_R_5_ARG
# undef HAVE_GETHOSTBYNAME_R_6_ARG
#endif

#if defined(__OpenBSD__)
# include <sys/uio.h>
#endif

#if defined(__ANDROID__) && __ANDROID_API__ < 23
# undef HAVE_GETHOSTBYNAME_R
#endif

#ifdef HAVE_GETHOSTBYNAME_R
# if defined(_AIX) && !defined(_LINUX_SOURCE_COMPAT)
#  define HAVE_GETHOSTBYNAME_R_3_ARG
# elif defined(__sun) || defined(__sgi)
#  define HAVE_GETHOSTBYNAME_R_5_ARG
# elif defined(__linux__)
/* Rely on the configure script */
# elif defined(_LINUX_SOURCE_COMPAT) /* Linux compatibility on AIX */
#  define HAVE_GETHOSTBYNAME_R_6_ARG
# else
#  undef HAVE_GETHOSTBYNAME_R
# endif
#endif

#if !defined(HAVE_GETHOSTBYNAME_R) && !defined(MS_WINDOWS)
# define USE_GETHOSTBYNAME_LOCK
#endif

#if defined(__APPLE__) || defined(__CYGWIN__) || defined(__NetBSD__)
#  include <sys/ioctl.h>
#endif


#if defined(__sgi) && _COMPILER_VERSION>700 && !_SGIAPI
/* make sure that the reentrant (gethostbyaddr_r etc)
   functions are declared correctly if compiling with
   MIPSPro 7.x in ANSI C mode (default) */

/* XXX Using _SGIAPI is the wrong thing,
   but I don't know what the right thing is. */
#undef _SGIAPI /* to avoid warning */
#define _SGIAPI 1

#undef _XOPEN_SOURCE
#include <sys/socket.h>
#include <sys/types.h>
#include <netinet/in.h>
#ifdef _SS_ALIGNSIZE
#define HAVE_GETADDRINFO 1
#define HAVE_GETNAMEINFO 1
#endif

#define HAVE_INET_PTON
#include <netdb.h>
#endif // __sgi

/* Solaris fails to define this variable at all. */
#if (defined(__sun) && defined(__SVR4)) && !defined(INET_ADDRSTRLEN)
#define INET_ADDRSTRLEN 16
#endif

/* Generic includes */
#ifdef HAVE_SYS_TYPES_H
#include <sys/types.h>
#endif

#ifdef HAVE_SYS_SOCKET_H
#include <sys/socket.h>
#endif

#ifdef HAVE_NET_IF_H
#include <net/if.h>
#endif

#ifdef HAVE_NET_ETHERNET_H
#include <net/ethernet.h>
#endif

/* Generic socket object definitions and includes */
#define PySocket_BUILDING_SOCKET
#include "socketmodule.h"

/* Addressing includes */

#ifndef MS_WINDOWS

/* Non-MS WINDOWS includes */
#ifdef HAVE_NETDB_H
#  include <netdb.h>
#endif
# include <unistd.h>

/* Headers needed for inet_ntoa() and inet_addr() */
#   include <arpa/inet.h>

#  include <fcntl.h>

#else /* MS_WINDOWS */

/* MS_WINDOWS includes */
# ifdef HAVE_FCNTL_H
#  include <fcntl.h>
# endif

/* Helpers needed for AF_HYPERV */
# include <Rpc.h>

/* Macros based on the IPPROTO enum, see: https://bugs.python.org/issue29515 */
#define IPPROTO_ICMP IPPROTO_ICMP
#define IPPROTO_IGMP IPPROTO_IGMP
#define IPPROTO_GGP IPPROTO_GGP
#define IPPROTO_TCP IPPROTO_TCP
#define IPPROTO_PUP IPPROTO_PUP
#define IPPROTO_UDP IPPROTO_UDP
#define IPPROTO_IDP IPPROTO_IDP
#define IPPROTO_ND IPPROTO_ND
#define IPPROTO_RAW IPPROTO_RAW
#define IPPROTO_MAX IPPROTO_MAX
#define IPPROTO_HOPOPTS IPPROTO_HOPOPTS
#define IPPROTO_IPV4 IPPROTO_IPV4
#define IPPROTO_IPV6 IPPROTO_IPV6
#define IPPROTO_ROUTING IPPROTO_ROUTING
#define IPPROTO_FRAGMENT IPPROTO_FRAGMENT
#define IPPROTO_ESP IPPROTO_ESP
#define IPPROTO_AH IPPROTO_AH
#define IPPROTO_ICMPV6 IPPROTO_ICMPV6
#define IPPROTO_NONE IPPROTO_NONE
#define IPPROTO_DSTOPTS IPPROTO_DSTOPTS
#define IPPROTO_EGP IPPROTO_EGP
#define IPPROTO_PIM IPPROTO_PIM
#define IPPROTO_ICLFXBM IPPROTO_ICLFXBM  // WinSock2 only
#define IPPROTO_ST IPPROTO_ST  // WinSock2 only
#define IPPROTO_CBT IPPROTO_CBT  // WinSock2 only
#define IPPROTO_IGP IPPROTO_IGP  // WinSock2 only
#define IPPROTO_RDP IPPROTO_RDP  // WinSock2 only
#define IPPROTO_PGM IPPROTO_PGM  // WinSock2 only
#define IPPROTO_L2TP IPPROTO_L2TP  // WinSock2 only
#define IPPROTO_SCTP IPPROTO_SCTP  // WinSock2 only

/* Provides the IsWindows7SP1OrGreater() function */
#include <versionhelpers.h>
// For if_nametoindex() and if_indextoname()
#include <iphlpapi.h>

/* remove some flags on older version Windows during run-time.
   https://msdn.microsoft.com/en-us/library/windows/desktop/ms738596.aspx */
typedef struct {
    DWORD build_number;  /* available starting with this Win10 BuildNumber */
    const char flag_name[20];
} FlagRuntimeInfo;

/* IMPORTANT: make sure the list ordered by descending build_number */
static FlagRuntimeInfo win_runtime_flags[] = {
    /* available starting with Windows 10 1709 */
    {16299, "TCP_KEEPIDLE"},
    {16299, "TCP_KEEPINTVL"},
    /* available starting with Windows 10 1703 */
    {15063, "TCP_KEEPCNT"},
    /* available starting with Windows 10 1607 */
    {14393, "TCP_FASTOPEN"}
};

/*[clinic input]
module _socket
class _socket.socket "PySocketSockObject *" "clinic_state()->sock_type"
[clinic start generated code]*/
/*[clinic end generated code: output=da39a3ee5e6b4b0d input=2db2489bd2219fd8]*/

static int
remove_unusable_flags(PyObject *m)
{
    PyObject *dict;
    OSVERSIONINFOEX info;

    dict = PyModule_GetDict(m);
    if (dict == NULL) {
        return -1;
    }
#ifndef MS_WINDOWS_DESKTOP
    info.dwOSVersionInfoSize = sizeof(info);
    if (!GetVersionEx((OSVERSIONINFO*) &info)) {
        PyErr_SetFromWindowsErr(0);
        return -1;
    }
#else
    /* set to Windows 10, except BuildNumber. */
    memset(&info, 0, sizeof(info));
    info.dwOSVersionInfoSize = sizeof(info);
    info.dwMajorVersion = 10;
    info.dwMinorVersion = 0;

    /* set Condition Mask */
    DWORDLONG dwlConditionMask = 0;
    VER_SET_CONDITION(dwlConditionMask, VER_MAJORVERSION, VER_GREATER_EQUAL);
    VER_SET_CONDITION(dwlConditionMask, VER_MINORVERSION, VER_GREATER_EQUAL);
    VER_SET_CONDITION(dwlConditionMask, VER_BUILDNUMBER, VER_GREATER_EQUAL);
#endif

    for (int i=0; i<sizeof(win_runtime_flags)/sizeof(FlagRuntimeInfo); i++) {
#ifdef MS_WINDOWS_DESKTOP
        info.dwBuildNumber = win_runtime_flags[i].build_number;
        /* greater than or equal to the specified version?
           Compatibility Mode will not cheat VerifyVersionInfo(...) */
        BOOL isSupported = VerifyVersionInfo(
            &info,
            VER_MAJORVERSION|VER_MINORVERSION|VER_BUILDNUMBER,
            dwlConditionMask);
#else
        /* note in this case 'info' is the actual OS version, whereas above
           it is the version to compare against. */
        BOOL isSupported = info.dwMajorVersion > 10 ||
            (info.dwMajorVersion == 10 && info.dwMinorVersion > 0) ||
            (info.dwMajorVersion == 10 && info.dwMinorVersion == 0 &&
            info.dwBuildNumber >= win_runtime_flags[i].build_number);
#endif
        if (isSupported) {
            break;
        }
        else {
            PyObject *flag_name = PyUnicode_FromString(win_runtime_flags[i].flag_name);
            if (flag_name == NULL) {
                return -1;
            }
            PyObject *v = _PyDict_Pop(dict, flag_name, Py_None);
            Py_DECREF(flag_name);
            if (v == NULL) {
                return -1;
            }
            Py_DECREF(v);
        }
    }
    return 0;
}

#endif

#include <stddef.h>

#ifndef O_NONBLOCK
# define O_NONBLOCK O_NDELAY
#endif

/* include Python's addrinfo.h unless it causes trouble */
#if defined(__sgi) && _COMPILER_VERSION>700 && defined(_SS_ALIGNSIZE)
  /* Do not include addinfo.h on some newer IRIX versions.
   * _SS_ALIGNSIZE is defined in sys/socket.h by 6.5.21,
   * for example, but not by 6.5.10.
   */
#elif defined(_MSC_VER) && _MSC_VER>1201
  /* Do not include addrinfo.h for MSVC7 or greater. 'addrinfo' and
   * EAI_* constants are defined in (the already included) ws2tcpip.h.
   */
#else
#  include "addrinfo.h"
#endif

#ifdef __APPLE__
/* On OS X, getaddrinfo returns no error indication of lookup
   failure, so we must use the emulation instead of the libinfo
   implementation. Unfortunately, performing an autoconf test
   for this bug would require DNS access for the machine performing
   the configuration, which is not acceptable. Therefore, we
   determine the bug just by checking for __APPLE__. If this bug
   gets ever fixed, perhaps checking for sys/version.h would be
   appropriate, which is 10/0 on the system with the bug. */
#ifndef HAVE_GETNAMEINFO
/* This bug seems to be fixed in Jaguar. The easiest way I could
   Find to check for Jaguar is that it has getnameinfo(), which
   older releases don't have */
#undef HAVE_GETADDRINFO
#endif

#ifdef HAVE_INET_ATON
#define USE_INET_ATON_WEAKLINK
#endif

#endif

/* I know this is a bad practice, but it is the easiest... */
#if !defined(HAVE_GETADDRINFO)
/* avoid clashes with the C library definition of the symbol. */
#define getaddrinfo fake_getaddrinfo
#define gai_strerror fake_gai_strerror
#define freeaddrinfo fake_freeaddrinfo
#include "getaddrinfo.c"
#endif

#if !defined(HAVE_GETNAMEINFO)
#define getnameinfo fake_getnameinfo
#include "getnameinfo.c"
#endif // HAVE_GETNAMEINFO

#ifdef MS_WINDOWS
#define SOCKETCLOSE closesocket
#endif

#ifdef MS_WIN32
#  undef EAFNOSUPPORT
#  define EAFNOSUPPORT WSAEAFNOSUPPORT
#endif

#ifndef SOCKETCLOSE
#  define SOCKETCLOSE close
#endif

#if (defined(HAVE_BLUETOOTH_H) || defined(HAVE_BLUETOOTH_BLUETOOTH_H)) && !defined(__NetBSD__) && !defined(__DragonFly__)
#define USE_BLUETOOTH 1
#if defined(__FreeBSD__)
#define BTPROTO_L2CAP BLUETOOTH_PROTO_L2CAP
#define BTPROTO_RFCOMM BLUETOOTH_PROTO_RFCOMM
#define BTPROTO_HCI BLUETOOTH_PROTO_HCI
#define SOL_HCI SOL_HCI_RAW
#define HCI_FILTER SO_HCI_RAW_FILTER
#define sockaddr_l2 sockaddr_l2cap
#define sockaddr_rc sockaddr_rfcomm
#define hci_dev hci_node
#define _BT_L2_MEMB(sa, memb) ((sa)->l2cap_##memb)
#define _BT_RC_MEMB(sa, memb) ((sa)->rfcomm_##memb)
#define _BT_HCI_MEMB(sa, memb) ((sa)->hci_##memb)
#elif defined(__NetBSD__) || defined(__DragonFly__)
#define sockaddr_l2 sockaddr_bt
#define sockaddr_rc sockaddr_bt
#define sockaddr_hci sockaddr_bt
#define sockaddr_sco sockaddr_bt
#define SOL_HCI BTPROTO_HCI
#define HCI_DATA_DIR SO_HCI_DIRECTION
#define _BT_L2_MEMB(sa, memb) ((sa)->bt_##memb)
#define _BT_RC_MEMB(sa, memb) ((sa)->bt_##memb)
#define _BT_HCI_MEMB(sa, memb) ((sa)->bt_##memb)
#define _BT_SCO_MEMB(sa, memb) ((sa)->bt_##memb)
#else
#define _BT_L2_MEMB(sa, memb) ((sa)->l2_##memb)
#define _BT_RC_MEMB(sa, memb) ((sa)->rc_##memb)
#define _BT_HCI_MEMB(sa, memb) ((sa)->hci_##memb)
#define _BT_SCO_MEMB(sa, memb) ((sa)->sco_##memb)
#endif
#endif

#ifdef MS_WINDOWS_DESKTOP
#define sockaddr_rc SOCKADDR_BTH_REDEF

#define USE_BLUETOOTH 1
#define AF_BLUETOOTH AF_BTH
#define BTPROTO_RFCOMM BTHPROTO_RFCOMM
#define _BT_RC_MEMB(sa, memb) ((sa)->memb)
#endif /* MS_WINDOWS_DESKTOP */

/* Convert "sock_addr_t *" to "struct sockaddr *". */
#define SAS2SA(x)       (&((x)->sa))

/*
 * Constants for getnameinfo()
 */
#if !defined(NI_MAXHOST)
#define NI_MAXHOST 1025
#endif
#if !defined(NI_MAXSERV)
#define NI_MAXSERV 32
#endif

#ifndef INVALID_SOCKET /* MS defines this */
#define INVALID_SOCKET (-1)
#endif

#ifndef INADDR_NONE
#define INADDR_NONE (-1)
#endif

typedef struct _socket_state {
    /* The sock_type variable contains pointers to various functions,
       some of which call new_sockobject(), which uses sock_type, so
       there has to be a circular reference. */
    PyTypeObject *sock_type;

    /* Global variable holding the exception type for errors detected
       by this module (but not argument type or memory errors, etc.). */
    PyObject *socket_herror;
    PyObject *socket_gaierror;

    /* Default timeout for new sockets */
    _PyTime_t defaulttimeout;

#if defined(HAVE_ACCEPT) || defined(HAVE_ACCEPT4)
#if defined(HAVE_ACCEPT4) && defined(SOCK_CLOEXEC)
    /* accept4() is available on Linux 2.6.28+ and glibc 2.10 */
    int accept4_works;
#endif
#endif

#ifdef SOCK_CLOEXEC
    /* socket() and socketpair() fail with EINVAL on Linux kernel older
     * than 2.6.27 if SOCK_CLOEXEC flag is set in the socket type. */
    int sock_cloexec_works;
#endif
} socket_state;

static inline socket_state *
get_module_state(PyObject *mod)
{
    void *state = _PyModule_GetState(mod);
    assert(state != NULL);
    return (socket_state *)state;
}

static struct PyModuleDef socketmodule;

static inline socket_state *
find_module_state_by_def(PyTypeObject *type)
{
    PyObject *mod = PyType_GetModuleByDef(type, &socketmodule);
    assert(mod != NULL);
    return get_module_state(mod);
}

#define clinic_state() (find_module_state_by_def(type))
#include "clinic/socketmodule.c.h"
#undef clinic_state

/* XXX There's a problem here: *static* functions are not supposed to have
   a Py prefix (or use CapitalizedWords).  Later... */

#if defined(HAVE_POLL_H)
#include <poll.h>
#elif defined(HAVE_SYS_POLL_H)
#include <sys/poll.h>
#endif

/* Largest value to try to store in a socklen_t (used when handling
   ancillary data).  POSIX requires socklen_t to hold at least
   (2**31)-1 and recommends against storing larger values, but
   socklen_t was originally int in the BSD interface, so to be on the
   safe side we use the smaller of (2**31)-1 and INT_MAX. */
#if INT_MAX > 0x7fffffff
#define SOCKLEN_T_LIMIT 0x7fffffff
#else
#define SOCKLEN_T_LIMIT INT_MAX
#endif

#ifdef HAVE_POLL
/* Instead of select(), we'll use poll() since poll() works on any fd. */
#define IS_SELECTABLE(s) 1
/* Can we call select() with this socket without a buffer overrun? */
#else
/* If there's no timeout left, we don't have to call select, so it's a safe,
 * little white lie. */
#define IS_SELECTABLE(s) (_PyIsSelectable_fd((s)->sock_fd) || (s)->sock_timeout <= 0)
#endif

static PyObject*
select_error(void)
{
    PyErr_SetString(PyExc_OSError, "unable to select on socket");
    return NULL;
}

#ifdef MS_WINDOWS
#ifndef WSAEAGAIN
#define WSAEAGAIN WSAEWOULDBLOCK
#endif
#define CHECK_ERRNO(expected) \
    (WSAGetLastError() == WSA ## expected)
#else
#define CHECK_ERRNO(expected) \
    (errno == expected)
#endif

#ifdef MS_WINDOWS
#  define GET_SOCK_ERROR WSAGetLastError()
#  define SET_SOCK_ERROR(err) WSASetLastError(err)
#  define SOCK_TIMEOUT_ERR WSAEWOULDBLOCK
#  define SOCK_INPROGRESS_ERR WSAEWOULDBLOCK
#else
#  define GET_SOCK_ERROR errno
#  define SET_SOCK_ERROR(err) do { errno = err; } while (0)
#  define SOCK_TIMEOUT_ERR EWOULDBLOCK
#  define SOCK_INPROGRESS_ERR EINPROGRESS
#endif

#ifdef _MSC_VER
#  define SUPPRESS_DEPRECATED_CALL __pragma(warning(suppress: 4996))
#else
#  define SUPPRESS_DEPRECATED_CALL
#endif

/* Convenience function to raise an error according to errno
   and return a NULL pointer from a function. */

static PyObject *
set_error(void)
{
#ifdef MS_WINDOWS
    int err_no = WSAGetLastError();
    /* PyErr_SetExcFromWindowsErr() invokes FormatMessage() which
       recognizes the error codes used by both GetLastError() and
       WSAGetLastError */
    if (err_no)
        return PyErr_SetExcFromWindowsErr(PyExc_OSError, err_no);
#endif

    return PyErr_SetFromErrno(PyExc_OSError);
}


#if defined(HAVE_GETHOSTBYNAME_R) || defined (HAVE_GETHOSTBYNAME) || defined (HAVE_GETHOSTBYADDR)
static PyObject *
set_herror(socket_state *state, int h_error)
{
    PyObject *v;

#ifdef HAVE_HSTRERROR
    v = Py_BuildValue("(is)", h_error, hstrerror(h_error));
#else
    v = Py_BuildValue("(is)", h_error, "host not found");
#endif
    if (v != NULL) {
        PyErr_SetObject(state->socket_herror, v);
        Py_DECREF(v);
    }

    return NULL;
}
#endif


#ifdef HAVE_GETADDRINFO
static PyObject *
set_gaierror(socket_state *state, int error)
{
    PyObject *v;

#ifdef EAI_SYSTEM
    /* EAI_SYSTEM is not available on Windows XP. */
    if (error == EAI_SYSTEM)
        return set_error();
#endif

#ifdef HAVE_GAI_STRERROR
    v = Py_BuildValue("(is)", error, gai_strerror(error));
#else
    v = Py_BuildValue("(is)", error, "getaddrinfo failed");
#endif
    if (v != NULL) {
        PyErr_SetObject(state->socket_gaierror, v);
        Py_DECREF(v);
    }

    return NULL;
}
#endif

/* Function to perform the setting of socket blocking mode
   internally. block = (1 | 0). */
static int
internal_setblocking(PySocketSockObject *s, int block)
{
    int result = -1;
#ifdef MS_WINDOWS
    u_long arg;
#endif
#if !defined(MS_WINDOWS) \
    && !((defined(HAVE_SYS_IOCTL_H) && defined(FIONBIO)))
    int delay_flag, new_delay_flag;
#endif

    Py_BEGIN_ALLOW_THREADS
#ifndef MS_WINDOWS
#if (defined(HAVE_SYS_IOCTL_H) && defined(FIONBIO))
    block = !block;
    if (ioctl(s->sock_fd, FIONBIO, (unsigned int *)&block) == -1)
        goto done;
#else
    delay_flag = fcntl(s->sock_fd, F_GETFL, 0);
    if (delay_flag == -1)
        goto done;
    if (block)
        new_delay_flag = delay_flag & (~O_NONBLOCK);
    else
        new_delay_flag = delay_flag | O_NONBLOCK;
    if (new_delay_flag != delay_flag)
        if (fcntl(s->sock_fd, F_SETFL, new_delay_flag) == -1)
            goto done;
#endif
#else /* MS_WINDOWS */
    arg = !block;
    if (ioctlsocket(s->sock_fd, FIONBIO, &arg) != 0)
        goto done;
#endif /* MS_WINDOWS */

    result = 0;

  done:
    Py_END_ALLOW_THREADS

    if (result) {
#ifndef MS_WINDOWS
        PyErr_SetFromErrno(PyExc_OSError);
#else
        PyErr_SetExcFromWindowsErr(PyExc_OSError, WSAGetLastError());
#endif
    }

    return result;
}

static int
internal_select(PySocketSockObject *s, int writing, _PyTime_t interval,
                int connect)
{
    int n;
#ifdef HAVE_POLL
    struct pollfd pollfd;
    _PyTime_t ms;
#else
    fd_set fds, efds;
    struct timeval tv, *tvp;
#endif

    /* must be called with the GIL held */
    assert(PyGILState_Check());

    /* Error condition is for output only */
    assert(!(connect && !writing));

    /* Guard against closed socket */
    if (s->sock_fd == INVALID_SOCKET)
        return 0;

    /* Prefer poll, if available, since you can poll() any fd
     * which can't be done with select(). */
#ifdef HAVE_POLL
    pollfd.fd = s->sock_fd;
    pollfd.events = writing ? POLLOUT : POLLIN;
    if (connect) {
        /* On Windows, the socket becomes writable on connection success,
           but a connection failure is notified as an error. On POSIX, the
           socket becomes writable on connection success or on connection
           failure. */
        pollfd.events |= POLLERR;
    }

    /* s->sock_timeout is in seconds, timeout in ms */
    ms = _PyTime_AsMilliseconds(interval, _PyTime_ROUND_CEILING);
    assert(ms <= INT_MAX);

    /* On some OSes, typically BSD-based ones, the timeout parameter of the
       poll() syscall, when negative, must be exactly INFTIM, where defined,
       or -1. See issue 37811. */
    if (ms < 0) {
#ifdef INFTIM
        ms = INFTIM;
#else
        ms = -1;
#endif
    }

    Py_BEGIN_ALLOW_THREADS;
    n = poll(&pollfd, 1, (int)ms);
    Py_END_ALLOW_THREADS;
#else
    if (interval >= 0) {
        _PyTime_AsTimeval_clamp(interval, &tv, _PyTime_ROUND_CEILING);
        tvp = &tv;
    }
    else
        tvp = NULL;

    FD_ZERO(&fds);
    FD_SET(s->sock_fd, &fds);
    FD_ZERO(&efds);
    if (connect) {
        /* On Windows, the socket becomes writable on connection success,
           but a connection failure is notified as an error. On POSIX, the
           socket becomes writable on connection success or on connection
           failure. */
        FD_SET(s->sock_fd, &efds);
    }

    /* See if the socket is ready */
    Py_BEGIN_ALLOW_THREADS;
    if (writing)
        n = select(Py_SAFE_DOWNCAST(s->sock_fd+1, SOCKET_T, int),
                   NULL, &fds, &efds, tvp);
    else
        n = select(Py_SAFE_DOWNCAST(s->sock_fd+1, SOCKET_T, int),
                   &fds, NULL, &efds, tvp);
    Py_END_ALLOW_THREADS;
#endif

    if (n < 0)
        return -1;
    if (n == 0)
        return 1;
    return 0;
}

/* Call a socket function.

   On error, raise an exception and return -1 if err is set, or fill err and
   return -1 otherwise. If a signal was received and the signal handler raised
   an exception, return -1, and set err to -1 if err is set.

   On success, return 0, and set err to 0 if err is set.

   If the socket has a timeout, wait until the socket is ready before calling
   the function: wait until the socket is writable if writing is nonzero, wait
   until the socket received data otherwise.

   If the socket function is interrupted by a signal (failed with EINTR): retry
   the function, except if the signal handler raised an exception (PEP 475).

   When the function is retried, recompute the timeout using a monotonic clock.

   sock_call_ex() must be called with the GIL held. The socket function is
   called with the GIL released. */
static int
sock_call_ex(PySocketSockObject *s,
             int writing,
             int (*sock_func) (PySocketSockObject *s, void *data),
             void *data,
             int connect,
             int *err,
             _PyTime_t timeout)
{
    int has_timeout = (timeout > 0);
    _PyTime_t deadline = 0;
    int deadline_initialized = 0;
    int res;

    /* sock_call() must be called with the GIL held. */
    assert(PyGILState_Check());

    /* outer loop to retry select() when select() is interrupted by a signal
       or to retry select()+sock_func() on false positive (see above) */
    while (1) {
        /* For connect(), poll even for blocking socket. The connection
           runs asynchronously. */
        if (has_timeout || connect) {
            if (has_timeout) {
                _PyTime_t interval;

                if (deadline_initialized) {
                    /* recompute the timeout */
                    interval = _PyDeadline_Get(deadline);
                }
                else {
                    deadline_initialized = 1;
                    deadline = _PyDeadline_Init(timeout);
                    interval = timeout;
                }

                if (interval >= 0) {
                    res = internal_select(s, writing, interval, connect);
                }
                else {
                    res = 1;
                }
            }
            else {
                res = internal_select(s, writing, timeout, connect);
            }

            if (res == -1) {
                if (err)
                    *err = GET_SOCK_ERROR;

                if (CHECK_ERRNO(EINTR)) {
                    /* select() was interrupted by a signal */
                    if (PyErr_CheckSignals()) {
                        if (err)
                            *err = -1;
                        return -1;
                    }

                    /* retry select() */
                    continue;
                }

                /* select() failed */
                s->errorhandler();
                return -1;
            }

            if (res == 1) {
                if (err)
                    *err = SOCK_TIMEOUT_ERR;
                else
                    PyErr_SetString(PyExc_TimeoutError, "timed out");
                return -1;
            }

            /* the socket is ready */
        }

        /* inner loop to retry sock_func() when sock_func() is interrupted
           by a signal */
        while (1) {
            Py_BEGIN_ALLOW_THREADS
            res = sock_func(s, data);
            Py_END_ALLOW_THREADS

            if (res) {
                /* sock_func() succeeded */
                if (err)
                    *err = 0;
                return 0;
            }

            if (err)
                *err = GET_SOCK_ERROR;

            if (!CHECK_ERRNO(EINTR))
                break;

            /* sock_func() was interrupted by a signal */
            if (PyErr_CheckSignals()) {
                if (err)
                    *err = -1;
                return -1;
            }

            /* retry sock_func() */
        }

        if (s->sock_timeout > 0
            && (CHECK_ERRNO(EWOULDBLOCK) || CHECK_ERRNO(EAGAIN))) {
            /* False positive: sock_func() failed with EWOULDBLOCK or EAGAIN.

               For example, select() could indicate a socket is ready for
               reading, but the data then discarded by the OS because of a
               wrong checksum.

               Loop on select() to recheck for socket readiness. */
            continue;
        }

        /* sock_func() failed */
        if (!err)
            s->errorhandler();
        /* else: err was already set before */
        return -1;
    }
}

static int
sock_call(PySocketSockObject *s,
          int writing,
          int (*func) (PySocketSockObject *s, void *data),
          void *data)
{
    return sock_call_ex(s, writing, func, data, 0, NULL, s->sock_timeout);
}


/* Initialize a new socket object. */

static int
init_sockobject(socket_state *state, PySocketSockObject *s,
                SOCKET_T fd, int family, int type, int proto)
{
    s->sock_fd = fd;
    s->sock_family = family;

    s->sock_type = type;

    /* It's possible to pass SOCK_NONBLOCK and SOCK_CLOEXEC bit flags
       on some OSes as part of socket.type.  We want to reset them here,
       to make socket.type be set to the same value on all platforms.
       Otherwise, simple code like 'if sock.type == SOCK_STREAM' is
       not portable.
    */
#ifdef SOCK_NONBLOCK
    s->sock_type = s->sock_type & ~SOCK_NONBLOCK;
#endif
#ifdef SOCK_CLOEXEC
    s->sock_type = s->sock_type & ~SOCK_CLOEXEC;
#endif

    s->sock_proto = proto;

    s->errorhandler = &set_error;
#ifdef SOCK_NONBLOCK
    if (type & SOCK_NONBLOCK)
        s->sock_timeout = 0;
    else
#endif
    {
        s->sock_timeout = state->defaulttimeout;
        if (state->defaulttimeout >= 0) {
            if (internal_setblocking(s, 0) == -1) {
                return -1;
            }
        }
    }
    s->state = state;
    return 0;
}


#ifdef HAVE_SOCKETPAIR
/* Create a new socket object.
   This just creates the object and initializes it.
   If the creation fails, return NULL and set an exception (implicit
   in NEWOBJ()). */

static PySocketSockObject *
new_sockobject(socket_state *state, SOCKET_T fd, int family, int type,
               int proto)
{
    PyTypeObject *tp = state->sock_type;
    PySocketSockObject *s = (PySocketSockObject *)tp->tp_alloc(tp, 0);
    if (s == NULL) {
        return NULL;
    }
    if (init_sockobject(state, s, fd, family, type, proto) == -1) {
        Py_DECREF(s);
        return NULL;
    }
    return s;
}
#endif


/* Lock to allow python interpreter to continue, but only allow one
   thread to be in gethostbyname or getaddrinfo */
#if defined(USE_GETHOSTBYNAME_LOCK)
static PyThread_type_lock netdb_lock;
#endif


#ifdef HAVE_GETADDRINFO
/* Convert a string specifying a host name or one of a few symbolic
   names to a numeric IP address.  This usually calls gethostbyname()
   to do the work; the names "" and "<broadcast>" are special.
   Return the length (IPv4 should be 4 bytes), or negative if
   an error occurred; then an exception is raised. */

static int
setipaddr(socket_state *state, const char *name, struct sockaddr *addr_ret,
          size_t addr_ret_size, int af)
{
    struct addrinfo hints, *res;
    int error;

    memset((void *) addr_ret, '\0', sizeof(*addr_ret));
    if (name[0] == '\0') {
        int siz;
        memset(&hints, 0, sizeof(hints));
        hints.ai_family = af;
        hints.ai_socktype = SOCK_DGRAM;         /*dummy*/
        hints.ai_flags = AI_PASSIVE;
        Py_BEGIN_ALLOW_THREADS
        error = getaddrinfo(NULL, "0", &hints, &res);
        Py_END_ALLOW_THREADS
        /* We assume that those thread-unsafe getaddrinfo() versions
           *are* safe regarding their return value, ie. that a
           subsequent call to getaddrinfo() does not destroy the
           outcome of the first call. */
        if (error) {
            res = NULL;  // no-op, remind us that it is invalid; gh-100795
            set_gaierror(state, error);
            return -1;
        }
        switch (res->ai_family) {
        case AF_INET:
            siz = 4;
            break;
#ifdef ENABLE_IPV6
        case AF_INET6:
            siz = 16;
            break;
#endif
        default:
            freeaddrinfo(res);
            PyErr_SetString(PyExc_OSError,
                "unsupported address family");
            return -1;
        }
        if (res->ai_next) {
            freeaddrinfo(res);
            PyErr_SetString(PyExc_OSError,
                "wildcard resolved to multiple address");
            return -1;
        }
        if (res->ai_addrlen < addr_ret_size)
            addr_ret_size = res->ai_addrlen;
        memcpy(addr_ret, res->ai_addr, addr_ret_size);
        freeaddrinfo(res);
        return siz;
    }
    /* special-case broadcast - inet_addr() below can return INADDR_NONE for
     * this */
    if (strcmp(name, "255.255.255.255") == 0 ||
        strcmp(name, "<broadcast>") == 0) {
        struct sockaddr_in *sin;
        if (af != AF_INET && af != AF_UNSPEC) {
            PyErr_SetString(PyExc_OSError,
                "address family mismatched");
            return -1;
        }
        sin = (struct sockaddr_in *)addr_ret;
        memset((void *) sin, '\0', sizeof(*sin));
        sin->sin_family = AF_INET;
#ifdef HAVE_SOCKADDR_SA_LEN
        sin->sin_len = sizeof(*sin);
#endif
        sin->sin_addr.s_addr = INADDR_BROADCAST;
        return sizeof(sin->sin_addr);
    }

    /* avoid a name resolution in case of numeric address */
#ifdef HAVE_INET_PTON
    /* check for an IPv4 address */
    if (af == AF_UNSPEC || af == AF_INET) {
        struct sockaddr_in *sin = (struct sockaddr_in *)addr_ret;
        memset(sin, 0, sizeof(*sin));
        if (inet_pton(AF_INET, name, &sin->sin_addr) > 0) {
            sin->sin_family = AF_INET;
#ifdef HAVE_SOCKADDR_SA_LEN
            sin->sin_len = sizeof(*sin);
#endif
            return 4;
        }
    }
#ifdef ENABLE_IPV6
    /* check for an IPv6 address - if the address contains a scope ID, we
     * fallback to getaddrinfo(), which can handle translation from interface
     * name to interface index */
    if ((af == AF_UNSPEC || af == AF_INET6) && !strchr(name, '%')) {
        struct sockaddr_in6 *sin = (struct sockaddr_in6 *)addr_ret;
        memset(sin, 0, sizeof(*sin));
        if (inet_pton(AF_INET6, name, &sin->sin6_addr) > 0) {
            sin->sin6_family = AF_INET6;
#ifdef HAVE_SOCKADDR_SA_LEN
            sin->sin6_len = sizeof(*sin);
#endif
            return 16;
        }
    }
#endif /* ENABLE_IPV6 */
#else /* HAVE_INET_PTON */
    /* check for an IPv4 address */
    if (af == AF_INET || af == AF_UNSPEC) {
        struct sockaddr_in *sin = (struct sockaddr_in *)addr_ret;
        memset(sin, 0, sizeof(*sin));
        if ((sin->sin_addr.s_addr = inet_addr(name)) != INADDR_NONE) {
            sin->sin_family = AF_INET;
#ifdef HAVE_SOCKADDR_SA_LEN
            sin->sin_len = sizeof(*sin);
#endif
            return 4;
        }
    }
#endif /* HAVE_INET_PTON */

    /* perform a name resolution */
    memset(&hints, 0, sizeof(hints));
    hints.ai_family = af;
    Py_BEGIN_ALLOW_THREADS
    error = getaddrinfo(name, NULL, &hints, &res);
#if defined(__digital__) && defined(__unix__)
    if (error == EAI_NONAME && af == AF_UNSPEC) {
        /* On Tru64 V5.1, numeric-to-addr conversion fails
           if no address family is given. Assume IPv4 for now.*/
        hints.ai_family = AF_INET;
        error = getaddrinfo(name, NULL, &hints, &res);
    }
#endif
    Py_END_ALLOW_THREADS
    if (error) {
        res = NULL;  // no-op, remind us that it is invalid; gh-100795
        set_gaierror(state, error);
        return -1;
    }
    if (res->ai_addrlen < addr_ret_size)
        addr_ret_size = res->ai_addrlen;
    memcpy((char *) addr_ret, res->ai_addr, addr_ret_size);
    freeaddrinfo(res);
    switch (addr_ret->sa_family) {
    case AF_INET:
        return 4;
#ifdef ENABLE_IPV6
    case AF_INET6:
        return 16;
#endif
    default:
        PyErr_SetString(PyExc_OSError, "unknown address family");
        return -1;
    }
}
#endif // HAVE_GETADDRINFO

/* Convert IPv4 sockaddr to a Python str. */

static PyObject *
make_ipv4_addr(const struct sockaddr_in *addr)
{
    char buf[INET_ADDRSTRLEN];
    if (inet_ntop(AF_INET, &addr->sin_addr, buf, sizeof(buf)) == NULL) {
        PyErr_SetFromErrno(PyExc_OSError);
        return NULL;
    }
    return PyUnicode_FromString(buf);
}

#ifdef ENABLE_IPV6
/* Convert IPv6 sockaddr to a Python str. */

static PyObject *
make_ipv6_addr(const struct sockaddr_in6 *addr)
{
    char buf[INET6_ADDRSTRLEN];
    if (inet_ntop(AF_INET6, &addr->sin6_addr, buf, sizeof(buf)) == NULL) {
        PyErr_SetFromErrno(PyExc_OSError);
        return NULL;
    }
    return PyUnicode_FromString(buf);
}
#endif

#ifdef USE_BLUETOOTH
/* Convert a string representation of a Bluetooth address into a numeric
   address.  Returns the length (6), or raises an exception and returns -1 if
   an error occurred. */

static int
setbdaddr(const char *name, bdaddr_t *bdaddr)
{
    unsigned int b0, b1, b2, b3, b4, b5;
    char ch;
    int n;

    n = sscanf(name, "%X:%X:%X:%X:%X:%X%c",
               &b5, &b4, &b3, &b2, &b1, &b0, &ch);
    if (n == 6 && (b0 | b1 | b2 | b3 | b4 | b5) < 256) {

#ifdef MS_WINDOWS
        *bdaddr = (ULONGLONG)(b0 & 0xFF);
        *bdaddr |= ((ULONGLONG)(b1 & 0xFF) << 8);
        *bdaddr |= ((ULONGLONG)(b2 & 0xFF) << 16);
        *bdaddr |= ((ULONGLONG)(b3 & 0xFF) << 24);
        *bdaddr |= ((ULONGLONG)(b4 & 0xFF) << 32);
        *bdaddr |= ((ULONGLONG)(b5 & 0xFF) << 40);
#else
        bdaddr->b[0] = b0;
        bdaddr->b[1] = b1;
        bdaddr->b[2] = b2;
        bdaddr->b[3] = b3;
        bdaddr->b[4] = b4;
        bdaddr->b[5] = b5;
#endif

        return 6;
    } else {
        PyErr_SetString(PyExc_OSError, "bad bluetooth address");
        return -1;
    }
}

/* Create a string representation of the Bluetooth address.  This is always a
   string of the form 'XX:XX:XX:XX:XX:XX' where XX is a two digit hexadecimal
   value (zero padded if necessary). */

static PyObject *
makebdaddr(bdaddr_t *bdaddr)
{
    char buf[(6 * 2) + 5 + 1];

#ifdef MS_WINDOWS
    int i;
    unsigned int octets[6];

    for (i = 0; i < 6; ++i) {
        octets[i] = ((*bdaddr) >> (8 * i)) & 0xFF;
    }

    sprintf(buf, "%02X:%02X:%02X:%02X:%02X:%02X",
        octets[5], octets[4], octets[3],
        octets[2], octets[1], octets[0]);
#else
    sprintf(buf, "%02X:%02X:%02X:%02X:%02X:%02X",
        bdaddr->b[5], bdaddr->b[4], bdaddr->b[3],
        bdaddr->b[2], bdaddr->b[1], bdaddr->b[0]);
#endif

    return PyUnicode_FromString(buf);
}
#endif


/* Create an object representing the given socket address,
   suitable for passing it back to bind(), connect() etc.
   The family field of the sockaddr structure is inspected
   to determine what kind of address it really is. */

/*ARGSUSED*/
static PyObject *
makesockaddr(SOCKET_T sockfd, struct sockaddr *addr, size_t addrlen, int proto)
{
    if (addrlen == 0) {
        /* No address -- may be recvfrom() from known socket */
        Py_RETURN_NONE;
    }

    switch (addr->sa_family) {

    case AF_INET:
    {
        const struct sockaddr_in *a = (const struct sockaddr_in *)addr;
        PyObject *addrobj = make_ipv4_addr(a);
        PyObject *ret = NULL;
        if (addrobj) {
            ret = Py_BuildValue("Oi", addrobj, ntohs(a->sin_port));
            Py_DECREF(addrobj);
        }
        return ret;
    }

#if defined(AF_UNIX)
    case AF_UNIX:
    {
        struct sockaddr_un *a = (struct sockaddr_un *) addr;
#ifdef __linux__
        size_t linuxaddrlen = addrlen - offsetof(struct sockaddr_un, sun_path);
        if (linuxaddrlen > 0 && a->sun_path[0] == 0) {  /* Linux abstract namespace */
            return PyBytes_FromStringAndSize(a->sun_path, linuxaddrlen);
        }
        else
#endif /* linux */
        {
            /* regular NULL-terminated string */
            return PyUnicode_DecodeFSDefault(a->sun_path);
        }
    }
#endif /* AF_UNIX */

#if defined(AF_NETLINK)
       case AF_NETLINK:
       {
           struct sockaddr_nl *a = (struct sockaddr_nl *) addr;
           return Py_BuildValue("II", a->nl_pid, a->nl_groups);
       }
#endif /* AF_NETLINK */

#if defined(AF_QIPCRTR)
       case AF_QIPCRTR:
       {
           struct sockaddr_qrtr *a = (struct sockaddr_qrtr *) addr;
           return Py_BuildValue("II", a->sq_node, a->sq_port);
       }
#endif /* AF_QIPCRTR */

#if defined(AF_VSOCK)
       case AF_VSOCK:
       {
           struct sockaddr_vm *a = (struct sockaddr_vm *) addr;
           return Py_BuildValue("II", a->svm_cid, a->svm_port);
       }
#endif /* AF_VSOCK */

#ifdef ENABLE_IPV6
    case AF_INET6:
    {
        const struct sockaddr_in6 *a = (const struct sockaddr_in6 *)addr;
        PyObject *addrobj = make_ipv6_addr(a);
        PyObject *ret = NULL;
        if (addrobj) {
            ret = Py_BuildValue("OiII",
                                addrobj,
                                ntohs(a->sin6_port),
                                ntohl(a->sin6_flowinfo),
                                a->sin6_scope_id);
            Py_DECREF(addrobj);
        }
        return ret;
    }
#endif /* ENABLE_IPV6 */

#ifdef USE_BLUETOOTH
    case AF_BLUETOOTH:
        switch (proto) {

#ifdef BTPROTO_L2CAP
        case BTPROTO_L2CAP:
        {
            struct sockaddr_l2 *a = (struct sockaddr_l2 *) addr;
            PyObject *addrobj = makebdaddr(&_BT_L2_MEMB(a, bdaddr));
            PyObject *ret = NULL;
            if (addrobj) {
                ret = Py_BuildValue("Oi",
                                    addrobj,
                                    _BT_L2_MEMB(a, psm));
                Py_DECREF(addrobj);
            }
            return ret;
        }

#endif /* BTPROTO_L2CAP */

        case BTPROTO_RFCOMM:
        {
            struct sockaddr_rc *a = (struct sockaddr_rc *) addr;
            PyObject *addrobj = makebdaddr(&_BT_RC_MEMB(a, bdaddr));
            PyObject *ret = NULL;
            if (addrobj) {
                ret = Py_BuildValue("Oi",
                                    addrobj,
                                    _BT_RC_MEMB(a, channel));
                Py_DECREF(addrobj);
            }
            return ret;
        }

#ifdef BTPROTO_HCI
        case BTPROTO_HCI:
        {
            struct sockaddr_hci *a = (struct sockaddr_hci *) addr;
#if defined(__NetBSD__) || defined(__DragonFly__)
            return makebdaddr(&_BT_HCI_MEMB(a, bdaddr));
#else /* __NetBSD__ || __DragonFly__ */
            PyObject *ret = NULL;
            ret = Py_BuildValue("i", _BT_HCI_MEMB(a, dev));
            return ret;
#endif /* !(__NetBSD__ || __DragonFly__) */
        }

#if !defined(__FreeBSD__)
        case BTPROTO_SCO:
        {
            struct sockaddr_sco *a = (struct sockaddr_sco *) addr;
            return makebdaddr(&_BT_SCO_MEMB(a, bdaddr));
        }
#endif /* !__FreeBSD__ */
#endif /* BTPROTO_HCI */

        default:
            PyErr_SetString(PyExc_ValueError,
                            "Unknown Bluetooth protocol");
            return NULL;
        }
#endif /* USE_BLUETOOTH */

#if defined(HAVE_NETPACKET_PACKET_H) && defined(SIOCGIFNAME)
    case AF_PACKET:
    {
        struct sockaddr_ll *a = (struct sockaddr_ll *)addr;
        const char *ifname = "";
        struct ifreq ifr;
        /* need to look up interface name give index */
        if (a->sll_ifindex) {
            ifr.ifr_ifindex = a->sll_ifindex;
            if (ioctl(sockfd, SIOCGIFNAME, &ifr) == 0)
                ifname = ifr.ifr_name;
        }
        return Py_BuildValue("shbhy#",
                             ifname,
                             ntohs(a->sll_protocol),
                             a->sll_pkttype,
                             a->sll_hatype,
                             a->sll_addr,
                             (Py_ssize_t)a->sll_halen);
    }
#endif /* HAVE_NETPACKET_PACKET_H && SIOCGIFNAME */

#ifdef HAVE_LINUX_TIPC_H
    case AF_TIPC:
    {
        struct sockaddr_tipc *a = (struct sockaddr_tipc *) addr;
        if (a->addrtype == TIPC_ADDR_NAMESEQ) {
            return Py_BuildValue("IIIII",
                            a->addrtype,
                            a->addr.nameseq.type,
                            a->addr.nameseq.lower,
                            a->addr.nameseq.upper,
                            a->scope);
        } else if (a->addrtype == TIPC_ADDR_NAME) {
            return Py_BuildValue("IIIII",
                            a->addrtype,
                            a->addr.name.name.type,
                            a->addr.name.name.instance,
                            a->addr.name.name.instance,
                            a->scope);
        } else if (a->addrtype == TIPC_ADDR_ID) {
            return Py_BuildValue("IIIII",
                            a->addrtype,
                            a->addr.id.node,
                            a->addr.id.ref,
                            0,
                            a->scope);
        } else {
            PyErr_SetString(PyExc_ValueError,
                            "Invalid address type");
            return NULL;
        }
    }
#endif /* HAVE_LINUX_TIPC_H */

#if defined(AF_CAN) && defined(SIOCGIFNAME)
    case AF_CAN:
    {
        struct sockaddr_can *a = (struct sockaddr_can *)addr;
        const char *ifname = "";
        struct ifreq ifr;
        /* need to look up interface name given index */
        if (a->can_ifindex) {
            ifr.ifr_ifindex = a->can_ifindex;
            if (ioctl(sockfd, SIOCGIFNAME, &ifr) == 0)
                ifname = ifr.ifr_name;
        }

        switch (proto) {
#ifdef CAN_ISOTP
          case CAN_ISOTP:
          {
              return Py_BuildValue("O&kk", PyUnicode_DecodeFSDefault,
                                          ifname,
                                          a->can_addr.tp.rx_id,
                                          a->can_addr.tp.tx_id);
          }
#endif /* CAN_ISOTP */
#ifdef CAN_J1939
          case CAN_J1939:
          {
              return Py_BuildValue("O&KIB", PyUnicode_DecodeFSDefault,
                                          ifname,
                                          (unsigned long long)a->can_addr.j1939.name,
                                          (unsigned int)a->can_addr.j1939.pgn,
                                          a->can_addr.j1939.addr);
          }
#endif /* CAN_J1939 */
          default:
          {
              return Py_BuildValue("(O&)", PyUnicode_DecodeFSDefault,
                                        ifname);
          }
        }
    }
#endif /* AF_CAN && SIOCGIFNAME */

#ifdef PF_SYSTEM
    case PF_SYSTEM:
        switch(proto) {
#ifdef SYSPROTO_CONTROL
        case SYSPROTO_CONTROL:
        {
            struct sockaddr_ctl *a = (struct sockaddr_ctl *)addr;
            return Py_BuildValue("(II)", a->sc_id, a->sc_unit);
        }
#endif /* SYSPROTO_CONTROL */
        default:
            PyErr_SetString(PyExc_ValueError,
                            "Invalid address type");
            return 0;
        }
#endif /* PF_SYSTEM */

#ifdef HAVE_SOCKADDR_ALG
    case AF_ALG:
    {
        struct sockaddr_alg *a = (struct sockaddr_alg *)addr;
        return Py_BuildValue("s#s#HH",
            a->salg_type,
            strnlen((const char*)a->salg_type,
                    sizeof(a->salg_type)),
            a->salg_name,
            strnlen((const char*)a->salg_name,
                    sizeof(a->salg_name)),
            a->salg_feat,
            a->salg_mask);
    }
#endif /* HAVE_SOCKADDR_ALG */

#ifdef HAVE_AF_HYPERV
    case AF_HYPERV:
    {
        SOCKADDR_HV *a = (SOCKADDR_HV *) addr;

        wchar_t *guidStr;
        RPC_STATUS res = UuidToStringW(&a->VmId, &guidStr);
        if (res != RPC_S_OK) {
            PyErr_SetFromWindowsErr(res);
            return 0;
        }
        PyObject *vmId = PyUnicode_FromWideChar(guidStr, -1);
        res = RpcStringFreeW(&guidStr);
        assert(res == RPC_S_OK);

        res = UuidToStringW(&a->ServiceId, &guidStr);
        if (res != RPC_S_OK) {
            Py_DECREF(vmId);
            PyErr_SetFromWindowsErr(res);
            return 0;
        }
        PyObject *serviceId = PyUnicode_FromWideChar(guidStr, -1);
        res = RpcStringFreeW(&guidStr);
        assert(res == RPC_S_OK);

        return Py_BuildValue("NN", vmId, serviceId);
    }
#endif /* AF_HYPERV */

    /* More cases here... */

    default:
        /* If we don't know the address family, don't raise an
           exception -- return it as an (int, bytes) tuple. */
        return Py_BuildValue("iy#",
                             addr->sa_family,
                             addr->sa_data,
                             sizeof(addr->sa_data));

    }
}

#if defined(HAVE_BIND) || defined(HAVE_CONNECTTO) || defined(CMSG_LEN)
/* Helper for getsockaddrarg: bypass IDNA for ASCII-only host names
   (in particular, numeric IP addresses). */
struct maybe_idna {
    PyObject *obj;
    char *buf;
};

static void
idna_cleanup(struct maybe_idna *data)
{
    Py_CLEAR(data->obj);
}

static int
idna_converter(PyObject *obj, struct maybe_idna *data)
{
    size_t len;
    PyObject *obj2;
    if (obj == NULL) {
        idna_cleanup(data);
        return 1;
    }
    data->obj = NULL;
    len = -1;
    if (PyBytes_Check(obj)) {
        data->buf = PyBytes_AsString(obj);
        len = PyBytes_Size(obj);
    }
    else if (PyByteArray_Check(obj)) {
        data->buf = PyByteArray_AsString(obj);
        len = PyByteArray_Size(obj);
    }
    else if (PyUnicode_Check(obj)) {
        if (PyUnicode_READY(obj) == -1) {
            return 0;
        }
        if (PyUnicode_IS_COMPACT_ASCII(obj)) {
            data->buf = PyUnicode_DATA(obj);
            len = PyUnicode_GET_LENGTH(obj);
        }
        else {
            obj2 = PyUnicode_AsEncodedString(obj, "idna", NULL);
            if (!obj2) {
                PyErr_SetString(PyExc_TypeError, "encoding of hostname failed");
                return 0;
            }
            assert(PyBytes_Check(obj2));
            data->obj = obj2;
            data->buf = PyBytes_AS_STRING(obj2);
            len = PyBytes_GET_SIZE(obj2);
        }
    }
    else {
        PyErr_Format(PyExc_TypeError, "str, bytes or bytearray expected, not %s",
                     Py_TYPE(obj)->tp_name);
        return 0;
    }
    if (strlen(data->buf) != len) {
        Py_CLEAR(data->obj);
        PyErr_SetString(PyExc_TypeError, "host name must not contain null character");
        return 0;
    }
    return Py_CLEANUP_SUPPORTED;
}

/* Parse a socket address argument according to the socket object's
   address family.  Return 1 if the address was in the proper format,
   0 of not.  The address is returned through addr_ret, its length
   through len_ret. */

static int
getsockaddrarg(PySocketSockObject *s, PyObject *args,
               sock_addr_t *addrbuf, int *len_ret, const char *caller)
{
    switch (s->sock_family) {

#if defined(AF_UNIX)
    case AF_UNIX:
    {
        Py_buffer path;
        int retval = 0;

        /* PEP 383.  Not using PyUnicode_FSConverter since we need to
           allow embedded nulls on Linux. */
        if (PyUnicode_Check(args)) {
            if ((args = PyUnicode_EncodeFSDefault(args)) == NULL)
                return 0;
        }
        else
            Py_INCREF(args);
        if (!PyArg_Parse(args, "y*", &path)) {
            Py_DECREF(args);
            return retval;
        }
        assert(path.len >= 0);

        struct sockaddr_un* addr = &addrbuf->un;
#ifdef __linux__
        if (path.len == 0 || *(const char *)path.buf == 0) {
            /* Linux abstract namespace extension:
               - Empty address auto-binding to an abstract address
               - Address that starts with null byte */
            if ((size_t)path.len > sizeof addr->sun_path) {
                PyErr_SetString(PyExc_OSError,
                                "AF_UNIX path too long");
                goto unix_out;
            }

            *len_ret = path.len + offsetof(struct sockaddr_un, sun_path);
        }
        else
#endif /* linux */
        {
            /* regular NULL-terminated string */
            if ((size_t)path.len >= sizeof addr->sun_path) {
                PyErr_SetString(PyExc_OSError,
                                "AF_UNIX path too long");
                goto unix_out;
            }
            addr->sun_path[path.len] = 0;

            /* including the tailing NUL */
            *len_ret = path.len + offsetof(struct sockaddr_un, sun_path) + 1;
        }
        addr->sun_family = s->sock_family;
        memcpy(addr->sun_path, path.buf, path.len);

        retval = 1;
    unix_out:
        PyBuffer_Release(&path);
        Py_DECREF(args);
        return retval;
    }
#endif /* AF_UNIX */

#if defined(AF_NETLINK)
    case AF_NETLINK:
    {
        int pid, groups;
        struct sockaddr_nl* addr = &addrbuf->nl;
        if (!PyTuple_Check(args)) {
            PyErr_Format(
                PyExc_TypeError,
                "%s(): AF_NETLINK address must be tuple, not %.500s",
                caller, Py_TYPE(args)->tp_name);
            return 0;
        }
        if (!PyArg_ParseTuple(args,
                              "II;AF_NETLINK address must be a pair "
                              "(pid, groups)",
                              &pid, &groups))
        {
            return 0;
        }
        addr->nl_family = AF_NETLINK;
        addr->nl_pid = pid;
        addr->nl_groups = groups;
        *len_ret = sizeof(*addr);
        return 1;
    }
#endif /* AF_NETLINK */

#if defined(AF_QIPCRTR)
    case AF_QIPCRTR:
    {
        unsigned int node, port;
        struct sockaddr_qrtr* addr = &addrbuf->sq;
        if (!PyTuple_Check(args)) {
            PyErr_Format(
                PyExc_TypeError,
                "getsockaddrarg: "
                "AF_QIPCRTR address must be tuple, not %.500s",
                Py_TYPE(args)->tp_name);
            return 0;
        }
        if (!PyArg_ParseTuple(args, "II:getsockaddrarg", &node, &port))
            return 0;
        addr->sq_family = AF_QIPCRTR;
        addr->sq_node = node;
        addr->sq_port = port;
        *len_ret = sizeof(*addr);
        return 1;
    }
#endif /* AF_QIPCRTR */

#if defined(AF_VSOCK)
    case AF_VSOCK:
    {
        struct sockaddr_vm* addr = &addrbuf->vm;
        int port, cid;
        memset(addr, 0, sizeof(struct sockaddr_vm));
        if (!PyTuple_Check(args)) {
            PyErr_Format(
                PyExc_TypeError,
                "getsockaddrarg: "
                "AF_VSOCK address must be tuple, not %.500s",
                Py_TYPE(args)->tp_name);
            return 0;
        }
        if (!PyArg_ParseTuple(args, "II:getsockaddrarg", &cid, &port))
            return 0;
        addr->svm_family = s->sock_family;
        addr->svm_port = port;
        addr->svm_cid = cid;
        *len_ret = sizeof(*addr);
        return 1;
    }
#endif /* AF_VSOCK */


#ifdef AF_RDS
    case AF_RDS:
        /* RDS sockets use sockaddr_in: fall-through */
#endif /* AF_RDS */

    case AF_INET:
    {
        struct maybe_idna host = {NULL, NULL};
        int port, result;
        if (!PyTuple_Check(args)) {
            PyErr_Format(
                PyExc_TypeError,
                "%s(): AF_INET address must be tuple, not %.500s",
                caller, Py_TYPE(args)->tp_name);
            return 0;
        }
        if (!PyArg_ParseTuple(args,
                              "O&i;AF_INET address must be a pair "
                              "(host, port)",
                              idna_converter, &host, &port))
        {
            assert(PyErr_Occurred());
            if (PyErr_ExceptionMatches(PyExc_OverflowError)) {
                PyErr_Format(PyExc_OverflowError,
                             "%s(): port must be 0-65535.", caller);
            }
            return 0;
        }
        struct sockaddr_in* addr = &addrbuf->in;
        result = setipaddr(s->state, host.buf, (struct sockaddr *)addr,
                           sizeof(*addr),  AF_INET);
        idna_cleanup(&host);
        if (result < 0)
            return 0;
        if (port < 0 || port > 0xffff) {
            PyErr_Format(
                PyExc_OverflowError,
                "%s(): port must be 0-65535.", caller);
            return 0;
        }
        addr->sin_family = AF_INET;
        addr->sin_port = htons((short)port);
        *len_ret = sizeof *addr;
        return 1;
    }

#ifdef ENABLE_IPV6
    case AF_INET6:
    {
        struct maybe_idna host = {NULL, NULL};
        int port, result;
        unsigned int flowinfo, scope_id;
        flowinfo = scope_id = 0;
        if (!PyTuple_Check(args)) {
            PyErr_Format(
                PyExc_TypeError,
                "%s(): AF_INET6 address must be tuple, not %.500s",
                caller, Py_TYPE(args)->tp_name);
            return 0;
        }
        if (!PyArg_ParseTuple(args,
                              "O&i|II;AF_INET6 address must be a tuple "
                              "(host, port[, flowinfo[, scopeid]])",
                              idna_converter, &host, &port, &flowinfo,
                              &scope_id))
        {
            assert(PyErr_Occurred());
            if (PyErr_ExceptionMatches(PyExc_OverflowError)) {
                PyErr_Format(PyExc_OverflowError,
                             "%s(): port must be 0-65535.", caller);
            }
            return 0;
        }
        struct sockaddr_in6* addr = &addrbuf->in6;
        result = setipaddr(s->state, host.buf, (struct sockaddr *)addr,
                           sizeof(*addr), AF_INET6);
        idna_cleanup(&host);
        if (result < 0)
            return 0;
        if (port < 0 || port > 0xffff) {
            PyErr_Format(
                PyExc_OverflowError,
                "%s(): port must be 0-65535.", caller);
            return 0;
        }
        if (flowinfo > 0xfffff) {
            PyErr_Format(
                PyExc_OverflowError,
                "%s(): flowinfo must be 0-1048575.", caller);
            return 0;
        }
        addr->sin6_family = s->sock_family;
        addr->sin6_port = htons((short)port);
        addr->sin6_flowinfo = htonl(flowinfo);
        addr->sin6_scope_id = scope_id;
        *len_ret = sizeof *addr;
        return 1;
    }
#endif /* ENABLE_IPV6 */

#ifdef USE_BLUETOOTH
    case AF_BLUETOOTH:
    {
        switch (s->sock_proto) {
#ifdef BTPROTO_L2CAP
        case BTPROTO_L2CAP:
        {
            const char *straddr;

            struct sockaddr_l2 *addr = &addrbuf->bt_l2;
            memset(addr, 0, sizeof(struct sockaddr_l2));
            _BT_L2_MEMB(addr, family) = AF_BLUETOOTH;
            if (!PyArg_ParseTuple(args, "si", &straddr,
                                  &_BT_L2_MEMB(addr, psm))) {
                PyErr_Format(PyExc_OSError,
                             "%s(): wrong format", caller);
                return 0;
            }
            if (setbdaddr(straddr, &_BT_L2_MEMB(addr, bdaddr)) < 0)
                return 0;

            *len_ret = sizeof *addr;
            return 1;
        }
#endif /* BTPROTO_L2CAP */
        case BTPROTO_RFCOMM:
        {
            const char *straddr;
            struct sockaddr_rc *addr = &addrbuf->bt_rc;
            _BT_RC_MEMB(addr, family) = AF_BLUETOOTH;
            if (!PyArg_ParseTuple(args, "si", &straddr,
                                  &_BT_RC_MEMB(addr, channel))) {
                PyErr_Format(PyExc_OSError,
                             "%s(): wrong format", caller);
                return 0;
            }
            if (setbdaddr(straddr, &_BT_RC_MEMB(addr, bdaddr)) < 0)
                return 0;

            *len_ret = sizeof *addr;
            return 1;
        }
#ifdef BTPROTO_HCI
        case BTPROTO_HCI:
        {
            struct sockaddr_hci *addr = &addrbuf->bt_hci;
#if defined(__NetBSD__) || defined(__DragonFly__)
            const char *straddr;
            _BT_HCI_MEMB(addr, family) = AF_BLUETOOTH;
            if (!PyBytes_Check(args)) {
                PyErr_Format(PyExc_OSError, "%s: "
                             "wrong format", caller);
                return 0;
            }
            straddr = PyBytes_AS_STRING(args);
            if (setbdaddr(straddr, &_BT_HCI_MEMB(addr, bdaddr)) < 0)
                return 0;
#else  /* __NetBSD__ || __DragonFly__ */
            _BT_HCI_MEMB(addr, family) = AF_BLUETOOTH;
            if (!PyArg_ParseTuple(args, "i", &_BT_HCI_MEMB(addr, dev))) {
                PyErr_Format(PyExc_OSError,
                             "%s(): wrong format", caller);
                return 0;
            }
#endif /* !(__NetBSD__ || __DragonFly__) */
            *len_ret = sizeof *addr;
            return 1;
        }
#if !defined(__FreeBSD__)
        case BTPROTO_SCO:
        {
            const char *straddr;

            struct sockaddr_sco *addr = &addrbuf->bt_sco;
            _BT_SCO_MEMB(addr, family) = AF_BLUETOOTH;
            if (!PyBytes_Check(args)) {
                PyErr_Format(PyExc_OSError,
                             "%s(): wrong format", caller);
                return 0;
            }
            straddr = PyBytes_AS_STRING(args);
            if (setbdaddr(straddr, &_BT_SCO_MEMB(addr, bdaddr)) < 0)
                return 0;

            *len_ret = sizeof *addr;
            return 1;
        }
#endif /* !__FreeBSD__ */
#endif /* BTPROTO_HCI */
        default:
            PyErr_Format(PyExc_OSError,
                         "%s(): unknown Bluetooth protocol", caller);
            return 0;
        }
    }
#endif /* USE_BLUETOOTH */

#if defined(HAVE_NETPACKET_PACKET_H) && defined(SIOCGIFINDEX)
    case AF_PACKET:
    {
        struct ifreq ifr;
        const char *interfaceName;
        int protoNumber;
        int hatype = 0;
        int pkttype = PACKET_HOST;
        Py_buffer haddr = {NULL, NULL};

        if (!PyTuple_Check(args)) {
            PyErr_Format(
                PyExc_TypeError,
                "%s(): AF_PACKET address must be tuple, not %.500s",
                caller, Py_TYPE(args)->tp_name);
            return 0;
        }
        /* XXX: improve the default error message according to the
           documentation of AF_PACKET, which would be added as part
           of bpo-25041. */
        if (!PyArg_ParseTuple(args,
                              "si|iiy*;AF_PACKET address must be a tuple of "
                              "two to five elements",
                              &interfaceName, &protoNumber, &pkttype, &hatype,
                              &haddr))
        {
            assert(PyErr_Occurred());
            if (PyErr_ExceptionMatches(PyExc_OverflowError)) {
                PyErr_Format(PyExc_OverflowError,
                             "%s(): address argument out of range", caller);
            }
            return 0;
        }
        strncpy(ifr.ifr_name, interfaceName, sizeof(ifr.ifr_name));
        ifr.ifr_name[(sizeof(ifr.ifr_name))-1] = '\0';
        if (ioctl(s->sock_fd, SIOCGIFINDEX, &ifr) < 0) {
            s->errorhandler();
            PyBuffer_Release(&haddr);
            return 0;
        }
        if (haddr.buf && haddr.len > 8) {
            PyErr_SetString(PyExc_ValueError,
                            "Hardware address must be 8 bytes or less");
            PyBuffer_Release(&haddr);
            return 0;
        }
        if (protoNumber < 0 || protoNumber > 0xffff) {
            PyErr_Format(
                PyExc_OverflowError,
                "%s(): proto must be 0-65535.", caller);
            PyBuffer_Release(&haddr);
            return 0;
        }
        struct sockaddr_ll* addr = &addrbuf->ll;
        addr->sll_family = AF_PACKET;
        addr->sll_protocol = htons((short)protoNumber);
        addr->sll_ifindex = ifr.ifr_ifindex;
        addr->sll_pkttype = pkttype;
        addr->sll_hatype = hatype;
        if (haddr.buf) {
            memcpy(&addr->sll_addr, haddr.buf, haddr.len);
            addr->sll_halen = haddr.len;
        }
        else
            addr->sll_halen = 0;
        *len_ret = sizeof *addr;
        PyBuffer_Release(&haddr);
        return 1;
    }
#endif /* HAVE_NETPACKET_PACKET_H && SIOCGIFINDEX */

#ifdef HAVE_LINUX_TIPC_H
    case AF_TIPC:
    {
        unsigned int atype, v1, v2, v3;
        unsigned int scope = TIPC_CLUSTER_SCOPE;

        if (!PyTuple_Check(args)) {
            PyErr_Format(
                PyExc_TypeError,
                "%s(): AF_TIPC address must be tuple, not %.500s",
                caller, Py_TYPE(args)->tp_name);
            return 0;
        }

        if (!PyArg_ParseTuple(args,
                              "IIII|I;AF_TIPC address must be a tuple "
                              "(addr_type, v1, v2, v3[, scope])",
                              &atype, &v1, &v2, &v3, &scope))
        {
            return 0;
        }

        struct sockaddr_tipc *addr = &addrbuf->tipc;
        memset(addr, 0, sizeof(struct sockaddr_tipc));

        addr->family = AF_TIPC;
        addr->scope = scope;
        addr->addrtype = atype;

        if (atype == TIPC_ADDR_NAMESEQ) {
            addr->addr.nameseq.type = v1;
            addr->addr.nameseq.lower = v2;
            addr->addr.nameseq.upper = v3;
        } else if (atype == TIPC_ADDR_NAME) {
            addr->addr.name.name.type = v1;
            addr->addr.name.name.instance = v2;
        } else if (atype == TIPC_ADDR_ID) {
            addr->addr.id.node = v1;
            addr->addr.id.ref = v2;
        } else {
            /* Shouldn't happen */
            PyErr_SetString(PyExc_TypeError, "Invalid address type");
            return 0;
        }

        *len_ret = sizeof(*addr);

        return 1;
    }
#endif /* HAVE_LINUX_TIPC_H */

#if defined(AF_CAN) && defined(SIOCGIFINDEX)
    case AF_CAN:
        switch (s->sock_proto) {
#ifdef CAN_RAW
        case CAN_RAW:
        /* fall-through */
#endif
#ifdef CAN_BCM
        case CAN_BCM:
#endif
#if defined(CAN_RAW) || defined(CAN_BCM)
        {
            PyObject *interfaceName;
            struct ifreq ifr;
            Py_ssize_t len;
            struct sockaddr_can *addr = &addrbuf->can;

            if (!PyTuple_Check(args)) {
                PyErr_Format(PyExc_TypeError,
                             "%s(): AF_CAN address must be tuple, not %.500s",
                             caller, Py_TYPE(args)->tp_name);
                return 0;
            }
            if (!PyArg_ParseTuple(args,
                                  "O&;AF_CAN address must be a tuple "
                                  "(interface, )",
                                  PyUnicode_FSConverter, &interfaceName))
            {
                return 0;
            }

            len = PyBytes_GET_SIZE(interfaceName);

            if (len == 0) {
                ifr.ifr_ifindex = 0;
            } else if ((size_t)len < sizeof(ifr.ifr_name)) {
                strncpy(ifr.ifr_name, PyBytes_AS_STRING(interfaceName), sizeof(ifr.ifr_name));
                ifr.ifr_name[(sizeof(ifr.ifr_name))-1] = '\0';
                if (ioctl(s->sock_fd, SIOCGIFINDEX, &ifr) < 0) {
                    s->errorhandler();
                    Py_DECREF(interfaceName);
                    return 0;
                }
            } else {
                PyErr_SetString(PyExc_OSError,
                                "AF_CAN interface name too long");
                Py_DECREF(interfaceName);
                return 0;
            }

            addr->can_family = AF_CAN;
            addr->can_ifindex = ifr.ifr_ifindex;

            *len_ret = sizeof(*addr);
            Py_DECREF(interfaceName);
            return 1;
        }
#endif /* CAN_RAW || CAN_BCM */

#ifdef CAN_ISOTP
        case CAN_ISOTP:
        {
            PyObject *interfaceName;
            struct ifreq ifr;
            Py_ssize_t len;
            unsigned long int rx_id, tx_id;

            struct sockaddr_can *addr = &addrbuf->can;

            if (!PyArg_ParseTuple(args, "O&kk", PyUnicode_FSConverter,
                                              &interfaceName,
                                              &rx_id,
                                              &tx_id))
                return 0;

            len = PyBytes_GET_SIZE(interfaceName);

            if (len == 0) {
                ifr.ifr_ifindex = 0;
            } else if ((size_t)len < sizeof(ifr.ifr_name)) {
                strncpy(ifr.ifr_name, PyBytes_AS_STRING(interfaceName), sizeof(ifr.ifr_name));
                ifr.ifr_name[(sizeof(ifr.ifr_name))-1] = '\0';
                if (ioctl(s->sock_fd, SIOCGIFINDEX, &ifr) < 0) {
                    s->errorhandler();
                    Py_DECREF(interfaceName);
                    return 0;
                }
            } else {
                PyErr_SetString(PyExc_OSError,
                                "AF_CAN interface name too long");
                Py_DECREF(interfaceName);
                return 0;
            }

            addr->can_family = AF_CAN;
            addr->can_ifindex = ifr.ifr_ifindex;
            addr->can_addr.tp.rx_id = rx_id;
            addr->can_addr.tp.tx_id = tx_id;

            *len_ret = sizeof(*addr);
            Py_DECREF(interfaceName);
            return 1;
        }
#endif /* CAN_ISOTP */
#ifdef CAN_J1939
        case CAN_J1939:
        {
            PyObject *interfaceName;
            struct ifreq ifr;
            Py_ssize_t len;
            unsigned long long j1939_name; /* at least 64 bits */
            unsigned int j1939_pgn; /* at least 32 bits */
            uint8_t j1939_addr;

            struct sockaddr_can *addr = &addrbuf->can;

            if (!PyArg_ParseTuple(args, "O&KIB", PyUnicode_FSConverter,
                                              &interfaceName,
                                              &j1939_name,
                                              &j1939_pgn,
                                              &j1939_addr))
                return 0;

            len = PyBytes_GET_SIZE(interfaceName);

            if (len == 0) {
                ifr.ifr_ifindex = 0;
            } else if ((size_t)len < sizeof(ifr.ifr_name)) {
                strncpy(ifr.ifr_name, PyBytes_AS_STRING(interfaceName), sizeof(ifr.ifr_name));
                ifr.ifr_name[(sizeof(ifr.ifr_name))-1] = '\0';
                if (ioctl(s->sock_fd, SIOCGIFINDEX, &ifr) < 0) {
                    s->errorhandler();
                    Py_DECREF(interfaceName);
                    return 0;
                }
            } else {
                PyErr_SetString(PyExc_OSError,
                                "AF_CAN interface name too long");
                Py_DECREF(interfaceName);
                return 0;
            }

            addr->can_family = AF_CAN;
            addr->can_ifindex = ifr.ifr_ifindex;
            addr->can_addr.j1939.name = (uint64_t)j1939_name;
            addr->can_addr.j1939.pgn = (uint32_t)j1939_pgn;
            addr->can_addr.j1939.addr = j1939_addr;

            *len_ret = sizeof(*addr);
            Py_DECREF(interfaceName);
            return 1;
        }
#endif /* CAN_J1939 */
        default:
            PyErr_Format(PyExc_OSError,
                         "%s(): unsupported CAN protocol", caller);
            return 0;
        }
#endif /* AF_CAN && SIOCGIFINDEX */

#ifdef PF_SYSTEM
    case PF_SYSTEM:
        switch (s->sock_proto) {
#ifdef SYSPROTO_CONTROL
        case SYSPROTO_CONTROL:
        {
            struct sockaddr_ctl *addr = &addrbuf->ctl;
            addr->sc_family = AF_SYSTEM;
            addr->ss_sysaddr = AF_SYS_CONTROL;

            if (PyUnicode_Check(args)) {
                struct ctl_info info;
                PyObject *ctl_name;

                if (!PyArg_Parse(args, "O&",
                                PyUnicode_FSConverter, &ctl_name)) {
                    return 0;
                }

                if (PyBytes_GET_SIZE(ctl_name) > (Py_ssize_t)sizeof(info.ctl_name)) {
                    PyErr_SetString(PyExc_ValueError,
                                    "provided string is too long");
                    Py_DECREF(ctl_name);
                    return 0;
                }
                strncpy(info.ctl_name, PyBytes_AS_STRING(ctl_name),
                        sizeof(info.ctl_name));
                Py_DECREF(ctl_name);

                if (ioctl(s->sock_fd, CTLIOCGINFO, &info)) {
                    PyErr_SetString(PyExc_OSError,
                          "cannot find kernel control with provided name");
                    return 0;
                }

                addr->sc_id = info.ctl_id;
                addr->sc_unit = 0;
            } else if (!PyArg_ParseTuple(args, "II",
                                         &(addr->sc_id), &(addr->sc_unit))) {
                PyErr_Format(PyExc_TypeError,
                             "%s(): PF_SYSTEM address must be a str or "
                             "a pair (id, unit)", caller);
                return 0;
            }

            *len_ret = sizeof(*addr);
            return 1;
        }
#endif /* SYSPROTO_CONTROL */
        default:
            PyErr_Format(PyExc_OSError,
                         "%s(): unsupported PF_SYSTEM protocol", caller);
            return 0;
        }
#endif /* PF_SYSTEM */
#ifdef HAVE_SOCKADDR_ALG
    case AF_ALG:
    {
        const char *type;
        const char *name;
        struct sockaddr_alg *sa = &addrbuf->alg;

        memset(sa, 0, sizeof(*sa));
        sa->salg_family = AF_ALG;

        if (!PyTuple_Check(args)) {
            PyErr_Format(PyExc_TypeError,
                         "%s(): AF_ALG address must be tuple, not %.500s",
                         caller, Py_TYPE(args)->tp_name);
            return 0;
        }
        if (!PyArg_ParseTuple(args,
                              "ss|HH;AF_ALG address must be a tuple "
                              "(type, name[, feat[, mask]])",
                              &type, &name, &sa->salg_feat, &sa->salg_mask))
        {
            return 0;
        }
        /* sockaddr_alg has fixed-sized char arrays for type, and name
         * both must be NULL terminated.
         */
        if (strlen(type) >= sizeof(sa->salg_type)) {
            PyErr_SetString(PyExc_ValueError, "AF_ALG type too long.");
            return 0;
        }
        strncpy((char *)sa->salg_type, type, sizeof(sa->salg_type));
        if (strlen(name) >= sizeof(sa->salg_name)) {
            PyErr_SetString(PyExc_ValueError, "AF_ALG name too long.");
            return 0;
        }
        strncpy((char *)sa->salg_name, name, sizeof(sa->salg_name));

        *len_ret = sizeof(*sa);
        return 1;
    }
#endif /* HAVE_SOCKADDR_ALG */
#ifdef HAVE_AF_HYPERV
    case AF_HYPERV:
    {
        switch (s->sock_proto) {
        case HV_PROTOCOL_RAW:
        {
            PyObject *vm_id_obj = NULL;
            PyObject *service_id_obj = NULL;

            SOCKADDR_HV *addr = &addrbuf->hv;

            memset(addr, 0, sizeof(*addr));
            addr->Family = AF_HYPERV;

            if (!PyTuple_Check(args)) {
                PyErr_Format(PyExc_TypeError,
                    "%s(): AF_HYPERV address must be tuple, not %.500s",
                    caller, Py_TYPE(args)->tp_name);
                return 0;
            }
            if (!PyArg_ParseTuple(args,
                "UU;AF_HYPERV address must be a str tuple (vm_id, service_id)",
                &vm_id_obj, &service_id_obj))
            {
                return 0;
            }

            wchar_t *guid_str = PyUnicode_AsWideCharString(vm_id_obj, NULL);
            if (guid_str == NULL) {
                PyErr_Format(PyExc_ValueError,
                    "%s(): AF_HYPERV address vm_id is not a valid UUID string",
                    caller);
                return 0;
            }
            RPC_STATUS rc = UuidFromStringW(guid_str, &addr->VmId);
            PyMem_Free(guid_str);
            if (rc != RPC_S_OK) {
                PyErr_Format(PyExc_ValueError,
                    "%s(): AF_HYPERV address vm_id is not a valid UUID string",
                    caller);
                return 0;
            }

            guid_str = PyUnicode_AsWideCharString(service_id_obj, NULL);
            if (guid_str == NULL) {
                PyErr_Format(PyExc_ValueError,
                    "%s(): AF_HYPERV address service_id is not a valid UUID string",
                    caller);
                return 0;
            }
            rc = UuidFromStringW(guid_str, &addr->ServiceId);
            PyMem_Free(guid_str);
            if (rc != RPC_S_OK) {
                PyErr_Format(PyExc_ValueError,
                    "%s(): AF_HYPERV address service_id is not a valid UUID string",
                    caller);
                return 0;
            }

            *len_ret = sizeof(*addr);
            return 1;
        }
        default:
            PyErr_Format(PyExc_OSError,
                "%s(): unsupported AF_HYPERV protocol: %d",
                caller, s->sock_proto);
            return 0;
        }
    }
#endif /* HAVE_AF_HYPERV */

    /* More cases here... */

    default:
        PyErr_Format(PyExc_OSError, "%s(): bad family", caller);
        return 0;

    }
}
#endif // defined(HAVE_BIND) || defined(HAVE_CONNECTTO) || defined(CMSG_LEN)


/* Get the address length according to the socket object's address family.
   Return 1 if the family is known, 0 otherwise.  The length is returned
   through len_ret. */

static int
getsockaddrlen(PySocketSockObject *s, socklen_t *len_ret)
{
    switch (s->sock_family) {

#if defined(AF_UNIX)
    case AF_UNIX:
    {
        *len_ret = sizeof (struct sockaddr_un);
        return 1;
    }
#endif /* AF_UNIX */

#if defined(AF_NETLINK)
    case AF_NETLINK:
    {
        *len_ret = sizeof (struct sockaddr_nl);
        return 1;
    }
#endif /* AF_NETLINK */

#if defined(AF_QIPCRTR)
    case AF_QIPCRTR:
    {
        *len_ret = sizeof (struct sockaddr_qrtr);
        return 1;
    }
#endif /* AF_QIPCRTR */

#if defined(AF_VSOCK)
       case AF_VSOCK:
       {
           *len_ret = sizeof (struct sockaddr_vm);
           return 1;
       }
#endif /* AF_VSOCK */

#ifdef AF_RDS
    case AF_RDS:
        /* RDS sockets use sockaddr_in: fall-through */
#endif /* AF_RDS */

    case AF_INET:
    {
        *len_ret = sizeof (struct sockaddr_in);
        return 1;
    }

#ifdef ENABLE_IPV6
    case AF_INET6:
    {
        *len_ret = sizeof (struct sockaddr_in6);
        return 1;
    }
#endif /* ENABLE_IPV6 */

#ifdef USE_BLUETOOTH
    case AF_BLUETOOTH:
    {
        switch(s->sock_proto)
        {

#ifdef BTPROTO_L2CAP
        case BTPROTO_L2CAP:
            *len_ret = sizeof (struct sockaddr_l2);
            return 1;
#endif /* BTPROTO_L2CAP */
        case BTPROTO_RFCOMM:
            *len_ret = sizeof (struct sockaddr_rc);
            return 1;
#ifdef BTPROTO_HCI
        case BTPROTO_HCI:
            *len_ret = sizeof (struct sockaddr_hci);
            return 1;
#if !defined(__FreeBSD__)
        case BTPROTO_SCO:
            *len_ret = sizeof (struct sockaddr_sco);
            return 1;
#endif /* !__FreeBSD__ */
#endif /* BTPROTO_HCI */
        default:
            PyErr_SetString(PyExc_OSError, "getsockaddrlen: "
                            "unknown BT protocol");
            return 0;

        }
    }
#endif /* USE_BLUETOOTH */

#ifdef HAVE_NETPACKET_PACKET_H
    case AF_PACKET:
    {
        *len_ret = sizeof (struct sockaddr_ll);
        return 1;
    }
#endif /* HAVE_NETPACKET_PACKET_H */

#ifdef HAVE_LINUX_TIPC_H
    case AF_TIPC:
    {
        *len_ret = sizeof (struct sockaddr_tipc);
        return 1;
    }
#endif /* HAVE_LINUX_TIPC_H */

#ifdef AF_CAN
    case AF_CAN:
    {
        *len_ret = sizeof (struct sockaddr_can);
        return 1;
    }
#endif /* AF_CAN */

#ifdef PF_SYSTEM
    case PF_SYSTEM:
        switch(s->sock_proto) {
#ifdef SYSPROTO_CONTROL
        case SYSPROTO_CONTROL:
            *len_ret = sizeof (struct sockaddr_ctl);
            return 1;
#endif /* SYSPROTO_CONTROL */
        default:
            PyErr_SetString(PyExc_OSError, "getsockaddrlen: "
                            "unknown PF_SYSTEM protocol");
            return 0;
        }
#endif /* PF_SYSTEM */
#ifdef HAVE_SOCKADDR_ALG
    case AF_ALG:
    {
        *len_ret = sizeof (struct sockaddr_alg);
        return 1;
    }
#endif /* HAVE_SOCKADDR_ALG */
#ifdef HAVE_AF_HYPERV
    case AF_HYPERV:
    {
        *len_ret = sizeof (SOCKADDR_HV);
        return 1;
    }
#endif /* HAVE_AF_HYPERV */

    /* More cases here... */

    default:
        PyErr_SetString(PyExc_OSError, "getsockaddrlen: bad family");
        return 0;

    }
}


/* Support functions for the sendmsg() and recvmsg[_into]() methods.
   Currently, these methods are only compiled if the RFC 2292/3542
   CMSG_LEN() macro is available.  Older systems seem to have used
   sizeof(struct cmsghdr) + (length) where CMSG_LEN() is used now, so
   it may be possible to define CMSG_LEN() that way if it's not
   provided.  Some architectures might need extra padding after the
   cmsghdr, however, and CMSG_LEN() would have to take account of
   this. */
#ifdef CMSG_LEN
/* If length is in range, set *result to CMSG_LEN(length) and return
   true; otherwise, return false. */
static int
get_CMSG_LEN(size_t length, size_t *result)
{
    size_t tmp;

    if (length > (SOCKLEN_T_LIMIT - CMSG_LEN(0)))
        return 0;
    tmp = CMSG_LEN(length);
    if (tmp > SOCKLEN_T_LIMIT || tmp < length)
        return 0;
    *result = tmp;
    return 1;
}

#ifdef CMSG_SPACE
/* If length is in range, set *result to CMSG_SPACE(length) and return
   true; otherwise, return false. */
static int
get_CMSG_SPACE(size_t length, size_t *result)
{
    size_t tmp;

    /* Use CMSG_SPACE(1) here in order to take account of the padding
       necessary before *and* after the data. */
    if (length > (SOCKLEN_T_LIMIT - CMSG_SPACE(1)))
        return 0;
    tmp = CMSG_SPACE(length);
    if (tmp > SOCKLEN_T_LIMIT || tmp < length)
        return 0;
    *result = tmp;
    return 1;
}
#endif

/* Return true iff msg->msg_controllen is valid, cmsgh is a valid
   pointer in msg->msg_control with at least "space" bytes after it,
   and its cmsg_len member inside the buffer. */
static int
cmsg_min_space(struct msghdr *msg, struct cmsghdr *cmsgh, size_t space)
{
    size_t cmsg_offset;
    static const size_t cmsg_len_end = (offsetof(struct cmsghdr, cmsg_len) +
                                        sizeof(cmsgh->cmsg_len));

    /* Note that POSIX allows msg_controllen to be of signed type. */
    if (cmsgh == NULL || msg->msg_control == NULL)
        return 0;
    /* Note that POSIX allows msg_controllen to be of a signed type. This is
       annoying under OS X as it's unsigned there and so it triggers a
       tautological comparison warning under Clang when compared against 0.
       Since the check is valid on other platforms, silence the warning under
       Clang. */
    #ifdef __clang__
    #pragma clang diagnostic push
    #pragma clang diagnostic ignored "-Wtautological-compare"
    #endif
    #if defined(__GNUC__) && ((__GNUC__ > 4) || ((__GNUC__ == 4) && (__GNUC_MINOR__ > 5)))
    #pragma GCC diagnostic push
    #pragma GCC diagnostic ignored "-Wtype-limits"
    #endif
    if (msg->msg_controllen < 0)
        return 0;
    #if defined(__GNUC__) && ((__GNUC__ > 4) || ((__GNUC__ == 4) && (__GNUC_MINOR__ > 5)))
    #pragma GCC diagnostic pop
    #endif
    #ifdef __clang__
    #pragma clang diagnostic pop
    #endif
    if (space < cmsg_len_end)
        space = cmsg_len_end;
    cmsg_offset = (char *)cmsgh - (char *)msg->msg_control;
    return (cmsg_offset <= (size_t)-1 - space &&
            cmsg_offset + space <= msg->msg_controllen);
}

/* If pointer CMSG_DATA(cmsgh) is in buffer msg->msg_control, set
   *space to number of bytes following it in the buffer and return
   true; otherwise, return false.  Assumes cmsgh, msg->msg_control and
   msg->msg_controllen are valid. */
static int
get_cmsg_data_space(struct msghdr *msg, struct cmsghdr *cmsgh, size_t *space)
{
    size_t data_offset;
    char *data_ptr;

    if ((data_ptr = (char *)CMSG_DATA(cmsgh)) == NULL)
        return 0;
    data_offset = data_ptr - (char *)msg->msg_control;
    if (data_offset > msg->msg_controllen)
        return 0;
    *space = msg->msg_controllen - data_offset;
    return 1;
}

/* If cmsgh is invalid or not contained in the buffer pointed to by
   msg->msg_control, return -1.  If cmsgh is valid and its associated
   data is entirely contained in the buffer, set *data_len to the
   length of the associated data and return 0.  If only part of the
   associated data is contained in the buffer but cmsgh is otherwise
   valid, set *data_len to the length contained in the buffer and
   return 1. */
static int
get_cmsg_data_len(struct msghdr *msg, struct cmsghdr *cmsgh, size_t *data_len)
{
    size_t space, cmsg_data_len;

    if (!cmsg_min_space(msg, cmsgh, CMSG_LEN(0)) ||
        cmsgh->cmsg_len < CMSG_LEN(0))
        return -1;
    cmsg_data_len = cmsgh->cmsg_len - CMSG_LEN(0);
    if (!get_cmsg_data_space(msg, cmsgh, &space))
        return -1;
    if (space >= cmsg_data_len) {
        *data_len = cmsg_data_len;
        return 0;
    }
    *data_len = space;
    return 1;
}
#endif    /* CMSG_LEN */


struct sock_accept {
    socklen_t *addrlen;
    sock_addr_t *addrbuf;
    SOCKET_T result;
};

#if defined(HAVE_ACCEPT) || defined(HAVE_ACCEPT4)

static int
sock_accept_impl(PySocketSockObject *s, void *data)
{
    struct sock_accept *ctx = data;
    struct sockaddr *addr = SAS2SA(ctx->addrbuf);
    socklen_t *paddrlen = ctx->addrlen;
#ifdef HAVE_SOCKADDR_ALG
    /* AF_ALG does not support accept() with addr and raises
     * ECONNABORTED instead. */
    if (s->sock_family == AF_ALG) {
        addr = NULL;
        paddrlen = NULL;
        *ctx->addrlen = 0;
    }
#endif

#if defined(HAVE_ACCEPT4) && defined(SOCK_CLOEXEC)
    socket_state *state = s->state;
    if (state->accept4_works != 0) {
        ctx->result = accept4(s->sock_fd, addr, paddrlen,
                              SOCK_CLOEXEC);
        if (ctx->result == INVALID_SOCKET && state->accept4_works == -1) {
            /* On Linux older than 2.6.28, accept4() fails with ENOSYS */
            state->accept4_works = (errno != ENOSYS);
        }
    }
    if (state->accept4_works == 0)
        ctx->result = accept(s->sock_fd, addr, paddrlen);
#else
    ctx->result = accept(s->sock_fd, addr, paddrlen);
#endif

#ifdef MS_WINDOWS
    return (ctx->result != INVALID_SOCKET);
#else
    return (ctx->result >= 0);
#endif
}

/* s._accept() -> (fd, address) */

static PyObject *
sock_accept(PySocketSockObject *s, PyObject *Py_UNUSED(ignored))
{
    sock_addr_t addrbuf;
    SOCKET_T newfd;
    socklen_t addrlen;
    PyObject *sock = NULL;
    PyObject *addr = NULL;
    PyObject *res = NULL;
    struct sock_accept ctx;

    if (!getsockaddrlen(s, &addrlen))
        return NULL;
    memset(&addrbuf, 0, addrlen);

    if (!IS_SELECTABLE(s))
        return select_error();

    ctx.addrlen = &addrlen;
    ctx.addrbuf = &addrbuf;
    if (sock_call(s, 0, sock_accept_impl, &ctx) < 0)
        return NULL;
    newfd = ctx.result;

#ifdef MS_WINDOWS
#if defined(MS_WINDOWS_APP) || defined(MS_WINDOWS_DESKTOP) || defined(MS_WINDOWS_SYSTEM)
#ifndef HANDLE_FLAG_INHERIT
#define HANDLE_FLAG_INHERIT 0x00000001
#endif
    if (!SetHandleInformation((HANDLE)newfd, HANDLE_FLAG_INHERIT, 0)) {
        PyErr_SetFromWindowsErr(0);
        SOCKETCLOSE(newfd);
        goto finally;
    }
#endif
#else

#if defined(HAVE_ACCEPT4) && defined(SOCK_CLOEXEC)
    socket_state *state = s->state;
    if (!state->accept4_works)
#endif
    {
        if (_Py_set_inheritable(newfd, 0, NULL) < 0) {
            SOCKETCLOSE(newfd);
            goto finally;
        }
    }
#endif

    sock = PyLong_FromSocket_t(newfd);
    if (sock == NULL) {
        SOCKETCLOSE(newfd);
        goto finally;
    }

    addr = makesockaddr(s->sock_fd, SAS2SA(&addrbuf),
                        addrlen, s->sock_proto);
    if (addr == NULL)
        goto finally;

    res = PyTuple_Pack(2, sock, addr);

finally:
    Py_XDECREF(sock);
    Py_XDECREF(addr);
    return res;
}

PyDoc_STRVAR(accept_doc,
"_accept() -> (integer, address info)\n\
\n\
Wait for an incoming connection.  Return a new socket file descriptor\n\
representing the connection, and the address of the client.\n\
For IP sockets, the address info is a pair (hostaddr, port).");
#endif // defined(HAVE_ACCEPT) || defined(HAVE_ACCEPT4)


/* s.setblocking(flag) method.  Argument:
   False -- non-blocking mode; same as settimeout(0)
   True -- blocking mode; same as settimeout(None)
*/

static PyObject *
sock_setblocking(PySocketSockObject *s, PyObject *arg)
{
    long block;

    block = PyObject_IsTrue(arg);
    if (block < 0)
        return NULL;

    s->sock_timeout = _PyTime_FromSeconds(block ? -1 : 0);
    if (internal_setblocking(s, block) == -1) {
        return NULL;
    }
    Py_RETURN_NONE;
}

PyDoc_STRVAR(setblocking_doc,
"setblocking(flag)\n\
\n\
Set the socket to blocking (flag is true) or non-blocking (false).\n\
setblocking(True) is equivalent to settimeout(None);\n\
setblocking(False) is equivalent to settimeout(0.0).");

/* s.getblocking() method.
   Returns True if socket is in blocking mode,
   False if it is in non-blocking mode.
*/
static PyObject *
sock_getblocking(PySocketSockObject *s, PyObject *Py_UNUSED(ignored))
{
    if (s->sock_timeout) {
        Py_RETURN_TRUE;
    }
    else {
        Py_RETURN_FALSE;
    }
}

PyDoc_STRVAR(getblocking_doc,
"getblocking()\n\
\n\
Returns True if socket is in blocking mode, or False if it\n\
is in non-blocking mode.");

static int
socket_parse_timeout(_PyTime_t *timeout, PyObject *timeout_obj)
{
#ifdef MS_WINDOWS
    struct timeval tv;
#endif
#ifndef HAVE_POLL
    _PyTime_t ms;
#endif
    int overflow = 0;

    if (timeout_obj == Py_None) {
        *timeout = _PyTime_FromSeconds(-1);
        return 0;
    }

    if (_PyTime_FromSecondsObject(timeout,
                                  timeout_obj, _PyTime_ROUND_TIMEOUT) < 0)
        return -1;

    if (*timeout < 0) {
        PyErr_SetString(PyExc_ValueError, "Timeout value out of range");
        return -1;
    }

#ifdef MS_WINDOWS
    overflow |= (_PyTime_AsTimeval(*timeout, &tv, _PyTime_ROUND_TIMEOUT) < 0);
#endif
#ifndef HAVE_POLL
    ms = _PyTime_AsMilliseconds(*timeout, _PyTime_ROUND_TIMEOUT);
    overflow |= (ms > INT_MAX);
#endif
    if (overflow) {
        PyErr_SetString(PyExc_OverflowError,
                        "timeout doesn't fit into C timeval");
        return -1;
    }

    return 0;
}

/* s.settimeout(timeout) method.  Argument:
   None -- no timeout, blocking mode; same as setblocking(True)
   0.0  -- non-blocking mode; same as setblocking(False)
   > 0  -- timeout mode; operations time out after timeout seconds
   < 0  -- illegal; raises an exception
*/
static PyObject *
sock_settimeout(PySocketSockObject *s, PyObject *arg)
{
    _PyTime_t timeout;

    if (socket_parse_timeout(&timeout, arg) < 0)
        return NULL;

    s->sock_timeout = timeout;

    int block = timeout < 0;
    /* Blocking mode for a Python socket object means that operations
       like :meth:`recv` or :meth:`sendall` will block the execution of
       the current thread until they are complete or aborted with a
       `TimeoutError` or `socket.error` errors.  When timeout is `None`,
       the underlying FD is in a blocking mode.  When timeout is a positive
       number, the FD is in a non-blocking mode, and socket ops are
       implemented with a `select()` call.

       When timeout is 0.0, the FD is in a non-blocking mode.

       This table summarizes all states in which the socket object and
       its underlying FD can be:

       ==================== ===================== ==============
        `gettimeout()`       `getblocking()`       FD
       ==================== ===================== ==============
        ``None``             ``True``              blocking
        ``0.0``              ``False``             non-blocking
        ``> 0``              ``True``              non-blocking
    */

    if (internal_setblocking(s, block) == -1) {
        return NULL;
    }
    Py_RETURN_NONE;
}

PyDoc_STRVAR(settimeout_doc,
"settimeout(timeout)\n\
\n\
Set a timeout on socket operations.  'timeout' can be a float,\n\
giving in seconds, or None.  Setting a timeout of None disables\n\
the timeout feature and is equivalent to setblocking(1).\n\
Setting a timeout of zero is the same as setblocking(0).");

/* s.gettimeout() method.
   Returns the timeout associated with a socket. */
static PyObject *
sock_gettimeout(PySocketSockObject *s, PyObject *Py_UNUSED(ignored))
{
    if (s->sock_timeout < 0) {
        Py_RETURN_NONE;
    }
    else {
        double seconds = _PyTime_AsSecondsDouble(s->sock_timeout);
        return PyFloat_FromDouble(seconds);
    }
}

PyDoc_STRVAR(gettimeout_doc,
"gettimeout() -> timeout\n\
\n\
Returns the timeout in seconds (float) associated with socket\n\
operations. A timeout of None indicates that timeouts on socket\n\
operations are disabled.");

#ifdef HAVE_SETSOCKOPT
/* s.setsockopt() method.
   With an integer third argument, sets an integer optval with optlen=4.
   With None as third argument and an integer fourth argument, set
   optval=NULL with unsigned int as optlen.
   With a string third argument, sets an option from a buffer;
   use optional built-in module 'struct' to encode the string.
*/

static PyObject *
sock_setsockopt(PySocketSockObject *s, PyObject *args)
{
    int level;
    int optname;
    int res;
    Py_buffer optval;
    int flag;
    unsigned int optlen;
    PyObject *none;

#ifdef AF_VSOCK
    if (s->sock_family == AF_VSOCK) {
        uint64_t vflag; // Must be set width of 64 bits
        /* setsockopt(level, opt, flag) */
        if (PyArg_ParseTuple(args, "iiK:setsockopt",
                         &level, &optname, &vflag)) {
            // level should always be set to AF_VSOCK
            res = setsockopt(s->sock_fd, level, optname,
                         (void*)&vflag, sizeof vflag);
            goto done;
        }
        return NULL;
    }
#endif

    /* setsockopt(level, opt, flag) */
    if (PyArg_ParseTuple(args, "iii:setsockopt",
                         &level, &optname, &flag)) {
        res = setsockopt(s->sock_fd, level, optname,
                         (char*)&flag, sizeof flag);
        goto done;
    }

    PyErr_Clear();
    /* setsockopt(level, opt, None, flag) */
    if (PyArg_ParseTuple(args, "iiO!I:setsockopt",
                         &level, &optname, Py_TYPE(Py_None), &none, &optlen)) {
        assert(sizeof(socklen_t) >= sizeof(unsigned int));
        res = setsockopt(s->sock_fd, level, optname,
                         NULL, (socklen_t)optlen);
        goto done;
    }

    PyErr_Clear();
    /* setsockopt(level, opt, buffer) */
    if (!PyArg_ParseTuple(args, "iiy*:setsockopt",
                            &level, &optname, &optval))
        return NULL;

#ifdef MS_WINDOWS
    if (optval.len > INT_MAX) {
        PyBuffer_Release(&optval);
        PyErr_Format(PyExc_OverflowError,
                        "socket option is larger than %i bytes",
                        INT_MAX);
        return NULL;
    }
    res = setsockopt(s->sock_fd, level, optname,
                        optval.buf, (int)optval.len);
#else
    res = setsockopt(s->sock_fd, level, optname, optval.buf, optval.len);
#endif
    PyBuffer_Release(&optval);

done:
    if (res < 0) {
        return s->errorhandler();
    }

    Py_RETURN_NONE;
}

PyDoc_STRVAR(setsockopt_doc,
"setsockopt(level, option, value: int)\n\
setsockopt(level, option, value: buffer)\n\
setsockopt(level, option, None, optlen: int)\n\
\n\
Set a socket option.  See the Unix manual for level and option.\n\
The value argument can either be an integer, a string buffer, or\n\
None, optlen.");
#endif

/* s.getsockopt() method.
   With two arguments, retrieves an integer option.
   With a third integer argument, retrieves a string buffer of that size;
   use optional built-in module 'struct' to decode the string. */

static PyObject *
sock_getsockopt(PySocketSockObject *s, PyObject *args)
{
    int level;
    int optname;
    int res;
    PyObject *buf;
    socklen_t buflen = 0;
    int flag = 0;
    socklen_t flagsize;

    if (!PyArg_ParseTuple(args, "ii|i:getsockopt",
                          &level, &optname, &buflen))
        return NULL;

    if (buflen == 0) {
#ifdef AF_VSOCK
        if (s->sock_family == AF_VSOCK) {
            uint64_t vflag = 0; // Must be set width of 64 bits
            flagsize = sizeof vflag;
            res = getsockopt(s->sock_fd, level, optname,
                         (void *)&vflag, &flagsize);
            if (res < 0)
                return s->errorhandler();
            return PyLong_FromUnsignedLong(vflag);
        }
#endif
        flagsize = sizeof flag;
        res = getsockopt(s->sock_fd, level, optname,
                         (void *)&flag, &flagsize);
        if (res < 0)
            return s->errorhandler();
        return PyLong_FromLong(flag);
    }
#ifdef AF_VSOCK
    if (s->sock_family == AF_VSOCK) {
        PyErr_SetString(PyExc_OSError,
                        "getsockopt string buffer not allowed");
        return NULL;
        }
#endif
    if (buflen <= 0 || buflen > 1024) {
        PyErr_SetString(PyExc_OSError,
                        "getsockopt buflen out of range");
        return NULL;
    }
    buf = PyBytes_FromStringAndSize((char *)NULL, buflen);
    if (buf == NULL)
        return NULL;
    res = getsockopt(s->sock_fd, level, optname,
                     (void *)PyBytes_AS_STRING(buf), &buflen);
    if (res < 0) {
        Py_DECREF(buf);
        return s->errorhandler();
    }
    _PyBytes_Resize(&buf, buflen);
    return buf;
}

PyDoc_STRVAR(getsockopt_doc,
"getsockopt(level, option[, buffersize]) -> value\n\
\n\
Get a socket option.  See the Unix manual for level and option.\n\
If a nonzero buffersize argument is given, the return value is a\n\
string of that length; otherwise it is an integer.");


#ifdef HAVE_BIND
/* s.bind(sockaddr) method */

static PyObject *
sock_bind(PySocketSockObject *s, PyObject *addro)
{
    sock_addr_t addrbuf;
    int addrlen;
    int res;

    if (!getsockaddrarg(s, addro, &addrbuf, &addrlen, "bind")) {
        return NULL;
    }

    if (PySys_Audit("socket.bind", "OO", s, addro) < 0) {
        return NULL;
    }

    Py_BEGIN_ALLOW_THREADS
    res = bind(s->sock_fd, SAS2SA(&addrbuf), addrlen);
    Py_END_ALLOW_THREADS
    if (res < 0)
        return s->errorhandler();
    Py_RETURN_NONE;
}

PyDoc_STRVAR(bind_doc,
"bind(address)\n\
\n\
Bind the socket to a local address.  For IP sockets, the address is a\n\
pair (host, port); the host must refer to the local host. For raw packet\n\
sockets the address is a tuple (ifname, proto [,pkttype [,hatype [,addr]]])");
#endif


/* s.close() method.
   Set the file descriptor to -1 so operations tried subsequently
   will surely fail. */

static PyObject *
sock_close(PySocketSockObject *s, PyObject *Py_UNUSED(ignored))
{
    SOCKET_T fd;
    int res;

    fd = s->sock_fd;
    if (fd != INVALID_SOCKET) {
        s->sock_fd = INVALID_SOCKET;

        /* We do not want to retry upon EINTR: see
           http://lwn.net/Articles/576478/ and
           http://linux.derkeiler.com/Mailing-Lists/Kernel/2005-09/3000.html
           for more details. */
        Py_BEGIN_ALLOW_THREADS
        res = SOCKETCLOSE(fd);
        Py_END_ALLOW_THREADS
        /* bpo-30319: The peer can already have closed the connection.
           Python ignores ECONNRESET on close(). */
        if (res < 0 && errno != ECONNRESET) {
            return s->errorhandler();
        }
    }
    Py_RETURN_NONE;
}

PyDoc_STRVAR(sock_close_doc,
"close()\n\
\n\
Close the socket.  It cannot be used after this call.");

static PyObject *
sock_detach(PySocketSockObject *s, PyObject *Py_UNUSED(ignored))
{
    SOCKET_T fd = s->sock_fd;
    s->sock_fd = INVALID_SOCKET;
    return PyLong_FromSocket_t(fd);
}

PyDoc_STRVAR(detach_doc,
"detach()\n\
\n\
Close the socket object without closing the underlying file descriptor.\n\
The object cannot be used after this call, but the file descriptor\n\
can be reused for other purposes.  The file descriptor is returned.");

#ifdef HAVE_CONNECT
static int
sock_connect_impl(PySocketSockObject *s, void* Py_UNUSED(data))
{
    int err;
    socklen_t size = sizeof err;

    if (getsockopt(s->sock_fd, SOL_SOCKET, SO_ERROR, (void *)&err, &size)) {
        /* getsockopt() failed */
        return 0;
    }

    if (err == EISCONN)
        return 1;
    if (err != 0) {
        /* sock_call_ex() uses GET_SOCK_ERROR() to get the error code */
        SET_SOCK_ERROR(err);
        return 0;
    }
    return 1;
}

static int
internal_connect(PySocketSockObject *s, struct sockaddr *addr, int addrlen,
                 int raise)
{
    int res, err, wait_connect;

    Py_BEGIN_ALLOW_THREADS
    res = connect(s->sock_fd, addr, addrlen);
    Py_END_ALLOW_THREADS

    if (!res) {
        /* connect() succeeded, the socket is connected */
        return 0;
    }

    /* connect() failed */

    /* save error, PyErr_CheckSignals() can replace it */
    err = GET_SOCK_ERROR;
    if (CHECK_ERRNO(EINTR)) {
        if (PyErr_CheckSignals())
            return -1;

        /* Issue #23618: when connect() fails with EINTR, the connection is
           running asynchronously.

           If the socket is blocking or has a timeout, wait until the
           connection completes, fails or timed out using select(), and then
           get the connection status using getsockopt(SO_ERROR).

           If the socket is non-blocking, raise InterruptedError. The caller is
           responsible to wait until the connection completes, fails or timed
           out (it's the case in asyncio for example). */
        wait_connect = (s->sock_timeout != 0 && IS_SELECTABLE(s));
    }
    else {
        wait_connect = (s->sock_timeout > 0 && err == SOCK_INPROGRESS_ERR
                        && IS_SELECTABLE(s));
    }

    if (!wait_connect) {
        if (raise) {
            /* restore error, maybe replaced by PyErr_CheckSignals() */
            SET_SOCK_ERROR(err);
            s->errorhandler();
            return -1;
        }
        else
            return err;
    }

    if (raise) {
        /* socket.connect() raises an exception on error */
        if (sock_call_ex(s, 1, sock_connect_impl, NULL,
                         1, NULL, s->sock_timeout) < 0)
            return -1;
    }
    else {
        /* socket.connect_ex() returns the error code on error */
        if (sock_call_ex(s, 1, sock_connect_impl, NULL,
                         1, &err, s->sock_timeout) < 0)
            return err;
    }
    return 0;
}

/* s.connect(sockaddr) method */

static PyObject *
sock_connect(PySocketSockObject *s, PyObject *addro)
{
    sock_addr_t addrbuf;
    int addrlen;
    int res;

    if (!getsockaddrarg(s, addro, &addrbuf, &addrlen, "connect")) {
        return NULL;
    }

    if (PySys_Audit("socket.connect", "OO", s, addro) < 0) {
        return NULL;
    }

    res = internal_connect(s, SAS2SA(&addrbuf), addrlen, 1);
    if (res < 0)
        return NULL;

    Py_RETURN_NONE;
}

PyDoc_STRVAR(connect_doc,
"connect(address)\n\
\n\
Connect the socket to a remote address.  For IP sockets, the address\n\
is a pair (host, port).");


/* s.connect_ex(sockaddr) method */

static PyObject *
sock_connect_ex(PySocketSockObject *s, PyObject *addro)
{
    sock_addr_t addrbuf;
    int addrlen;
    int res;

    if (!getsockaddrarg(s, addro, &addrbuf, &addrlen, "connect_ex")) {
        return NULL;
    }

    if (PySys_Audit("socket.connect", "OO", s, addro) < 0) {
        return NULL;
    }

    res = internal_connect(s, SAS2SA(&addrbuf), addrlen, 0);
    if (res < 0)
        return NULL;

    return PyLong_FromLong((long) res);
}

PyDoc_STRVAR(connect_ex_doc,
"connect_ex(address) -> errno\n\
\n\
This is like connect(address), but returns an error code (the errno value)\n\
instead of raising an exception when an error occurs.");
#endif // HAVE_CONNECT


/* s.fileno() method */

static PyObject *
sock_fileno(PySocketSockObject *s, PyObject *Py_UNUSED(ignored))
{
    return PyLong_FromSocket_t(s->sock_fd);
}

PyDoc_STRVAR(fileno_doc,
"fileno() -> integer\n\
\n\
Return the integer file descriptor of the socket.");


#ifdef HAVE_GETSOCKNAME
/* s.getsockname() method */

static PyObject *
sock_getsockname(PySocketSockObject *s, PyObject *Py_UNUSED(ignored))
{
    sock_addr_t addrbuf;
    int res;
    socklen_t addrlen;

    if (!getsockaddrlen(s, &addrlen))
        return NULL;
    memset(&addrbuf, 0, addrlen);
    Py_BEGIN_ALLOW_THREADS
    res = getsockname(s->sock_fd, SAS2SA(&addrbuf), &addrlen);
    Py_END_ALLOW_THREADS
    if (res < 0)
        return s->errorhandler();
    return makesockaddr(s->sock_fd, SAS2SA(&addrbuf), addrlen,
                        s->sock_proto);
}

PyDoc_STRVAR(getsockname_doc,
"getsockname() -> address info\n\
\n\
Return the address of the local endpoint. The format depends on the\n\
address family. For IPv4 sockets, the address info is a pair\n\
(hostaddr, port). For IPv6 sockets, the address info is a 4-tuple\n\
(hostaddr, port, flowinfo, scope_id).");
#endif


#ifdef HAVE_GETPEERNAME         /* Cray APP doesn't have this :-( */
/* s.getpeername() method */

static PyObject *
sock_getpeername(PySocketSockObject *s, PyObject *Py_UNUSED(ignored))
{
    sock_addr_t addrbuf;
    int res;
    socklen_t addrlen;

    if (!getsockaddrlen(s, &addrlen))
        return NULL;
    memset(&addrbuf, 0, addrlen);
    Py_BEGIN_ALLOW_THREADS
    res = getpeername(s->sock_fd, SAS2SA(&addrbuf), &addrlen);
    Py_END_ALLOW_THREADS
    if (res < 0)
        return s->errorhandler();
    return makesockaddr(s->sock_fd, SAS2SA(&addrbuf), addrlen,
                        s->sock_proto);
}

PyDoc_STRVAR(getpeername_doc,
"getpeername() -> address info\n\
\n\
Return the address of the remote endpoint.  For IP sockets, the address\n\
info is a pair (hostaddr, port).");

#endif /* HAVE_GETPEERNAME */


#ifdef HAVE_LISTEN
/* s.listen(n) method */

static PyObject *
sock_listen(PySocketSockObject *s, PyObject *args)
{
    /* We try to choose a default backlog high enough to avoid connection drops
     * for common workloads, yet not too high to limit resource usage. */
    int backlog = Py_MIN(SOMAXCONN, 128);
    int res;

    if (!PyArg_ParseTuple(args, "|i:listen", &backlog))
        return NULL;

    Py_BEGIN_ALLOW_THREADS
    /* To avoid problems on systems that don't allow a negative backlog
     * (which doesn't make sense anyway) we force a minimum value of 0. */
    if (backlog < 0)
        backlog = 0;
    res = listen(s->sock_fd, backlog);
    Py_END_ALLOW_THREADS
    if (res < 0)
        return s->errorhandler();
    Py_RETURN_NONE;
}

PyDoc_STRVAR(listen_doc,
"listen([backlog])\n\
\n\
Enable a server to accept connections.  If backlog is specified, it must be\n\
at least 0 (if it is lower, it is set to 0); it specifies the number of\n\
unaccepted connections that the system will allow before refusing new\n\
connections. If not specified, a default reasonable value is chosen.");
#endif

struct sock_recv {
    char *cbuf;
    Py_ssize_t len;
    int flags;
    Py_ssize_t result;
};

static int
sock_recv_impl(PySocketSockObject *s, void *data)
{
    struct sock_recv *ctx = data;

#ifdef MS_WINDOWS
    if (ctx->len > INT_MAX)
        ctx->len = INT_MAX;
    ctx->result = recv(s->sock_fd, ctx->cbuf, (int)ctx->len, ctx->flags);
#else
    ctx->result = recv(s->sock_fd, ctx->cbuf, ctx->len, ctx->flags);
#endif
    return (ctx->result >= 0);
}


/*
 * This is the guts of the recv() and recv_into() methods, which reads into a
 * char buffer.  If you have any inc/dec ref to do to the objects that contain
 * the buffer, do it in the caller.  This function returns the number of bytes
 * successfully read.  If there was an error, it returns -1.  Note that it is
 * also possible that we return a number of bytes smaller than the request
 * bytes.
 */

static Py_ssize_t
sock_recv_guts(PySocketSockObject *s, char* cbuf, Py_ssize_t len, int flags)
{
    struct sock_recv ctx;

    if (!IS_SELECTABLE(s)) {
        select_error();
        return -1;
    }
    if (len == 0) {
        /* If 0 bytes were requested, do nothing. */
        return 0;
    }

    ctx.cbuf = cbuf;
    ctx.len = len;
    ctx.flags = flags;
    if (sock_call(s, 0, sock_recv_impl, &ctx) < 0)
        return -1;

    return ctx.result;
}


/* s.recv(nbytes [,flags]) method */

static PyObject *
sock_recv(PySocketSockObject *s, PyObject *args)
{
    Py_ssize_t recvlen, outlen;
    int flags = 0;
    PyObject *buf;

    if (!PyArg_ParseTuple(args, "n|i:recv", &recvlen, &flags))
        return NULL;

    if (recvlen < 0) {
        PyErr_SetString(PyExc_ValueError,
                        "negative buffersize in recv");
        return NULL;
    }

    /* Allocate a new string. */
    buf = PyBytes_FromStringAndSize((char *) 0, recvlen);
    if (buf == NULL)
        return NULL;

    /* Call the guts */
    outlen = sock_recv_guts(s, PyBytes_AS_STRING(buf), recvlen, flags);
    if (outlen < 0) {
        /* An error occurred, release the string and return an
           error. */
        Py_DECREF(buf);
        return NULL;
    }
    if (outlen != recvlen) {
        /* We did not read as many bytes as we anticipated, resize the
           string if possible and be successful. */
        _PyBytes_Resize(&buf, outlen);
    }

    return buf;
}

PyDoc_STRVAR(recv_doc,
"recv(buffersize[, flags]) -> data\n\
\n\
Receive up to buffersize bytes from the socket.  For the optional flags\n\
argument, see the Unix manual.  When no data is available, block until\n\
at least one byte is available or until the remote end is closed.  When\n\
the remote end is closed and all data is read, return the empty string.");


/* s.recv_into(buffer, [nbytes [,flags]]) method */

static PyObject*
sock_recv_into(PySocketSockObject *s, PyObject *args, PyObject *kwds)
{
    static char *kwlist[] = {"buffer", "nbytes", "flags", 0};

    int flags = 0;
    Py_buffer pbuf;
    char *buf;
    Py_ssize_t buflen, readlen, recvlen = 0;

    /* Get the buffer's memory */
    if (!PyArg_ParseTupleAndKeywords(args, kwds, "w*|ni:recv_into", kwlist,
                                     &pbuf, &recvlen, &flags))
        return NULL;
    buf = pbuf.buf;
    buflen = pbuf.len;

    if (recvlen < 0) {
        PyBuffer_Release(&pbuf);
        PyErr_SetString(PyExc_ValueError,
                        "negative buffersize in recv_into");
        return NULL;
    }
    if (recvlen == 0) {
        /* If nbytes was not specified, use the buffer's length */
        recvlen = buflen;
    }

    /* Check if the buffer is large enough */
    if (buflen < recvlen) {
        PyBuffer_Release(&pbuf);
        PyErr_SetString(PyExc_ValueError,
                        "buffer too small for requested bytes");
        return NULL;
    }

    /* Call the guts */
    readlen = sock_recv_guts(s, buf, recvlen, flags);
    if (readlen < 0) {
        /* Return an error. */
        PyBuffer_Release(&pbuf);
        return NULL;
    }

    PyBuffer_Release(&pbuf);
    /* Return the number of bytes read.  Note that we do not do anything
       special here in the case that readlen < recvlen. */
    return PyLong_FromSsize_t(readlen);
}

PyDoc_STRVAR(recv_into_doc,
"recv_into(buffer, [nbytes[, flags]]) -> nbytes_read\n\
\n\
A version of recv() that stores its data into a buffer rather than creating\n\
a new string.  Receive up to buffersize bytes from the socket.  If buffersize\n\
is not specified (or 0), receive up to the size available in the given buffer.\n\
\n\
See recv() for documentation about the flags.");

struct sock_recvfrom {
    char* cbuf;
    Py_ssize_t len;
    int flags;
    socklen_t *addrlen;
    sock_addr_t *addrbuf;
    Py_ssize_t result;
};

#ifdef HAVE_RECVFROM
static int
sock_recvfrom_impl(PySocketSockObject *s, void *data)
{
    struct sock_recvfrom *ctx = data;

    memset(ctx->addrbuf, 0, *ctx->addrlen);

#ifdef MS_WINDOWS
    if (ctx->len > INT_MAX)
        ctx->len = INT_MAX;
    ctx->result = recvfrom(s->sock_fd, ctx->cbuf, (int)ctx->len, ctx->flags,
                           SAS2SA(ctx->addrbuf), ctx->addrlen);
#else
    ctx->result = recvfrom(s->sock_fd, ctx->cbuf, ctx->len, ctx->flags,
                           SAS2SA(ctx->addrbuf), ctx->addrlen);
#endif
    return (ctx->result >= 0);
}


/*
 * This is the guts of the recvfrom() and recvfrom_into() methods, which reads
 * into a char buffer.  If you have any inc/def ref to do to the objects that
 * contain the buffer, do it in the caller.  This function returns the number
 * of bytes successfully read.  If there was an error, it returns -1.  Note
 * that it is also possible that we return a number of bytes smaller than the
 * request bytes.
 *
 * 'addr' is a return value for the address object.  Note that you must decref
 * it yourself.
 */
static Py_ssize_t
sock_recvfrom_guts(PySocketSockObject *s, char* cbuf, Py_ssize_t len, int flags,
                   PyObject** addr)
{
    sock_addr_t addrbuf;
    socklen_t addrlen;
    struct sock_recvfrom ctx;

    *addr = NULL;

    if (!getsockaddrlen(s, &addrlen))
        return -1;

    if (!IS_SELECTABLE(s)) {
        select_error();
        return -1;
    }

    ctx.cbuf = cbuf;
    ctx.len = len;
    ctx.flags = flags;
    ctx.addrbuf = &addrbuf;
    ctx.addrlen = &addrlen;
    if (sock_call(s, 0, sock_recvfrom_impl, &ctx) < 0)
        return -1;

    *addr = makesockaddr(s->sock_fd, SAS2SA(&addrbuf), addrlen,
                         s->sock_proto);
    if (*addr == NULL)
        return -1;

    return ctx.result;
}

/* s.recvfrom(nbytes [,flags]) method */

static PyObject *
sock_recvfrom(PySocketSockObject *s, PyObject *args)
{
    PyObject *buf = NULL;
    PyObject *addr = NULL;
    PyObject *ret = NULL;
    int flags = 0;
    Py_ssize_t recvlen, outlen;

    if (!PyArg_ParseTuple(args, "n|i:recvfrom", &recvlen, &flags))
        return NULL;

    if (recvlen < 0) {
        PyErr_SetString(PyExc_ValueError,
                        "negative buffersize in recvfrom");
        return NULL;
    }

    buf = PyBytes_FromStringAndSize((char *) 0, recvlen);
    if (buf == NULL)
        return NULL;

    outlen = sock_recvfrom_guts(s, PyBytes_AS_STRING(buf),
                                recvlen, flags, &addr);
    if (outlen < 0) {
        goto finally;
    }

    if (outlen != recvlen) {
        /* We did not read as many bytes as we anticipated, resize the
           string if possible and be successful. */
        if (_PyBytes_Resize(&buf, outlen) < 0)
            /* Oopsy, not so successful after all. */
            goto finally;
    }

    ret = PyTuple_Pack(2, buf, addr);

finally:
    Py_XDECREF(buf);
    Py_XDECREF(addr);
    return ret;
}

PyDoc_STRVAR(recvfrom_doc,
"recvfrom(buffersize[, flags]) -> (data, address info)\n\
\n\
Like recv(buffersize, flags) but also return the sender's address info.");


/* s.recvfrom_into(buffer[, nbytes [,flags]]) method */

static PyObject *
sock_recvfrom_into(PySocketSockObject *s, PyObject *args, PyObject* kwds)
{
    static char *kwlist[] = {"buffer", "nbytes", "flags", 0};

    int flags = 0;
    Py_buffer pbuf;
    char *buf;
    Py_ssize_t readlen, buflen, recvlen = 0;

    PyObject *addr = NULL;

    if (!PyArg_ParseTupleAndKeywords(args, kwds, "w*|ni:recvfrom_into",
                                     kwlist, &pbuf,
                                     &recvlen, &flags))
        return NULL;
    buf = pbuf.buf;
    buflen = pbuf.len;

    if (recvlen < 0) {
        PyBuffer_Release(&pbuf);
        PyErr_SetString(PyExc_ValueError,
                        "negative buffersize in recvfrom_into");
        return NULL;
    }
    if (recvlen == 0) {
        /* If nbytes was not specified, use the buffer's length */
        recvlen = buflen;
    } else if (recvlen > buflen) {
        PyBuffer_Release(&pbuf);
        PyErr_SetString(PyExc_ValueError,
                        "nbytes is greater than the length of the buffer");
        return NULL;
    }

    readlen = sock_recvfrom_guts(s, buf, recvlen, flags, &addr);
    if (readlen < 0) {
        PyBuffer_Release(&pbuf);
        /* Return an error */
        Py_XDECREF(addr);
        return NULL;
    }

    PyBuffer_Release(&pbuf);
    /* Return the number of bytes read and the address.  Note that we do
       not do anything special here in the case that readlen < recvlen. */
    return Py_BuildValue("nN", readlen, addr);
}

PyDoc_STRVAR(recvfrom_into_doc,
"recvfrom_into(buffer[, nbytes[, flags]]) -> (nbytes, address info)\n\
\n\
Like recv_into(buffer[, nbytes[, flags]]) but also return the sender's address info.");
#endif

/* The sendmsg() and recvmsg[_into]() methods require a working
   CMSG_LEN().  See the comment near get_CMSG_LEN(). */
#ifdef CMSG_LEN
struct sock_recvmsg {
    struct msghdr *msg;
    int flags;
    ssize_t result;
};

static int
sock_recvmsg_impl(PySocketSockObject *s, void *data)
{
    struct sock_recvmsg *ctx = data;

    ctx->result = recvmsg(s->sock_fd, ctx->msg, ctx->flags);
    return  (ctx->result >= 0);
}

/*
 * Call recvmsg() with the supplied iovec structures, flags, and
 * ancillary data buffer size (controllen).  Returns the tuple return
 * value for recvmsg() or recvmsg_into(), with the first item provided
 * by the supplied makeval() function.  makeval() will be called with
 * the length read and makeval_data as arguments, and must return a
 * new reference (which will be decrefed if there is a subsequent
 * error).  On error, closes any file descriptors received via
 * SCM_RIGHTS.
 */
static PyObject *
sock_recvmsg_guts(PySocketSockObject *s, struct iovec *iov, int iovlen,
                  int flags, Py_ssize_t controllen,
                  PyObject *(*makeval)(ssize_t, void *), void *makeval_data)
{
    sock_addr_t addrbuf;
    socklen_t addrbuflen;
    struct msghdr msg = {0};
    PyObject *cmsg_list = NULL, *retval = NULL;
    void *controlbuf = NULL;
    struct cmsghdr *cmsgh;
    size_t cmsgdatalen = 0;
    int cmsg_status;
    struct sock_recvmsg ctx;

    /* XXX: POSIX says that msg_name and msg_namelen "shall be
       ignored" when the socket is connected (Linux fills them in
       anyway for AF_UNIX sockets at least).  Normally msg_namelen
       seems to be set to 0 if there's no address, but try to
       initialize msg_name to something that won't be mistaken for a
       real address if that doesn't happen. */
    if (!getsockaddrlen(s, &addrbuflen))
        return NULL;
    memset(&addrbuf, 0, addrbuflen);
    SAS2SA(&addrbuf)->sa_family = AF_UNSPEC;

    if (controllen < 0 || controllen > SOCKLEN_T_LIMIT) {
        PyErr_SetString(PyExc_ValueError,
                        "invalid ancillary data buffer length");
        return NULL;
    }
    if (controllen > 0 && (controlbuf = PyMem_Malloc(controllen)) == NULL)
        return PyErr_NoMemory();

    /* Make the system call. */
    if (!IS_SELECTABLE(s)) {
        select_error();
        goto finally;
    }

    msg.msg_name = SAS2SA(&addrbuf);
    msg.msg_namelen = addrbuflen;
    msg.msg_iov = iov;
    msg.msg_iovlen = iovlen;
    msg.msg_control = controlbuf;
    msg.msg_controllen = controllen;

    ctx.msg = &msg;
    ctx.flags = flags;
    if (sock_call(s, 0, sock_recvmsg_impl, &ctx) < 0)
        goto finally;

    /* Make list of (level, type, data) tuples from control messages. */
    if ((cmsg_list = PyList_New(0)) == NULL)
        goto err_closefds;
    /* Check for empty ancillary data as old CMSG_FIRSTHDR()
       implementations didn't do so. */
    for (cmsgh = ((msg.msg_controllen > 0) ? CMSG_FIRSTHDR(&msg) : NULL);
         cmsgh != NULL; cmsgh = CMSG_NXTHDR(&msg, cmsgh)) {
        PyObject *bytes, *tuple;
        int tmp;

        cmsg_status = get_cmsg_data_len(&msg, cmsgh, &cmsgdatalen);
        if (cmsg_status != 0) {
            if (PyErr_WarnEx(PyExc_RuntimeWarning,
                             "received malformed or improperly-truncated "
                             "ancillary data", 1) == -1)
                goto err_closefds;
        }
        if (cmsg_status < 0)
            break;
        if (cmsgdatalen > PY_SSIZE_T_MAX) {
            PyErr_SetString(PyExc_OSError, "control message too long");
            goto err_closefds;
        }

        bytes = PyBytes_FromStringAndSize((char *)CMSG_DATA(cmsgh),
                                          cmsgdatalen);
        tuple = Py_BuildValue("iiN", (int)cmsgh->cmsg_level,
                              (int)cmsgh->cmsg_type, bytes);
        if (tuple == NULL)
            goto err_closefds;
        tmp = PyList_Append(cmsg_list, tuple);
        Py_DECREF(tuple);
        if (tmp != 0)
            goto err_closefds;

        if (cmsg_status != 0)
            break;
    }

    retval = Py_BuildValue("NOiN",
                           (*makeval)(ctx.result, makeval_data),
                           cmsg_list,
                           (int)msg.msg_flags,
                           makesockaddr(s->sock_fd, SAS2SA(&addrbuf),
                                        ((msg.msg_namelen > addrbuflen) ?
                                         addrbuflen : msg.msg_namelen),
                                        s->sock_proto));
    if (retval == NULL)
        goto err_closefds;

finally:
    Py_XDECREF(cmsg_list);
    PyMem_Free(controlbuf);
    return retval;

err_closefds:
#ifdef SCM_RIGHTS
    /* Close all descriptors coming from SCM_RIGHTS, so they don't leak. */
    for (cmsgh = ((msg.msg_controllen > 0) ? CMSG_FIRSTHDR(&msg) : NULL);
         cmsgh != NULL; cmsgh = CMSG_NXTHDR(&msg, cmsgh)) {
        cmsg_status = get_cmsg_data_len(&msg, cmsgh, &cmsgdatalen);
        if (cmsg_status < 0)
            break;
        if (cmsgh->cmsg_level == SOL_SOCKET &&
            cmsgh->cmsg_type == SCM_RIGHTS) {
            size_t numfds;
            int *fdp;

            numfds = cmsgdatalen / sizeof(int);
            fdp = (int *)CMSG_DATA(cmsgh);
            while (numfds-- > 0)
                close(*fdp++);
        }
        if (cmsg_status != 0)
            break;
    }
#endif /* SCM_RIGHTS */
    goto finally;
}


static PyObject *
makeval_recvmsg(ssize_t received, void *data)
{
    PyObject **buf = data;

    if (received < PyBytes_GET_SIZE(*buf))
        _PyBytes_Resize(buf, received);
    return Py_XNewRef(*buf);
}

/* s.recvmsg(bufsize[, ancbufsize[, flags]]) method */

static PyObject *
sock_recvmsg(PySocketSockObject *s, PyObject *args)
{
    Py_ssize_t bufsize, ancbufsize = 0;
    int flags = 0;
    struct iovec iov;
    PyObject *buf = NULL, *retval = NULL;

    if (!PyArg_ParseTuple(args, "n|ni:recvmsg", &bufsize, &ancbufsize, &flags))
        return NULL;

    if (bufsize < 0) {
        PyErr_SetString(PyExc_ValueError, "negative buffer size in recvmsg()");
        return NULL;
    }
    if ((buf = PyBytes_FromStringAndSize(NULL, bufsize)) == NULL)
        return NULL;
    iov.iov_base = PyBytes_AS_STRING(buf);
    iov.iov_len = bufsize;

    /* Note that we're passing a pointer to *our pointer* to the bytes
       object here (&buf); makeval_recvmsg() may incref the object, or
       deallocate it and set our pointer to NULL. */
    retval = sock_recvmsg_guts(s, &iov, 1, flags, ancbufsize,
                               &makeval_recvmsg, &buf);
    Py_XDECREF(buf);
    return retval;
}

PyDoc_STRVAR(recvmsg_doc,
"recvmsg(bufsize[, ancbufsize[, flags]]) -> (data, ancdata, msg_flags, address)\n\
\n\
Receive normal data (up to bufsize bytes) and ancillary data from the\n\
socket.  The ancbufsize argument sets the size in bytes of the\n\
internal buffer used to receive the ancillary data; it defaults to 0,\n\
meaning that no ancillary data will be received.  Appropriate buffer\n\
sizes for ancillary data can be calculated using CMSG_SPACE() or\n\
CMSG_LEN(), and items which do not fit into the buffer might be\n\
truncated or discarded.  The flags argument defaults to 0 and has the\n\
same meaning as for recv().\n\
\n\
The return value is a 4-tuple: (data, ancdata, msg_flags, address).\n\
The data item is a bytes object holding the non-ancillary data\n\
received.  The ancdata item is a list of zero or more tuples\n\
(cmsg_level, cmsg_type, cmsg_data) representing the ancillary data\n\
(control messages) received: cmsg_level and cmsg_type are integers\n\
specifying the protocol level and protocol-specific type respectively,\n\
and cmsg_data is a bytes object holding the associated data.  The\n\
msg_flags item is the bitwise OR of various flags indicating\n\
conditions on the received message; see your system documentation for\n\
details.  If the receiving socket is unconnected, address is the\n\
address of the sending socket, if available; otherwise, its value is\n\
unspecified.\n\
\n\
If recvmsg() raises an exception after the system call returns, it\n\
will first attempt to close any file descriptors received via the\n\
SCM_RIGHTS mechanism.");


static PyObject *
makeval_recvmsg_into(ssize_t received, void *data)
{
    return PyLong_FromSsize_t(received);
}

/* s.recvmsg_into(buffers[, ancbufsize[, flags]]) method */

static PyObject *
sock_recvmsg_into(PySocketSockObject *s, PyObject *args)
{
    Py_ssize_t ancbufsize = 0;
    int flags = 0;
    struct iovec *iovs = NULL;
    Py_ssize_t i, nitems, nbufs = 0;
    Py_buffer *bufs = NULL;
    PyObject *buffers_arg, *fast, *retval = NULL;

    if (!PyArg_ParseTuple(args, "O|ni:recvmsg_into",
                          &buffers_arg, &ancbufsize, &flags))
        return NULL;

    if ((fast = PySequence_Fast(buffers_arg,
                                "recvmsg_into() argument 1 must be an "
                                "iterable")) == NULL)
        return NULL;
    nitems = PySequence_Fast_GET_SIZE(fast);
    if (nitems > INT_MAX) {
        PyErr_SetString(PyExc_OSError, "recvmsg_into() argument 1 is too long");
        goto finally;
    }

    /* Fill in an iovec for each item, and save the Py_buffer
       structs to release afterwards. */
    if (nitems > 0 && ((iovs = PyMem_New(struct iovec, nitems)) == NULL ||
                       (bufs = PyMem_New(Py_buffer, nitems)) == NULL)) {
        PyErr_NoMemory();
        goto finally;
    }
    for (; nbufs < nitems; nbufs++) {
        if (!PyArg_Parse(PySequence_Fast_GET_ITEM(fast, nbufs),
                         "w*;recvmsg_into() argument 1 must be an iterable "
                         "of single-segment read-write buffers",
                         &bufs[nbufs]))
            goto finally;
        iovs[nbufs].iov_base = bufs[nbufs].buf;
        iovs[nbufs].iov_len = bufs[nbufs].len;
    }

    retval = sock_recvmsg_guts(s, iovs, nitems, flags, ancbufsize,
                               &makeval_recvmsg_into, NULL);
finally:
    for (i = 0; i < nbufs; i++)
        PyBuffer_Release(&bufs[i]);
    PyMem_Free(bufs);
    PyMem_Free(iovs);
    Py_DECREF(fast);
    return retval;
}

PyDoc_STRVAR(recvmsg_into_doc,
"recvmsg_into(buffers[, ancbufsize[, flags]]) -> (nbytes, ancdata, msg_flags, address)\n\
\n\
Receive normal data and ancillary data from the socket, scattering the\n\
non-ancillary data into a series of buffers.  The buffers argument\n\
must be an iterable of objects that export writable buffers\n\
(e.g. bytearray objects); these will be filled with successive chunks\n\
of the non-ancillary data until it has all been written or there are\n\
no more buffers.  The ancbufsize argument sets the size in bytes of\n\
the internal buffer used to receive the ancillary data; it defaults to\n\
0, meaning that no ancillary data will be received.  Appropriate\n\
buffer sizes for ancillary data can be calculated using CMSG_SPACE()\n\
or CMSG_LEN(), and items which do not fit into the buffer might be\n\
truncated or discarded.  The flags argument defaults to 0 and has the\n\
same meaning as for recv().\n\
\n\
The return value is a 4-tuple: (nbytes, ancdata, msg_flags, address).\n\
The nbytes item is the total number of bytes of non-ancillary data\n\
written into the buffers.  The ancdata item is a list of zero or more\n\
tuples (cmsg_level, cmsg_type, cmsg_data) representing the ancillary\n\
data (control messages) received: cmsg_level and cmsg_type are\n\
integers specifying the protocol level and protocol-specific type\n\
respectively, and cmsg_data is a bytes object holding the associated\n\
data.  The msg_flags item is the bitwise OR of various flags\n\
indicating conditions on the received message; see your system\n\
documentation for details.  If the receiving socket is unconnected,\n\
address is the address of the sending socket, if available; otherwise,\n\
its value is unspecified.\n\
\n\
If recvmsg_into() raises an exception after the system call returns,\n\
it will first attempt to close any file descriptors received via the\n\
SCM_RIGHTS mechanism.");
#endif    /* CMSG_LEN */


struct sock_send {
    char *buf;
    Py_ssize_t len;
    int flags;
    Py_ssize_t result;
};

static int
sock_send_impl(PySocketSockObject *s, void *data)
{
    struct sock_send *ctx = data;

#ifdef MS_WINDOWS
    if (ctx->len > INT_MAX)
        ctx->len = INT_MAX;
    ctx->result = send(s->sock_fd, ctx->buf, (int)ctx->len, ctx->flags);
#else
    ctx->result = send(s->sock_fd, ctx->buf, ctx->len, ctx->flags);
#endif
    return (ctx->result >= 0);
}

/* s.send(data [,flags]) method */

static PyObject *
sock_send(PySocketSockObject *s, PyObject *args)
{
    int flags = 0;
    Py_buffer pbuf;
    struct sock_send ctx;

    if (!PyArg_ParseTuple(args, "y*|i:send", &pbuf, &flags))
        return NULL;

    if (!IS_SELECTABLE(s)) {
        PyBuffer_Release(&pbuf);
        return select_error();
    }
    ctx.buf = pbuf.buf;
    ctx.len = pbuf.len;
    ctx.flags = flags;
    if (sock_call(s, 1, sock_send_impl, &ctx) < 0) {
        PyBuffer_Release(&pbuf);
        return NULL;
    }
    PyBuffer_Release(&pbuf);

    return PyLong_FromSsize_t(ctx.result);
}

PyDoc_STRVAR(send_doc,
"send(data[, flags]) -> count\n\
\n\
Send a data string to the socket.  For the optional flags\n\
argument, see the Unix manual.  Return the number of bytes\n\
sent; this may be less than len(data) if the network is busy.");


/* s.sendall(data [,flags]) method */

static PyObject *
sock_sendall(PySocketSockObject *s, PyObject *args)
{
    char *buf;
    Py_ssize_t len, n;
    int flags = 0;
    Py_buffer pbuf;
    struct sock_send ctx;
    int has_timeout = (s->sock_timeout > 0);
    _PyTime_t timeout = s->sock_timeout;
    _PyTime_t deadline = 0;
    int deadline_initialized = 0;
    PyObject *res = NULL;

    if (!PyArg_ParseTuple(args, "y*|i:sendall", &pbuf, &flags))
        return NULL;
    buf = pbuf.buf;
    len = pbuf.len;

    if (!IS_SELECTABLE(s)) {
        PyBuffer_Release(&pbuf);
        return select_error();
    }

    do {
        if (has_timeout) {
            if (deadline_initialized) {
                /* recompute the timeout */
                timeout = _PyDeadline_Get(deadline);
            }
            else {
                deadline_initialized = 1;
                deadline = _PyDeadline_Init(timeout);
            }

            if (timeout <= 0) {
                PyErr_SetString(PyExc_TimeoutError, "timed out");
                goto done;
            }
        }

        ctx.buf = buf;
        ctx.len = len;
        ctx.flags = flags;
        if (sock_call_ex(s, 1, sock_send_impl, &ctx, 0, NULL, timeout) < 0)
            goto done;
        n = ctx.result;
        assert(n >= 0);

        buf += n;
        len -= n;

        /* We must run our signal handlers before looping again.
           send() can return a successful partial write when it is
           interrupted, so we can't restrict ourselves to EINTR. */
        if (PyErr_CheckSignals())
            goto done;
    } while (len > 0);
    PyBuffer_Release(&pbuf);

    res = Py_NewRef(Py_None);

done:
    PyBuffer_Release(&pbuf);
    return res;
}

PyDoc_STRVAR(sendall_doc,
"sendall(data[, flags])\n\
\n\
Send a data string to the socket.  For the optional flags\n\
argument, see the Unix manual.  This calls send() repeatedly\n\
until all data is sent.  If an error occurs, it's impossible\n\
to tell how much data has been sent.");


#ifdef HAVE_SENDTO
struct sock_sendto {
    char *buf;
    Py_ssize_t len;
    int flags;
    int addrlen;
    sock_addr_t *addrbuf;
    Py_ssize_t result;
};

static int
sock_sendto_impl(PySocketSockObject *s, void *data)
{
    struct sock_sendto *ctx = data;

#ifdef MS_WINDOWS
    if (ctx->len > INT_MAX)
        ctx->len = INT_MAX;
    ctx->result = sendto(s->sock_fd, ctx->buf, (int)ctx->len, ctx->flags,
                         SAS2SA(ctx->addrbuf), ctx->addrlen);
#else
    ctx->result = sendto(s->sock_fd, ctx->buf, ctx->len, ctx->flags,
                         SAS2SA(ctx->addrbuf), ctx->addrlen);
#endif
    return (ctx->result >= 0);
}

/* s.sendto(data, [flags,] sockaddr) method */

static PyObject *
sock_sendto(PySocketSockObject *s, PyObject *args)
{
    Py_buffer pbuf;
    PyObject *addro;
    Py_ssize_t arglen;
    sock_addr_t addrbuf;
    int addrlen, flags;
    struct sock_sendto ctx;

    flags = 0;
    arglen = PyTuple_Size(args);
    switch (arglen) {
        case 2:
            if (!PyArg_ParseTuple(args, "y*O:sendto", &pbuf, &addro)) {
                return NULL;
            }
            break;
        case 3:
            if (!PyArg_ParseTuple(args, "y*iO:sendto",
                                  &pbuf, &flags, &addro)) {
                return NULL;
            }
            break;
        default:
            PyErr_Format(PyExc_TypeError,
                         "sendto() takes 2 or 3 arguments (%zd given)",
                         arglen);
            return NULL;
    }

    if (!IS_SELECTABLE(s)) {
        PyBuffer_Release(&pbuf);
        return select_error();
    }

    if (!getsockaddrarg(s, addro, &addrbuf, &addrlen, "sendto")) {
        PyBuffer_Release(&pbuf);
        return NULL;
    }

    if (PySys_Audit("socket.sendto", "OO", s, addro) < 0) {
        return NULL;
    }

    ctx.buf = pbuf.buf;
    ctx.len = pbuf.len;
    ctx.flags = flags;
    ctx.addrlen = addrlen;
    ctx.addrbuf = &addrbuf;
    if (sock_call(s, 1, sock_sendto_impl, &ctx) < 0) {
        PyBuffer_Release(&pbuf);
        return NULL;
    }
    PyBuffer_Release(&pbuf);

    return PyLong_FromSsize_t(ctx.result);
}

PyDoc_STRVAR(sendto_doc,
"sendto(data[, flags], address) -> count\n\
\n\
Like send(data, flags) but allows specifying the destination address.\n\
For IP sockets, the address is a pair (hostaddr, port).");
#endif


/* The sendmsg() and recvmsg[_into]() methods require a working
   CMSG_LEN().  See the comment near get_CMSG_LEN(). */
#ifdef CMSG_LEN
struct sock_sendmsg {
    struct msghdr *msg;
    int flags;
    ssize_t result;
};

static int
sock_sendmsg_iovec(PySocketSockObject *s, PyObject *data_arg,
                   struct msghdr *msg,
                   Py_buffer **databufsout, Py_ssize_t *ndatabufsout) {
    Py_ssize_t ndataparts, ndatabufs = 0;
    int result = -1;
    struct iovec *iovs = NULL;
    PyObject *data_fast = NULL;
    Py_buffer *databufs = NULL;

    /* Fill in an iovec for each message part, and save the Py_buffer
       structs to release afterwards. */
    data_fast = PySequence_Fast(data_arg,
                                "sendmsg() argument 1 must be an "
                                "iterable");
    if (data_fast == NULL) {
        goto finally;
    }

    ndataparts = PySequence_Fast_GET_SIZE(data_fast);
    if (ndataparts > INT_MAX) {
        PyErr_SetString(PyExc_OSError, "sendmsg() argument 1 is too long");
        goto finally;
    }

    msg->msg_iovlen = ndataparts;
    if (ndataparts > 0) {
        iovs = PyMem_New(struct iovec, ndataparts);
        if (iovs == NULL) {
            PyErr_NoMemory();
            goto finally;
        }
        msg->msg_iov = iovs;

        databufs = PyMem_New(Py_buffer, ndataparts);
        if (databufs == NULL) {
            PyErr_NoMemory();
            goto finally;
        }
    }
    for (; ndatabufs < ndataparts; ndatabufs++) {
        if (!PyArg_Parse(PySequence_Fast_GET_ITEM(data_fast, ndatabufs),
                         "y*;sendmsg() argument 1 must be an iterable of "
                         "bytes-like objects",
                         &databufs[ndatabufs]))
            goto finally;
        iovs[ndatabufs].iov_base = databufs[ndatabufs].buf;
        iovs[ndatabufs].iov_len = databufs[ndatabufs].len;
    }
    result = 0;
  finally:
    *databufsout = databufs;
    *ndatabufsout = ndatabufs;
    Py_XDECREF(data_fast);
    return result;
}

static int
sock_sendmsg_impl(PySocketSockObject *s, void *data)
{
    struct sock_sendmsg *ctx = data;

    ctx->result = sendmsg(s->sock_fd, ctx->msg, ctx->flags);
    return (ctx->result >= 0);
}

/* s.sendmsg(buffers[, ancdata[, flags[, address]]]) method */

static PyObject *
sock_sendmsg(PySocketSockObject *s, PyObject *args)
{
    Py_ssize_t i, ndatabufs = 0, ncmsgs, ncmsgbufs = 0;
    Py_buffer *databufs = NULL;
    sock_addr_t addrbuf;
    struct msghdr msg;
    struct cmsginfo {
        int level;
        int type;
        Py_buffer data;
    } *cmsgs = NULL;
    void *controlbuf = NULL;
    size_t controllen, controllen_last;
    int addrlen, flags = 0;
    PyObject *data_arg, *cmsg_arg = NULL, *addr_arg = NULL,
        *cmsg_fast = NULL, *retval = NULL;
    struct sock_sendmsg ctx;

    if (!PyArg_ParseTuple(args, "O|OiO:sendmsg",
                          &data_arg, &cmsg_arg, &flags, &addr_arg)) {
        return NULL;
    }

    memset(&msg, 0, sizeof(msg));

    /* Parse destination address. */
    if (addr_arg != NULL && addr_arg != Py_None) {
        if (!getsockaddrarg(s, addr_arg, &addrbuf, &addrlen,
                            "sendmsg"))
        {
            goto finally;
        }
        if (PySys_Audit("socket.sendmsg", "OO", s, addr_arg) < 0) {
            return NULL;
        }
        msg.msg_name = &addrbuf;
        msg.msg_namelen = addrlen;
    } else {
        if (PySys_Audit("socket.sendmsg", "OO", s, Py_None) < 0) {
            return NULL;
        }
    }

    /* Fill in an iovec for each message part, and save the Py_buffer
       structs to release afterwards. */
    if (sock_sendmsg_iovec(s, data_arg, &msg, &databufs, &ndatabufs) == -1) {
        goto finally;
    }

    if (cmsg_arg == NULL)
        ncmsgs = 0;
    else {
        if ((cmsg_fast = PySequence_Fast(cmsg_arg,
                                         "sendmsg() argument 2 must be an "
                                         "iterable")) == NULL)
            goto finally;
        ncmsgs = PySequence_Fast_GET_SIZE(cmsg_fast);
    }

#ifndef CMSG_SPACE
    if (ncmsgs > 1) {
        PyErr_SetString(PyExc_OSError,
                        "sending multiple control messages is not supported "
                        "on this system");
        goto finally;
    }
#endif
    /* Save level, type and Py_buffer for each control message,
       and calculate total size. */
    if (ncmsgs > 0 && (cmsgs = PyMem_New(struct cmsginfo, ncmsgs)) == NULL) {
        PyErr_NoMemory();
        goto finally;
    }
    controllen = controllen_last = 0;
    while (ncmsgbufs < ncmsgs) {
        size_t bufsize, space;

        if (!PyArg_Parse(PySequence_Fast_GET_ITEM(cmsg_fast, ncmsgbufs),
                         "(iiy*):[sendmsg() ancillary data items]",
                         &cmsgs[ncmsgbufs].level,
                         &cmsgs[ncmsgbufs].type,
                         &cmsgs[ncmsgbufs].data))
            goto finally;
        bufsize = cmsgs[ncmsgbufs++].data.len;

#ifdef CMSG_SPACE
        if (!get_CMSG_SPACE(bufsize, &space)) {
#else
        if (!get_CMSG_LEN(bufsize, &space)) {
#endif
            PyErr_SetString(PyExc_OSError, "ancillary data item too large");
            goto finally;
        }
        controllen += space;
        if (controllen > SOCKLEN_T_LIMIT || controllen < controllen_last) {
            PyErr_SetString(PyExc_OSError, "too much ancillary data");
            goto finally;
        }
        controllen_last = controllen;
    }

    /* Construct ancillary data block from control message info. */
    if (ncmsgbufs > 0) {
        struct cmsghdr *cmsgh = NULL;

        controlbuf = PyMem_Malloc(controllen);
        if (controlbuf == NULL) {
            PyErr_NoMemory();
            goto finally;
        }
        msg.msg_control = controlbuf;

        msg.msg_controllen = controllen;

        /* Need to zero out the buffer as a workaround for glibc's
           CMSG_NXTHDR() implementation.  After getting the pointer to
           the next header, it checks its (uninitialized) cmsg_len
           member to see if the "message" fits in the buffer, and
           returns NULL if it doesn't.  Zero-filling the buffer
           ensures that this doesn't happen. */
        memset(controlbuf, 0, controllen);

        for (i = 0; i < ncmsgbufs; i++) {
            size_t msg_len, data_len = cmsgs[i].data.len;
            int enough_space = 0;

            cmsgh = (i == 0) ? CMSG_FIRSTHDR(&msg) : CMSG_NXTHDR(&msg, cmsgh);
            if (cmsgh == NULL) {
                PyErr_Format(PyExc_RuntimeError,
                             "unexpected NULL result from %s()",
                             (i == 0) ? "CMSG_FIRSTHDR" : "CMSG_NXTHDR");
                goto finally;
            }
            if (!get_CMSG_LEN(data_len, &msg_len)) {
                PyErr_SetString(PyExc_RuntimeError,
                                "item size out of range for CMSG_LEN()");
                goto finally;
            }
            if (cmsg_min_space(&msg, cmsgh, msg_len)) {
                size_t space;

                cmsgh->cmsg_len = msg_len;
                if (get_cmsg_data_space(&msg, cmsgh, &space))
                    enough_space = (space >= data_len);
            }
            if (!enough_space) {
                PyErr_SetString(PyExc_RuntimeError,
                                "ancillary data does not fit in calculated "
                                "space");
                goto finally;
            }
            cmsgh->cmsg_level = cmsgs[i].level;
            cmsgh->cmsg_type = cmsgs[i].type;
            memcpy(CMSG_DATA(cmsgh), cmsgs[i].data.buf, data_len);
        }
    }

    /* Make the system call. */
    if (!IS_SELECTABLE(s)) {
        select_error();
        goto finally;
    }

    ctx.msg = &msg;
    ctx.flags = flags;
    if (sock_call(s, 1, sock_sendmsg_impl, &ctx) < 0)
        goto finally;

    retval = PyLong_FromSsize_t(ctx.result);

finally:
    PyMem_Free(controlbuf);
    for (i = 0; i < ncmsgbufs; i++)
        PyBuffer_Release(&cmsgs[i].data);
    PyMem_Free(cmsgs);
    Py_XDECREF(cmsg_fast);
    PyMem_Free(msg.msg_iov);
    for (i = 0; i < ndatabufs; i++) {
        PyBuffer_Release(&databufs[i]);
    }
    PyMem_Free(databufs);
    return retval;
}

PyDoc_STRVAR(sendmsg_doc,
"sendmsg(buffers[, ancdata[, flags[, address]]]) -> count\n\
\n\
Send normal and ancillary data to the socket, gathering the\n\
non-ancillary data from a series of buffers and concatenating it into\n\
a single message.  The buffers argument specifies the non-ancillary\n\
data as an iterable of bytes-like objects (e.g. bytes objects).\n\
The ancdata argument specifies the ancillary data (control messages)\n\
as an iterable of zero or more tuples (cmsg_level, cmsg_type,\n\
cmsg_data), where cmsg_level and cmsg_type are integers specifying the\n\
protocol level and protocol-specific type respectively, and cmsg_data\n\
is a bytes-like object holding the associated data.  The flags\n\
argument defaults to 0 and has the same meaning as for send().  If\n\
address is supplied and not None, it sets a destination address for\n\
the message.  The return value is the number of bytes of non-ancillary\n\
data sent.");
#endif    /* CMSG_LEN */

#ifdef HAVE_SOCKADDR_ALG
static PyObject*
sock_sendmsg_afalg(PySocketSockObject *self, PyObject *args, PyObject *kwds)
{
    PyObject *retval = NULL;

    Py_ssize_t i, ndatabufs = 0;
    Py_buffer *databufs = NULL;
    PyObject *data_arg = NULL;

    Py_buffer iv = {NULL, NULL};

    PyObject *opobj = NULL;
    int op = -1;

    PyObject *assoclenobj = NULL;
    int assoclen = -1;

    unsigned int *uiptr;
    int flags = 0;

    struct msghdr msg;
    struct cmsghdr *header = NULL;
    struct af_alg_iv *alg_iv = NULL;
    struct sock_sendmsg ctx;
    Py_ssize_t controllen;
    void *controlbuf = NULL;
    static char *keywords[] = {"msg", "op", "iv", "assoclen", "flags", 0};

    if (self->sock_family != AF_ALG) {
        PyErr_SetString(PyExc_OSError,
                        "algset is only supported for AF_ALG");
        return NULL;
    }

    if (!PyArg_ParseTupleAndKeywords(args, kwds,
                                     "|O$O!y*O!i:sendmsg_afalg", keywords,
                                     &data_arg,
                                     &PyLong_Type, &opobj, &iv,
                                     &PyLong_Type, &assoclenobj, &flags)) {
        return NULL;
    }

    memset(&msg, 0, sizeof(msg));

    /* op is a required, keyword-only argument >= 0 */
    if (opobj != NULL) {
        op = _PyLong_AsInt(opobj);
    }
    if (op < 0) {
        /* override exception from _PyLong_AsInt() */
        PyErr_SetString(PyExc_TypeError,
                        "Invalid or missing argument 'op'");
        goto finally;
    }
    /* assoclen is optional but must be >= 0 */
    if (assoclenobj != NULL) {
        assoclen = _PyLong_AsInt(assoclenobj);
        if (assoclen == -1 && PyErr_Occurred()) {
            goto finally;
        }
        if (assoclen < 0) {
            PyErr_SetString(PyExc_TypeError,
                            "assoclen must be positive");
            goto finally;
        }
    }

    controllen = CMSG_SPACE(4);
    if (iv.buf != NULL) {
        controllen += CMSG_SPACE(sizeof(*alg_iv) + iv.len);
    }
    if (assoclen >= 0) {
        controllen += CMSG_SPACE(4);
    }

    controlbuf = PyMem_Malloc(controllen);
    if (controlbuf == NULL) {
        PyErr_NoMemory();
        goto finally;
    }
    memset(controlbuf, 0, controllen);

    msg.msg_controllen = controllen;
    msg.msg_control = controlbuf;

    /* Fill in an iovec for each message part, and save the Py_buffer
       structs to release afterwards. */
    if (data_arg != NULL) {
        if (sock_sendmsg_iovec(self, data_arg, &msg, &databufs, &ndatabufs) == -1) {
            goto finally;
        }
    }

    /* set operation to encrypt or decrypt */
    header = CMSG_FIRSTHDR(&msg);
    if (header == NULL) {
        PyErr_SetString(PyExc_RuntimeError,
                        "unexpected NULL result from CMSG_FIRSTHDR");
        goto finally;
    }
    header->cmsg_level = SOL_ALG;
    header->cmsg_type = ALG_SET_OP;
    header->cmsg_len = CMSG_LEN(4);
    uiptr = (void*)CMSG_DATA(header);
    *uiptr = (unsigned int)op;

    /* set initialization vector */
    if (iv.buf != NULL) {
        header = CMSG_NXTHDR(&msg, header);
        if (header == NULL) {
            PyErr_SetString(PyExc_RuntimeError,
                            "unexpected NULL result from CMSG_NXTHDR(iv)");
            goto finally;
        }
        header->cmsg_level = SOL_ALG;
        header->cmsg_type = ALG_SET_IV;
        header->cmsg_len = CMSG_SPACE(sizeof(*alg_iv) + iv.len);
        alg_iv = (void*)CMSG_DATA(header);
        alg_iv->ivlen = iv.len;
        memcpy(alg_iv->iv, iv.buf, iv.len);
    }

    /* set length of associated data for AEAD */
    if (assoclen >= 0) {
        header = CMSG_NXTHDR(&msg, header);
        if (header == NULL) {
            PyErr_SetString(PyExc_RuntimeError,
                            "unexpected NULL result from CMSG_NXTHDR(assoc)");
            goto finally;
        }
        header->cmsg_level = SOL_ALG;
        header->cmsg_type = ALG_SET_AEAD_ASSOCLEN;
        header->cmsg_len = CMSG_LEN(4);
        uiptr = (void*)CMSG_DATA(header);
        *uiptr = (unsigned int)assoclen;
    }

    ctx.msg = &msg;
    ctx.flags = flags;
    if (sock_call(self, 1, sock_sendmsg_impl, &ctx) < 0) {
        goto finally;
    }

    retval = PyLong_FromSsize_t(ctx.result);

  finally:
    PyMem_Free(controlbuf);
    if (iv.buf != NULL) {
        PyBuffer_Release(&iv);
    }
    PyMem_Free(msg.msg_iov);
    for (i = 0; i < ndatabufs; i++) {
        PyBuffer_Release(&databufs[i]);
    }
    PyMem_Free(databufs);
    return retval;
}

PyDoc_STRVAR(sendmsg_afalg_doc,
"sendmsg_afalg([msg], *, op[, iv[, assoclen[, flags=MSG_MORE]]])\n\
\n\
Set operation mode, IV and length of associated data for an AF_ALG\n\
operation socket.");
#endif

#ifdef HAVE_SHUTDOWN
/* s.shutdown(how) method */

static PyObject *
sock_shutdown(PySocketSockObject *s, PyObject *arg)
{
    int how;
    int res;

    how = _PyLong_AsInt(arg);
    if (how == -1 && PyErr_Occurred())
        return NULL;
    Py_BEGIN_ALLOW_THREADS
    res = shutdown(s->sock_fd, how);
    Py_END_ALLOW_THREADS
    if (res < 0)
        return s->errorhandler();
    Py_RETURN_NONE;
}

PyDoc_STRVAR(shutdown_doc,
"shutdown(flag)\n\
\n\
Shut down the reading side of the socket (flag == SHUT_RD), the writing side\n\
of the socket (flag == SHUT_WR), or both ends (flag == SHUT_RDWR).");
#endif

#if defined(MS_WINDOWS) && defined(SIO_RCVALL)
static PyObject*
sock_ioctl(PySocketSockObject *s, PyObject *arg)
{
    unsigned long cmd = SIO_RCVALL;
    PyObject *argO;
    DWORD recv;

    if (!PyArg_ParseTuple(arg, "kO:ioctl", &cmd, &argO))
        return NULL;

    switch (cmd) {
    case SIO_RCVALL: {
        unsigned int option = RCVALL_ON;
        if (!PyArg_ParseTuple(arg, "kI:ioctl", &cmd, &option))
            return NULL;
        if (WSAIoctl(s->sock_fd, cmd, &option, sizeof(option),
                         NULL, 0, &recv, NULL, NULL) == SOCKET_ERROR) {
            return set_error();
        }
        return PyLong_FromUnsignedLong(recv); }
    case SIO_KEEPALIVE_VALS: {
        struct tcp_keepalive ka;
        if (!PyArg_ParseTuple(arg, "k(kkk):ioctl", &cmd,
                        &ka.onoff, &ka.keepalivetime, &ka.keepaliveinterval))
            return NULL;
        if (WSAIoctl(s->sock_fd, cmd, &ka, sizeof(ka),
                         NULL, 0, &recv, NULL, NULL) == SOCKET_ERROR) {
            return set_error();
        }
        return PyLong_FromUnsignedLong(recv); }
#if defined(SIO_LOOPBACK_FAST_PATH)
    case SIO_LOOPBACK_FAST_PATH: {
        unsigned int option;
        if (!PyArg_ParseTuple(arg, "kI:ioctl", &cmd, &option))
            return NULL;
        if (WSAIoctl(s->sock_fd, cmd, &option, sizeof(option),
                         NULL, 0, &recv, NULL, NULL) == SOCKET_ERROR) {
            return set_error();
        }
        return PyLong_FromUnsignedLong(recv); }
#endif
    default:
        PyErr_Format(PyExc_ValueError, "invalid ioctl command %lu", cmd);
        return NULL;
    }
}
PyDoc_STRVAR(sock_ioctl_doc,
"ioctl(cmd, option) -> long\n\
\n\
Control the socket with WSAIoctl syscall. Currently supported 'cmd' values are\n\
SIO_RCVALL:  'option' must be one of the socket.RCVALL_* constants.\n\
SIO_KEEPALIVE_VALS:  'option' is a tuple of (onoff, timeout, interval).\n\
SIO_LOOPBACK_FAST_PATH: 'option' is a boolean value, and is disabled by default");
#endif

#if defined(MS_WINDOWS)
static PyObject*
sock_share(PySocketSockObject *s, PyObject *arg)
{
    WSAPROTOCOL_INFOW info;
    DWORD processId;
    int result;

    if (!PyArg_ParseTuple(arg, "I", &processId))
        return NULL;

    Py_BEGIN_ALLOW_THREADS
    result = WSADuplicateSocketW(s->sock_fd, processId, &info);
    Py_END_ALLOW_THREADS
    if (result == SOCKET_ERROR)
        return set_error();
    return PyBytes_FromStringAndSize((const char*)&info, sizeof(info));
}
PyDoc_STRVAR(sock_share_doc,
"share(process_id) -> bytes\n\
\n\
Share the socket with another process.  The target process id\n\
must be provided and the resulting bytes object passed to the target\n\
process.  There the shared socket can be instantiated by calling\n\
socket.fromshare().");


#endif

/* List of methods for socket objects */

static PyMethodDef sock_methods[] = {
#if defined(HAVE_ACCEPT) || defined(HAVE_ACCEPT4)
    {"_accept",           (PyCFunction)sock_accept, METH_NOARGS,
                      accept_doc},
#endif
#ifdef HAVE_BIND
    {"bind",              (PyCFunction)sock_bind, METH_O,
                      bind_doc},
#endif
    {"close",             (PyCFunction)sock_close, METH_NOARGS,
                      sock_close_doc},
#ifdef HAVE_CONNECT
    {"connect",           (PyCFunction)sock_connect, METH_O,
                      connect_doc},
    {"connect_ex",        (PyCFunction)sock_connect_ex, METH_O,
                      connect_ex_doc},
#endif
    {"detach",            (PyCFunction)sock_detach, METH_NOARGS,
                      detach_doc},
    {"fileno",            (PyCFunction)sock_fileno, METH_NOARGS,
                      fileno_doc},
#ifdef HAVE_GETPEERNAME
    {"getpeername",       (PyCFunction)sock_getpeername,
                      METH_NOARGS, getpeername_doc},
#endif
#ifdef HAVE_GETSOCKNAME
    {"getsockname",       (PyCFunction)sock_getsockname,
                      METH_NOARGS, getsockname_doc},
#endif
    {"getsockopt",        (PyCFunction)sock_getsockopt, METH_VARARGS,
                      getsockopt_doc},
#if defined(MS_WINDOWS) && defined(SIO_RCVALL)
    {"ioctl",             (PyCFunction)sock_ioctl, METH_VARARGS,
                      sock_ioctl_doc},
#endif
#if defined(MS_WINDOWS)
    {"share",         (PyCFunction)sock_share, METH_VARARGS,
                      sock_share_doc},
#endif
#ifdef HAVE_LISTEN
    {"listen",            (PyCFunction)sock_listen, METH_VARARGS,
                      listen_doc},
#endif
    {"recv",              (PyCFunction)sock_recv, METH_VARARGS,
                      recv_doc},
    {"recv_into",         _PyCFunction_CAST(sock_recv_into), METH_VARARGS | METH_KEYWORDS,
                      recv_into_doc},
#ifdef HAVE_RECVFROM
    {"recvfrom",          (PyCFunction)sock_recvfrom, METH_VARARGS,
                      recvfrom_doc},
    {"recvfrom_into",  _PyCFunction_CAST(sock_recvfrom_into), METH_VARARGS | METH_KEYWORDS,
                      recvfrom_into_doc},
#endif
    {"send",              (PyCFunction)sock_send, METH_VARARGS,
                      send_doc},
    {"sendall",           (PyCFunction)sock_sendall, METH_VARARGS,
                      sendall_doc},
#ifdef HAVE_SENDTO
    {"sendto",            (PyCFunction)sock_sendto, METH_VARARGS,
                      sendto_doc},
#endif
    {"setblocking",       (PyCFunction)sock_setblocking, METH_O,
                      setblocking_doc},
    {"getblocking",   (PyCFunction)sock_getblocking, METH_NOARGS,
                      getblocking_doc},
    {"settimeout",    (PyCFunction)sock_settimeout, METH_O,
                      settimeout_doc},
    {"gettimeout",    (PyCFunction)sock_gettimeout, METH_NOARGS,
                      gettimeout_doc},
#ifdef HAVE_SETSOCKOPT
    {"setsockopt",        (PyCFunction)sock_setsockopt, METH_VARARGS,
                      setsockopt_doc},
#endif
#ifdef HAVE_SHUTDOWN
    {"shutdown",          (PyCFunction)sock_shutdown, METH_O,
                      shutdown_doc},
#endif
#ifdef CMSG_LEN
    {"recvmsg",           (PyCFunction)sock_recvmsg, METH_VARARGS,
                      recvmsg_doc},
    {"recvmsg_into",      (PyCFunction)sock_recvmsg_into, METH_VARARGS,
                      recvmsg_into_doc,},
    {"sendmsg",           (PyCFunction)sock_sendmsg, METH_VARARGS,
                      sendmsg_doc},
#endif
#ifdef HAVE_SOCKADDR_ALG
    {"sendmsg_afalg",     _PyCFunction_CAST(sock_sendmsg_afalg), METH_VARARGS | METH_KEYWORDS,
                      sendmsg_afalg_doc},
#endif
    {NULL,                      NULL}           /* sentinel */
};

/* SockObject members */
static PyMemberDef sock_memberlist[] = {
       {"family", T_INT, offsetof(PySocketSockObject, sock_family), READONLY, "the socket family"},
       {"type", T_INT, offsetof(PySocketSockObject, sock_type), READONLY, "the socket type"},
       {"proto", T_INT, offsetof(PySocketSockObject, sock_proto), READONLY, "the socket protocol"},
       {0},
};

static PyGetSetDef sock_getsetlist[] = {
    {"timeout", (getter)sock_gettimeout, NULL, PyDoc_STR("the socket timeout")},
    {NULL} /* sentinel */
};

/* Deallocate a socket object in response to the last Py_DECREF().
   First close the file description. */

static void
sock_finalize(PySocketSockObject *s)
{
    SOCKET_T fd;

    /* Save the current exception, if any. */
    PyObject *exc = PyErr_GetRaisedException();

    if (s->sock_fd != INVALID_SOCKET) {
        if (PyErr_ResourceWarning((PyObject *)s, 1, "unclosed %R", s)) {
            /* Spurious errors can appear at shutdown */
            if (PyErr_ExceptionMatches(PyExc_Warning)) {
                PyErr_WriteUnraisable((PyObject *)s);
            }
        }

        /* Only close the socket *after* logging the ResourceWarning warning
           to allow the logger to call socket methods like
           socket.getsockname(). If the socket is closed before, socket
           methods fails with the EBADF error. */
        fd = s->sock_fd;
        s->sock_fd = INVALID_SOCKET;

        /* We do not want to retry upon EINTR: see sock_close() */
        Py_BEGIN_ALLOW_THREADS
        (void) SOCKETCLOSE(fd);
        Py_END_ALLOW_THREADS
    }

    /* Restore the saved exception. */
    PyErr_SetRaisedException(exc);
}

static int
sock_traverse(PySocketSockObject *s, visitproc visit, void *arg)
{
    Py_VISIT(Py_TYPE(s));
    return 0;
}

static void
sock_dealloc(PySocketSockObject *s)
{
    if (PyObject_CallFinalizerFromDealloc((PyObject *)s) < 0) {
        return;
    }
    PyTypeObject *tp = Py_TYPE(s);
    PyObject_GC_UnTrack(s);
    tp->tp_free((PyObject *)s);
    Py_DECREF(tp);
}


static PyObject *
sock_repr(PySocketSockObject *s)
{
    long sock_fd;
    /* On Windows, this test is needed because SOCKET_T is unsigned */
    if (s->sock_fd == INVALID_SOCKET) {
        sock_fd = -1;
    }
#if SIZEOF_SOCKET_T > SIZEOF_LONG
    else if (s->sock_fd > LONG_MAX) {
        /* this can occur on Win64, and actually there is a special
           ugly printf formatter for decimal pointer length integer
           printing, only bother if necessary*/
        PyErr_SetString(PyExc_OverflowError,
                        "no printf formatter to display "
                        "the socket descriptor in decimal");
        return NULL;
    }
#endif
    else
        sock_fd = (long)s->sock_fd;
    return PyUnicode_FromFormat(
        "<socket object, fd=%ld, family=%d, type=%d, proto=%d>",
        sock_fd, s->sock_family,
        s->sock_type,
        s->sock_proto);
}


/* Create a new, uninitialized socket object. */

static PyObject *
sock_new(PyTypeObject *type, PyObject *args, PyObject *kwds)
{
    PyObject *new;

    new = type->tp_alloc(type, 0);
    if (new != NULL) {
        ((PySocketSockObject *)new)->sock_fd = INVALID_SOCKET;
        ((PySocketSockObject *)new)->sock_timeout = _PyTime_FromSeconds(-1);
        ((PySocketSockObject *)new)->errorhandler = &set_error;
    }
    return new;
}


/* Initialize a new socket object. */

/*ARGSUSED*/

#ifndef HAVE_SOCKET
#define socket stub_socket
static int
socket(int domain, int type, int protocol)
{
    errno = ENOTSUP;
    return INVALID_SOCKET;
}
#endif

/*[clinic input]
_socket.socket.__init__ as sock_initobj
    family: int = -1
    type: int = -1
    proto: int = -1
    fileno as fdobj: object = NULL
[clinic start generated code]*/

static int
sock_initobj_impl(PySocketSockObject *self, int family, int type, int proto,
                  PyObject *fdobj)
/*[clinic end generated code: output=d114d026b9a9a810 input=04cfc32953f5cc25]*/
{

    SOCKET_T fd = INVALID_SOCKET;
    socket_state *state = find_module_state_by_def(Py_TYPE(self));

#ifndef MS_WINDOWS
#ifdef SOCK_CLOEXEC
    int *atomic_flag_works = &state->sock_cloexec_works;
#else
    int *atomic_flag_works = NULL;
#endif
#endif

#ifdef MS_WINDOWS
    /* In this case, we don't use the family, type and proto args */
    if (fdobj == NULL || fdobj == Py_None)
#endif
    {
        if (PySys_Audit("socket.__new__", "Oiii",
                        self, family, type, proto) < 0) {
            return -1;
        }
    }

    if (fdobj != NULL && fdobj != Py_None) {
#ifdef MS_WINDOWS
        /* recreate a socket that was duplicated */
        if (PyBytes_Check(fdobj)) {
            WSAPROTOCOL_INFOW info;
            if (PyBytes_GET_SIZE(fdobj) != sizeof(info)) {
                PyErr_Format(PyExc_ValueError,
                    "socket descriptor string has wrong size, "
                    "should be %zu bytes.", sizeof(info));
                return -1;
            }
            memcpy(&info, PyBytes_AS_STRING(fdobj), sizeof(info));

            if (PySys_Audit("socket.__new__", "Oiii", self,
                            info.iAddressFamily, info.iSocketType,
                            info.iProtocol) < 0) {
                return -1;
            }

            Py_BEGIN_ALLOW_THREADS
            fd = WSASocketW(FROM_PROTOCOL_INFO, FROM_PROTOCOL_INFO,
                     FROM_PROTOCOL_INFO, &info, 0, WSA_FLAG_OVERLAPPED);
            Py_END_ALLOW_THREADS
            if (fd == INVALID_SOCKET) {
                set_error();
                return -1;
            }

            if (!SetHandleInformation((HANDLE)fd, HANDLE_FLAG_INHERIT, 0)) {
                closesocket(fd);
                PyErr_SetFromWindowsErr(0);
                return -1;
            }

            family = info.iAddressFamily;
            type = info.iSocketType;
            proto = info.iProtocol;
        }
        else
#endif
        {
            fd = PyLong_AsSocket_t(fdobj);
            if (fd == (SOCKET_T)(-1) && PyErr_Occurred())
                return -1;
#ifdef MS_WINDOWS
            if (fd == INVALID_SOCKET) {
#else
            if (fd < 0) {
#endif
                PyErr_SetString(PyExc_ValueError, "negative file descriptor");
                return -1;
            }

            /* validate that passed file descriptor is valid and a socket. */
            sock_addr_t addrbuf;
            socklen_t addrlen = sizeof(sock_addr_t);

            memset(&addrbuf, 0, addrlen);
#ifdef HAVE_GETSOCKNAME
            if (getsockname(fd, SAS2SA(&addrbuf), &addrlen) == 0) {
                if (family == -1) {
                    family = SAS2SA(&addrbuf)->sa_family;
                }
            } else {
#ifdef MS_WINDOWS
                /* getsockname() on an unbound socket is an error on Windows.
                   Invalid descriptor and not a socket is same error code.
                   Error out if family must be resolved, or bad descriptor. */
                if (family == -1 || CHECK_ERRNO(ENOTSOCK)) {
#else
                /* getsockname() is not supported for SOL_ALG on Linux. */
                if (family == -1 || CHECK_ERRNO(EBADF) || CHECK_ERRNO(ENOTSOCK)) {
#endif
                    set_error();
                    return -1;
                }
            }
#endif // HAVE_GETSOCKNAME
#ifdef SO_TYPE
            if (type == -1) {
                int tmp;
                socklen_t slen = sizeof(tmp);
                if (getsockopt(fd, SOL_SOCKET, SO_TYPE,
                               (void *)&tmp, &slen) == 0)
                {
                    type = tmp;
                } else {
                    set_error();
                    return -1;
                }
            }
#else
            type = SOCK_STREAM;
#endif
#ifdef SO_PROTOCOL
            if (proto == -1) {
                int tmp;
                socklen_t slen = sizeof(tmp);
                if (getsockopt(fd, SOL_SOCKET, SO_PROTOCOL,
                               (void *)&tmp, &slen) == 0)
                {
                    proto = tmp;
                } else {
                    set_error();
                    return -1;
                }
            }
#else
            proto = 0;
#endif
        }
    }
    else {
        /* No fd, default to AF_INET and SOCK_STREAM */
        if (family == -1) {
            family = AF_INET;
        }
        if (type == -1) {
            type = SOCK_STREAM;
        }
        if (proto == -1) {
            proto = 0;
        }
#ifdef MS_WINDOWS
        Py_BEGIN_ALLOW_THREADS
        fd = WSASocketW(family, type, proto,
                        NULL, 0,
                        WSA_FLAG_OVERLAPPED | WSA_FLAG_NO_HANDLE_INHERIT);
        Py_END_ALLOW_THREADS

        if (fd == INVALID_SOCKET) {
            set_error();
            return -1;
        }
#else
        /* UNIX */
        Py_BEGIN_ALLOW_THREADS
#ifdef SOCK_CLOEXEC
        if (state->sock_cloexec_works != 0) {
            fd = socket(family, type | SOCK_CLOEXEC, proto);
            if (state->sock_cloexec_works == -1) {
                if (fd >= 0) {
                    state->sock_cloexec_works = 1;
                }
                else if (errno == EINVAL) {
                    /* Linux older than 2.6.27 does not support SOCK_CLOEXEC */
                    state->sock_cloexec_works = 0;
                    fd = socket(family, type, proto);
                }
            }
        }
        else
#endif
        {
            fd = socket(family, type, proto);
        }
        Py_END_ALLOW_THREADS

        if (fd == INVALID_SOCKET) {
            set_error();
            return -1;
        }

        if (_Py_set_inheritable(fd, 0, atomic_flag_works) < 0) {
            SOCKETCLOSE(fd);
            return -1;
        }
#endif
    }
    if (init_sockobject(state, self, fd, family, type, proto) == -1) {
        SOCKETCLOSE(fd);
        return -1;
    }

    return 0;

}


/* Type object for socket objects. */

static PyType_Slot sock_slots[] = {
    {Py_tp_dealloc, sock_dealloc},
    {Py_tp_traverse, sock_traverse},
    {Py_tp_repr, sock_repr},
    {Py_tp_doc, (void *)sock_doc},
    {Py_tp_methods, sock_methods},
    {Py_tp_members, sock_memberlist},
    {Py_tp_getset, sock_getsetlist},
    {Py_tp_init, sock_initobj},
    {Py_tp_new, sock_new},
    {Py_tp_finalize, sock_finalize},
    {0, NULL},
};

static PyType_Spec sock_spec = {
    .name = "_socket.socket",
    .basicsize = sizeof(PySocketSockObject),
    .flags = (Py_TPFLAGS_DEFAULT | Py_TPFLAGS_BASETYPE | Py_TPFLAGS_HAVE_GC |
              Py_TPFLAGS_IMMUTABLETYPE),
    .slots = sock_slots,
};


#ifdef HAVE_GETHOSTNAME
/* Python interface to gethostname(). */

/*ARGSUSED*/
static PyObject *
socket_gethostname(PyObject *self, PyObject *unused)
{
    if (PySys_Audit("socket.gethostname", NULL) < 0) {
        return NULL;
    }

#ifdef MS_WINDOWS
    /* Don't use winsock's gethostname, as this returns the ANSI
       version of the hostname, whereas we need a Unicode string.
       Otherwise, gethostname apparently also returns the DNS name. */
    wchar_t buf[MAX_COMPUTERNAME_LENGTH + 1];
    DWORD size = Py_ARRAY_LENGTH(buf);
    wchar_t *name;
    PyObject *result;

    if (GetComputerNameExW(ComputerNamePhysicalDnsHostname, buf, &size))
        return PyUnicode_FromWideChar(buf, size);

    if (GetLastError() != ERROR_MORE_DATA)
        return PyErr_SetFromWindowsErr(0);

    if (size == 0)
        return PyUnicode_New(0, 0);

    /* MSDN says ERROR_MORE_DATA may occur because DNS allows longer
       names */
    name = PyMem_New(wchar_t, size);
    if (!name) {
        PyErr_NoMemory();
        return NULL;
    }
    if (!GetComputerNameExW(ComputerNamePhysicalDnsHostname,
                           name,
                           &size))
    {
        PyMem_Free(name);
        return PyErr_SetFromWindowsErr(0);
    }

    result = PyUnicode_FromWideChar(name, size);
    PyMem_Free(name);
    return result;
#else
    char buf[1024];
    int res;
    Py_BEGIN_ALLOW_THREADS
    res = gethostname(buf, (int) sizeof buf - 1);
    Py_END_ALLOW_THREADS
    if (res < 0)
        return set_error();
    buf[sizeof buf - 1] = '\0';
    return PyUnicode_DecodeFSDefault(buf);
#endif
}

PyDoc_STRVAR(gethostname_doc,
"gethostname() -> string\n\
\n\
Return the current host name.");
#endif

#ifdef HAVE_SETHOSTNAME
PyDoc_STRVAR(sethostname_doc,
"sethostname(name)\n\n\
Sets the hostname to name.");

static PyObject *
socket_sethostname(PyObject *self, PyObject *args)
{
    PyObject *hnobj;
    Py_buffer buf;
    int res, flag = 0;

#ifdef _AIX
/* issue #18259, not declared in any useful header file */
extern int sethostname(const char *, size_t);
#endif

    if (!PyArg_ParseTuple(args, "S:sethostname", &hnobj)) {
        PyErr_Clear();
        if (!PyArg_ParseTuple(args, "O&:sethostname",
                PyUnicode_FSConverter, &hnobj))
            return NULL;
        flag = 1;
    }

    if (PySys_Audit("socket.sethostname", "(O)", hnobj) < 0) {
        return NULL;
    }

    res = PyObject_GetBuffer(hnobj, &buf, PyBUF_SIMPLE);
    if (!res) {
        res = sethostname(buf.buf, buf.len);
        PyBuffer_Release(&buf);
    }
    if (flag)
        Py_DECREF(hnobj);
    if (res)
        return set_error();
    Py_RETURN_NONE;
}
#endif

#ifdef HAVE_GETADDRINFO
/* Python interface to gethostbyname(name). */

/*ARGSUSED*/
static PyObject *
socket_gethostbyname(PyObject *self, PyObject *args)
{
    char *name;
    struct sockaddr_in addrbuf;
    PyObject *ret = NULL;

    if (!PyArg_ParseTuple(args, "et:gethostbyname", "idna", &name))
        return NULL;
    if (PySys_Audit("socket.gethostbyname", "O", args) < 0) {
        goto finally;
    }
    socket_state *state = get_module_state(self);
    int rc = setipaddr(state, name, (struct sockaddr *)&addrbuf,
                       sizeof(addrbuf), AF_INET);
    if (rc < 0) {
        goto finally;
    }
    ret = make_ipv4_addr(&addrbuf);
finally:
    PyMem_Free(name);
    return ret;
}

PyDoc_STRVAR(gethostbyname_doc,
"gethostbyname(host) -> address\n\
\n\
Return the IP address (a string of the form '255.255.255.255') for a host.");
#endif


#if defined(HAVE_GETHOSTBYNAME_R) || defined (HAVE_GETHOSTBYNAME) || defined (HAVE_GETHOSTBYADDR)
static PyObject*
sock_decode_hostname(const char *name)
{
#ifdef MS_WINDOWS
    /* Issue #26227: gethostbyaddr() returns a string encoded
     * to the ANSI code page */
    return PyUnicode_DecodeMBCS(name, strlen(name), "surrogatepass");
#else
    /* Decode from UTF-8 */
    return PyUnicode_FromString(name);
#endif
}

/* Convenience function common to gethostbyname_ex and gethostbyaddr */

static PyObject *
gethost_common(socket_state *state, struct hostent *h, struct sockaddr *addr,
               size_t alen, int af)
{
    char **pch;
    PyObject *rtn_tuple = (PyObject *)NULL;
    PyObject *name_list = (PyObject *)NULL;
    PyObject *addr_list = (PyObject *)NULL;
    PyObject *tmp;
    PyObject *name;

    if (h == NULL) {
        /* Let's get real error message to return */
        set_herror(state, h_errno);
        return NULL;
    }

    if (h->h_addrtype != af) {
        /* Let's get real error message to return */
        errno = EAFNOSUPPORT;
        PyErr_SetFromErrno(PyExc_OSError);
        return NULL;
    }

    switch (af) {

    case AF_INET:
        if (alen < sizeof(struct sockaddr_in))
            return NULL;
        break;

#ifdef ENABLE_IPV6
    case AF_INET6:
        if (alen < sizeof(struct sockaddr_in6))
            return NULL;
        break;
#endif

    }

    if ((name_list = PyList_New(0)) == NULL)
        goto err;

    if ((addr_list = PyList_New(0)) == NULL)
        goto err;

    /* SF #1511317: h_aliases can be NULL */
    if (h->h_aliases) {
        for (pch = h->h_aliases; *pch != NULL; pch++) {
            int status;
            tmp = PyUnicode_FromString(*pch);
            if (tmp == NULL)
                goto err;

            status = PyList_Append(name_list, tmp);
            Py_DECREF(tmp);

            if (status)
                goto err;
        }
    }

    for (pch = h->h_addr_list; *pch != NULL; pch++) {
        int status;

        switch (af) {

        case AF_INET:
            {
            struct sockaddr_in sin;
            memset(&sin, 0, sizeof(sin));
            sin.sin_family = af;
#ifdef HAVE_SOCKADDR_SA_LEN
            sin.sin_len = sizeof(sin);
#endif
            memcpy(&sin.sin_addr, *pch, sizeof(sin.sin_addr));
            tmp = make_ipv4_addr(&sin);

            if (pch == h->h_addr_list && alen >= sizeof(sin))
                memcpy((char *) addr, &sin, sizeof(sin));
            break;
            }

#ifdef ENABLE_IPV6
        case AF_INET6:
            {
            struct sockaddr_in6 sin6;
            memset(&sin6, 0, sizeof(sin6));
            sin6.sin6_family = af;
#ifdef HAVE_SOCKADDR_SA_LEN
            sin6.sin6_len = sizeof(sin6);
#endif
            memcpy(&sin6.sin6_addr, *pch, sizeof(sin6.sin6_addr));
            tmp = make_ipv6_addr(&sin6);

            if (pch == h->h_addr_list && alen >= sizeof(sin6))
                memcpy((char *) addr, &sin6, sizeof(sin6));
            break;
            }
#endif

        default:                /* can't happen */
            PyErr_SetString(PyExc_OSError,
                            "unsupported address family");
            return NULL;
        }

        if (tmp == NULL)
            goto err;

        status = PyList_Append(addr_list, tmp);
        Py_DECREF(tmp);

        if (status)
            goto err;
    }

    name = sock_decode_hostname(h->h_name);
    if (name == NULL)
        goto err;
    rtn_tuple = Py_BuildValue("NOO", name, name_list, addr_list);

 err:
    Py_XDECREF(name_list);
    Py_XDECREF(addr_list);
    return rtn_tuple;
}
#endif

#if defined(HAVE_GETHOSTBYNAME_R) || defined (HAVE_GETHOSTBYNAME)
/* Python interface to gethostbyname_ex(name). */

/*ARGSUSED*/
static PyObject *
socket_gethostbyname_ex(PyObject *self, PyObject *args)
{
    char *name;
    struct hostent *h;
    sock_addr_t addr;
    struct sockaddr *sa;
    PyObject *ret = NULL;
#ifdef HAVE_GETHOSTBYNAME_R
    struct hostent hp_allocated;
#ifdef HAVE_GETHOSTBYNAME_R_3_ARG
    struct hostent_data data;
#else
    char buf[16384];
    int buf_len = (sizeof buf) - 1;
    int errnop;
#endif
#ifdef HAVE_GETHOSTBYNAME_R_3_ARG
    int result;
#endif
#endif /* HAVE_GETHOSTBYNAME_R */

    if (!PyArg_ParseTuple(args, "et:gethostbyname_ex", "idna", &name))
        return NULL;
    if (PySys_Audit("socket.gethostbyname", "O", args) < 0) {
        goto finally;
    }
    socket_state *state = get_module_state(self);
    if (setipaddr(state, name, SAS2SA(&addr), sizeof(addr), AF_INET) < 0) {
        goto finally;
    }
    Py_BEGIN_ALLOW_THREADS
#ifdef HAVE_GETHOSTBYNAME_R
#if   defined(HAVE_GETHOSTBYNAME_R_6_ARG)
    gethostbyname_r(name, &hp_allocated, buf, buf_len,
                             &h, &errnop);
#elif defined(HAVE_GETHOSTBYNAME_R_5_ARG)
    h = gethostbyname_r(name, &hp_allocated, buf, buf_len, &errnop);
#else /* HAVE_GETHOSTBYNAME_R_3_ARG */
    memset((void *) &data, '\0', sizeof(data));
    result = gethostbyname_r(name, &hp_allocated, &data);
    h = (result != 0) ? NULL : &hp_allocated;
#endif
#else /* not HAVE_GETHOSTBYNAME_R */
#ifdef USE_GETHOSTBYNAME_LOCK
    PyThread_acquire_lock(netdb_lock, 1);
#endif
    SUPPRESS_DEPRECATED_CALL
    h = gethostbyname(name);
#endif /* HAVE_GETHOSTBYNAME_R */
    Py_END_ALLOW_THREADS
    /* Some C libraries would require addr.__ss_family instead of
       addr.ss_family.
       Therefore, we cast the sockaddr_storage into sockaddr to
       access sa_family. */
    sa = SAS2SA(&addr);
    ret = gethost_common(state, h, SAS2SA(&addr), sizeof(addr),
                         sa->sa_family);
#ifdef USE_GETHOSTBYNAME_LOCK
    PyThread_release_lock(netdb_lock);
#endif
finally:
    PyMem_Free(name);
    return ret;
}

PyDoc_STRVAR(ghbn_ex_doc,
"gethostbyname_ex(host) -> (name, aliaslist, addresslist)\n\
\n\
Return the true host name, a list of aliases, and a list of IP addresses,\n\
for a host.  The host argument is a string giving a host name or IP number.");
#endif

#if defined(HAVE_GETHOSTBYNAME_R) || defined (HAVE_GETHOSTBYADDR)
/* Python interface to gethostbyaddr(IP). */

/*ARGSUSED*/
static PyObject *
socket_gethostbyaddr(PyObject *self, PyObject *args)
{
    sock_addr_t addr;
    struct sockaddr *sa = SAS2SA(&addr);
    char *ip_num;
    struct hostent *h;
    PyObject *ret = NULL;
#ifdef HAVE_GETHOSTBYNAME_R
    struct hostent hp_allocated;
#ifdef HAVE_GETHOSTBYNAME_R_3_ARG
    struct hostent_data data;
#else
    /* glibcs up to 2.10 assume that the buf argument to
       gethostbyaddr_r is 8-byte aligned, which at least llvm-gcc
       does not ensure. The attribute below instructs the compiler
       to maintain this alignment. */
    char buf[16384] Py_ALIGNED(8);
    int buf_len = (sizeof buf) - 1;
    int errnop;
#endif
#ifdef HAVE_GETHOSTBYNAME_R_3_ARG
    int result;
#endif
#endif /* HAVE_GETHOSTBYNAME_R */
    const char *ap;
    int al;
    int af;

    if (!PyArg_ParseTuple(args, "et:gethostbyaddr", "idna", &ip_num))
        return NULL;
    if (PySys_Audit("socket.gethostbyaddr", "O", args) < 0) {
        goto finally;
    }
    af = AF_UNSPEC;
    socket_state *state = get_module_state(self);
    if (setipaddr(state, ip_num, sa, sizeof(addr), af) < 0) {
        goto finally;
    }
    af = sa->sa_family;
    ap = NULL;
    /* al = 0; */
    switch (af) {
    case AF_INET:
        ap = (char *)&((struct sockaddr_in *)sa)->sin_addr;
        al = sizeof(((struct sockaddr_in *)sa)->sin_addr);
        break;
#ifdef ENABLE_IPV6
    case AF_INET6:
        ap = (char *)&((struct sockaddr_in6 *)sa)->sin6_addr;
        al = sizeof(((struct sockaddr_in6 *)sa)->sin6_addr);
        break;
#endif
    default:
        PyErr_SetString(PyExc_OSError, "unsupported address family");
        goto finally;
    }
    Py_BEGIN_ALLOW_THREADS
#ifdef HAVE_GETHOSTBYNAME_R
#if   defined(HAVE_GETHOSTBYNAME_R_6_ARG)
    gethostbyaddr_r(ap, al, af,
        &hp_allocated, buf, buf_len,
        &h, &errnop);
#elif defined(HAVE_GETHOSTBYNAME_R_5_ARG)
    h = gethostbyaddr_r(ap, al, af,
                        &hp_allocated, buf, buf_len, &errnop);
#else /* HAVE_GETHOSTBYNAME_R_3_ARG */
    memset((void *) &data, '\0', sizeof(data));
    result = gethostbyaddr_r(ap, al, af, &hp_allocated, &data);
    h = (result != 0) ? NULL : &hp_allocated;
#endif
#else /* not HAVE_GETHOSTBYNAME_R */
#ifdef USE_GETHOSTBYNAME_LOCK
    PyThread_acquire_lock(netdb_lock, 1);
#endif
    SUPPRESS_DEPRECATED_CALL
    h = gethostbyaddr(ap, al, af);
#endif /* HAVE_GETHOSTBYNAME_R */
    Py_END_ALLOW_THREADS
    ret = gethost_common(state, h, SAS2SA(&addr), sizeof(addr), af);
#ifdef USE_GETHOSTBYNAME_LOCK
    PyThread_release_lock(netdb_lock);
#endif
finally:
    PyMem_Free(ip_num);
    return ret;
}

PyDoc_STRVAR(gethostbyaddr_doc,
"gethostbyaddr(host) -> (name, aliaslist, addresslist)\n\
\n\
Return the true host name, a list of aliases, and a list of IP addresses,\n\
for a host.  The host argument is a string giving a host name or IP number.");
#endif

#ifdef HAVE_GETSERVBYNAME
/* Python interface to getservbyname(name).
   This only returns the port number, since the other info is already
   known or not useful (like the list of aliases). */

/*ARGSUSED*/
static PyObject *
socket_getservbyname(PyObject *self, PyObject *args)
{
    const char *name, *proto=NULL;
    struct servent *sp;
    if (!PyArg_ParseTuple(args, "s|s:getservbyname", &name, &proto))
        return NULL;

    if (PySys_Audit("socket.getservbyname", "ss", name, proto) < 0) {
        return NULL;
    }

    Py_BEGIN_ALLOW_THREADS
    sp = getservbyname(name, proto);
    Py_END_ALLOW_THREADS
    if (sp == NULL) {
        PyErr_SetString(PyExc_OSError, "service/proto not found");
        return NULL;
    }
    return PyLong_FromLong((long) ntohs(sp->s_port));
}

PyDoc_STRVAR(getservbyname_doc,
"getservbyname(servicename[, protocolname]) -> integer\n\
\n\
Return a port number from a service name and protocol name.\n\
The optional protocol name, if given, should be 'tcp' or 'udp',\n\
otherwise any protocol will match.");
#endif

#ifdef HAVE_GETSERVBYPORT
/* Python interface to getservbyport(port).
   This only returns the service name, since the other info is already
   known or not useful (like the list of aliases). */

/*ARGSUSED*/
static PyObject *
socket_getservbyport(PyObject *self, PyObject *args)
{
    int port;
    const char *proto=NULL;
    struct servent *sp;
    if (!PyArg_ParseTuple(args, "i|s:getservbyport", &port, &proto))
        return NULL;
    if (port < 0 || port > 0xffff) {
        PyErr_SetString(
            PyExc_OverflowError,
            "getservbyport: port must be 0-65535.");
        return NULL;
    }

    if (PySys_Audit("socket.getservbyport", "is", port, proto) < 0) {
        return NULL;
    }

    Py_BEGIN_ALLOW_THREADS
    sp = getservbyport(htons((short)port), proto);
    Py_END_ALLOW_THREADS
    if (sp == NULL) {
        PyErr_SetString(PyExc_OSError, "port/proto not found");
        return NULL;
    }
    return PyUnicode_FromString(sp->s_name);
}

PyDoc_STRVAR(getservbyport_doc,
"getservbyport(port[, protocolname]) -> string\n\
\n\
Return the service name from a port number and protocol name.\n\
The optional protocol name, if given, should be 'tcp' or 'udp',\n\
otherwise any protocol will match.");
#endif

#ifdef HAVE_GETPROTOBYNAME
/* Python interface to getprotobyname(name).
   This only returns the protocol number, since the other info is
   already known or not useful (like the list of aliases). */

/*ARGSUSED*/
static PyObject *
socket_getprotobyname(PyObject *self, PyObject *args)
{
    const char *name;
    struct protoent *sp;
    if (!PyArg_ParseTuple(args, "s:getprotobyname", &name))
        return NULL;
    Py_BEGIN_ALLOW_THREADS
    sp = getprotobyname(name);
    Py_END_ALLOW_THREADS
    if (sp == NULL) {
        PyErr_SetString(PyExc_OSError, "protocol not found");
        return NULL;
    }
    return PyLong_FromLong((long) sp->p_proto);
}

PyDoc_STRVAR(getprotobyname_doc,
"getprotobyname(name) -> integer\n\
\n\
Return the protocol number for the named protocol.  (Rarely used.)");
#endif

static PyObject *
socket_close(PyObject *self, PyObject *fdobj)
{
    SOCKET_T fd;
    int res;

    fd = PyLong_AsSocket_t(fdobj);
    if (fd == (SOCKET_T)(-1) && PyErr_Occurred())
        return NULL;
    Py_BEGIN_ALLOW_THREADS
    res = SOCKETCLOSE(fd);
    Py_END_ALLOW_THREADS
    /* bpo-30319: The peer can already have closed the connection.
       Python ignores ECONNRESET on close(). */
    if (res < 0 && !CHECK_ERRNO(ECONNRESET)) {
        return set_error();
    }
    Py_RETURN_NONE;
}

PyDoc_STRVAR(close_doc,
"close(integer) -> None\n\
\n\
Close an integer socket file descriptor.  This is like os.close(), but for\n\
sockets; on some platforms os.close() won't work for socket file descriptors.");

#ifndef NO_DUP
/* dup() function for socket fds */

static PyObject *
socket_dup(PyObject *self, PyObject *fdobj)
{
    SOCKET_T fd, newfd;
    PyObject *newfdobj;
#ifdef MS_WINDOWS
    WSAPROTOCOL_INFOW info;
#endif

    fd = PyLong_AsSocket_t(fdobj);
    if (fd == (SOCKET_T)(-1) && PyErr_Occurred()) {
        return NULL;
    }

#ifdef MS_WINDOWS
    if (WSADuplicateSocketW(fd, GetCurrentProcessId(), &info))
        return set_error();

    newfd = WSASocketW(FROM_PROTOCOL_INFO, FROM_PROTOCOL_INFO,
                      FROM_PROTOCOL_INFO,
                      &info, 0, WSA_FLAG_OVERLAPPED);
    if (newfd == INVALID_SOCKET) {
        return set_error();
    }

    if (!SetHandleInformation((HANDLE)newfd, HANDLE_FLAG_INHERIT, 0)) {
        closesocket(newfd);
        PyErr_SetFromWindowsErr(0);
        return NULL;
    }
#else
    /* On UNIX, dup can be used to duplicate the file descriptor of a socket */
    newfd = _Py_dup(fd);
    if (newfd == INVALID_SOCKET) {
        return NULL;
    }
#endif

    newfdobj = PyLong_FromSocket_t(newfd);
    if (newfdobj == NULL) {
        SOCKETCLOSE(newfd);
    }
    return newfdobj;
}

PyDoc_STRVAR(dup_doc,
"dup(integer) -> integer\n\
\n\
Duplicate an integer socket file descriptor.  This is like os.dup(), but for\n\
sockets; on some platforms os.dup() won't work for socket file descriptors.");
#endif


#ifdef HAVE_SOCKETPAIR
/* Create a pair of sockets using the socketpair() function.
   Arguments as for socket() except the default family is AF_UNIX if
   defined on the platform; otherwise, the default is AF_INET. */

/*ARGSUSED*/
static PyObject *
socket_socketpair(PyObject *self, PyObject *args)
{
    PySocketSockObject *s0 = NULL, *s1 = NULL;
    SOCKET_T sv[2];
    int family, type = SOCK_STREAM, proto = 0;
    PyObject *res = NULL;
    socket_state *state = get_module_state(self);
#ifdef SOCK_CLOEXEC
    int *atomic_flag_works = &state->sock_cloexec_works;
#else
    int *atomic_flag_works = NULL;
#endif
    int ret;

#if defined(AF_UNIX)
    family = AF_UNIX;
#else
    family = AF_INET;
#endif
    if (!PyArg_ParseTuple(args, "|iii:socketpair",
                          &family, &type, &proto))
        return NULL;

    /* Create a pair of socket fds */
    Py_BEGIN_ALLOW_THREADS
#ifdef SOCK_CLOEXEC
    if (state->sock_cloexec_works != 0) {
        ret = socketpair(family, type | SOCK_CLOEXEC, proto, sv);
        if (state->sock_cloexec_works == -1) {
            if (ret >= 0) {
                state->sock_cloexec_works = 1;
            }
            else if (errno == EINVAL) {
                /* Linux older than 2.6.27 does not support SOCK_CLOEXEC */
                state->sock_cloexec_works = 0;
                ret = socketpair(family, type, proto, sv);
            }
        }
    }
    else
#endif
    {
        ret = socketpair(family, type, proto, sv);
    }
    Py_END_ALLOW_THREADS

    if (ret < 0)
        return set_error();

    if (_Py_set_inheritable(sv[0], 0, atomic_flag_works) < 0)
        goto finally;
    if (_Py_set_inheritable(sv[1], 0, atomic_flag_works) < 0)
        goto finally;

    s0 = new_sockobject(state, sv[0], family, type, proto);
    if (s0 == NULL)
        goto finally;
    s1 = new_sockobject(state, sv[1], family, type, proto);
    if (s1 == NULL)
        goto finally;
    res = PyTuple_Pack(2, s0, s1);

finally:
    if (res == NULL) {
        if (s0 == NULL)
            SOCKETCLOSE(sv[0]);
        if (s1 == NULL)
            SOCKETCLOSE(sv[1]);
    }
    Py_XDECREF(s0);
    Py_XDECREF(s1);
    return res;
}

PyDoc_STRVAR(socketpair_doc,
"socketpair([family[, type [, proto]]]) -> (socket object, socket object)\n\
\n\
Create a pair of socket objects from the sockets returned by the platform\n\
socketpair() function.\n\
The arguments are the same as for socket() except the default family is\n\
AF_UNIX if defined on the platform; otherwise, the default is AF_INET.");

#endif /* HAVE_SOCKETPAIR */


static PyObject *
socket_ntohs(PyObject *self, PyObject *args)
{
    int x;

    if (!PyArg_ParseTuple(args, "i:ntohs", &x)) {
        return NULL;
    }
    if (x < 0) {
        PyErr_SetString(PyExc_OverflowError,
                        "ntohs: can't convert negative Python int to C "
                        "16-bit unsigned integer");
        return NULL;
    }
    if (x > 0xffff) {
        PyErr_SetString(PyExc_OverflowError,
                        "ntohs: Python int too large to convert to C "
                        "16-bit unsigned integer");
        return NULL;
    }
    return PyLong_FromUnsignedLong(ntohs((unsigned short)x));
}

PyDoc_STRVAR(ntohs_doc,
"ntohs(integer) -> integer\n\
\n\
Convert a 16-bit unsigned integer from network to host byte order.");


static PyObject *
socket_ntohl(PyObject *self, PyObject *arg)
{
    unsigned long x;

    if (PyLong_Check(arg)) {
        x = PyLong_AsUnsignedLong(arg);
        if (x == (unsigned long) -1 && PyErr_Occurred())
            return NULL;
#if SIZEOF_LONG > 4
        {
            unsigned long y;
            /* only want the trailing 32 bits */
            y = x & 0xFFFFFFFFUL;
            if (y ^ x)
                return PyErr_Format(PyExc_OverflowError,
                            "int larger than 32 bits");
            x = y;
        }
#endif
    }
    else
        return PyErr_Format(PyExc_TypeError,
                            "expected int, %s found",
                            Py_TYPE(arg)->tp_name);
    return PyLong_FromUnsignedLong(ntohl(x));
}

PyDoc_STRVAR(ntohl_doc,
"ntohl(integer) -> integer\n\
\n\
Convert a 32-bit integer from network to host byte order.");


static PyObject *
socket_htons(PyObject *self, PyObject *args)
{
    int x;

    if (!PyArg_ParseTuple(args, "i:htons", &x)) {
        return NULL;
    }
    if (x < 0) {
        PyErr_SetString(PyExc_OverflowError,
                        "htons: can't convert negative Python int to C "
                        "16-bit unsigned integer");
        return NULL;
    }
    if (x > 0xffff) {
        PyErr_SetString(PyExc_OverflowError,
                        "htons: Python int too large to convert to C "
                        "16-bit unsigned integer");
        return NULL;
    }
    return PyLong_FromUnsignedLong(htons((unsigned short)x));
}

PyDoc_STRVAR(htons_doc,
"htons(integer) -> integer\n\
\n\
Convert a 16-bit unsigned integer from host to network byte order.");


static PyObject *
socket_htonl(PyObject *self, PyObject *arg)
{
    unsigned long x;

    if (PyLong_Check(arg)) {
        x = PyLong_AsUnsignedLong(arg);
        if (x == (unsigned long) -1 && PyErr_Occurred())
            return NULL;
#if SIZEOF_LONG > 4
        {
            unsigned long y;
            /* only want the trailing 32 bits */
            y = x & 0xFFFFFFFFUL;
            if (y ^ x)
                return PyErr_Format(PyExc_OverflowError,
                            "int larger than 32 bits");
            x = y;
        }
#endif
    }
    else
        return PyErr_Format(PyExc_TypeError,
                            "expected int, %s found",
                            Py_TYPE(arg)->tp_name);
    return PyLong_FromUnsignedLong(htonl((unsigned long)x));
}

PyDoc_STRVAR(htonl_doc,
"htonl(integer) -> integer\n\
\n\
Convert a 32-bit integer from host to network byte order.");

/* socket.inet_aton() and socket.inet_ntoa() functions. */

PyDoc_STRVAR(inet_aton_doc,
"inet_aton(string) -> bytes giving packed 32-bit IP representation\n\
\n\
Convert an IP address in string format (123.45.67.89) to the 32-bit packed\n\
binary format used in low-level network functions.");

static PyObject*
socket_inet_aton(PyObject *self, PyObject *args)
{
#ifdef HAVE_INET_ATON
    struct in_addr buf;
#endif

#if !defined(HAVE_INET_ATON) || defined(USE_INET_ATON_WEAKLINK)
#if (SIZEOF_INT != 4)
#error "Not sure if in_addr_t exists and int is not 32-bits."
#endif
    /* Have to use inet_addr() instead */
    unsigned int packed_addr;
#endif
    const char *ip_addr;

    if (!PyArg_ParseTuple(args, "s:inet_aton", &ip_addr))
        return NULL;


#ifdef HAVE_INET_ATON

#ifdef USE_INET_ATON_WEAKLINK
    if (inet_aton != NULL) {
#endif
    if (inet_aton(ip_addr, &buf))
        return PyBytes_FromStringAndSize((char *)(&buf),
                                          sizeof(buf));

    PyErr_SetString(PyExc_OSError,
                    "illegal IP address string passed to inet_aton");
    return NULL;

#ifdef USE_INET_ATON_WEAKLINK
   } else {
#endif

#endif

#if !defined(HAVE_INET_ATON) || defined(USE_INET_ATON_WEAKLINK)

    /* special-case this address as inet_addr might return INADDR_NONE
     * for this */
    if (strcmp(ip_addr, "255.255.255.255") == 0) {
        packed_addr = INADDR_BROADCAST;
    } else {

        SUPPRESS_DEPRECATED_CALL
        packed_addr = inet_addr(ip_addr);

        if (packed_addr == INADDR_NONE) {               /* invalid address */
            PyErr_SetString(PyExc_OSError,
                "illegal IP address string passed to inet_aton");
            return NULL;
        }
    }
    return PyBytes_FromStringAndSize((char *) &packed_addr,
                                      sizeof(packed_addr));

#ifdef USE_INET_ATON_WEAKLINK
   }
#endif

#endif
}

#ifdef HAVE_INET_NTOA
PyDoc_STRVAR(inet_ntoa_doc,
"inet_ntoa(packed_ip) -> ip_address_string\n\
\n\
Convert an IP address from 32-bit packed binary format to string format");

static PyObject*
socket_inet_ntoa(PyObject *self, PyObject *args)
{
    Py_buffer packed_ip;
    struct in_addr packed_addr;

    if (!PyArg_ParseTuple(args, "y*:inet_ntoa", &packed_ip)) {
        return NULL;
    }

    if (packed_ip.len != sizeof(packed_addr)) {
        PyErr_SetString(PyExc_OSError,
            "packed IP wrong length for inet_ntoa");
        PyBuffer_Release(&packed_ip);
        return NULL;
    }

    memcpy(&packed_addr, packed_ip.buf, packed_ip.len);
    PyBuffer_Release(&packed_ip);

    SUPPRESS_DEPRECATED_CALL
    return PyUnicode_FromString(inet_ntoa(packed_addr));
}
#endif // HAVE_INET_NTOA

#ifdef HAVE_INET_PTON

PyDoc_STRVAR(inet_pton_doc,
"inet_pton(af, ip) -> packed IP address string\n\
\n\
Convert an IP address from string format to a packed string suitable\n\
for use with low-level network functions.");

static PyObject *
socket_inet_pton(PyObject *self, PyObject *args)
{
    int af;
    const char* ip;
    int retval;
#ifdef ENABLE_IPV6
    char packed[Py_MAX(sizeof(struct in_addr), sizeof(struct in6_addr))];
#else
    char packed[sizeof(struct in_addr)];
#endif
    if (!PyArg_ParseTuple(args, "is:inet_pton", &af, &ip)) {
        return NULL;
    }

#if !defined(ENABLE_IPV6) && defined(AF_INET6)
    if(af == AF_INET6) {
        PyErr_SetString(PyExc_OSError,
                        "can't use AF_INET6, IPv6 is disabled");
        return NULL;
    }
#endif

    retval = inet_pton(af, ip, packed);
    if (retval < 0) {
        PyErr_SetFromErrno(PyExc_OSError);
        return NULL;
    } else if (retval == 0) {
        PyErr_SetString(PyExc_OSError,
            "illegal IP address string passed to inet_pton");
        return NULL;
    } else if (af == AF_INET) {
        return PyBytes_FromStringAndSize(packed,
                                          sizeof(struct in_addr));
#ifdef ENABLE_IPV6
    } else if (af == AF_INET6) {
        return PyBytes_FromStringAndSize(packed,
                                          sizeof(struct in6_addr));
#endif
    } else {
        PyErr_SetString(PyExc_OSError, "unknown address family");
        return NULL;
    }
}

PyDoc_STRVAR(inet_ntop_doc,
"inet_ntop(af, packed_ip) -> string formatted IP address\n\
\n\
Convert a packed IP address of the given family to string format.");

static PyObject *
socket_inet_ntop(PyObject *self, PyObject *args)
{
    int af;
    Py_buffer packed_ip;
    const char* retval;
#ifdef ENABLE_IPV6
    char ip[Py_MAX(INET_ADDRSTRLEN, INET6_ADDRSTRLEN)];
#else
    char ip[INET_ADDRSTRLEN];
#endif

    if (!PyArg_ParseTuple(args, "iy*:inet_ntop", &af, &packed_ip)) {
        return NULL;
    }

    if (af == AF_INET) {
        if (packed_ip.len != sizeof(struct in_addr)) {
            PyErr_SetString(PyExc_ValueError,
                "invalid length of packed IP address string");
            PyBuffer_Release(&packed_ip);
            return NULL;
        }
#ifdef ENABLE_IPV6
    } else if (af == AF_INET6) {
        if (packed_ip.len != sizeof(struct in6_addr)) {
            PyErr_SetString(PyExc_ValueError,
                "invalid length of packed IP address string");
            PyBuffer_Release(&packed_ip);
            return NULL;
        }
#endif
    } else {
        PyErr_Format(PyExc_ValueError,
            "unknown address family %d", af);
        PyBuffer_Release(&packed_ip);
        return NULL;
    }

    /* inet_ntop guarantee NUL-termination of resulting string. */
    retval = inet_ntop(af, packed_ip.buf, ip, sizeof(ip));
    PyBuffer_Release(&packed_ip);
    if (!retval) {
        PyErr_SetFromErrno(PyExc_OSError);
        return NULL;
    } else {
        return PyUnicode_FromString(retval);
    }
}

#endif /* HAVE_INET_PTON */

#ifdef HAVE_GETADDRINFO
/* Python interface to getaddrinfo(host, port). */

/*ARGSUSED*/
static PyObject *
socket_getaddrinfo(PyObject *self, PyObject *args, PyObject* kwargs)
{
    static char* kwnames[] = {"host", "port", "family", "type", "proto",
                              "flags", 0};
    struct addrinfo hints, *res;
    struct addrinfo *res0 = NULL;
    PyObject *hobj = NULL;
    PyObject *pobj = (PyObject *)NULL;
    PyObject *pstr = NULL;
    const char *hptr, *pptr;
    int family, socktype, protocol, flags;
    int error;
    PyObject *all = (PyObject *)NULL;
    PyObject *idna = NULL;

    socktype = protocol = flags = 0;
    family = AF_UNSPEC;
    if (!PyArg_ParseTupleAndKeywords(args, kwargs, "OO|iiii:getaddrinfo",
                          kwnames, &hobj, &pobj, &family, &socktype,
                          &protocol, &flags)) {
        return NULL;
    }
    if (hobj == Py_None) {
        hptr = NULL;
    } else if (PyUnicode_Check(hobj)) {
        idna = PyUnicode_AsEncodedString(hobj, "idna", NULL);
        if (!idna)
            return NULL;
        assert(PyBytes_Check(idna));
        hptr = PyBytes_AS_STRING(idna);
    } else if (PyBytes_Check(hobj)) {
        hptr = PyBytes_AsString(hobj);
    } else {
        PyErr_SetString(PyExc_TypeError,
                        "getaddrinfo() argument 1 must be string or None");
        return NULL;
    }
    if (PyLong_CheckExact(pobj)) {
        pstr = PyObject_Str(pobj);
        if (pstr == NULL)
            goto err;
        assert(PyUnicode_Check(pstr));
        pptr = PyUnicode_AsUTF8(pstr);
        if (pptr == NULL)
            goto err;
    } else if (PyUnicode_Check(pobj)) {
        pptr = PyUnicode_AsUTF8(pobj);
        if (pptr == NULL)
            goto err;
    } else if (PyBytes_Check(pobj)) {
        pptr = PyBytes_AS_STRING(pobj);
    } else if (pobj == Py_None) {
        pptr = (char *)NULL;
    } else {
        PyErr_SetString(PyExc_OSError, "Int or String expected");
        goto err;
    }
#if defined(__APPLE__) && defined(AI_NUMERICSERV)
    if ((flags & AI_NUMERICSERV) && (pptr == NULL || (pptr[0] == '0' && pptr[1] == 0))) {
        /* On OSX up to at least OSX 10.8 getaddrinfo crashes
         * if AI_NUMERICSERV is set and the servname is NULL or "0".
         * This workaround avoids a segfault in libsystem.
         */
        pptr = "00";
    }
#endif

    if (PySys_Audit("socket.getaddrinfo", "OOiii",
                    hobj, pobj, family, socktype, protocol) < 0) {
        return NULL;
    }

    memset(&hints, 0, sizeof(hints));
    hints.ai_family = family;
    hints.ai_socktype = socktype;
    hints.ai_protocol = protocol;
    hints.ai_flags = flags;
    Py_BEGIN_ALLOW_THREADS
    error = getaddrinfo(hptr, pptr, &hints, &res0);
    Py_END_ALLOW_THREADS
    if (error) {
        res0 = NULL;  // gh-100795
        socket_state *state = get_module_state(self);
        set_gaierror(state, error);
        goto err;
    }

    all = PyList_New(0);
    if (all == NULL)
        goto err;
    for (res = res0; res; res = res->ai_next) {
        PyObject *single;
        PyObject *addr =
            makesockaddr(-1, res->ai_addr, res->ai_addrlen, protocol);
        if (addr == NULL)
            goto err;
        single = Py_BuildValue("iiisO", res->ai_family,
            res->ai_socktype, res->ai_protocol,
            res->ai_canonname ? res->ai_canonname : "",
            addr);
        Py_DECREF(addr);
        if (single == NULL)
            goto err;

        if (PyList_Append(all, single)) {
            Py_DECREF(single);
            goto err;
        }
        Py_DECREF(single);
    }
    Py_XDECREF(idna);
    Py_XDECREF(pstr);
    if (res0)
        freeaddrinfo(res0);
    return all;
 err:
    Py_XDECREF(all);
    Py_XDECREF(idna);
    Py_XDECREF(pstr);
    if (res0)
        freeaddrinfo(res0);
    return (PyObject *)NULL;
}

PyDoc_STRVAR(getaddrinfo_doc,
"getaddrinfo(host, port [, family, type, proto, flags])\n\
    -> list of (family, type, proto, canonname, sockaddr)\n\
\n\
Resolve host and port into addrinfo struct.");
#endif // HAVE_GETADDRINFO

#ifdef HAVE_GETNAMEINFO
/* Python interface to getnameinfo(sa, flags). */

/*ARGSUSED*/
static PyObject *
socket_getnameinfo(PyObject *self, PyObject *args)
{
    PyObject *sa = (PyObject *)NULL;
    int flags;
    const char *hostp;
    int port;
    unsigned int flowinfo, scope_id;
    char hbuf[NI_MAXHOST], pbuf[NI_MAXSERV];
    struct addrinfo hints, *res = NULL;
    int error;
    PyObject *ret = (PyObject *)NULL;
    PyObject *name;

    flags = flowinfo = scope_id = 0;
    if (!PyArg_ParseTuple(args, "Oi:getnameinfo", &sa, &flags))
        return NULL;
    if (!PyTuple_Check(sa)) {
        PyErr_SetString(PyExc_TypeError,
                        "getnameinfo() argument 1 must be a tuple");
        return NULL;
    }
    if (!PyArg_ParseTuple(sa, "si|II;getnameinfo(): illegal sockaddr argument",
                          &hostp, &port, &flowinfo, &scope_id))
    {
        return NULL;
    }
    if (flowinfo > 0xfffff) {
        PyErr_SetString(PyExc_OverflowError,
                        "getnameinfo(): flowinfo must be 0-1048575.");
        return NULL;
    }

    if (PySys_Audit("socket.getnameinfo", "(O)", sa) < 0) {
        return NULL;
    }

    PyOS_snprintf(pbuf, sizeof(pbuf), "%d", port);
    memset(&hints, 0, sizeof(hints));
    hints.ai_family = AF_UNSPEC;
    hints.ai_socktype = SOCK_DGRAM;     /* make numeric port happy */
    hints.ai_flags = AI_NUMERICHOST;    /* don't do any name resolution */
    Py_BEGIN_ALLOW_THREADS
    error = getaddrinfo(hostp, pbuf, &hints, &res);
    Py_END_ALLOW_THREADS
    if (error) {
        res = NULL;  // gh-100795
        socket_state *state = get_module_state(self);
        set_gaierror(state, error);
        goto fail;
    }
    if (res->ai_next) {
        PyErr_SetString(PyExc_OSError,
            "sockaddr resolved to multiple addresses");
        goto fail;
    }
    switch (res->ai_family) {
    case AF_INET:
        {
        if (PyTuple_GET_SIZE(sa) != 2) {
            PyErr_SetString(PyExc_OSError,
                "IPv4 sockaddr must be 2 tuple");
            goto fail;
        }
        break;
        }
#ifdef ENABLE_IPV6
    case AF_INET6:
        {
        struct sockaddr_in6 *sin6;
        sin6 = (struct sockaddr_in6 *)res->ai_addr;
        sin6->sin6_flowinfo = htonl(flowinfo);
        sin6->sin6_scope_id = scope_id;
        break;
        }
#endif
    }
    error = getnameinfo(res->ai_addr, (socklen_t) res->ai_addrlen,
                    hbuf, sizeof(hbuf), pbuf, sizeof(pbuf), flags);
    if (error) {
        socket_state *state = get_module_state(self);
        set_gaierror(state, error);
        goto fail;
    }

    name = sock_decode_hostname(hbuf);
    if (name == NULL)
        goto fail;
    ret = Py_BuildValue("Ns", name, pbuf);

fail:
    if (res)
        freeaddrinfo(res);
    return ret;
}

PyDoc_STRVAR(getnameinfo_doc,
"getnameinfo(sockaddr, flags) --> (host, port)\n\
\n\
Get host and port for a sockaddr.");
#endif // HAVE_GETNAMEINFO

/* Python API to getting and setting the default timeout value. */

static PyObject *
socket_getdefaulttimeout(PyObject *self, PyObject *Py_UNUSED(ignored))
{
    socket_state *state = get_module_state(self);
    if (state->defaulttimeout < 0) {
        Py_RETURN_NONE;
    }
    else {
        double seconds = _PyTime_AsSecondsDouble(state->defaulttimeout);
        return PyFloat_FromDouble(seconds);
    }
}

PyDoc_STRVAR(getdefaulttimeout_doc,
"getdefaulttimeout() -> timeout\n\
\n\
Returns the default timeout in seconds (float) for new socket objects.\n\
A value of None indicates that new socket objects have no timeout.\n\
When the socket module is first imported, the default is None.");

static PyObject *
socket_setdefaulttimeout(PyObject *self, PyObject *arg)
{
    _PyTime_t timeout;

    if (socket_parse_timeout(&timeout, arg) < 0)
        return NULL;

    socket_state *state = get_module_state(self);
    state->defaulttimeout = timeout;

    Py_RETURN_NONE;
}

PyDoc_STRVAR(setdefaulttimeout_doc,
"setdefaulttimeout(timeout)\n\
\n\
Set the default timeout in seconds (float) for new socket objects.\n\
A value of None indicates that new socket objects have no timeout.\n\
When the socket module is first imported, the default is None.");

#if defined(HAVE_IF_NAMEINDEX) || defined(MS_WINDOWS)
/* Python API for getting interface indices and names */

static PyObject *
socket_if_nameindex(PyObject *self, PyObject *arg)
{
    PyObject *list = PyList_New(0);
    if (list == NULL) {
        return NULL;
    }
#ifdef MS_WINDOWS
    PMIB_IF_TABLE2 tbl;
    int ret;
    if ((ret = GetIfTable2Ex(MibIfTableRaw, &tbl)) != NO_ERROR) {
        Py_DECREF(list);
        // ret is used instead of GetLastError()
        return PyErr_SetFromWindowsErr(ret);
    }
    for (ULONG i = 0; i < tbl->NumEntries; ++i) {
        MIB_IF_ROW2 r = tbl->Table[i];
        WCHAR buf[NDIS_IF_MAX_STRING_SIZE + 1];
        if ((ret = ConvertInterfaceLuidToNameW(&r.InterfaceLuid, buf,
                                               Py_ARRAY_LENGTH(buf)))) {
            Py_DECREF(list);
            FreeMibTable(tbl);
            // ret is used instead of GetLastError()
            return PyErr_SetFromWindowsErr(ret);
        }
        PyObject *tuple = Py_BuildValue("Iu", r.InterfaceIndex, buf);
        if (tuple == NULL || PyList_Append(list, tuple) == -1) {
            Py_XDECREF(tuple);
            Py_DECREF(list);
            FreeMibTable(tbl);
            return NULL;
        }
        Py_DECREF(tuple);
    }
    FreeMibTable(tbl);
    return list;
#else
    int i;
    struct if_nameindex *ni;

    ni = if_nameindex();
    if (ni == NULL) {
        Py_DECREF(list);
        PyErr_SetFromErrno(PyExc_OSError);
        return NULL;
    }

#ifdef _Py_MEMORY_SANITIZER
    __msan_unpoison(ni, sizeof(ni));
    __msan_unpoison(&ni[0], sizeof(ni[0]));
#endif
    for (i = 0; ni[i].if_index != 0 && i < INT_MAX; i++) {
#ifdef _Py_MEMORY_SANITIZER
        /* This one isn't the end sentinel, the next one must exist. */
        __msan_unpoison(&ni[i+1], sizeof(ni[0]));
        /* Otherwise Py_BuildValue internals are flagged by MSan when
           they access the not-msan-tracked if_name string data. */
        {
            char *to_sanitize = ni[i].if_name;
            do {
                __msan_unpoison(to_sanitize, 1);
            } while (*to_sanitize++ != '\0');
        }
#endif
        PyObject *ni_tuple = Py_BuildValue("IO&",
                ni[i].if_index, PyUnicode_DecodeFSDefault, ni[i].if_name);

        if (ni_tuple == NULL || PyList_Append(list, ni_tuple) == -1) {
            Py_XDECREF(ni_tuple);
            Py_DECREF(list);
            if_freenameindex(ni);
            return NULL;
        }
        Py_DECREF(ni_tuple);
    }

    if_freenameindex(ni);
    return list;
#endif
}

PyDoc_STRVAR(if_nameindex_doc,
"if_nameindex()\n\
\n\
Returns a list of network interface information (index, name) tuples.");

static PyObject *
socket_if_nametoindex(PyObject *self, PyObject *args)
{
    PyObject *oname;
#ifdef MS_WINDOWS
    NET_IFINDEX index;
#else
    unsigned long index;
#endif
    if (!PyArg_ParseTuple(args, "O&:if_nametoindex",
                          PyUnicode_FSConverter, &oname))
        return NULL;

    index = if_nametoindex(PyBytes_AS_STRING(oname));
    Py_DECREF(oname);
    if (index == 0) {
        /* if_nametoindex() doesn't set errno */
        PyErr_SetString(PyExc_OSError, "no interface with this name");
        return NULL;
    }

    return PyLong_FromUnsignedLong(index);
}

PyDoc_STRVAR(if_nametoindex_doc,
"if_nametoindex(if_name)\n\
\n\
Returns the interface index corresponding to the interface name if_name.");

static PyObject *
socket_if_indextoname(PyObject *self, PyObject *arg)
{
#ifdef MS_WINDOWS
    NET_IFINDEX index;
#else
    unsigned long index;
#endif
    char name[IF_NAMESIZE + 1];

    index = PyLong_AsUnsignedLong(arg);
    if (index == (unsigned long) -1)
        return NULL;

    if (if_indextoname(index, name) == NULL) {
        PyErr_SetFromErrno(PyExc_OSError);
        return NULL;
    }

    return PyUnicode_DecodeFSDefault(name);
}

PyDoc_STRVAR(if_indextoname_doc,
"if_indextoname(if_index)\n\
\n\
Returns the interface name corresponding to the interface index if_index.");

#endif // defined(HAVE_IF_NAMEINDEX) || defined(MS_WINDOWS)


#ifdef CMSG_LEN
/* Python interface to CMSG_LEN(length). */

static PyObject *
socket_CMSG_LEN(PyObject *self, PyObject *args)
{
    Py_ssize_t length;
    size_t result;

    if (!PyArg_ParseTuple(args, "n:CMSG_LEN", &length))
        return NULL;
    if (length < 0 || !get_CMSG_LEN(length, &result)) {
        PyErr_Format(PyExc_OverflowError, "CMSG_LEN() argument out of range");
        return NULL;
    }
    return PyLong_FromSize_t(result);
}

PyDoc_STRVAR(CMSG_LEN_doc,
"CMSG_LEN(length) -> control message length\n\
\n\
Return the total length, without trailing padding, of an ancillary\n\
data item with associated data of the given length.  This value can\n\
often be used as the buffer size for recvmsg() to receive a single\n\
item of ancillary data, but RFC 3542 requires portable applications to\n\
use CMSG_SPACE() and thus include space for padding, even when the\n\
item will be the last in the buffer.  Raises OverflowError if length\n\
is outside the permissible range of values.");


#ifdef CMSG_SPACE
/* Python interface to CMSG_SPACE(length). */

static PyObject *
socket_CMSG_SPACE(PyObject *self, PyObject *args)
{
    Py_ssize_t length;
    size_t result;

    if (!PyArg_ParseTuple(args, "n:CMSG_SPACE", &length))
        return NULL;
    if (length < 0 || !get_CMSG_SPACE(length, &result)) {
        PyErr_SetString(PyExc_OverflowError,
                        "CMSG_SPACE() argument out of range");
        return NULL;
    }
    return PyLong_FromSize_t(result);
}

PyDoc_STRVAR(CMSG_SPACE_doc,
"CMSG_SPACE(length) -> buffer size\n\
\n\
Return the buffer size needed for recvmsg() to receive an ancillary\n\
data item with associated data of the given length, along with any\n\
trailing padding.  The buffer space needed to receive multiple items\n\
is the sum of the CMSG_SPACE() values for their associated data\n\
lengths.  Raises OverflowError if length is outside the permissible\n\
range of values.");
#endif    /* CMSG_SPACE */
#endif    /* CMSG_LEN */


/* List of functions exported by this module. */

static PyMethodDef socket_methods[] = {
#ifdef HAVE_GETADDRINFO
    {"gethostbyname",           socket_gethostbyname,
     METH_VARARGS, gethostbyname_doc},
#endif
#if defined(HAVE_GETHOSTBYNAME_R) || defined (HAVE_GETHOSTBYNAME)
    {"gethostbyname_ex",        socket_gethostbyname_ex,
     METH_VARARGS, ghbn_ex_doc},
#endif
#if defined(HAVE_GETHOSTBYNAME_R) || defined (HAVE_GETHOSTBYADDR)
    {"gethostbyaddr",           socket_gethostbyaddr,
     METH_VARARGS, gethostbyaddr_doc},
#endif
#ifdef HAVE_GETHOSTNAME
    {"gethostname",             socket_gethostname,
     METH_NOARGS,  gethostname_doc},
#endif
#ifdef HAVE_SETHOSTNAME
    {"sethostname",             socket_sethostname,
     METH_VARARGS,  sethostname_doc},
#endif
#ifdef HAVE_GETSERVBYNAME
    {"getservbyname",           socket_getservbyname,
     METH_VARARGS, getservbyname_doc},
#endif
#ifdef HAVE_GETSERVBYPORT
    {"getservbyport",           socket_getservbyport,
     METH_VARARGS, getservbyport_doc},
#endif
#ifdef HAVE_GETPROTOBYNAME
    {"getprotobyname",          socket_getprotobyname,
     METH_VARARGS, getprotobyname_doc},
#endif
    {"close",                   socket_close,
     METH_O, close_doc},
#ifndef NO_DUP
    {"dup",                     socket_dup,
     METH_O, dup_doc},
#endif
#ifdef HAVE_SOCKETPAIR
    {"socketpair",              socket_socketpair,
     METH_VARARGS, socketpair_doc},
#endif
    {"ntohs",                   socket_ntohs,
     METH_VARARGS, ntohs_doc},
    {"ntohl",                   socket_ntohl,
     METH_O, ntohl_doc},
    {"htons",                   socket_htons,
     METH_VARARGS, htons_doc},
    {"htonl",                   socket_htonl,
     METH_O, htonl_doc},
    {"inet_aton",               socket_inet_aton,
     METH_VARARGS, inet_aton_doc},
#ifdef HAVE_INET_NTOA
    {"inet_ntoa",               socket_inet_ntoa,
     METH_VARARGS, inet_ntoa_doc},
#endif
#ifdef HAVE_INET_PTON
    {"inet_pton",               socket_inet_pton,
     METH_VARARGS, inet_pton_doc},
    {"inet_ntop",               socket_inet_ntop,
     METH_VARARGS, inet_ntop_doc},
#endif
#ifdef HAVE_GETADDRINFO
    {"getaddrinfo",             _PyCFunction_CAST(socket_getaddrinfo),
     METH_VARARGS | METH_KEYWORDS, getaddrinfo_doc},
#endif
#ifdef HAVE_GETNAMEINFO
    {"getnameinfo",             socket_getnameinfo,
     METH_VARARGS, getnameinfo_doc},
#endif
    {"getdefaulttimeout",       socket_getdefaulttimeout,
     METH_NOARGS, getdefaulttimeout_doc},
    {"setdefaulttimeout",       socket_setdefaulttimeout,
     METH_O, setdefaulttimeout_doc},
#if defined(HAVE_IF_NAMEINDEX) || defined(MS_WINDOWS)
    {"if_nameindex", socket_if_nameindex,
     METH_NOARGS, if_nameindex_doc},
    {"if_nametoindex", socket_if_nametoindex,
     METH_VARARGS, if_nametoindex_doc},
    {"if_indextoname", socket_if_indextoname,
     METH_O, if_indextoname_doc},
#endif
#ifdef CMSG_LEN
    {"CMSG_LEN",                socket_CMSG_LEN,
     METH_VARARGS, CMSG_LEN_doc},
#ifdef CMSG_SPACE
    {"CMSG_SPACE",              socket_CMSG_SPACE,
     METH_VARARGS, CMSG_SPACE_doc},
#endif
#endif
    {NULL,                      NULL}            /* Sentinel */
};


#ifdef MS_WINDOWS
#define OS_INIT_DEFINED

/* Additional initialization and cleanup for Windows */

static void
os_cleanup(void)
{
    WSACleanup();
}

static int
os_init(void)
{
    WSADATA WSAData;
    int ret;
    ret = WSAStartup(0x0101, &WSAData);
    switch (ret) {
    case 0:     /* No error */
        Py_AtExit(os_cleanup);
        return 1; /* Success */
    case WSASYSNOTREADY:
        PyErr_SetString(PyExc_ImportError,
                        "WSAStartup failed: network not ready");
        break;
    case WSAVERNOTSUPPORTED:
    case WSAEINVAL:
        PyErr_SetString(
            PyExc_ImportError,
            "WSAStartup failed: requested version not supported");
        break;
    default:
        PyErr_Format(PyExc_ImportError, "WSAStartup failed: error code %d", ret);
        break;
    }
    return 0; /* Failure */
}

#endif /* MS_WINDOWS */



#ifndef OS_INIT_DEFINED
static int
os_init(void)
{
    return 1; /* Success */
}
#endif

static void
sock_free_api(PySocketModule_APIObject *capi)
{
    Py_DECREF(capi->Sock_Type);
    Py_DECREF(capi->error);
    Py_DECREF(capi->timeout_error);
    PyMem_Free(capi);
}

static void
sock_destroy_api(PyObject *capsule)
{
    void *capi = PyCapsule_GetPointer(capsule, PySocket_CAPSULE_NAME);
    sock_free_api(capi);
}

static PySocketModule_APIObject *
sock_get_api(socket_state *state)
{
    PySocketModule_APIObject *capi = PyMem_Malloc(sizeof(PySocketModule_APIObject));
    if (capi == NULL) {
        PyErr_NoMemory();
        return NULL;
    }

    capi->Sock_Type = (PyTypeObject *)Py_NewRef(state->sock_type);
    capi->error = Py_NewRef(PyExc_OSError);
    capi->timeout_error = Py_NewRef(PyExc_TimeoutError);
    return capi;
}


/* Initialize the _socket module.

   This module is actually called "_socket", and there's a wrapper
   "socket.py" which implements some additional functionality.
   The import of "_socket" may fail with an ImportError exception if
   os-specific initialization fails.  On Windows, this does WINSOCK
   initialization.  When WINSOCK is initialized successfully, a call to
   WSACleanup() is scheduled to be made at exit time.
*/

PyDoc_STRVAR(socket_doc,
"Implementation module for socket operations.\n\
\n\
See the socket module for documentation.");

static int
socket_exec(PyObject *m)
{
<<<<<<< HEAD
    PyObject *has_ipv6;

    if (!os_init()) {
        return -1;
    }

    socket_state *state = get_module_state(m);
    state->defaulttimeout = _PYTIME_FROMSECONDS(-1);

#if defined(HAVE_ACCEPT) || defined(HAVE_ACCEPT4)
#if defined(HAVE_ACCEPT4) && defined(SOCK_CLOEXEC)
    state->accept4_works = -1;
#endif
#endif

#ifdef SOCK_CLOEXEC
    state->sock_cloexec_works = -1;
#endif

    // Create exceptions and types, and add them to the module state.
    state->socket_herror = PyErr_NewException("socket.herror",
                                              PyExc_OSError, NULL);
    if (state->socket_herror == NULL) {
        return -1;
    }
    if (PyModule_AddObjectRef(m, "error", PyExc_OSError) < 0) {
        return -1;
    }
    if (PyModule_AddObjectRef(m, "herror", state->socket_herror) < 0) {
        return -1;
    }
    state->socket_gaierror = PyErr_NewException("socket.gaierror",
                                                PyExc_OSError, NULL);
    if (state->socket_gaierror == NULL) {
        return -1;
    }
    if (PyModule_AddObjectRef(m, "gaierror", state->socket_gaierror) < 0) {
        return -1;
    }
    if (PyModule_AddObjectRef(m, "timeout", PyExc_TimeoutError) < 0) {
        return -1;
    }

    PyObject *sock_type = PyType_FromMetaclass(NULL, m, &sock_spec, NULL);
    if (sock_type == NULL) {
        return -1;
    }
    state->sock_type = (PyTypeObject *)sock_type;
    if (PyModule_AddObjectRef(m, "SocketType", sock_type) < 0) {
        return -1;
    }
    if (PyModule_AddObjectRef(m, "socket", sock_type) < 0) {
        return -1;
    }
=======
    PyObject *m = NULL;

    if (!os_init()) {
        goto error;
    }

    Py_SET_TYPE(&sock_type, &PyType_Type);
    m = PyModule_Create(&socketmodule);
    if (m == NULL) {
        goto error;
    }

#define ADD_EXC(MOD, NAME, VAR, BASE) do {                  \
    VAR = PyErr_NewException("socket." NAME, BASE, NULL);   \
    if (VAR == NULL) {                                      \
        goto error;                                         \
    }                                                       \
    int rc = PyModule_AddObjectRef(MOD, NAME, VAR);         \
    Py_DECREF(VAR);                                         \
    if (rc < 0) {                                           \
        goto error;                                         \
    }                                                       \
} while (0)

    ADD_EXC(m, "herror", socket_herror, PyExc_OSError);
    ADD_EXC(m, "gaierror", socket_gaierror, PyExc_OSError);
>>>>>>> 1e9dfdac

#undef ADD_EXC

    if (PyModule_AddObjectRef(m, "error", PyExc_OSError) < 0) {
        goto error;
    }
    if (PyModule_AddObjectRef(m, "timeout", PyExc_TimeoutError) < 0) {
        goto error;
    }
    if (PyModule_AddObjectRef(m, "SocketType", (PyObject *)&sock_type) < 0) {
        goto error;
    }
    if (PyModule_AddType(m, &sock_type) < 0) {
        goto error;
    }

    PyObject *has_ipv6;
#ifdef ENABLE_IPV6
    has_ipv6 = Py_True;
#else
    has_ipv6 = Py_False;
#endif
    if (PyModule_AddObjectRef(m, "has_ipv6", has_ipv6) < 0) {
        goto error;
    }

    /* Export C API */
    PySocketModule_APIObject *capi = sock_get_api(state);
    if (capi == NULL) {
<<<<<<< HEAD
        return -1;
=======
        goto error;
>>>>>>> 1e9dfdac
    }
    PyObject *capsule = PyCapsule_New(capi,
                                      PySocket_CAPSULE_NAME,
                                      sock_destroy_api);
    if (capsule == NULL) {
        sock_free_api(capi);
<<<<<<< HEAD
        return -1;
    }
    if (PyModule_AddObject(m, PySocket_CAPI_NAME, capsule) < 0) {
        Py_DECREF(capsule);
        return -1;
=======
        goto error;
    }
    int rc = PyModule_AddObjectRef(m, PySocket_CAPI_NAME, capsule);
    Py_DECREF(capsule);
    if (rc < 0) {
        goto error;
>>>>>>> 1e9dfdac
    }

#define ADD_INT_MACRO(MOD, INT) do {                    \
    if (PyModule_AddIntConstant(MOD, #INT, INT) < 0) {  \
        goto error;                                     \
    }                                                   \
} while (0)

#define ADD_INT_CONST(MOD, NAME, INT) do {              \
    if (PyModule_AddIntConstant(MOD, NAME, INT) < 0) {  \
        goto error;                                     \
    }                                                   \
} while (0)

#define ADD_STR_CONST(MOD, NAME, STR) do {                  \
    if (PyModule_AddStringConstant(MOD, NAME, STR) < 0) {   \
        goto error;                                         \
    }                                                       \
} while (0)

    /* Address families (we only support AF_INET and AF_UNIX) */
#ifdef AF_UNSPEC
    ADD_INT_MACRO(m, AF_UNSPEC);
#endif
    ADD_INT_MACRO(m, AF_INET);
#if defined(AF_UNIX)
    ADD_INT_MACRO(m, AF_UNIX);
#endif /* AF_UNIX */
#ifdef AF_AX25
    /* Amateur Radio AX.25 */
    ADD_INT_MACRO(m, AF_AX25);
#endif
#ifdef AF_IPX
    ADD_INT_MACRO(m, AF_IPX); /* Novell IPX */
#endif
#ifdef AF_APPLETALK
    /* Appletalk DDP */
    ADD_INT_MACRO(m, AF_APPLETALK);
#endif
#ifdef AF_NETROM
    /* Amateur radio NetROM */
    ADD_INT_MACRO(m, AF_NETROM);
#endif
#ifdef AF_BRIDGE
    /* Multiprotocol bridge */
    ADD_INT_MACRO(m, AF_BRIDGE);
#endif
#ifdef AF_ATMPVC
    /* ATM PVCs */
    ADD_INT_MACRO(m, AF_ATMPVC);
#endif
#ifdef AF_AAL5
    /* Reserved for Werner's ATM */
    ADD_INT_MACRO(m, AF_AAL5);
#endif
#ifdef HAVE_SOCKADDR_ALG
    ADD_INT_MACRO(m, AF_ALG); /* Linux crypto */
#endif
#ifdef AF_X25
    /* Reserved for X.25 project */
    ADD_INT_MACRO(m, AF_X25);
#endif
#ifdef AF_INET6
    ADD_INT_MACRO(m, AF_INET6); /* IP version 6 */
#endif
#ifdef AF_ROSE
    /* Amateur Radio X.25 PLP */
    ADD_INT_MACRO(m, AF_ROSE);
#endif
#ifdef AF_DECnet
    /* Reserved for DECnet project */
    ADD_INT_MACRO(m, AF_DECnet);
#endif
#ifdef AF_NETBEUI
    /* Reserved for 802.2LLC project */
    ADD_INT_MACRO(m, AF_NETBEUI);
#endif
#ifdef AF_SECURITY
    /* Security callback pseudo AF */
    ADD_INT_MACRO(m, AF_SECURITY);
#endif
#ifdef AF_KEY
    /* PF_KEY key management API */
    ADD_INT_MACRO(m, AF_KEY);
#endif
#ifdef AF_NETLINK
    /*  */
    ADD_INT_MACRO(m, AF_NETLINK);
    ADD_INT_MACRO(m, NETLINK_ROUTE);
#ifdef NETLINK_SKIP
    ADD_INT_MACRO(m, NETLINK_SKIP);
#endif
#ifdef NETLINK_W1
    ADD_INT_MACRO(m, NETLINK_W1);
#endif
    ADD_INT_MACRO(m, NETLINK_USERSOCK);
    ADD_INT_MACRO(m, NETLINK_FIREWALL);
#ifdef NETLINK_TCPDIAG
    ADD_INT_MACRO(m, NETLINK_TCPDIAG);
#endif
#ifdef NETLINK_NFLOG
    ADD_INT_MACRO(m, NETLINK_NFLOG);
#endif
#ifdef NETLINK_XFRM
    ADD_INT_MACRO(m, NETLINK_XFRM);
#endif
#ifdef NETLINK_ARPD
    ADD_INT_MACRO(m, NETLINK_ARPD);
#endif
#ifdef NETLINK_ROUTE6
    ADD_INT_MACRO(m, NETLINK_ROUTE6);
#endif
    ADD_INT_MACRO(m, NETLINK_IP6_FW);
#ifdef NETLINK_DNRTMSG
    ADD_INT_MACRO(m, NETLINK_DNRTMSG);
#endif
#ifdef NETLINK_TAPBASE
    ADD_INT_MACRO(m, NETLINK_TAPBASE);
#endif
#ifdef NETLINK_CRYPTO
    ADD_INT_MACRO(m, NETLINK_CRYPTO);
#endif
#endif /* AF_NETLINK */

#ifdef AF_QIPCRTR
    /* Qualcomm IPCROUTER */
    ADD_INT_MACRO(m, AF_QIPCRTR);
#endif

#ifdef AF_VSOCK
    ADD_INT_CONST(m, "AF_VSOCK", AF_VSOCK);
    ADD_INT_CONST(m, "SO_VM_SOCKETS_BUFFER_SIZE", 0);
    ADD_INT_CONST(m, "SO_VM_SOCKETS_BUFFER_MIN_SIZE", 1);
    ADD_INT_CONST(m, "SO_VM_SOCKETS_BUFFER_MAX_SIZE", 2);
    ADD_INT_CONST(m, "VMADDR_CID_ANY", 0xffffffff);
    ADD_INT_CONST(m, "VMADDR_PORT_ANY", 0xffffffff);
    ADD_INT_CONST(m, "VMADDR_CID_HOST", 2);
    ADD_INT_CONST(m, "VM_SOCKETS_INVALID_VERSION", 0xffffffff);
    ADD_INT_CONST(m, "IOCTL_VM_SOCKETS_GET_LOCAL_CID",  _IO(7, 0xb9));
#endif

#ifdef AF_ROUTE
    /* Alias to emulate 4.4BSD */
    ADD_INT_MACRO(m, AF_ROUTE);
#endif
#ifdef AF_LINK
    ADD_INT_MACRO(m, AF_LINK);
#endif
#ifdef AF_ASH
    /* Ash */
    ADD_INT_MACRO(m, AF_ASH);
#endif
#ifdef AF_ECONET
    /* Acorn Econet */
    ADD_INT_MACRO(m, AF_ECONET);
#endif
#ifdef AF_ATMSVC
    /* ATM SVCs */
    ADD_INT_MACRO(m, AF_ATMSVC);
#endif
#ifdef AF_SNA
    /* Linux SNA Project (nutters!) */
    ADD_INT_MACRO(m, AF_SNA);
#endif
#ifdef AF_IRDA
    /* IRDA sockets */
    ADD_INT_MACRO(m, AF_IRDA);
#endif
#ifdef AF_PPPOX
    /* PPPoX sockets */
    ADD_INT_MACRO(m, AF_PPPOX);
#endif
#ifdef AF_WANPIPE
    /* Wanpipe API Sockets */
    ADD_INT_MACRO(m, AF_WANPIPE);
#endif
#ifdef AF_LLC
    /* Linux LLC */
    ADD_INT_MACRO(m, AF_LLC);
#endif
#ifdef HAVE_AF_HYPERV
    /* Hyper-V sockets */
    ADD_INT_MACRO(m, AF_HYPERV);

    /* for proto */
    ADD_INT_MACRO(m, HV_PROTOCOL_RAW);

    /* for setsockopt() */
    ADD_INT_MACRO(m, HVSOCKET_CONNECT_TIMEOUT);
    ADD_INT_MACRO(m, HVSOCKET_CONNECT_TIMEOUT_MAX);
    ADD_INT_MACRO(m, HVSOCKET_CONNECTED_SUSPEND);
    ADD_INT_MACRO(m, HVSOCKET_ADDRESS_FLAG_PASSTHRU);

    /* for bind() or connect() */
    ADD_STR_CONST(m, "HV_GUID_ZERO", "00000000-0000-0000-0000-000000000000");
    ADD_STR_CONST(m, "HV_GUID_WILDCARD", "00000000-0000-0000-0000-000000000000");
    ADD_STR_CONST(m, "HV_GUID_BROADCAST", "FFFFFFFF-FFFF-FFFF-FFFF-FFFFFFFFFFFF");
    ADD_STR_CONST(m, "HV_GUID_CHILDREN", "90DB8B89-0D35-4F79-8CE9-49EA0AC8B7CD");
    ADD_STR_CONST(m, "HV_GUID_LOOPBACK", "E0E16197-DD56-4A10-9195-5EE7A155A838");
    ADD_STR_CONST(m, "HV_GUID_PARENT", "A42E7CDA-D03F-480C-9CC2-A4DE20ABB878");
#endif /* HAVE_AF_HYPERV */

#ifdef USE_BLUETOOTH
    ADD_INT_MACRO(m, AF_BLUETOOTH);
#ifdef BTPROTO_L2CAP
    ADD_INT_MACRO(m, BTPROTO_L2CAP);
#endif /* BTPROTO_L2CAP */
#ifdef BTPROTO_HCI
    ADD_INT_MACRO(m, BTPROTO_HCI);
    ADD_INT_MACRO(m, SOL_HCI);
#if !defined(__NetBSD__) && !defined(__DragonFly__)
    ADD_INT_MACRO(m, HCI_FILTER);
#if !defined(__FreeBSD__)
    ADD_INT_MACRO(m, HCI_TIME_STAMP);
    ADD_INT_MACRO(m, HCI_DATA_DIR);
#endif /* !__FreeBSD__ */
#endif /* !__NetBSD__ && !__DragonFly__ */
#endif /* BTPROTO_HCI */
#ifdef BTPROTO_RFCOMM
    ADD_INT_MACRO(m, BTPROTO_RFCOMM);
#endif /* BTPROTO_RFCOMM */
    ADD_STR_CONST(m, "BDADDR_ANY", "00:00:00:00:00:00");
    ADD_STR_CONST(m, "BDADDR_LOCAL", "00:00:00:FF:FF:FF");
#ifdef BTPROTO_SCO
    ADD_INT_MACRO(m, BTPROTO_SCO);
#endif /* BTPROTO_SCO */
#endif /* USE_BLUETOOTH */

#ifdef AF_CAN
    /* Controller Area Network */
    ADD_INT_MACRO(m, AF_CAN);
#endif
#ifdef PF_CAN
    /* Controller Area Network */
    ADD_INT_MACRO(m, PF_CAN);
#endif

/* Reliable Datagram Sockets */
#ifdef AF_RDS
    ADD_INT_MACRO(m, AF_RDS);
#endif
#ifdef PF_RDS
    ADD_INT_MACRO(m, PF_RDS);
#endif

/* Kernel event messages */
#ifdef PF_SYSTEM
    ADD_INT_MACRO(m, PF_SYSTEM);
#endif
#ifdef AF_SYSTEM
    ADD_INT_MACRO(m, AF_SYSTEM);
#endif

#ifdef AF_PACKET
    ADD_INT_MACRO(m, AF_PACKET);
#endif
#ifdef PF_PACKET
    ADD_INT_MACRO(m, PF_PACKET);
#endif
#ifdef PACKET_HOST
    ADD_INT_MACRO(m, PACKET_HOST);
#endif
#ifdef PACKET_BROADCAST
    ADD_INT_MACRO(m, PACKET_BROADCAST);
#endif
#ifdef PACKET_MULTICAST
    ADD_INT_MACRO(m, PACKET_MULTICAST);
#endif
#ifdef PACKET_OTHERHOST
    ADD_INT_MACRO(m, PACKET_OTHERHOST);
#endif
#ifdef PACKET_OUTGOING
    ADD_INT_MACRO(m, PACKET_OUTGOING);
#endif
#ifdef PACKET_LOOPBACK
    ADD_INT_MACRO(m, PACKET_LOOPBACK);
#endif
#ifdef PACKET_FASTROUTE
    ADD_INT_MACRO(m, PACKET_FASTROUTE);
#endif

#ifdef HAVE_LINUX_TIPC_H
    ADD_INT_MACRO(m, AF_TIPC);

    /* for addresses */
    ADD_INT_MACRO(m, TIPC_ADDR_NAMESEQ);
    ADD_INT_MACRO(m, TIPC_ADDR_NAME);
    ADD_INT_MACRO(m, TIPC_ADDR_ID);

    ADD_INT_MACRO(m, TIPC_ZONE_SCOPE);
    ADD_INT_MACRO(m, TIPC_CLUSTER_SCOPE);
    ADD_INT_MACRO(m, TIPC_NODE_SCOPE);

    /* for setsockopt() */
    ADD_INT_MACRO(m, SOL_TIPC);
    ADD_INT_MACRO(m, TIPC_IMPORTANCE);
    ADD_INT_MACRO(m, TIPC_SRC_DROPPABLE);
    ADD_INT_MACRO(m, TIPC_DEST_DROPPABLE);
    ADD_INT_MACRO(m, TIPC_CONN_TIMEOUT);

    ADD_INT_MACRO(m, TIPC_LOW_IMPORTANCE);
    ADD_INT_MACRO(m, TIPC_MEDIUM_IMPORTANCE);
    ADD_INT_MACRO(m, TIPC_HIGH_IMPORTANCE);
    ADD_INT_MACRO(m, TIPC_CRITICAL_IMPORTANCE);

    /* for subscriptions */
    ADD_INT_MACRO(m, TIPC_SUB_PORTS);
    ADD_INT_MACRO(m, TIPC_SUB_SERVICE);
#ifdef TIPC_SUB_CANCEL
    /* doesn't seem to be available everywhere */
    ADD_INT_MACRO(m, TIPC_SUB_CANCEL);
#endif
    ADD_INT_MACRO(m, TIPC_WAIT_FOREVER);
    ADD_INT_MACRO(m, TIPC_PUBLISHED);
    ADD_INT_MACRO(m, TIPC_WITHDRAWN);
    ADD_INT_MACRO(m, TIPC_SUBSCR_TIMEOUT);
    ADD_INT_MACRO(m, TIPC_CFG_SRV);
    ADD_INT_MACRO(m, TIPC_TOP_SRV);
#endif

#ifdef HAVE_SOCKADDR_ALG
    /* Socket options */
    ADD_INT_MACRO(m, ALG_SET_KEY);
    ADD_INT_MACRO(m, ALG_SET_IV);
    ADD_INT_MACRO(m, ALG_SET_OP);
    ADD_INT_MACRO(m, ALG_SET_AEAD_ASSOCLEN);
    ADD_INT_MACRO(m, ALG_SET_AEAD_AUTHSIZE);
    ADD_INT_MACRO(m, ALG_SET_PUBKEY);

    /* Operations */
    ADD_INT_MACRO(m, ALG_OP_DECRYPT);
    ADD_INT_MACRO(m, ALG_OP_ENCRYPT);
    ADD_INT_MACRO(m, ALG_OP_SIGN);
    ADD_INT_MACRO(m, ALG_OP_VERIFY);
#endif

/* IEEE 802.3 protocol numbers required for a standard TCP/IP network stack */
#ifdef ETHERTYPE_ARP
    ADD_INT_MACRO(m, ETHERTYPE_ARP);
#endif
#ifdef ETHERTYPE_IP
    ADD_INT_MACRO(m, ETHERTYPE_IP);
#endif
#ifdef ETHERTYPE_IPV6
    ADD_INT_MACRO(m, ETHERTYPE_IPV6);
#endif
#ifdef ETHERTYPE_VLAN
    ADD_INT_MACRO(m, ETHERTYPE_VLAN);
#endif

/* Linux pseudo-protocol for sniffing every packet */
#ifdef ETH_P_ALL
    ADD_INT_MACRO(m, ETH_P_ALL);
#endif

    /* Socket types */
    ADD_INT_MACRO(m, SOCK_STREAM);
    ADD_INT_MACRO(m, SOCK_DGRAM);
/* We have incomplete socket support. */
#ifdef SOCK_RAW
    /* SOCK_RAW is marked as optional in the POSIX specification */
    ADD_INT_MACRO(m, SOCK_RAW);
#endif
#ifdef SOCK_SEQPACKET
    ADD_INT_MACRO(m, SOCK_SEQPACKET);
#endif
#if defined(SOCK_RDM)
    ADD_INT_MACRO(m, SOCK_RDM);
#endif
#ifdef SOCK_CLOEXEC
    ADD_INT_MACRO(m, SOCK_CLOEXEC);
#endif
#ifdef SOCK_NONBLOCK
    ADD_INT_MACRO(m, SOCK_NONBLOCK);
#endif

#ifdef  SO_DEBUG
    ADD_INT_MACRO(m, SO_DEBUG);
#endif
#ifdef  SO_ACCEPTCONN
    ADD_INT_MACRO(m, SO_ACCEPTCONN);
#endif
#ifdef  SO_REUSEADDR
    ADD_INT_MACRO(m, SO_REUSEADDR);
#endif
#ifdef SO_EXCLUSIVEADDRUSE
    ADD_INT_MACRO(m, SO_EXCLUSIVEADDRUSE);
#endif
#ifdef SO_INCOMING_CPU
    ADD_INT_MACRO(m, SO_INCOMING_CPU);
#endif

#ifdef  SO_KEEPALIVE
    ADD_INT_MACRO(m, SO_KEEPALIVE);
#endif
#ifdef  SO_DONTROUTE
    ADD_INT_MACRO(m, SO_DONTROUTE);
#endif
#ifdef  SO_BROADCAST
    ADD_INT_MACRO(m, SO_BROADCAST);
#endif
#ifdef  SO_USELOOPBACK
    ADD_INT_MACRO(m, SO_USELOOPBACK);
#endif
#ifdef  SO_LINGER
    ADD_INT_MACRO(m, SO_LINGER);
#endif
#ifdef  SO_OOBINLINE
    ADD_INT_MACRO(m, SO_OOBINLINE);
#endif
#ifndef __GNU__
#ifdef  SO_REUSEPORT
    ADD_INT_MACRO(m, SO_REUSEPORT);
#endif
#endif
#ifdef  SO_SNDBUF
    ADD_INT_MACRO(m, SO_SNDBUF);
#endif
#ifdef  SO_RCVBUF
    ADD_INT_MACRO(m, SO_RCVBUF);
#endif
#ifdef  SO_SNDLOWAT
    ADD_INT_MACRO(m, SO_SNDLOWAT);
#endif
#ifdef  SO_RCVLOWAT
    ADD_INT_MACRO(m, SO_RCVLOWAT);
#endif
#ifdef  SO_SNDTIMEO
    ADD_INT_MACRO(m, SO_SNDTIMEO);
#endif
#ifdef  SO_RCVTIMEO
    ADD_INT_MACRO(m, SO_RCVTIMEO);
#endif
#ifdef  SO_ERROR
    ADD_INT_MACRO(m, SO_ERROR);
#endif
#ifdef  SO_TYPE
    ADD_INT_MACRO(m, SO_TYPE);
#endif
#ifdef  SO_SETFIB
    ADD_INT_MACRO(m, SO_SETFIB);
#endif
#ifdef  SO_PASSCRED
    ADD_INT_MACRO(m, SO_PASSCRED);
#endif
#ifdef  SO_PEERCRED
    ADD_INT_MACRO(m, SO_PEERCRED);
#endif
#ifdef  LOCAL_PEERCRED
    ADD_INT_MACRO(m, LOCAL_PEERCRED);
#endif
#ifdef  SO_PASSSEC
    ADD_INT_MACRO(m, SO_PASSSEC);
#endif
#ifdef  SO_PEERSEC
    ADD_INT_MACRO(m, SO_PEERSEC);
#endif
#ifdef  SO_BINDTODEVICE
    ADD_INT_MACRO(m, SO_BINDTODEVICE);
#endif
#ifdef  SO_PRIORITY
    ADD_INT_MACRO(m, SO_PRIORITY);
#endif
#ifdef  SO_MARK
    ADD_INT_MACRO(m, SO_MARK);
#endif
#ifdef  SO_USER_COOKIE
    ADD_INT_MACRO(m, SO_USER_COOKIE);
#endif
#ifdef  SO_RTABLE
    ADD_INT_MACRO(m, SO_RTABLE);
#endif
#ifdef SO_DOMAIN
    ADD_INT_MACRO(m, SO_DOMAIN);
#endif
#ifdef SO_PROTOCOL
    ADD_INT_MACRO(m, SO_PROTOCOL);
#endif
#ifdef LOCAL_CREDS
    ADD_INT_MACRO(m, LOCAL_CREDS);
#endif
#ifdef LOCAL_CREDS_PERSISTENT
    ADD_INT_MACRO(m, LOCAL_CREDS_PERSISTENT);
#endif

    /* Maximum number of connections for "listen" */
#ifdef  SOMAXCONN
    ADD_INT_MACRO(m, SOMAXCONN);
#else
    ADD_INT_CONST(m, "SOMAXCONN", 5); /* Common value */
#endif

    /* Ancillary message types */
#ifdef  SCM_RIGHTS
    ADD_INT_MACRO(m, SCM_RIGHTS);
#endif
#ifdef  SCM_CREDENTIALS
    ADD_INT_MACRO(m, SCM_CREDENTIALS);
#endif
#ifdef  SCM_CREDS
    ADD_INT_MACRO(m, SCM_CREDS);
#endif
#ifdef  SCM_CREDS2
    ADD_INT_MACRO(m, SCM_CREDS2);
#endif

    /* Flags for send, recv */
#ifdef  MSG_OOB
    ADD_INT_MACRO(m, MSG_OOB);
#endif
#ifdef  MSG_PEEK
    ADD_INT_MACRO(m, MSG_PEEK);
#endif
#ifdef  MSG_DONTROUTE
    ADD_INT_MACRO(m, MSG_DONTROUTE);
#endif
#ifdef  MSG_DONTWAIT
    ADD_INT_MACRO(m, MSG_DONTWAIT);
#endif
#ifdef  MSG_EOR
    ADD_INT_MACRO(m, MSG_EOR);
#endif
#ifdef  MSG_TRUNC
    // workaround for https://github.com/WebAssembly/wasi-libc/issues/305
    #if defined(__wasi__) && !defined(__WASI_RIFLAGS_RECV_DATA_TRUNCATED)
    #  define __WASI_RIFLAGS_RECV_DATA_TRUNCATED 2
    #endif
    ADD_INT_MACRO(m, MSG_TRUNC);
#endif
#ifdef  MSG_CTRUNC
    ADD_INT_MACRO(m, MSG_CTRUNC);
#endif
#ifdef  MSG_WAITALL
    ADD_INT_MACRO(m, MSG_WAITALL);
#endif
#ifdef  MSG_BTAG
    ADD_INT_MACRO(m, MSG_BTAG);
#endif
#ifdef  MSG_ETAG
    ADD_INT_MACRO(m, MSG_ETAG);
#endif
#ifdef  MSG_NOSIGNAL
    ADD_INT_MACRO(m, MSG_NOSIGNAL);
#endif
#ifdef  MSG_NOTIFICATION
    ADD_INT_MACRO(m, MSG_NOTIFICATION);
#endif
#ifdef  MSG_CMSG_CLOEXEC
    ADD_INT_MACRO(m, MSG_CMSG_CLOEXEC);
#endif
#ifdef  MSG_ERRQUEUE
    ADD_INT_MACRO(m, MSG_ERRQUEUE);
#endif
#ifdef  MSG_CONFIRM
    ADD_INT_MACRO(m, MSG_CONFIRM);
#endif
#ifdef  MSG_MORE
    ADD_INT_MACRO(m, MSG_MORE);
#endif
#ifdef  MSG_EOF
    ADD_INT_MACRO(m, MSG_EOF);
#endif
#ifdef  MSG_BCAST
    ADD_INT_MACRO(m, MSG_BCAST);
#endif
#ifdef  MSG_MCAST
    ADD_INT_MACRO(m, MSG_MCAST);
#endif
#ifdef MSG_FASTOPEN
    ADD_INT_MACRO(m, MSG_FASTOPEN);
#endif

    /* Protocol level and numbers, usable for [gs]etsockopt */
#ifdef  SOL_SOCKET
    ADD_INT_MACRO(m, SOL_SOCKET);
#endif
#ifdef  SOL_IP
    ADD_INT_MACRO(m, SOL_IP);
#else
    ADD_INT_CONST(m, "SOL_IP", 0);
#endif
#ifdef  SOL_IPX
    ADD_INT_MACRO(m, SOL_IPX);
#endif
#ifdef  SOL_AX25
    ADD_INT_MACRO(m, SOL_AX25);
#endif
#ifdef  SOL_ATALK
    ADD_INT_MACRO(m, SOL_ATALK);
#endif
#ifdef  SOL_NETROM
    ADD_INT_MACRO(m, SOL_NETROM);
#endif
#ifdef  SOL_ROSE
    ADD_INT_MACRO(m, SOL_ROSE);
#endif
#ifdef  SOL_TCP
    ADD_INT_MACRO(m, SOL_TCP);
#else
    ADD_INT_CONST(m, "SOL_TCP", 6);
#endif
#ifdef  SOL_UDP
    ADD_INT_MACRO(m, SOL_UDP);
#else
    ADD_INT_CONST(m, "SOL_UDP", 17);
#endif
#ifdef SOL_CAN_BASE
    ADD_INT_MACRO(m, SOL_CAN_BASE);
#endif
#ifdef SOL_CAN_RAW
    ADD_INT_MACRO(m, SOL_CAN_RAW);
    ADD_INT_MACRO(m, CAN_RAW);
#endif
#if defined(HAVE_LINUX_CAN_H) || defined(HAVE_NETCAN_CAN_H)
    ADD_INT_MACRO(m, CAN_EFF_FLAG);
    ADD_INT_MACRO(m, CAN_RTR_FLAG);
    ADD_INT_MACRO(m, CAN_ERR_FLAG);

    ADD_INT_MACRO(m, CAN_SFF_MASK);
    ADD_INT_MACRO(m, CAN_EFF_MASK);
    ADD_INT_MACRO(m, CAN_ERR_MASK);
#ifdef CAN_ISOTP
    ADD_INT_MACRO(m, CAN_ISOTP);
#endif
#ifdef CAN_J1939
    ADD_INT_MACRO(m, CAN_J1939);
#endif
#endif
#if defined(HAVE_LINUX_CAN_RAW_H) || defined(HAVE_NETCAN_CAN_H)
    ADD_INT_MACRO(m, CAN_RAW_FILTER);
#ifdef CAN_RAW_ERR_FILTER
    ADD_INT_MACRO(m, CAN_RAW_ERR_FILTER);
#endif
    ADD_INT_MACRO(m, CAN_RAW_LOOPBACK);
    ADD_INT_MACRO(m, CAN_RAW_RECV_OWN_MSGS);
#endif
#ifdef HAVE_LINUX_CAN_RAW_FD_FRAMES
    ADD_INT_MACRO(m, CAN_RAW_FD_FRAMES);
#endif
#ifdef HAVE_LINUX_CAN_RAW_JOIN_FILTERS
    ADD_INT_MACRO(m, CAN_RAW_JOIN_FILTERS);
#endif
#ifdef HAVE_LINUX_CAN_BCM_H
    ADD_INT_MACRO(m, CAN_BCM);

    /* BCM opcodes */
    ADD_INT_CONST(m, "CAN_BCM_TX_SETUP", TX_SETUP);
    ADD_INT_CONST(m, "CAN_BCM_TX_DELETE", TX_DELETE);
    ADD_INT_CONST(m, "CAN_BCM_TX_READ", TX_READ);
    ADD_INT_CONST(m, "CAN_BCM_TX_SEND", TX_SEND);
    ADD_INT_CONST(m, "CAN_BCM_RX_SETUP", RX_SETUP);
    ADD_INT_CONST(m, "CAN_BCM_RX_DELETE", RX_DELETE);
    ADD_INT_CONST(m, "CAN_BCM_RX_READ", RX_READ);
    ADD_INT_CONST(m, "CAN_BCM_TX_STATUS", TX_STATUS);
    ADD_INT_CONST(m, "CAN_BCM_TX_EXPIRED", TX_EXPIRED);
    ADD_INT_CONST(m, "CAN_BCM_RX_STATUS", RX_STATUS);
    ADD_INT_CONST(m, "CAN_BCM_RX_TIMEOUT", RX_TIMEOUT);
    ADD_INT_CONST(m, "CAN_BCM_RX_CHANGED", RX_CHANGED);

    /* BCM flags */
    ADD_INT_CONST(m, "CAN_BCM_SETTIMER", SETTIMER);
    ADD_INT_CONST(m, "CAN_BCM_STARTTIMER", STARTTIMER);
    ADD_INT_CONST(m, "CAN_BCM_TX_COUNTEVT", TX_COUNTEVT);
    ADD_INT_CONST(m, "CAN_BCM_TX_ANNOUNCE", TX_ANNOUNCE);
    ADD_INT_CONST(m, "CAN_BCM_TX_CP_CAN_ID", TX_CP_CAN_ID);
    ADD_INT_CONST(m, "CAN_BCM_RX_FILTER_ID", RX_FILTER_ID);
    ADD_INT_CONST(m, "CAN_BCM_RX_CHECK_DLC", RX_CHECK_DLC);
    ADD_INT_CONST(m, "CAN_BCM_RX_NO_AUTOTIMER", RX_NO_AUTOTIMER);
    ADD_INT_CONST(m, "CAN_BCM_RX_ANNOUNCE_RESUME", RX_ANNOUNCE_RESUME);
    ADD_INT_CONST(m, "CAN_BCM_TX_RESET_MULTI_IDX", TX_RESET_MULTI_IDX);
    ADD_INT_CONST(m, "CAN_BCM_RX_RTR_FRAME", RX_RTR_FRAME);
#ifdef CAN_FD_FRAME
    /* CAN_FD_FRAME was only introduced in the 4.8.x kernel series */
    ADD_INT_CONST(m, "CAN_BCM_CAN_FD_FRAME", CAN_FD_FRAME);
#endif
#endif
#ifdef HAVE_LINUX_CAN_J1939_H
    ADD_INT_MACRO(m, J1939_MAX_UNICAST_ADDR);
    ADD_INT_MACRO(m, J1939_IDLE_ADDR);
    ADD_INT_MACRO(m, J1939_NO_ADDR);
    ADD_INT_MACRO(m, J1939_NO_NAME);
    ADD_INT_MACRO(m, J1939_PGN_REQUEST);
    ADD_INT_MACRO(m, J1939_PGN_ADDRESS_CLAIMED);
    ADD_INT_MACRO(m, J1939_PGN_ADDRESS_COMMANDED);
    ADD_INT_MACRO(m, J1939_PGN_PDU1_MAX);
    ADD_INT_MACRO(m, J1939_PGN_MAX);
    ADD_INT_MACRO(m, J1939_NO_PGN);

    /* J1939 socket options */
    ADD_INT_MACRO(m, SO_J1939_FILTER);
    ADD_INT_MACRO(m, SO_J1939_PROMISC);
    ADD_INT_MACRO(m, SO_J1939_SEND_PRIO);
    ADD_INT_MACRO(m, SO_J1939_ERRQUEUE);

    ADD_INT_MACRO(m, SCM_J1939_DEST_ADDR);
    ADD_INT_MACRO(m, SCM_J1939_DEST_NAME);
    ADD_INT_MACRO(m, SCM_J1939_PRIO);
    ADD_INT_MACRO(m, SCM_J1939_ERRQUEUE);

    ADD_INT_MACRO(m, J1939_NLA_PAD);
    ADD_INT_MACRO(m, J1939_NLA_BYTES_ACKED);

    ADD_INT_MACRO(m, J1939_EE_INFO_NONE);
    ADD_INT_MACRO(m, J1939_EE_INFO_TX_ABORT);

    ADD_INT_MACRO(m, J1939_FILTER_MAX);
#endif
#ifdef SOL_RDS
    ADD_INT_MACRO(m, SOL_RDS);
#endif
#ifdef HAVE_SOCKADDR_ALG
    ADD_INT_MACRO(m, SOL_ALG);
#endif
#ifdef RDS_CANCEL_SENT_TO
    ADD_INT_MACRO(m, RDS_CANCEL_SENT_TO);
#endif
#ifdef RDS_GET_MR
    ADD_INT_MACRO(m, RDS_GET_MR);
#endif
#ifdef RDS_FREE_MR
    ADD_INT_MACRO(m, RDS_FREE_MR);
#endif
#ifdef RDS_RECVERR
    ADD_INT_MACRO(m, RDS_RECVERR);
#endif
#ifdef RDS_CONG_MONITOR
    ADD_INT_MACRO(m, RDS_CONG_MONITOR);
#endif
#ifdef RDS_GET_MR_FOR_DEST
    ADD_INT_MACRO(m, RDS_GET_MR_FOR_DEST);
#endif
#ifdef  IPPROTO_IP
    ADD_INT_MACRO(m, IPPROTO_IP);
#else
    ADD_INT_CONST(m, "IPPROTO_IP", 0);
#endif
#ifdef  IPPROTO_HOPOPTS
    ADD_INT_MACRO(m, IPPROTO_HOPOPTS);
#endif
#ifdef  IPPROTO_ICMP
    ADD_INT_MACRO(m, IPPROTO_ICMP);
#else
    ADD_INT_CONST(m, "IPPROTO_ICMP", 1);
#endif
#ifdef  IPPROTO_IGMP
    ADD_INT_MACRO(m, IPPROTO_IGMP);
#endif
#ifdef  IPPROTO_GGP
    ADD_INT_MACRO(m, IPPROTO_GGP);
#endif
#ifdef  IPPROTO_IPV4
    ADD_INT_MACRO(m, IPPROTO_IPV4);
#endif
#ifdef  IPPROTO_IPV6
    ADD_INT_MACRO(m, IPPROTO_IPV6);
#endif
#ifdef  IPPROTO_IPIP
    ADD_INT_MACRO(m, IPPROTO_IPIP);
#endif
#ifdef  IPPROTO_TCP
    ADD_INT_MACRO(m, IPPROTO_TCP);
#else
    ADD_INT_CONST(m, "IPPROTO_TCP", 6);
#endif
#ifdef  IPPROTO_EGP
    ADD_INT_MACRO(m, IPPROTO_EGP);
#endif
#ifdef  IPPROTO_PUP
    ADD_INT_MACRO(m, IPPROTO_PUP);
#endif
#ifdef  IPPROTO_UDP
    ADD_INT_MACRO(m, IPPROTO_UDP);
#else
    ADD_INT_CONST(m, "IPPROTO_UDP", 17);
#endif
#ifdef  IPPROTO_UDPLITE
    ADD_INT_MACRO(m, IPPROTO_UDPLITE);
    #ifndef UDPLITE_SEND_CSCOV
        #define UDPLITE_SEND_CSCOV 10
    #endif
    ADD_INT_MACRO(m, UDPLITE_SEND_CSCOV);
    #ifndef UDPLITE_RECV_CSCOV
        #define UDPLITE_RECV_CSCOV 11
    #endif
    ADD_INT_MACRO(m, UDPLITE_RECV_CSCOV);
#endif
#ifdef  IPPROTO_IDP
    ADD_INT_MACRO(m, IPPROTO_IDP);
#endif
#ifdef  IPPROTO_HELLO
    ADD_INT_MACRO(m, IPPROTO_HELLO);
#endif
#ifdef  IPPROTO_ND
    ADD_INT_MACRO(m, IPPROTO_ND);
#endif
#ifdef  IPPROTO_TP
    ADD_INT_MACRO(m, IPPROTO_TP);
#endif
#ifdef  IPPROTO_ROUTING
    ADD_INT_MACRO(m, IPPROTO_ROUTING);
#endif
#ifdef  IPPROTO_FRAGMENT
    ADD_INT_MACRO(m, IPPROTO_FRAGMENT);
#endif
#ifdef  IPPROTO_RSVP
    ADD_INT_MACRO(m, IPPROTO_RSVP);
#endif
#ifdef  IPPROTO_GRE
    ADD_INT_MACRO(m, IPPROTO_GRE);
#endif
#ifdef  IPPROTO_ESP
    ADD_INT_MACRO(m, IPPROTO_ESP);
#endif
#ifdef  IPPROTO_AH
    ADD_INT_MACRO(m, IPPROTO_AH);
#endif
#ifdef  IPPROTO_MOBILE
    ADD_INT_MACRO(m, IPPROTO_MOBILE);
#endif
#ifdef  IPPROTO_ICMPV6
    ADD_INT_MACRO(m, IPPROTO_ICMPV6);
#endif
#ifdef  IPPROTO_NONE
    ADD_INT_MACRO(m, IPPROTO_NONE);
#endif
#ifdef  IPPROTO_DSTOPTS
    ADD_INT_MACRO(m, IPPROTO_DSTOPTS);
#endif
#ifdef  IPPROTO_XTP
    ADD_INT_MACRO(m, IPPROTO_XTP);
#endif
#ifdef  IPPROTO_EON
    ADD_INT_MACRO(m, IPPROTO_EON);
#endif
#ifdef  IPPROTO_PIM
    ADD_INT_MACRO(m, IPPROTO_PIM);
#endif
#ifdef  IPPROTO_IPCOMP
    ADD_INT_MACRO(m, IPPROTO_IPCOMP);
#endif
#ifdef  IPPROTO_VRRP
    ADD_INT_MACRO(m, IPPROTO_VRRP);
#endif
#ifdef  IPPROTO_SCTP
    ADD_INT_MACRO(m, IPPROTO_SCTP);
#endif
#ifdef  IPPROTO_BIP
    ADD_INT_MACRO(m, IPPROTO_BIP);
#endif
#ifdef  IPPROTO_MPTCP
    ADD_INT_MACRO(m, IPPROTO_MPTCP);
#endif
/**/
#ifdef  IPPROTO_RAW
    ADD_INT_MACRO(m, IPPROTO_RAW);
#else
    ADD_INT_CONST(m, "IPPROTO_RAW", 255);
#endif
#ifdef  IPPROTO_MAX
    ADD_INT_MACRO(m, IPPROTO_MAX);
#endif

#ifdef  MS_WINDOWS
    ADD_INT_MACRO(m, IPPROTO_ICLFXBM);
    ADD_INT_MACRO(m, IPPROTO_ST);
    ADD_INT_MACRO(m, IPPROTO_CBT);
    ADD_INT_MACRO(m, IPPROTO_IGP);
    ADD_INT_MACRO(m, IPPROTO_RDP);
    ADD_INT_MACRO(m, IPPROTO_PGM);
    ADD_INT_MACRO(m, IPPROTO_L2TP);
    ADD_INT_MACRO(m, IPPROTO_SCTP);
#endif

#ifdef  SYSPROTO_CONTROL
    ADD_INT_MACRO(m, SYSPROTO_CONTROL);
#endif

    /* Some port configuration */
#ifdef  IPPORT_RESERVED
    ADD_INT_MACRO(m, IPPORT_RESERVED);
#else
    ADD_INT_CONST(m, "IPPORT_RESERVED", 1024);
#endif
#ifdef  IPPORT_USERRESERVED
    ADD_INT_MACRO(m, IPPORT_USERRESERVED);
#else
    ADD_INT_CONST(m, "IPPORT_USERRESERVED", 5000);
#endif

    /* Some reserved IP v.4 addresses */
#ifdef  INADDR_ANY
    ADD_INT_MACRO(m, INADDR_ANY);
#else
    ADD_INT_CONST(m, "INADDR_ANY", 0x00000000);
#endif
#ifdef  INADDR_BROADCAST
    ADD_INT_MACRO(m, INADDR_BROADCAST);
#else
    ADD_INT_CONST(m, "INADDR_BROADCAST", 0xffffffff);
#endif
#ifdef  INADDR_LOOPBACK
    ADD_INT_MACRO(m, INADDR_LOOPBACK);
#else
    ADD_INT_CONST(m, "INADDR_LOOPBACK", 0x7F000001);
#endif
#ifdef  INADDR_UNSPEC_GROUP
    ADD_INT_MACRO(m, INADDR_UNSPEC_GROUP);
#else
    ADD_INT_CONST(m, "INADDR_UNSPEC_GROUP", 0xe0000000);
#endif
#ifdef  INADDR_ALLHOSTS_GROUP
    ADD_INT_CONST(m, "INADDR_ALLHOSTS_GROUP",
                            INADDR_ALLHOSTS_GROUP);
#else
    ADD_INT_CONST(m, "INADDR_ALLHOSTS_GROUP", 0xe0000001);
#endif
#ifdef  INADDR_MAX_LOCAL_GROUP
    ADD_INT_MACRO(m, INADDR_MAX_LOCAL_GROUP);
#else
    ADD_INT_CONST(m, "INADDR_MAX_LOCAL_GROUP", 0xe00000ff);
#endif
#ifdef  INADDR_NONE
    ADD_INT_MACRO(m, INADDR_NONE);
#else
    ADD_INT_CONST(m, "INADDR_NONE", 0xffffffff);
#endif

    /* IPv4 [gs]etsockopt options */
#ifdef  IP_OPTIONS
    ADD_INT_MACRO(m, IP_OPTIONS);
#endif
#ifdef  IP_HDRINCL
    ADD_INT_MACRO(m, IP_HDRINCL);
#endif
#ifdef  IP_TOS
    ADD_INT_MACRO(m, IP_TOS);
#endif
#ifdef  IP_TTL
    ADD_INT_MACRO(m, IP_TTL);
#endif
#ifdef  IP_RECVOPTS
    ADD_INT_MACRO(m, IP_RECVOPTS);
#endif
#ifdef  IP_RECVRETOPTS
    ADD_INT_MACRO(m, IP_RECVRETOPTS);
#endif
#ifdef  IP_RECVTOS
    ADD_INT_MACRO(m, IP_RECVTOS);
#endif
#ifdef  IP_RECVDSTADDR
    ADD_INT_MACRO(m, IP_RECVDSTADDR);
#endif
#ifdef  IP_RETOPTS
    ADD_INT_MACRO(m, IP_RETOPTS);
#endif
#ifdef  IP_MULTICAST_IF
    ADD_INT_MACRO(m, IP_MULTICAST_IF);
#endif
#ifdef  IP_MULTICAST_TTL
    ADD_INT_MACRO(m, IP_MULTICAST_TTL);
#endif
#ifdef  IP_MULTICAST_LOOP
    ADD_INT_MACRO(m, IP_MULTICAST_LOOP);
#endif
#ifdef  IP_ADD_MEMBERSHIP
    ADD_INT_MACRO(m, IP_ADD_MEMBERSHIP);
#endif
#ifdef  IP_DROP_MEMBERSHIP
    ADD_INT_MACRO(m, IP_DROP_MEMBERSHIP);
#endif
#ifdef  IP_DEFAULT_MULTICAST_TTL
    ADD_INT_MACRO(m, IP_DEFAULT_MULTICAST_TTL);
#endif
#ifdef  IP_DEFAULT_MULTICAST_LOOP
    ADD_INT_MACRO(m, IP_DEFAULT_MULTICAST_LOOP);
#endif
#ifdef  IP_MAX_MEMBERSHIPS
    ADD_INT_MACRO(m, IP_MAX_MEMBERSHIPS);
#endif
#ifdef  IP_TRANSPARENT
    ADD_INT_MACRO(m, IP_TRANSPARENT);
#endif
#ifdef  IP_PKTINFO
    ADD_INT_MACRO(m, IP_PKTINFO);
#endif
#ifdef IP_BIND_ADDRESS_NO_PORT
    ADD_INT_MACRO(m, IP_BIND_ADDRESS_NO_PORT);
#endif

    /* IPv6 [gs]etsockopt options, defined in RFC2553 */
#ifdef  IPV6_JOIN_GROUP
    ADD_INT_MACRO(m, IPV6_JOIN_GROUP);
#endif
#ifdef  IPV6_LEAVE_GROUP
    ADD_INT_MACRO(m, IPV6_LEAVE_GROUP);
#endif
#ifdef  IPV6_MULTICAST_HOPS
    ADD_INT_MACRO(m, IPV6_MULTICAST_HOPS);
#endif
#ifdef  IPV6_MULTICAST_IF
    ADD_INT_MACRO(m, IPV6_MULTICAST_IF);
#endif
#ifdef  IPV6_MULTICAST_LOOP
    ADD_INT_MACRO(m, IPV6_MULTICAST_LOOP);
#endif
#ifdef  IPV6_UNICAST_HOPS
    ADD_INT_MACRO(m, IPV6_UNICAST_HOPS);
#endif
    /* Additional IPV6 socket options, defined in RFC 3493 */
#ifdef IPV6_V6ONLY
    ADD_INT_MACRO(m, IPV6_V6ONLY);
#endif
    /* Advanced IPV6 socket options, from RFC 3542 */
#ifdef IPV6_CHECKSUM
    ADD_INT_MACRO(m, IPV6_CHECKSUM);
#endif
#ifdef IPV6_DONTFRAG
    ADD_INT_MACRO(m, IPV6_DONTFRAG);
#endif
#ifdef IPV6_DSTOPTS
    ADD_INT_MACRO(m, IPV6_DSTOPTS);
#endif
#ifdef IPV6_HOPLIMIT
    ADD_INT_MACRO(m, IPV6_HOPLIMIT);
#endif
#ifdef IPV6_HOPOPTS
    ADD_INT_MACRO(m, IPV6_HOPOPTS);
#endif
#ifdef IPV6_NEXTHOP
    ADD_INT_MACRO(m, IPV6_NEXTHOP);
#endif
#ifdef IPV6_PATHMTU
    ADD_INT_MACRO(m, IPV6_PATHMTU);
#endif
#ifdef IPV6_PKTINFO
    ADD_INT_MACRO(m, IPV6_PKTINFO);
#endif
#ifdef IPV6_RECVDSTOPTS
    ADD_INT_MACRO(m, IPV6_RECVDSTOPTS);
#endif
#ifdef IPV6_RECVHOPLIMIT
    ADD_INT_MACRO(m, IPV6_RECVHOPLIMIT);
#endif
#ifdef IPV6_RECVHOPOPTS
    ADD_INT_MACRO(m, IPV6_RECVHOPOPTS);
#endif
#ifdef IPV6_RECVPKTINFO
    ADD_INT_MACRO(m, IPV6_RECVPKTINFO);
#endif
#ifdef IPV6_RECVRTHDR
    ADD_INT_MACRO(m, IPV6_RECVRTHDR);
#endif
#ifdef IPV6_RECVTCLASS
    ADD_INT_MACRO(m, IPV6_RECVTCLASS);
#endif
#ifdef IPV6_RTHDR
    ADD_INT_MACRO(m, IPV6_RTHDR);
#endif
#ifdef IPV6_RTHDRDSTOPTS
    ADD_INT_MACRO(m, IPV6_RTHDRDSTOPTS);
#endif
#ifdef IPV6_RTHDR_TYPE_0
    ADD_INT_MACRO(m, IPV6_RTHDR_TYPE_0);
#endif
#ifdef IPV6_RECVPATHMTU
    ADD_INT_MACRO(m, IPV6_RECVPATHMTU);
#endif
#ifdef IPV6_TCLASS
    ADD_INT_MACRO(m, IPV6_TCLASS);
#endif
#ifdef IPV6_USE_MIN_MTU
    ADD_INT_MACRO(m, IPV6_USE_MIN_MTU);
#endif

    /* TCP options */
#ifdef  TCP_NODELAY
    ADD_INT_MACRO(m, TCP_NODELAY);
#endif
#ifdef  TCP_MAXSEG
    ADD_INT_MACRO(m, TCP_MAXSEG);
#endif
#ifdef  TCP_CORK
    ADD_INT_MACRO(m, TCP_CORK);
#endif
#ifdef  TCP_KEEPIDLE
    ADD_INT_MACRO(m, TCP_KEEPIDLE);
#endif
    /* TCP_KEEPALIVE is OSX's TCP_KEEPIDLE equivalent */
#if defined(__APPLE__) && defined(TCP_KEEPALIVE)
    ADD_INT_MACRO(m, TCP_KEEPALIVE);
#endif
#ifdef  TCP_KEEPINTVL
    ADD_INT_MACRO(m, TCP_KEEPINTVL);
#endif
#ifdef  TCP_KEEPCNT
    ADD_INT_MACRO(m, TCP_KEEPCNT);
#endif
#ifdef  TCP_SYNCNT
    ADD_INT_MACRO(m, TCP_SYNCNT);
#endif
#ifdef  TCP_LINGER2
    ADD_INT_MACRO(m, TCP_LINGER2);
#endif
#ifdef  TCP_DEFER_ACCEPT
    ADD_INT_MACRO(m, TCP_DEFER_ACCEPT);
#endif
#ifdef  TCP_WINDOW_CLAMP
    ADD_INT_MACRO(m, TCP_WINDOW_CLAMP);
#endif
#ifdef  TCP_INFO
    ADD_INT_MACRO(m, TCP_INFO);
#endif
#ifdef  TCP_CONNECTION_INFO
    ADD_INT_MACRO(m, TCP_CONNECTION_INFO);
#endif
#ifdef  TCP_QUICKACK
    ADD_INT_MACRO(m, TCP_QUICKACK);
#endif
#ifdef  TCP_CONGESTION
    ADD_INT_MACRO(m, TCP_CONGESTION);
#endif
#ifdef  TCP_MD5SIG
    ADD_INT_MACRO(m, TCP_MD5SIG);
#endif
#ifdef  TCP_THIN_LINEAR_TIMEOUTS
    ADD_INT_MACRO(m, TCP_THIN_LINEAR_TIMEOUTS);
#endif
#ifdef  TCP_THIN_DUPACK
    ADD_INT_MACRO(m, TCP_THIN_DUPACK);
#endif
#ifdef  TCP_USER_TIMEOUT
    ADD_INT_MACRO(m, TCP_USER_TIMEOUT);
#endif
#ifdef  TCP_REPAIR
    ADD_INT_MACRO(m, TCP_REPAIR);
#endif
#ifdef  TCP_REPAIR_QUEUE
    ADD_INT_MACRO(m, TCP_REPAIR_QUEUE);
#endif
#ifdef  TCP_QUEUE_SEQ
    ADD_INT_MACRO(m, TCP_QUEUE_SEQ);
#endif
#ifdef  TCP_REPAIR_OPTIONS
    ADD_INT_MACRO(m, TCP_REPAIR_OPTIONS);
#endif
#ifdef  TCP_FASTOPEN
    ADD_INT_MACRO(m, TCP_FASTOPEN);
#endif
#ifdef  TCP_TIMESTAMP
    ADD_INT_MACRO(m, TCP_TIMESTAMP);
#endif
#ifdef  TCP_NOTSENT_LOWAT
    ADD_INT_MACRO(m, TCP_NOTSENT_LOWAT);
#endif
#ifdef  TCP_CC_INFO
    ADD_INT_MACRO(m, TCP_CC_INFO);
#endif
#ifdef  TCP_SAVE_SYN
    ADD_INT_MACRO(m, TCP_SAVE_SYN);
#endif
#ifdef  TCP_SAVED_SYN
    ADD_INT_MACRO(m, TCP_SAVED_SYN);
#endif
#ifdef  TCP_REPAIR_WINDOW
    ADD_INT_MACRO(m, TCP_REPAIR_WINDOW);
#endif
#ifdef  TCP_FASTOPEN_CONNECT
    ADD_INT_MACRO(m, TCP_FASTOPEN_CONNECT);
#endif
#ifdef  TCP_ULP
    ADD_INT_MACRO(m, TCP_ULP);
#endif
#ifdef  TCP_MD5SIG_EXT
    ADD_INT_MACRO(m, TCP_MD5SIG_EXT);
#endif
#ifdef  TCP_FASTOPEN_KEY
    ADD_INT_MACRO(m, TCP_FASTOPEN_KEY);
#endif
#ifdef  TCP_FASTOPEN_NO_COOKIE
    ADD_INT_MACRO(m, TCP_FASTOPEN_NO_COOKIE);
#endif
#ifdef  TCP_ZEROCOPY_RECEIVE
    ADD_INT_MACRO(m, TCP_ZEROCOPY_RECEIVE);
#endif
#ifdef  TCP_INQ
    ADD_INT_MACRO(m, TCP_INQ);
#endif
#ifdef  TCP_TX_DELAY
    ADD_INT_MACRO(m, TCP_TX_DELAY);
#endif

    /* IPX options */
#ifdef  IPX_TYPE
    ADD_INT_MACRO(m, IPX_TYPE);
#endif

/* Reliable Datagram Sockets */
#ifdef RDS_CMSG_RDMA_ARGS
    ADD_INT_MACRO(m, RDS_CMSG_RDMA_ARGS);
#endif
#ifdef RDS_CMSG_RDMA_DEST
    ADD_INT_MACRO(m, RDS_CMSG_RDMA_DEST);
#endif
#ifdef RDS_CMSG_RDMA_MAP
    ADD_INT_MACRO(m, RDS_CMSG_RDMA_MAP);
#endif
#ifdef RDS_CMSG_RDMA_STATUS
    ADD_INT_MACRO(m, RDS_CMSG_RDMA_STATUS);
#endif
#ifdef RDS_CMSG_RDMA_UPDATE
    ADD_INT_MACRO(m, RDS_CMSG_RDMA_UPDATE);
#endif
#ifdef RDS_RDMA_READWRITE
    ADD_INT_MACRO(m, RDS_RDMA_READWRITE);
#endif
#ifdef RDS_RDMA_FENCE
    ADD_INT_MACRO(m, RDS_RDMA_FENCE);
#endif
#ifdef RDS_RDMA_INVALIDATE
    ADD_INT_MACRO(m, RDS_RDMA_INVALIDATE);
#endif
#ifdef RDS_RDMA_USE_ONCE
    ADD_INT_MACRO(m, RDS_RDMA_USE_ONCE);
#endif
#ifdef RDS_RDMA_DONTWAIT
    ADD_INT_MACRO(m, RDS_RDMA_DONTWAIT);
#endif
#ifdef RDS_RDMA_NOTIFY_ME
    ADD_INT_MACRO(m, RDS_RDMA_NOTIFY_ME);
#endif
#ifdef RDS_RDMA_SILENT
    ADD_INT_MACRO(m, RDS_RDMA_SILENT);
#endif

    /* get{addr,name}info parameters */
#ifdef EAI_ADDRFAMILY
    ADD_INT_MACRO(m, EAI_ADDRFAMILY);
#endif
#ifdef EAI_AGAIN
    ADD_INT_MACRO(m, EAI_AGAIN);
#endif
#ifdef EAI_BADFLAGS
    ADD_INT_MACRO(m, EAI_BADFLAGS);
#endif
#ifdef EAI_FAIL
    ADD_INT_MACRO(m, EAI_FAIL);
#endif
#ifdef EAI_FAMILY
    ADD_INT_MACRO(m, EAI_FAMILY);
#endif
#ifdef EAI_MEMORY
    ADD_INT_MACRO(m, EAI_MEMORY);
#endif
#ifdef EAI_NODATA
    ADD_INT_MACRO(m, EAI_NODATA);
#endif
#ifdef EAI_NONAME
    ADD_INT_MACRO(m, EAI_NONAME);
#endif
#ifdef EAI_OVERFLOW
    ADD_INT_MACRO(m, EAI_OVERFLOW);
#endif
#ifdef EAI_SERVICE
    ADD_INT_MACRO(m, EAI_SERVICE);
#endif
#ifdef EAI_SOCKTYPE
    ADD_INT_MACRO(m, EAI_SOCKTYPE);
#endif
#ifdef EAI_SYSTEM
    ADD_INT_MACRO(m, EAI_SYSTEM);
#endif
#ifdef EAI_BADHINTS
    ADD_INT_MACRO(m, EAI_BADHINTS);
#endif
#ifdef EAI_PROTOCOL
    ADD_INT_MACRO(m, EAI_PROTOCOL);
#endif
#ifdef EAI_MAX
    ADD_INT_MACRO(m, EAI_MAX);
#endif
#ifdef AI_PASSIVE
    ADD_INT_MACRO(m, AI_PASSIVE);
#endif
#ifdef AI_CANONNAME
    ADD_INT_MACRO(m, AI_CANONNAME);
#endif
#ifdef AI_NUMERICHOST
    ADD_INT_MACRO(m, AI_NUMERICHOST);
#endif
#ifdef AI_NUMERICSERV
    ADD_INT_MACRO(m, AI_NUMERICSERV);
#endif
#ifdef AI_MASK
    ADD_INT_MACRO(m, AI_MASK);
#endif
#ifdef AI_ALL
    ADD_INT_MACRO(m, AI_ALL);
#endif
#ifdef AI_V4MAPPED_CFG
    ADD_INT_MACRO(m, AI_V4MAPPED_CFG);
#endif
#ifdef AI_ADDRCONFIG
    ADD_INT_MACRO(m, AI_ADDRCONFIG);
#endif
#ifdef AI_V4MAPPED
    ADD_INT_MACRO(m, AI_V4MAPPED);
#endif
#ifdef AI_DEFAULT
    ADD_INT_MACRO(m, AI_DEFAULT);
#endif
#ifdef NI_MAXHOST
    ADD_INT_MACRO(m, NI_MAXHOST);
#endif
#ifdef NI_MAXSERV
    ADD_INT_MACRO(m, NI_MAXSERV);
#endif
#ifdef NI_NOFQDN
    ADD_INT_MACRO(m, NI_NOFQDN);
#endif
#ifdef NI_NUMERICHOST
    ADD_INT_MACRO(m, NI_NUMERICHOST);
#endif
#ifdef NI_NAMEREQD
    ADD_INT_MACRO(m, NI_NAMEREQD);
#endif
#ifdef NI_NUMERICSERV
    ADD_INT_MACRO(m, NI_NUMERICSERV);
#endif
#ifdef NI_DGRAM
    ADD_INT_MACRO(m, NI_DGRAM);
#endif

    /* shutdown() parameters */
#ifdef SHUT_RD
    ADD_INT_MACRO(m, SHUT_RD);
#elif defined(SD_RECEIVE)
    ADD_INT_CONST(m, "SHUT_RD", SD_RECEIVE);
#else
    ADD_INT_CONST(m, "SHUT_RD", 0);
#endif
#ifdef SHUT_WR
    ADD_INT_MACRO(m, SHUT_WR);
#elif defined(SD_SEND)
    ADD_INT_CONST(m, "SHUT_WR", SD_SEND);
#else
    ADD_INT_CONST(m, "SHUT_WR", 1);
#endif
#ifdef SHUT_RDWR
    ADD_INT_MACRO(m, SHUT_RDWR);
#elif defined(SD_BOTH)
    ADD_INT_CONST(m, "SHUT_RDWR", SD_BOTH);
#else
    ADD_INT_CONST(m, "SHUT_RDWR", 2);
#endif

#ifdef SIO_RCVALL
    {
        DWORD codes[] = {SIO_RCVALL, SIO_KEEPALIVE_VALS,
#if defined(SIO_LOOPBACK_FAST_PATH)
            SIO_LOOPBACK_FAST_PATH
#endif
        };
        const char *names[] = {"SIO_RCVALL", "SIO_KEEPALIVE_VALS",
#if defined(SIO_LOOPBACK_FAST_PATH)
            "SIO_LOOPBACK_FAST_PATH"
#endif
        };
        int i;
<<<<<<< HEAD
        for(i = 0; i<Py_ARRAY_LENGTH(codes); ++i) {
            PyObject *tmp;
            tmp = PyLong_FromUnsignedLong(codes[i]);
            if (tmp == NULL)
                return -1;
            PyModule_AddObject(m, names[i], tmp);
=======
        for (i = 0; i < Py_ARRAY_LENGTH(codes); ++i) {
            PyObject *tmp = PyLong_FromUnsignedLong(codes[i]);
            if (tmp == NULL) {
                goto error;
            }
            int rc = PyModule_AddObjectRef(m, names[i], tmp);
            Py_DECREF(tmp);
            if (rc < 0) {
                goto error;
            }
>>>>>>> 1e9dfdac
        }
    }
    ADD_INT_MACRO(m, RCVALL_OFF);
    ADD_INT_MACRO(m, RCVALL_ON);
    ADD_INT_MACRO(m, RCVALL_SOCKETLEVELONLY);
#ifdef RCVALL_IPLEVEL
    ADD_INT_MACRO(m, RCVALL_IPLEVEL);
#endif
#ifdef RCVALL_MAX
    ADD_INT_MACRO(m, RCVALL_MAX);
#endif
#endif /* _MSTCPIP_ */

    /* Initialize gethostbyname lock */
#if defined(USE_GETHOSTBYNAME_LOCK)
    netdb_lock = PyThread_allocate_lock();
#endif

#ifdef MS_WINDOWS
    /* remove some flags on older version Windows during run-time */
    if (remove_unusable_flags(m) < 0) {
<<<<<<< HEAD
        return -1;
    }
#endif

    return 0;
}

static struct PyModuleDef_Slot socket_slots[] = {
    {Py_mod_exec, socket_exec},
    {0, NULL},
};

static int
socket_traverse(PyObject *mod, visitproc visit, void *arg)
{
    socket_state *state = get_module_state(mod);
    Py_VISIT(state->sock_type);
    Py_VISIT(state->socket_herror);
    Py_VISIT(state->socket_gaierror);
    return 0;
}

static int
socket_clear(PyObject *mod)
{
    socket_state *state = get_module_state(mod);
    Py_CLEAR(state->sock_type);
    Py_CLEAR(state->socket_herror);
    Py_CLEAR(state->socket_gaierror);
    return 0;
}

static void
socket_free(void *mod)
{
    (void)socket_clear((PyObject *)mod);
}

static struct PyModuleDef socketmodule = {
    .m_base = PyModuleDef_HEAD_INIT,
    .m_name = PySocket_MODULE_NAME,
    .m_doc = socket_doc,
    .m_size = sizeof(socket_state),
    .m_methods = socket_methods,
    .m_slots = socket_slots,
    .m_traverse = socket_traverse,
    .m_clear = socket_clear,
    .m_free = socket_free,
};

PyMODINIT_FUNC
PyInit__socket(void)
{
    return PyModuleDef_Init(&socketmodule);
=======
        goto error;
    }
#endif

#undef ADD_INT_MACRO
#undef ADD_INT_CONST
#undef ADD_STR_CONST

    return m;

error:
    Py_XDECREF(m);
    return NULL;
>>>>>>> 1e9dfdac
}<|MERGE_RESOLUTION|>--- conflicted
+++ resolved
@@ -7353,11 +7353,8 @@
 static int
 socket_exec(PyObject *m)
 {
-<<<<<<< HEAD
-    PyObject *has_ipv6;
-
     if (!os_init()) {
-        return -1;
+        goto error;
     }
 
     socket_state *state = get_module_state(m);
@@ -7372,54 +7369,6 @@
 #ifdef SOCK_CLOEXEC
     state->sock_cloexec_works = -1;
 #endif
-
-    // Create exceptions and types, and add them to the module state.
-    state->socket_herror = PyErr_NewException("socket.herror",
-                                              PyExc_OSError, NULL);
-    if (state->socket_herror == NULL) {
-        return -1;
-    }
-    if (PyModule_AddObjectRef(m, "error", PyExc_OSError) < 0) {
-        return -1;
-    }
-    if (PyModule_AddObjectRef(m, "herror", state->socket_herror) < 0) {
-        return -1;
-    }
-    state->socket_gaierror = PyErr_NewException("socket.gaierror",
-                                                PyExc_OSError, NULL);
-    if (state->socket_gaierror == NULL) {
-        return -1;
-    }
-    if (PyModule_AddObjectRef(m, "gaierror", state->socket_gaierror) < 0) {
-        return -1;
-    }
-    if (PyModule_AddObjectRef(m, "timeout", PyExc_TimeoutError) < 0) {
-        return -1;
-    }
-
-    PyObject *sock_type = PyType_FromMetaclass(NULL, m, &sock_spec, NULL);
-    if (sock_type == NULL) {
-        return -1;
-    }
-    state->sock_type = (PyTypeObject *)sock_type;
-    if (PyModule_AddObjectRef(m, "SocketType", sock_type) < 0) {
-        return -1;
-    }
-    if (PyModule_AddObjectRef(m, "socket", sock_type) < 0) {
-        return -1;
-    }
-=======
-    PyObject *m = NULL;
-
-    if (!os_init()) {
-        goto error;
-    }
-
-    Py_SET_TYPE(&sock_type, &PyType_Type);
-    m = PyModule_Create(&socketmodule);
-    if (m == NULL) {
-        goto error;
-    }
 
 #define ADD_EXC(MOD, NAME, VAR, BASE) do {                  \
     VAR = PyErr_NewException("socket." NAME, BASE, NULL);   \
@@ -7427,15 +7376,13 @@
         goto error;                                         \
     }                                                       \
     int rc = PyModule_AddObjectRef(MOD, NAME, VAR);         \
-    Py_DECREF(VAR);                                         \
     if (rc < 0) {                                           \
         goto error;                                         \
     }                                                       \
 } while (0)
 
-    ADD_EXC(m, "herror", socket_herror, PyExc_OSError);
-    ADD_EXC(m, "gaierror", socket_gaierror, PyExc_OSError);
->>>>>>> 1e9dfdac
+    ADD_EXC(m, "herror", state->socket_herror, PyExc_OSError);
+    ADD_EXC(m, "gaierror", state->socket_gaierror, PyExc_OSError);
 
 #undef ADD_EXC
 
@@ -7445,10 +7392,16 @@
     if (PyModule_AddObjectRef(m, "timeout", PyExc_TimeoutError) < 0) {
         goto error;
     }
-    if (PyModule_AddObjectRef(m, "SocketType", (PyObject *)&sock_type) < 0) {
+
+    PyObject *sock_type = PyType_FromMetaclass(NULL, m, &sock_spec, NULL);
+    if (sock_type == NULL) {
         goto error;
     }
-    if (PyModule_AddType(m, &sock_type) < 0) {
+    state->sock_type = (PyTypeObject *)sock_type;
+    if (PyModule_AddObjectRef(m, "SocketType", sock_type) < 0) {
+        goto error;
+    }
+    if (PyModule_AddType(m, state->sock_type) < 0) {
         goto error;
     }
 
@@ -7465,31 +7418,19 @@
     /* Export C API */
     PySocketModule_APIObject *capi = sock_get_api(state);
     if (capi == NULL) {
-<<<<<<< HEAD
-        return -1;
-=======
         goto error;
->>>>>>> 1e9dfdac
     }
     PyObject *capsule = PyCapsule_New(capi,
                                       PySocket_CAPSULE_NAME,
                                       sock_destroy_api);
     if (capsule == NULL) {
         sock_free_api(capi);
-<<<<<<< HEAD
-        return -1;
-    }
-    if (PyModule_AddObject(m, PySocket_CAPI_NAME, capsule) < 0) {
-        Py_DECREF(capsule);
-        return -1;
-=======
         goto error;
     }
     int rc = PyModule_AddObjectRef(m, PySocket_CAPI_NAME, capsule);
     Py_DECREF(capsule);
     if (rc < 0) {
         goto error;
->>>>>>> 1e9dfdac
     }
 
 #define ADD_INT_MACRO(MOD, INT) do {                    \
@@ -8858,14 +8799,6 @@
 #endif
         };
         int i;
-<<<<<<< HEAD
-        for(i = 0; i<Py_ARRAY_LENGTH(codes); ++i) {
-            PyObject *tmp;
-            tmp = PyLong_FromUnsignedLong(codes[i]);
-            if (tmp == NULL)
-                return -1;
-            PyModule_AddObject(m, names[i], tmp);
-=======
         for (i = 0; i < Py_ARRAY_LENGTH(codes); ++i) {
             PyObject *tmp = PyLong_FromUnsignedLong(codes[i]);
             if (tmp == NULL) {
@@ -8876,7 +8809,6 @@
             if (rc < 0) {
                 goto error;
             }
->>>>>>> 1e9dfdac
         }
     }
     ADD_INT_MACRO(m, RCVALL_OFF);
@@ -8898,12 +8830,18 @@
 #ifdef MS_WINDOWS
     /* remove some flags on older version Windows during run-time */
     if (remove_unusable_flags(m) < 0) {
-<<<<<<< HEAD
-        return -1;
-    }
-#endif
+        goto error;
+    }
+#endif
+
+#undef ADD_INT_MACRO
+#undef ADD_INT_CONST
+#undef ADD_STR_CONST
 
     return 0;
+
+error:
+    return -1;
 }
 
 static struct PyModuleDef_Slot socket_slots[] = {
@@ -8953,19 +8891,4 @@
 PyInit__socket(void)
 {
     return PyModuleDef_Init(&socketmodule);
-=======
-        goto error;
-    }
-#endif
-
-#undef ADD_INT_MACRO
-#undef ADD_INT_CONST
-#undef ADD_STR_CONST
-
-    return m;
-
-error:
-    Py_XDECREF(m);
-    return NULL;
->>>>>>> 1e9dfdac
 }