/* Complex math module */

/* much code borrowed from mathmodule.c */

#include "Python.h"
#include "_math.h"
/* we need DBL_MAX, DBL_MIN, DBL_EPSILON, DBL_MANT_DIG and FLT_RADIX from
   float.h.  We assume that FLT_RADIX is either 2 or 16. */
#include <float.h>

#include "clinic/cmathmodule.c.h"
/*[clinic input]
output preset file
module cmath
[clinic start generated code]*/
/*[clinic end generated code: output=da39a3ee5e6b4b0d input=ef7e0fdd8a143c03]*/

/*[python input]
class Py_complex_protected_converter(Py_complex_converter):
    def modify(self):
        return 'errno = 0; PyFPE_START_PROTECT("complex function", goto exit);'


class Py_complex_protected_return_converter(CReturnConverter):
    type = "Py_complex"

    def render(self, function, data):
        self.declare(data)
        data.return_conversion.append("""
PyFPE_END_PROTECT(_return_value);
if (errno == EDOM) {{
    PyErr_SetString(PyExc_ValueError, "math domain error");
    goto exit;
}}
else if (errno == ERANGE) {{
    PyErr_SetString(PyExc_OverflowError, "math range error");
    goto exit;
}}
else {{
    return_value = PyComplex_FromCComplex(_return_value);
}}
""".strip())
[python start generated code]*/
/*[python end generated code: output=da39a3ee5e6b4b0d input=231019039a6fbb9a]*/

#if (FLT_RADIX != 2 && FLT_RADIX != 16)
#error "Modules/cmathmodule.c expects FLT_RADIX to be 2 or 16"
#endif

#ifndef M_LN2
#define M_LN2 (0.6931471805599453094) /* natural log of 2 */
#endif

#ifndef M_LN10
#define M_LN10 (2.302585092994045684) /* natural log of 10 */
#endif

/*
   CM_LARGE_DOUBLE is used to avoid spurious overflow in the sqrt, log,
   inverse trig and inverse hyperbolic trig functions.  Its log is used in the
   evaluation of exp, cos, cosh, sin, sinh, tan, and tanh to avoid unnecessary
   overflow.
 */

#define CM_LARGE_DOUBLE (DBL_MAX/4.)
#define CM_SQRT_LARGE_DOUBLE (sqrt(CM_LARGE_DOUBLE))
#define CM_LOG_LARGE_DOUBLE (log(CM_LARGE_DOUBLE))
#define CM_SQRT_DBL_MIN (sqrt(DBL_MIN))

/*
   CM_SCALE_UP is an odd integer chosen such that multiplication by
   2**CM_SCALE_UP is sufficient to turn a subnormal into a normal.
   CM_SCALE_DOWN is (-(CM_SCALE_UP+1)/2).  These scalings are used to compute
   square roots accurately when the real and imaginary parts of the argument
   are subnormal.
*/

#if FLT_RADIX==2
#define CM_SCALE_UP (2*(DBL_MANT_DIG/2) + 1)
#elif FLT_RADIX==16
#define CM_SCALE_UP (4*DBL_MANT_DIG+1)
#endif
#define CM_SCALE_DOWN (-(CM_SCALE_UP+1)/2)

/* forward declarations */
static Py_complex cmath_asinh_impl(PyModuleDef *, Py_complex);
static Py_complex cmath_atanh_impl(PyModuleDef *, Py_complex);
static Py_complex cmath_cosh_impl(PyModuleDef *, Py_complex);
static Py_complex cmath_sinh_impl(PyModuleDef *, Py_complex);
static Py_complex cmath_sqrt_impl(PyModuleDef *, Py_complex);
static Py_complex cmath_tanh_impl(PyModuleDef *, Py_complex);
static PyObject * math_error(void);

/* Code to deal with special values (infinities, NaNs, etc.). */

/* special_type takes a double and returns an integer code indicating
   the type of the double as follows:
*/

enum special_types {
    ST_NINF,            /* 0, negative infinity */
    ST_NEG,             /* 1, negative finite number (nonzero) */
    ST_NZERO,           /* 2, -0. */
    ST_PZERO,           /* 3, +0. */
    ST_POS,             /* 4, positive finite number (nonzero) */
    ST_PINF,            /* 5, positive infinity */
    ST_NAN              /* 6, Not a Number */
};

static enum special_types
special_type(double d)
{
    if (Py_IS_FINITE(d)) {
        if (d != 0) {
            if (copysign(1., d) == 1.)
                return ST_POS;
            else
                return ST_NEG;
        }
        else {
            if (copysign(1., d) == 1.)
                return ST_PZERO;
            else
                return ST_NZERO;
        }
    }
    if (Py_IS_NAN(d))
        return ST_NAN;
    if (copysign(1., d) == 1.)
        return ST_PINF;
    else
        return ST_NINF;
}

#define SPECIAL_VALUE(z, table)                                         \
    if (!Py_IS_FINITE((z).real) || !Py_IS_FINITE((z).imag)) {           \
        errno = 0;                                              \
        return table[special_type((z).real)]                            \
                    [special_type((z).imag)];                           \
    }

#define P Py_MATH_PI
#define P14 0.25*Py_MATH_PI
#define P12 0.5*Py_MATH_PI
#define P34 0.75*Py_MATH_PI
#define INF Py_HUGE_VAL
#define N Py_NAN
#define U -9.5426319407711027e33 /* unlikely value, used as placeholder */

/* First, the C functions that do the real work.  Each of the c_*
   functions computes and returns the C99 Annex G recommended result
   and also sets errno as follows: errno = 0 if no floating-point
   exception is associated with the result; errno = EDOM if C99 Annex
   G recommends raising divide-by-zero or invalid for this result; and
   errno = ERANGE where the overflow floating-point signal should be
   raised.
*/

static Py_complex acos_special_values[7][7];

/*[clinic input]
cmath.acos -> Py_complex_protected

    z: Py_complex_protected
    /

Return the arc cosine of z.
[clinic start generated code]*/

static Py_complex
cmath_acos_impl(PyModuleDef *module, Py_complex z)
/*[clinic end generated code: output=7c1dd21ff818db6b input=bd6cbd78ae851927]*/
{
    Py_complex s1, s2, r;

    SPECIAL_VALUE(z, acos_special_values);

    if (fabs(z.real) > CM_LARGE_DOUBLE || fabs(z.imag) > CM_LARGE_DOUBLE) {
        /* avoid unnecessary overflow for large arguments */
        r.real = atan2(fabs(z.imag), z.real);
        /* split into cases to make sure that the branch cut has the
           correct continuity on systems with unsigned zeros */
        if (z.real < 0.) {
            r.imag = -copysign(log(hypot(z.real/2., z.imag/2.)) +
                               M_LN2*2., z.imag);
        } else {
            r.imag = copysign(log(hypot(z.real/2., z.imag/2.)) +
                              M_LN2*2., -z.imag);
        }
    } else {
        s1.real = 1.-z.real;
        s1.imag = -z.imag;
        s1 = cmath_sqrt_impl(module, s1);
        s2.real = 1.+z.real;
        s2.imag = z.imag;
        s2 = cmath_sqrt_impl(module, s2);
        r.real = 2.*atan2(s1.real, s2.real);
        r.imag = m_asinh(s2.real*s1.imag - s2.imag*s1.real);
    }
    errno = 0;
    return r;
}


static Py_complex acosh_special_values[7][7];

/*[clinic input]
cmath.acosh = cmath.acos

Return the hyperbolic arccosine of z.
[clinic start generated code]*/

static Py_complex
cmath_acosh_impl(PyModuleDef *module, Py_complex z)
/*[clinic end generated code: output=c23c776429def981 input=bc016412080bb3e9]*/
{
    Py_complex s1, s2, r;

    SPECIAL_VALUE(z, acosh_special_values);

    if (fabs(z.real) > CM_LARGE_DOUBLE || fabs(z.imag) > CM_LARGE_DOUBLE) {
        /* avoid unnecessary overflow for large arguments */
        r.real = log(hypot(z.real/2., z.imag/2.)) + M_LN2*2.;
        r.imag = atan2(z.imag, z.real);
    } else {
        s1.real = z.real - 1.;
        s1.imag = z.imag;
        s1 = cmath_sqrt_impl(module, s1);
        s2.real = z.real + 1.;
        s2.imag = z.imag;
        s2 = cmath_sqrt_impl(module, s2);
        r.real = m_asinh(s1.real*s2.real + s1.imag*s2.imag);
        r.imag = 2.*atan2(s1.imag, s2.real);
    }
    errno = 0;
    return r;
}

<<<<<<< HEAD
/*[clinic input]
cmath.asin = cmath.acos
=======
PyDoc_STRVAR(c_acosh_doc,
"acosh(x)\n"
"\n"
"Return the inverse hyperbolic cosine of x.");
>>>>>>> 7d05d1ba

Return the arc sine of z.
[clinic start generated code]*/

static Py_complex
cmath_asin_impl(PyModuleDef *module, Py_complex z)
/*[clinic end generated code: output=42d2346d46690826 input=be0bf0cfdd5239c5]*/
{
    /* asin(z) = -i asinh(iz) */
    Py_complex s, r;
    s.real = -z.imag;
    s.imag = z.real;
    s = cmath_asinh_impl(module, s);
    r.real = s.imag;
    r.imag = -s.real;
    return r;
}


static Py_complex asinh_special_values[7][7];

/*[clinic input]
cmath.asinh = cmath.acos

Return the hyperbolic arc sine of z.
[clinic start generated code]*/

static Py_complex
cmath_asinh_impl(PyModuleDef *module, Py_complex z)
/*[clinic end generated code: output=0c6664823c7b1b35 input=5a21fa0242928c9b]*/
{
    Py_complex s1, s2, r;

    SPECIAL_VALUE(z, asinh_special_values);

    if (fabs(z.real) > CM_LARGE_DOUBLE || fabs(z.imag) > CM_LARGE_DOUBLE) {
        if (z.imag >= 0.) {
            r.real = copysign(log(hypot(z.real/2., z.imag/2.)) +
                              M_LN2*2., z.real);
        } else {
            r.real = -copysign(log(hypot(z.real/2., z.imag/2.)) +
                               M_LN2*2., -z.real);
        }
        r.imag = atan2(z.imag, fabs(z.real));
    } else {
        s1.real = 1.+z.imag;
        s1.imag = -z.real;
        s1 = cmath_sqrt_impl(module, s1);
        s2.real = 1.-z.imag;
        s2.imag = z.real;
        s2 = cmath_sqrt_impl(module, s2);
        r.real = m_asinh(s1.real*s2.imag-s2.real*s1.imag);
        r.imag = atan2(z.imag, s1.real*s2.real-s1.imag*s2.imag);
    }
    errno = 0;
    return r;
}

<<<<<<< HEAD
=======
PyDoc_STRVAR(c_asinh_doc,
"asinh(x)\n"
"\n"
"Return the inverse hyperbolic sine of x.");
>>>>>>> 7d05d1ba

/*[clinic input]
cmath.atan = cmath.acos

Return the arc tangent of z.
[clinic start generated code]*/

static Py_complex
cmath_atan_impl(PyModuleDef *module, Py_complex z)
/*[clinic end generated code: output=b7d44f02c6a5c3b5 input=3b21ff7d5eac632a]*/
{
    /* atan(z) = -i atanh(iz) */
    Py_complex s, r;
    s.real = -z.imag;
    s.imag = z.real;
    s = cmath_atanh_impl(module, s);
    r.real = s.imag;
    r.imag = -s.real;
    return r;
}

/* Windows screws up atan2 for inf and nan, and alpha Tru64 5.1 doesn't follow
   C99 for atan2(0., 0.). */
static double
c_atan2(Py_complex z)
{
    if (Py_IS_NAN(z.real) || Py_IS_NAN(z.imag))
        return Py_NAN;
    if (Py_IS_INFINITY(z.imag)) {
        if (Py_IS_INFINITY(z.real)) {
            if (copysign(1., z.real) == 1.)
                /* atan2(+-inf, +inf) == +-pi/4 */
                return copysign(0.25*Py_MATH_PI, z.imag);
            else
                /* atan2(+-inf, -inf) == +-pi*3/4 */
                return copysign(0.75*Py_MATH_PI, z.imag);
        }
        /* atan2(+-inf, x) == +-pi/2 for finite x */
        return copysign(0.5*Py_MATH_PI, z.imag);
    }
    if (Py_IS_INFINITY(z.real) || z.imag == 0.) {
        if (copysign(1., z.real) == 1.)
            /* atan2(+-y, +inf) = atan2(+-0, +x) = +-0. */
            return copysign(0., z.imag);
        else
            /* atan2(+-y, -inf) = atan2(+-0., -x) = +-pi. */
            return copysign(Py_MATH_PI, z.imag);
    }
    return atan2(z.imag, z.real);
}


static Py_complex atanh_special_values[7][7];

/*[clinic input]
cmath.atanh = cmath.acos

Return the hyperbolic arc tangent of z.
[clinic start generated code]*/

static Py_complex
cmath_atanh_impl(PyModuleDef *module, Py_complex z)
/*[clinic end generated code: output=279e0b9fefc8da7c input=df19cdc9f9d431c9]*/
{
    Py_complex r;
    double ay, h;

    SPECIAL_VALUE(z, atanh_special_values);

    /* Reduce to case where z.real >= 0., using atanh(z) = -atanh(-z). */
    if (z.real < 0.) {
        return _Py_c_neg(cmath_atanh_impl(module, _Py_c_neg(z)));
    }

    ay = fabs(z.imag);
    if (z.real > CM_SQRT_LARGE_DOUBLE || ay > CM_SQRT_LARGE_DOUBLE) {
        /*
           if abs(z) is large then we use the approximation
           atanh(z) ~ 1/z +/- i*pi/2 (+/- depending on the sign
           of z.imag)
        */
        h = hypot(z.real/2., z.imag/2.);  /* safe from overflow */
        r.real = z.real/4./h/h;
        /* the two negations in the next line cancel each other out
           except when working with unsigned zeros: they're there to
           ensure that the branch cut has the correct continuity on
           systems that don't support signed zeros */
        r.imag = -copysign(Py_MATH_PI/2., -z.imag);
        errno = 0;
    } else if (z.real == 1. && ay < CM_SQRT_DBL_MIN) {
        /* C99 standard says:  atanh(1+/-0.) should be inf +/- 0i */
        if (ay == 0.) {
            r.real = INF;
            r.imag = z.imag;
            errno = EDOM;
        } else {
            r.real = -log(sqrt(ay)/sqrt(hypot(ay, 2.)));
            r.imag = copysign(atan2(2., -ay)/2, z.imag);
            errno = 0;
        }
    } else {
        r.real = m_log1p(4.*z.real/((1-z.real)*(1-z.real) + ay*ay))/4.;
        r.imag = -atan2(-2.*z.imag, (1-z.real)*(1+z.real) - ay*ay)/2.;
        errno = 0;
    }
    return r;
}

<<<<<<< HEAD
=======
PyDoc_STRVAR(c_atanh_doc,
"atanh(x)\n"
"\n"
"Return the inverse hyperbolic tangent of x.");
>>>>>>> 7d05d1ba

/*[clinic input]
cmath.cos = cmath.acos

Return the cosine of z.
[clinic start generated code]*/

static Py_complex
cmath_cos_impl(PyModuleDef *module, Py_complex z)
/*[clinic end generated code: output=9d1cdc1b5e761667 input=6022e39b77127ac7]*/
{
    /* cos(z) = cosh(iz) */
    Py_complex r;
    r.real = -z.imag;
    r.imag = z.real;
    r = cmath_cosh_impl(module, r);
    return r;
}


/* cosh(infinity + i*y) needs to be dealt with specially */
static Py_complex cosh_special_values[7][7];

/*[clinic input]
cmath.cosh = cmath.acos

Return the hyperbolic cosine of z.
[clinic start generated code]*/

static Py_complex
cmath_cosh_impl(PyModuleDef *module, Py_complex z)
/*[clinic end generated code: output=f3b5d3282b3024d3 input=d6b66339e9cc332b]*/
{
    Py_complex r;
    double x_minus_one;

    /* special treatment for cosh(+/-inf + iy) if y is not a NaN */
    if (!Py_IS_FINITE(z.real) || !Py_IS_FINITE(z.imag)) {
        if (Py_IS_INFINITY(z.real) && Py_IS_FINITE(z.imag) &&
            (z.imag != 0.)) {
            if (z.real > 0) {
                r.real = copysign(INF, cos(z.imag));
                r.imag = copysign(INF, sin(z.imag));
            }
            else {
                r.real = copysign(INF, cos(z.imag));
                r.imag = -copysign(INF, sin(z.imag));
            }
        }
        else {
            r = cosh_special_values[special_type(z.real)]
                                   [special_type(z.imag)];
        }
        /* need to set errno = EDOM if y is +/- infinity and x is not
           a NaN */
        if (Py_IS_INFINITY(z.imag) && !Py_IS_NAN(z.real))
            errno = EDOM;
        else
            errno = 0;
        return r;
    }

    if (fabs(z.real) > CM_LOG_LARGE_DOUBLE) {
        /* deal correctly with cases where cosh(z.real) overflows but
           cosh(z) does not. */
        x_minus_one = z.real - copysign(1., z.real);
        r.real = cos(z.imag) * cosh(x_minus_one) * Py_MATH_E;
        r.imag = sin(z.imag) * sinh(x_minus_one) * Py_MATH_E;
    } else {
        r.real = cos(z.imag) * cosh(z.real);
        r.imag = sin(z.imag) * sinh(z.real);
    }
    /* detect overflow, and set errno accordingly */
    if (Py_IS_INFINITY(r.real) || Py_IS_INFINITY(r.imag))
        errno = ERANGE;
    else
        errno = 0;
    return r;
}


/* exp(infinity + i*y) and exp(-infinity + i*y) need special treatment for
   finite y */
static Py_complex exp_special_values[7][7];

/*[clinic input]
cmath.exp = cmath.acos

Return the exponential value e**z.
[clinic start generated code]*/

static Py_complex
cmath_exp_impl(PyModuleDef *module, Py_complex z)
/*[clinic end generated code: output=6f8825eb2bcad9ba input=8b9e6cf8a92174c3]*/
{
    Py_complex r;
    double l;

    if (!Py_IS_FINITE(z.real) || !Py_IS_FINITE(z.imag)) {
        if (Py_IS_INFINITY(z.real) && Py_IS_FINITE(z.imag)
            && (z.imag != 0.)) {
            if (z.real > 0) {
                r.real = copysign(INF, cos(z.imag));
                r.imag = copysign(INF, sin(z.imag));
            }
            else {
                r.real = copysign(0., cos(z.imag));
                r.imag = copysign(0., sin(z.imag));
            }
        }
        else {
            r = exp_special_values[special_type(z.real)]
                                  [special_type(z.imag)];
        }
        /* need to set errno = EDOM if y is +/- infinity and x is not
           a NaN and not -infinity */
        if (Py_IS_INFINITY(z.imag) &&
            (Py_IS_FINITE(z.real) ||
             (Py_IS_INFINITY(z.real) && z.real > 0)))
            errno = EDOM;
        else
            errno = 0;
        return r;
    }

    if (z.real > CM_LOG_LARGE_DOUBLE) {
        l = exp(z.real-1.);
        r.real = l*cos(z.imag)*Py_MATH_E;
        r.imag = l*sin(z.imag)*Py_MATH_E;
    } else {
        l = exp(z.real);
        r.real = l*cos(z.imag);
        r.imag = l*sin(z.imag);
    }
    /* detect overflow, and set errno accordingly */
    if (Py_IS_INFINITY(r.real) || Py_IS_INFINITY(r.imag))
        errno = ERANGE;
    else
        errno = 0;
    return r;
}

static Py_complex log_special_values[7][7];

static Py_complex
c_log(Py_complex z)
{
    /*
       The usual formula for the real part is log(hypot(z.real, z.imag)).
       There are four situations where this formula is potentially
       problematic:

       (1) the absolute value of z is subnormal.  Then hypot is subnormal,
       so has fewer than the usual number of bits of accuracy, hence may
       have large relative error.  This then gives a large absolute error
       in the log.  This can be solved by rescaling z by a suitable power
       of 2.

       (2) the absolute value of z is greater than DBL_MAX (e.g. when both
       z.real and z.imag are within a factor of 1/sqrt(2) of DBL_MAX)
       Again, rescaling solves this.

       (3) the absolute value of z is close to 1.  In this case it's
       difficult to achieve good accuracy, at least in part because a
       change of 1ulp in the real or imaginary part of z can result in a
       change of billions of ulps in the correctly rounded answer.

       (4) z = 0.  The simplest thing to do here is to call the
       floating-point log with an argument of 0, and let its behaviour
       (returning -infinity, signaling a floating-point exception, setting
       errno, or whatever) determine that of c_log.  So the usual formula
       is fine here.

     */

    Py_complex r;
    double ax, ay, am, an, h;

    SPECIAL_VALUE(z, log_special_values);

    ax = fabs(z.real);
    ay = fabs(z.imag);

    if (ax > CM_LARGE_DOUBLE || ay > CM_LARGE_DOUBLE) {
        r.real = log(hypot(ax/2., ay/2.)) + M_LN2;
    } else if (ax < DBL_MIN && ay < DBL_MIN) {
        if (ax > 0. || ay > 0.) {
            /* catch cases where hypot(ax, ay) is subnormal */
            r.real = log(hypot(ldexp(ax, DBL_MANT_DIG),
                     ldexp(ay, DBL_MANT_DIG))) - DBL_MANT_DIG*M_LN2;
        }
        else {
            /* log(+/-0. +/- 0i) */
            r.real = -INF;
            r.imag = atan2(z.imag, z.real);
            errno = EDOM;
            return r;
        }
    } else {
        h = hypot(ax, ay);
        if (0.71 <= h && h <= 1.73) {
            am = ax > ay ? ax : ay;  /* max(ax, ay) */
            an = ax > ay ? ay : ax;  /* min(ax, ay) */
            r.real = m_log1p((am-1)*(am+1)+an*an)/2.;
        } else {
            r.real = log(h);
        }
    }
    r.imag = atan2(z.imag, z.real);
    errno = 0;
    return r;
}


/*[clinic input]
cmath.log10 = cmath.acos

Return the base-10 logarithm of z.
[clinic start generated code]*/

static Py_complex
cmath_log10_impl(PyModuleDef *module, Py_complex z)
/*[clinic end generated code: output=c7c426ca0e782341 input=cff5644f73c1519c]*/
{
    Py_complex r;
    int errno_save;

    r = c_log(z);
    errno_save = errno; /* just in case the divisions affect errno */
    r.real = r.real / M_LN10;
    r.imag = r.imag / M_LN10;
    errno = errno_save;
    return r;
}


/*[clinic input]
cmath.sin = cmath.acos

Return the sine of z.
[clinic start generated code]*/

static Py_complex
cmath_sin_impl(PyModuleDef *module, Py_complex z)
/*[clinic end generated code: output=e7f5e2b253825ac7 input=2d3519842a8b4b85]*/
{
    /* sin(z) = -i sin(iz) */
    Py_complex s, r;
    s.real = -z.imag;
    s.imag = z.real;
    s = cmath_sinh_impl(module, s);
    r.real = s.imag;
    r.imag = -s.real;
    return r;
}


/* sinh(infinity + i*y) needs to be dealt with specially */
static Py_complex sinh_special_values[7][7];

/*[clinic input]
cmath.sinh = cmath.acos

Return the hyperbolic sine of z.
[clinic start generated code]*/

static Py_complex
cmath_sinh_impl(PyModuleDef *module, Py_complex z)
/*[clinic end generated code: output=d71fff8298043a95 input=d2d3fc8c1ddfd2dd]*/
{
    Py_complex r;
    double x_minus_one;

    /* special treatment for sinh(+/-inf + iy) if y is finite and
       nonzero */
    if (!Py_IS_FINITE(z.real) || !Py_IS_FINITE(z.imag)) {
        if (Py_IS_INFINITY(z.real) && Py_IS_FINITE(z.imag)
            && (z.imag != 0.)) {
            if (z.real > 0) {
                r.real = copysign(INF, cos(z.imag));
                r.imag = copysign(INF, sin(z.imag));
            }
            else {
                r.real = -copysign(INF, cos(z.imag));
                r.imag = copysign(INF, sin(z.imag));
            }
        }
        else {
            r = sinh_special_values[special_type(z.real)]
                                   [special_type(z.imag)];
        }
        /* need to set errno = EDOM if y is +/- infinity and x is not
           a NaN */
        if (Py_IS_INFINITY(z.imag) && !Py_IS_NAN(z.real))
            errno = EDOM;
        else
            errno = 0;
        return r;
    }

    if (fabs(z.real) > CM_LOG_LARGE_DOUBLE) {
        x_minus_one = z.real - copysign(1., z.real);
        r.real = cos(z.imag) * sinh(x_minus_one) * Py_MATH_E;
        r.imag = sin(z.imag) * cosh(x_minus_one) * Py_MATH_E;
    } else {
        r.real = cos(z.imag) * sinh(z.real);
        r.imag = sin(z.imag) * cosh(z.real);
    }
    /* detect overflow, and set errno accordingly */
    if (Py_IS_INFINITY(r.real) || Py_IS_INFINITY(r.imag))
        errno = ERANGE;
    else
        errno = 0;
    return r;
}


static Py_complex sqrt_special_values[7][7];

/*[clinic input]
cmath.sqrt = cmath.acos

Return the square root of z.
[clinic start generated code]*/

static Py_complex
cmath_sqrt_impl(PyModuleDef *module, Py_complex z)
/*[clinic end generated code: output=b6bda283d0c5a7b4 input=7088b166fc9a58c7]*/
{
    /*
       Method: use symmetries to reduce to the case when x = z.real and y
       = z.imag are nonnegative.  Then the real part of the result is
       given by

         s = sqrt((x + hypot(x, y))/2)

       and the imaginary part is

         d = (y/2)/s

       If either x or y is very large then there's a risk of overflow in
       computation of the expression x + hypot(x, y).  We can avoid this
       by rewriting the formula for s as:

         s = 2*sqrt(x/8 + hypot(x/8, y/8))

       This costs us two extra multiplications/divisions, but avoids the
       overhead of checking for x and y large.

       If both x and y are subnormal then hypot(x, y) may also be
       subnormal, so will lack full precision.  We solve this by rescaling
       x and y by a sufficiently large power of 2 to ensure that x and y
       are normal.
    */


    Py_complex r;
    double s,d;
    double ax, ay;

    SPECIAL_VALUE(z, sqrt_special_values);

    if (z.real == 0. && z.imag == 0.) {
        r.real = 0.;
        r.imag = z.imag;
        return r;
    }

    ax = fabs(z.real);
    ay = fabs(z.imag);

    if (ax < DBL_MIN && ay < DBL_MIN && (ax > 0. || ay > 0.)) {
        /* here we catch cases where hypot(ax, ay) is subnormal */
        ax = ldexp(ax, CM_SCALE_UP);
        s = ldexp(sqrt(ax + hypot(ax, ldexp(ay, CM_SCALE_UP))),
                  CM_SCALE_DOWN);
    } else {
        ax /= 8.;
        s = 2.*sqrt(ax + hypot(ax, ay/8.));
    }
    d = ay/(2.*s);

    if (z.real >= 0.) {
        r.real = s;
        r.imag = copysign(d, z.imag);
    } else {
        r.real = d;
        r.imag = copysign(s, z.imag);
    }
    errno = 0;
    return r;
}


/*[clinic input]
cmath.tan = cmath.acos

Return the tangent of z.
[clinic start generated code]*/

static Py_complex
cmath_tan_impl(PyModuleDef *module, Py_complex z)
/*[clinic end generated code: output=df374bacf36d99b4 input=fc167e528767888e]*/
{
    /* tan(z) = -i tanh(iz) */
    Py_complex s, r;
    s.real = -z.imag;
    s.imag = z.real;
    s = cmath_tanh_impl(module, s);
    r.real = s.imag;
    r.imag = -s.real;
    return r;
}


/* tanh(infinity + i*y) needs to be dealt with specially */
static Py_complex tanh_special_values[7][7];

/*[clinic input]
cmath.tanh = cmath.acos

Return the hyperbolic tangent of z.
[clinic start generated code]*/

static Py_complex
cmath_tanh_impl(PyModuleDef *module, Py_complex z)
/*[clinic end generated code: output=f578773d27a18e96 input=22f67f9dc6d29685]*/
{
    /* Formula:

       tanh(x+iy) = (tanh(x)(1+tan(y)^2) + i tan(y)(1-tanh(x))^2) /
       (1+tan(y)^2 tanh(x)^2)

       To avoid excessive roundoff error, 1-tanh(x)^2 is better computed
       as 1/cosh(x)^2.  When abs(x) is large, we approximate 1-tanh(x)^2
       by 4 exp(-2*x) instead, to avoid possible overflow in the
       computation of cosh(x).

    */

    Py_complex r;
    double tx, ty, cx, txty, denom;

    /* special treatment for tanh(+/-inf + iy) if y is finite and
       nonzero */
    if (!Py_IS_FINITE(z.real) || !Py_IS_FINITE(z.imag)) {
        if (Py_IS_INFINITY(z.real) && Py_IS_FINITE(z.imag)
            && (z.imag != 0.)) {
            if (z.real > 0) {
                r.real = 1.0;
                r.imag = copysign(0.,
                                  2.*sin(z.imag)*cos(z.imag));
            }
            else {
                r.real = -1.0;
                r.imag = copysign(0.,
                                  2.*sin(z.imag)*cos(z.imag));
            }
        }
        else {
            r = tanh_special_values[special_type(z.real)]
                                   [special_type(z.imag)];
        }
        /* need to set errno = EDOM if z.imag is +/-infinity and
           z.real is finite */
        if (Py_IS_INFINITY(z.imag) && Py_IS_FINITE(z.real))
            errno = EDOM;
        else
            errno = 0;
        return r;
    }

    /* danger of overflow in 2.*z.imag !*/
    if (fabs(z.real) > CM_LOG_LARGE_DOUBLE) {
        r.real = copysign(1., z.real);
        r.imag = 4.*sin(z.imag)*cos(z.imag)*exp(-2.*fabs(z.real));
    } else {
        tx = tanh(z.real);
        ty = tan(z.imag);
        cx = 1./cosh(z.real);
        txty = tx*ty;
        denom = 1. + txty*txty;
        r.real = tx*(1.+ty*ty)/denom;
        r.imag = ((ty/denom)*cx)*cx;
    }
    errno = 0;
    return r;
}


/*[clinic input]
cmath.log

    x: Py_complex
    y_obj: object = NULL
    /

The logarithm of z to the given base.

If the base not specified, returns the natural logarithm (base e) of z.
[clinic start generated code]*/

static PyObject *
cmath_log_impl(PyModuleDef *module, Py_complex x, PyObject *y_obj)
/*[clinic end generated code: output=35e2a1e5229b5a46 input=ee0e823a7c6e68ea]*/
{
    Py_complex y;

    errno = 0;
    PyFPE_START_PROTECT("complex function", return 0)
    x = c_log(x);
    if (y_obj != NULL) {
        y = PyComplex_AsCComplex(y_obj);
        if (PyErr_Occurred()) {
            return NULL;
        }
        y = c_log(y);
        x = _Py_c_quot(x, y);
    }
    PyFPE_END_PROTECT(x)
    if (errno != 0)
        return math_error();
    return PyComplex_FromCComplex(x);
}


/* And now the glue to make them available from Python: */

static PyObject *
math_error(void)
{
    if (errno == EDOM)
        PyErr_SetString(PyExc_ValueError, "math domain error");
    else if (errno == ERANGE)
        PyErr_SetString(PyExc_OverflowError, "math range error");
    else    /* Unexpected math error */
        PyErr_SetFromErrno(PyExc_ValueError);
    return NULL;
}


/*[clinic input]
cmath.phase

    z: Py_complex
    /

Return argument, also known as the phase angle, of a complex.
[clinic start generated code]*/

static PyObject *
cmath_phase_impl(PyModuleDef *module, Py_complex z)
/*[clinic end generated code: output=e09eaf373cb624c3 input=5cf75228ba94b69d]*/
{
    double phi;

    errno = 0;
    PyFPE_START_PROTECT("arg function", return 0)
    phi = c_atan2(z);
    PyFPE_END_PROTECT(phi)
    if (errno != 0)
        return math_error();
    else
        return PyFloat_FromDouble(phi);
}

/*[clinic input]
cmath.polar

    z: Py_complex
    /

Convert a complex from rectangular coordinates to polar coordinates.

r is the distance from 0 and phi the phase angle.
[clinic start generated code]*/

static PyObject *
cmath_polar_impl(PyModuleDef *module, Py_complex z)
/*[clinic end generated code: output=07d41b16c877875a input=26c353574fd1a861]*/
{
    double r, phi;

    PyFPE_START_PROTECT("polar function", return 0)
    phi = c_atan2(z); /* should not cause any exception */
    r = _Py_c_abs(z); /* sets errno to ERANGE on overflow;  otherwise 0 */
    PyFPE_END_PROTECT(r)
    if (errno != 0)
        return math_error();
    else
        return Py_BuildValue("dd", r, phi);
}

/*
  rect() isn't covered by the C99 standard, but it's not too hard to
  figure out 'spirit of C99' rules for special value handing:

    rect(x, t) should behave like exp(log(x) + it) for positive-signed x
    rect(x, t) should behave like -exp(log(-x) + it) for negative-signed x
    rect(nan, t) should behave like exp(nan + it), except that rect(nan, 0)
      gives nan +- i0 with the sign of the imaginary part unspecified.

*/

static Py_complex rect_special_values[7][7];

/*[clinic input]
cmath.rect

    r: double
    phi: double
    /

Convert from polar coordinates to rectangular coordinates.
[clinic start generated code]*/

static PyObject *
cmath_rect_impl(PyModuleDef *module, double r, double phi)
/*[clinic end generated code: output=d97a8749bd63e9d5 input=24c5646d147efd69]*/
{
    Py_complex z;
    errno = 0;
    PyFPE_START_PROTECT("rect function", return 0)

    /* deal with special values */
    if (!Py_IS_FINITE(r) || !Py_IS_FINITE(phi)) {
        /* if r is +/-infinity and phi is finite but nonzero then
           result is (+-INF +-INF i), but we need to compute cos(phi)
           and sin(phi) to figure out the signs. */
        if (Py_IS_INFINITY(r) && (Py_IS_FINITE(phi)
                                  && (phi != 0.))) {
            if (r > 0) {
                z.real = copysign(INF, cos(phi));
                z.imag = copysign(INF, sin(phi));
            }
            else {
                z.real = -copysign(INF, cos(phi));
                z.imag = -copysign(INF, sin(phi));
            }
        }
        else {
            z = rect_special_values[special_type(r)]
                                   [special_type(phi)];
        }
        /* need to set errno = EDOM if r is a nonzero number and phi
           is infinite */
        if (r != 0. && !Py_IS_NAN(r) && Py_IS_INFINITY(phi))
            errno = EDOM;
        else
            errno = 0;
    }
    else if (phi == 0.0) {
        /* Workaround for buggy results with phi=-0.0 on OS X 10.8.  See
           bugs.python.org/issue18513. */
        z.real = r;
        z.imag = r * phi;
        errno = 0;
    }
    else {
        z.real = r * cos(phi);
        z.imag = r * sin(phi);
        errno = 0;
    }

    PyFPE_END_PROTECT(z)
    if (errno != 0)
        return math_error();
    else
        return PyComplex_FromCComplex(z);
}

/*[clinic input]
cmath.isfinite = cmath.polar

Return True if both the real and imaginary parts of z are finite, else False.
[clinic start generated code]*/

static PyObject *
cmath_isfinite_impl(PyModuleDef *module, Py_complex z)
/*[clinic end generated code: output=8f6682fa93de45d6 input=848e7ee701895815]*/
{
    return PyBool_FromLong(Py_IS_FINITE(z.real) && Py_IS_FINITE(z.imag));
}

/*[clinic input]
cmath.isnan = cmath.polar

Checks if the real or imaginary part of z not a number (NaN).
[clinic start generated code]*/

static PyObject *
cmath_isnan_impl(PyModuleDef *module, Py_complex z)
/*[clinic end generated code: output=b85fe8c2047718ee input=71799f5d284c9baf]*/
{
    return PyBool_FromLong(Py_IS_NAN(z.real) || Py_IS_NAN(z.imag));
}

/*[clinic input]
cmath.isinf = cmath.polar

Checks if the real or imaginary part of z is infinite.
[clinic start generated code]*/

static PyObject *
cmath_isinf_impl(PyModuleDef *module, Py_complex z)
/*[clinic end generated code: output=8ca9c6109e468bf4 input=363df155c7181329]*/
{
    return PyBool_FromLong(Py_IS_INFINITY(z.real) ||
                           Py_IS_INFINITY(z.imag));
}


PyDoc_STRVAR(module_doc,
"This module is always available. It provides access to mathematical\n"
"functions for complex numbers.");

static PyMethodDef cmath_methods[] = {
    CMATH_ACOS_METHODDEF
    CMATH_ACOSH_METHODDEF
    CMATH_ASIN_METHODDEF
    CMATH_ASINH_METHODDEF
    CMATH_ATAN_METHODDEF
    CMATH_ATANH_METHODDEF
    CMATH_COS_METHODDEF
    CMATH_COSH_METHODDEF
    CMATH_EXP_METHODDEF
    CMATH_ISFINITE_METHODDEF
    CMATH_ISINF_METHODDEF
    CMATH_ISNAN_METHODDEF
    CMATH_LOG_METHODDEF
    CMATH_LOG10_METHODDEF
    CMATH_PHASE_METHODDEF
    CMATH_POLAR_METHODDEF
    CMATH_RECT_METHODDEF
    CMATH_SIN_METHODDEF
    CMATH_SINH_METHODDEF
    CMATH_SQRT_METHODDEF
    CMATH_TAN_METHODDEF
    CMATH_TANH_METHODDEF
    {NULL, NULL}  /* sentinel */
};


static struct PyModuleDef cmathmodule = {
    PyModuleDef_HEAD_INIT,
    "cmath",
    module_doc,
    -1,
    cmath_methods,
    NULL,
    NULL,
    NULL,
    NULL
};

PyMODINIT_FUNC
PyInit_cmath(void)
{
    PyObject *m;

    m = PyModule_Create(&cmathmodule);
    if (m == NULL)
        return NULL;

    PyModule_AddObject(m, "pi",
                       PyFloat_FromDouble(Py_MATH_PI));
    PyModule_AddObject(m, "e", PyFloat_FromDouble(Py_MATH_E));

    /* initialize special value tables */

#define INIT_SPECIAL_VALUES(NAME, BODY) { Py_complex* p = (Py_complex*)NAME; BODY }
#define C(REAL, IMAG) p->real = REAL; p->imag = IMAG; ++p;

    INIT_SPECIAL_VALUES(acos_special_values, {
      C(P34,INF) C(P,INF)  C(P,INF)  C(P,-INF)  C(P,-INF)  C(P34,-INF) C(N,INF)
      C(P12,INF) C(U,U)    C(U,U)    C(U,U)     C(U,U)     C(P12,-INF) C(N,N)
      C(P12,INF) C(U,U)    C(P12,0.) C(P12,-0.) C(U,U)     C(P12,-INF) C(P12,N)
      C(P12,INF) C(U,U)    C(P12,0.) C(P12,-0.) C(U,U)     C(P12,-INF) C(P12,N)
      C(P12,INF) C(U,U)    C(U,U)    C(U,U)     C(U,U)     C(P12,-INF) C(N,N)
      C(P14,INF) C(0.,INF) C(0.,INF) C(0.,-INF) C(0.,-INF) C(P14,-INF) C(N,INF)
      C(N,INF)   C(N,N)    C(N,N)    C(N,N)     C(N,N)     C(N,-INF)   C(N,N)
    })

    INIT_SPECIAL_VALUES(acosh_special_values, {
      C(INF,-P34) C(INF,-P)  C(INF,-P)  C(INF,P)  C(INF,P)  C(INF,P34) C(INF,N)
      C(INF,-P12) C(U,U)     C(U,U)     C(U,U)    C(U,U)    C(INF,P12) C(N,N)
      C(INF,-P12) C(U,U)     C(0.,-P12) C(0.,P12) C(U,U)    C(INF,P12) C(N,N)
      C(INF,-P12) C(U,U)     C(0.,-P12) C(0.,P12) C(U,U)    C(INF,P12) C(N,N)
      C(INF,-P12) C(U,U)     C(U,U)     C(U,U)    C(U,U)    C(INF,P12) C(N,N)
      C(INF,-P14) C(INF,-0.) C(INF,-0.) C(INF,0.) C(INF,0.) C(INF,P14) C(INF,N)
      C(INF,N)    C(N,N)     C(N,N)     C(N,N)    C(N,N)    C(INF,N)   C(N,N)
    })

    INIT_SPECIAL_VALUES(asinh_special_values, {
      C(-INF,-P14) C(-INF,-0.) C(-INF,-0.) C(-INF,0.) C(-INF,0.) C(-INF,P14) C(-INF,N)
      C(-INF,-P12) C(U,U)      C(U,U)      C(U,U)     C(U,U)     C(-INF,P12) C(N,N)
      C(-INF,-P12) C(U,U)      C(-0.,-0.)  C(-0.,0.)  C(U,U)     C(-INF,P12) C(N,N)
      C(INF,-P12)  C(U,U)      C(0.,-0.)   C(0.,0.)   C(U,U)     C(INF,P12)  C(N,N)
      C(INF,-P12)  C(U,U)      C(U,U)      C(U,U)     C(U,U)     C(INF,P12)  C(N,N)
      C(INF,-P14)  C(INF,-0.)  C(INF,-0.)  C(INF,0.)  C(INF,0.)  C(INF,P14)  C(INF,N)
      C(INF,N)     C(N,N)      C(N,-0.)    C(N,0.)    C(N,N)     C(INF,N)    C(N,N)
    })

    INIT_SPECIAL_VALUES(atanh_special_values, {
      C(-0.,-P12) C(-0.,-P12) C(-0.,-P12) C(-0.,P12) C(-0.,P12) C(-0.,P12) C(-0.,N)
      C(-0.,-P12) C(U,U)      C(U,U)      C(U,U)     C(U,U)     C(-0.,P12) C(N,N)
      C(-0.,-P12) C(U,U)      C(-0.,-0.)  C(-0.,0.)  C(U,U)     C(-0.,P12) C(-0.,N)
      C(0.,-P12)  C(U,U)      C(0.,-0.)   C(0.,0.)   C(U,U)     C(0.,P12)  C(0.,N)
      C(0.,-P12)  C(U,U)      C(U,U)      C(U,U)     C(U,U)     C(0.,P12)  C(N,N)
      C(0.,-P12)  C(0.,-P12)  C(0.,-P12)  C(0.,P12)  C(0.,P12)  C(0.,P12)  C(0.,N)
      C(0.,-P12)  C(N,N)      C(N,N)      C(N,N)     C(N,N)     C(0.,P12)  C(N,N)
    })

    INIT_SPECIAL_VALUES(cosh_special_values, {
      C(INF,N) C(U,U) C(INF,0.)  C(INF,-0.) C(U,U) C(INF,N) C(INF,N)
      C(N,N)   C(U,U) C(U,U)     C(U,U)     C(U,U) C(N,N)   C(N,N)
      C(N,0.)  C(U,U) C(1.,0.)   C(1.,-0.)  C(U,U) C(N,0.)  C(N,0.)
      C(N,0.)  C(U,U) C(1.,-0.)  C(1.,0.)   C(U,U) C(N,0.)  C(N,0.)
      C(N,N)   C(U,U) C(U,U)     C(U,U)     C(U,U) C(N,N)   C(N,N)
      C(INF,N) C(U,U) C(INF,-0.) C(INF,0.)  C(U,U) C(INF,N) C(INF,N)
      C(N,N)   C(N,N) C(N,0.)    C(N,0.)    C(N,N) C(N,N)   C(N,N)
    })

    INIT_SPECIAL_VALUES(exp_special_values, {
      C(0.,0.) C(U,U) C(0.,-0.)  C(0.,0.)  C(U,U) C(0.,0.) C(0.,0.)
      C(N,N)   C(U,U) C(U,U)     C(U,U)    C(U,U) C(N,N)   C(N,N)
      C(N,N)   C(U,U) C(1.,-0.)  C(1.,0.)  C(U,U) C(N,N)   C(N,N)
      C(N,N)   C(U,U) C(1.,-0.)  C(1.,0.)  C(U,U) C(N,N)   C(N,N)
      C(N,N)   C(U,U) C(U,U)     C(U,U)    C(U,U) C(N,N)   C(N,N)
      C(INF,N) C(U,U) C(INF,-0.) C(INF,0.) C(U,U) C(INF,N) C(INF,N)
      C(N,N)   C(N,N) C(N,-0.)   C(N,0.)   C(N,N) C(N,N)   C(N,N)
    })

    INIT_SPECIAL_VALUES(log_special_values, {
      C(INF,-P34) C(INF,-P)  C(INF,-P)   C(INF,P)   C(INF,P)  C(INF,P34)  C(INF,N)
      C(INF,-P12) C(U,U)     C(U,U)      C(U,U)     C(U,U)    C(INF,P12)  C(N,N)
      C(INF,-P12) C(U,U)     C(-INF,-P)  C(-INF,P)  C(U,U)    C(INF,P12)  C(N,N)
      C(INF,-P12) C(U,U)     C(-INF,-0.) C(-INF,0.) C(U,U)    C(INF,P12)  C(N,N)
      C(INF,-P12) C(U,U)     C(U,U)      C(U,U)     C(U,U)    C(INF,P12)  C(N,N)
      C(INF,-P14) C(INF,-0.) C(INF,-0.)  C(INF,0.)  C(INF,0.) C(INF,P14)  C(INF,N)
      C(INF,N)    C(N,N)     C(N,N)      C(N,N)     C(N,N)    C(INF,N)    C(N,N)
    })

    INIT_SPECIAL_VALUES(sinh_special_values, {
      C(INF,N) C(U,U) C(-INF,-0.) C(-INF,0.) C(U,U) C(INF,N) C(INF,N)
      C(N,N)   C(U,U) C(U,U)      C(U,U)     C(U,U) C(N,N)   C(N,N)
      C(0.,N)  C(U,U) C(-0.,-0.)  C(-0.,0.)  C(U,U) C(0.,N)  C(0.,N)
      C(0.,N)  C(U,U) C(0.,-0.)   C(0.,0.)   C(U,U) C(0.,N)  C(0.,N)
      C(N,N)   C(U,U) C(U,U)      C(U,U)     C(U,U) C(N,N)   C(N,N)
      C(INF,N) C(U,U) C(INF,-0.)  C(INF,0.)  C(U,U) C(INF,N) C(INF,N)
      C(N,N)   C(N,N) C(N,-0.)    C(N,0.)    C(N,N) C(N,N)   C(N,N)
    })

    INIT_SPECIAL_VALUES(sqrt_special_values, {
      C(INF,-INF) C(0.,-INF) C(0.,-INF) C(0.,INF) C(0.,INF) C(INF,INF) C(N,INF)
      C(INF,-INF) C(U,U)     C(U,U)     C(U,U)    C(U,U)    C(INF,INF) C(N,N)
      C(INF,-INF) C(U,U)     C(0.,-0.)  C(0.,0.)  C(U,U)    C(INF,INF) C(N,N)
      C(INF,-INF) C(U,U)     C(0.,-0.)  C(0.,0.)  C(U,U)    C(INF,INF) C(N,N)
      C(INF,-INF) C(U,U)     C(U,U)     C(U,U)    C(U,U)    C(INF,INF) C(N,N)
      C(INF,-INF) C(INF,-0.) C(INF,-0.) C(INF,0.) C(INF,0.) C(INF,INF) C(INF,N)
      C(INF,-INF) C(N,N)     C(N,N)     C(N,N)    C(N,N)    C(INF,INF) C(N,N)
    })

    INIT_SPECIAL_VALUES(tanh_special_values, {
      C(-1.,0.) C(U,U) C(-1.,-0.) C(-1.,0.) C(U,U) C(-1.,0.) C(-1.,0.)
      C(N,N)    C(U,U) C(U,U)     C(U,U)    C(U,U) C(N,N)    C(N,N)
      C(N,N)    C(U,U) C(-0.,-0.) C(-0.,0.) C(U,U) C(N,N)    C(N,N)
      C(N,N)    C(U,U) C(0.,-0.)  C(0.,0.)  C(U,U) C(N,N)    C(N,N)
      C(N,N)    C(U,U) C(U,U)     C(U,U)    C(U,U) C(N,N)    C(N,N)
      C(1.,0.)  C(U,U) C(1.,-0.)  C(1.,0.)  C(U,U) C(1.,0.)  C(1.,0.)
      C(N,N)    C(N,N) C(N,-0.)   C(N,0.)   C(N,N) C(N,N)    C(N,N)
    })

    INIT_SPECIAL_VALUES(rect_special_values, {
      C(INF,N) C(U,U) C(-INF,0.) C(-INF,-0.) C(U,U) C(INF,N) C(INF,N)
      C(N,N)   C(U,U) C(U,U)     C(U,U)      C(U,U) C(N,N)   C(N,N)
      C(0.,0.) C(U,U) C(-0.,0.)  C(-0.,-0.)  C(U,U) C(0.,0.) C(0.,0.)
      C(0.,0.) C(U,U) C(0.,-0.)  C(0.,0.)    C(U,U) C(0.,0.) C(0.,0.)
      C(N,N)   C(U,U) C(U,U)     C(U,U)      C(U,U) C(N,N)   C(N,N)
      C(INF,N) C(U,U) C(INF,-0.) C(INF,0.)   C(U,U) C(INF,N) C(INF,N)
      C(N,N)   C(N,N) C(N,0.)    C(N,0.)     C(N,N) C(N,N)   C(N,N)
    })
    return m;
}<|MERGE_RESOLUTION|>--- conflicted
+++ resolved
@@ -207,7 +207,7 @@
 /*[clinic input]
 cmath.acosh = cmath.acos
 
-Return the hyperbolic arccosine of z.
+Return the inverse hyperbolic cosine of z.
 [clinic start generated code]*/
 
 static Py_complex
@@ -236,15 +236,8 @@
     return r;
 }
 
-<<<<<<< HEAD
 /*[clinic input]
 cmath.asin = cmath.acos
-=======
-PyDoc_STRVAR(c_acosh_doc,
-"acosh(x)\n"
-"\n"
-"Return the inverse hyperbolic cosine of x.");
->>>>>>> 7d05d1ba
 
 Return the arc sine of z.
 [clinic start generated code]*/
@@ -269,7 +262,7 @@
 /*[clinic input]
 cmath.asinh = cmath.acos
 
-Return the hyperbolic arc sine of z.
+Return the inverse hyperbolic sine of z.
 [clinic start generated code]*/
 
 static Py_complex
@@ -303,13 +296,6 @@
     return r;
 }
 
-<<<<<<< HEAD
-=======
-PyDoc_STRVAR(c_asinh_doc,
-"asinh(x)\n"
-"\n"
-"Return the inverse hyperbolic sine of x.");
->>>>>>> 7d05d1ba
 
 /*[clinic input]
 cmath.atan = cmath.acos
@@ -367,7 +353,7 @@
 /*[clinic input]
 cmath.atanh = cmath.acos
 
-Return the hyperbolic arc tangent of z.
+Return the inverse hyperbolic tangent of z.
 [clinic start generated code]*/
 
 static Py_complex
@@ -418,13 +404,6 @@
     return r;
 }
 
-<<<<<<< HEAD
-=======
-PyDoc_STRVAR(c_atanh_doc,
-"atanh(x)\n"
-"\n"
-"Return the inverse hyperbolic tangent of x.");
->>>>>>> 7d05d1ba
 
 /*[clinic input]
 cmath.cos = cmath.acos
