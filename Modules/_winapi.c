/*
 * Support routines from the Windows API
 *
 * This module was originally created by merging PC/_subprocess.c with
 * Modules/_multiprocessing/win32_functions.c.
 *
 * Copyright (c) 2004 by Fredrik Lundh <fredrik@pythonware.com>
 * Copyright (c) 2004 by Secret Labs AB, http://www.pythonware.com
 * Copyright (c) 2004 by Peter Astrand <astrand@lysator.liu.se>
 *
 * By obtaining, using, and/or copying this software and/or its
 * associated documentation, you agree that you have read, understood,
 * and will comply with the following terms and conditions:
 *
 * Permission to use, copy, modify, and distribute this software and
 * its associated documentation for any purpose and without fee is
 * hereby granted, provided that the above copyright notice appears in
 * all copies, and that both that copyright notice and this permission
 * notice appear in supporting documentation, and that the name of the
 * authors not be used in advertising or publicity pertaining to
 * distribution of the software without specific, written prior
 * permission.
 *
 * THE AUTHORS DISCLAIMS ALL WARRANTIES WITH REGARD TO THIS SOFTWARE,
 * INCLUDING ALL IMPLIED WARRANTIES OF MERCHANTABILITY AND FITNESS.
 * IN NO EVENT SHALL THE AUTHORS BE LIABLE FOR ANY SPECIAL, INDIRECT OR
 * CONSEQUENTIAL DAMAGES OR ANY DAMAGES WHATSOEVER RESULTING FROM LOSS
 * OF USE, DATA OR PROFITS, WHETHER IN AN ACTION OF CONTRACT,
 * NEGLIGENCE OR OTHER TORTIOUS ACTION, ARISING OUT OF OR IN CONNECTION
 * WITH THE USE OR PERFORMANCE OF THIS SOFTWARE.
 *
 */

/* Licensed to PSF under a Contributor Agreement. */
/* See https://www.python.org/2.4/license for licensing details. */

#include "Python.h"
#include "pycore_moduleobject.h"  // _PyModule_GetState()
#include "pycore_pylifecycle.h"   // _Py_IsInterpreterFinalizing()
#include "pycore_pystate.h"       // _PyInterpreterState_GET



#ifndef WINDOWS_LEAN_AND_MEAN
#define WINDOWS_LEAN_AND_MEAN
#endif
#include "windows.h"
#include <winioctl.h>
#include <crtdbg.h>
#include "winreparse.h"

#if defined(MS_WIN32) && !defined(MS_WIN64)
#define HANDLE_TO_PYNUM(handle) \
    PyLong_FromUnsignedLong((unsigned long) handle)
#define PYNUM_TO_HANDLE(obj) ((HANDLE)PyLong_AsUnsignedLong(obj))
#define F_POINTER "k"
#define T_POINTER Py_T_ULONG
#else
#define HANDLE_TO_PYNUM(handle) \
    PyLong_FromUnsignedLongLong((unsigned long long) handle)
#define PYNUM_TO_HANDLE(obj) ((HANDLE)PyLong_AsUnsignedLongLong(obj))
#define F_POINTER "K"
#define T_POINTER Py_T_ULONGLONG
#endif

#define F_HANDLE F_POINTER
#define F_DWORD "k"

#define T_HANDLE T_POINTER

// winbase.h limits the STARTF_* flags to the desktop API as of 10.0.19041.
#ifndef STARTF_USESHOWWINDOW
#define STARTF_USESHOWWINDOW 0x00000001
#endif
#ifndef STARTF_USESTDHANDLES
#define STARTF_USESTDHANDLES 0x00000100
#endif

typedef struct {
    PyTypeObject *overlapped_type;
} WinApiState;

static inline WinApiState*
winapi_get_state(PyObject *module)
{
    void *state = _PyModule_GetState(module);
    assert(state != NULL);
    return (WinApiState *)state;
}

/*
 * A Python object wrapping an OVERLAPPED structure and other useful data
 * for overlapped I/O
 */

typedef struct {
    PyObject_HEAD
    OVERLAPPED overlapped;
    /* For convenience, we store the file handle too */
    HANDLE handle;
    /* Whether there's I/O in flight */
    int pending;
    /* Whether I/O completed successfully */
    int completed;
    /* Buffer used for reading (optional) */
    PyObject *read_buffer;
    /* Buffer used for writing (optional) */
    Py_buffer write_buffer;
} OverlappedObject;

/*
Note: tp_clear (overlapped_clear) is not implemented because it
requires cancelling the IO operation if it's pending and the cancellation is
quite complex and can fail (see: overlapped_dealloc).
*/
static int
overlapped_traverse(OverlappedObject *self, visitproc visit, void *arg)
{
    Py_VISIT(self->read_buffer);
    Py_VISIT(self->write_buffer.obj);
    Py_VISIT(Py_TYPE(self));
    return 0;
}

static void
overlapped_dealloc(OverlappedObject *self)
{
    DWORD bytes;
    int err = GetLastError();

    PyObject_GC_UnTrack(self);
    if (self->pending) {
        if (CancelIoEx(self->handle, &self->overlapped) &&
            GetOverlappedResult(self->handle, &self->overlapped, &bytes, TRUE))
        {
            /* The operation is no longer pending -- nothing to do. */
        }
        else if (_Py_IsInterpreterFinalizing(_PyInterpreterState_GET()))
        {
            /* The operation is still pending -- give a warning.  This
               will probably only happen on Windows XP. */
            PyErr_SetString(PyExc_RuntimeError,
                            "I/O operations still in flight while destroying "
                            "Overlapped object, the process may crash");
            PyErr_WriteUnraisable(NULL);
        }
        else
        {
            /* The operation is still pending, but the process is
               probably about to exit, so we need not worry too much
               about memory leaks.  Leaking self prevents a potential
               crash.  This can happen when a daemon thread is cleaned
               up at exit -- see #19565.  We only expect to get here
               on Windows XP. */
            CloseHandle(self->overlapped.hEvent);
            SetLastError(err);
            return;
        }
    }

    CloseHandle(self->overlapped.hEvent);
    SetLastError(err);
    if (self->write_buffer.obj)
        PyBuffer_Release(&self->write_buffer);
    Py_CLEAR(self->read_buffer);
    PyTypeObject *tp = Py_TYPE(self);
    tp->tp_free(self);
    Py_DECREF(tp);
}

/*[clinic input]
module _winapi
class _winapi.Overlapped "OverlappedObject *" "&OverlappedType"
[clinic start generated code]*/
/*[clinic end generated code: output=da39a3ee5e6b4b0d input=c13d3f5fd1dabb84]*/

/*[python input]
def create_converter(type_, format_unit):
    name = type_ + '_converter'
    # registered upon creation by CConverter's metaclass
    type(name, (CConverter,), {'type': type_, 'format_unit': format_unit})

# format unit differs between platforms for these
create_converter('HANDLE', '" F_HANDLE "')
create_converter('HMODULE', '" F_HANDLE "')
create_converter('LPSECURITY_ATTRIBUTES', '" F_POINTER "')
create_converter('LPCVOID', '" F_POINTER "')

create_converter('BOOL', 'i') # F_BOOL used previously (always 'i')
create_converter('DWORD', 'k') # F_DWORD is always "k" (which is much shorter)
create_converter('LPCTSTR', 's')
create_converter('UINT', 'I') # F_UINT used previously (always 'I')

class LPCWSTR_converter(Py_UNICODE_converter):
    type = 'LPCWSTR'

class HANDLE_return_converter(CReturnConverter):
    type = 'HANDLE'

    def render(self, function, data):
        self.declare(data)
        self.err_occurred_if("_return_value == INVALID_HANDLE_VALUE", data)
        data.return_conversion.append(
            'if (_return_value == NULL) {\n    Py_RETURN_NONE;\n}\n')
        data.return_conversion.append(
            'return_value = HANDLE_TO_PYNUM(_return_value);\n')

class DWORD_return_converter(CReturnConverter):
    type = 'DWORD'

    def render(self, function, data):
        self.declare(data)
        self.err_occurred_if("_return_value == PY_DWORD_MAX", data)
        data.return_conversion.append(
            'return_value = Py_BuildValue("k", _return_value);\n')

class LPVOID_return_converter(CReturnConverter):
    type = 'LPVOID'

    def render(self, function, data):
        self.declare(data)
        self.err_occurred_if("_return_value == NULL", data)
        data.return_conversion.append(
            'return_value = HANDLE_TO_PYNUM(_return_value);\n')
[python start generated code]*/
/*[python end generated code: output=da39a3ee5e6b4b0d input=011ee0c3a2244bfe]*/

#include "clinic/_winapi.c.h"

/*[clinic input]
_winapi.Overlapped.GetOverlappedResult

    wait: bool
    /
[clinic start generated code]*/

static PyObject *
_winapi_Overlapped_GetOverlappedResult_impl(OverlappedObject *self, int wait)
/*[clinic end generated code: output=bdd0c1ed6518cd03 input=194505ee8e0e3565]*/
{
    BOOL res;
    DWORD transferred = 0;
    DWORD err;

    Py_BEGIN_ALLOW_THREADS
    res = GetOverlappedResult(self->handle, &self->overlapped, &transferred,
                              wait != 0);
    Py_END_ALLOW_THREADS

    err = res ? ERROR_SUCCESS : GetLastError();
    switch (err) {
        case ERROR_SUCCESS:
        case ERROR_MORE_DATA:
        case ERROR_OPERATION_ABORTED:
            self->completed = 1;
            self->pending = 0;
            break;
        case ERROR_IO_INCOMPLETE:
            break;
        default:
            self->pending = 0;
            return PyErr_SetExcFromWindowsErr(PyExc_OSError, err);
    }
    if (self->completed && self->read_buffer != NULL) {
        assert(PyBytes_CheckExact(self->read_buffer));
        if (transferred != PyBytes_GET_SIZE(self->read_buffer) &&
            _PyBytes_Resize(&self->read_buffer, transferred))
            return NULL;
    }
    return Py_BuildValue("II", (unsigned) transferred, (unsigned) err);
}

/*[clinic input]
_winapi.Overlapped.getbuffer
[clinic start generated code]*/

static PyObject *
_winapi_Overlapped_getbuffer_impl(OverlappedObject *self)
/*[clinic end generated code: output=95a3eceefae0f748 input=347fcfd56b4ceabd]*/
{
    PyObject *res;
    if (!self->completed) {
        PyErr_SetString(PyExc_ValueError,
                        "can't get read buffer before GetOverlappedResult() "
                        "signals the operation completed");
        return NULL;
    }
    res = self->read_buffer ? self->read_buffer : Py_None;
    return Py_NewRef(res);
}

/*[clinic input]
_winapi.Overlapped.cancel
[clinic start generated code]*/

static PyObject *
_winapi_Overlapped_cancel_impl(OverlappedObject *self)
/*[clinic end generated code: output=fcb9ab5df4ebdae5 input=cbf3da142290039f]*/
{
    BOOL res = TRUE;

    if (self->pending) {
        Py_BEGIN_ALLOW_THREADS
        res = CancelIoEx(self->handle, &self->overlapped);
        Py_END_ALLOW_THREADS
    }

    /* CancelIoEx returns ERROR_NOT_FOUND if the I/O completed in-between */
    if (!res && GetLastError() != ERROR_NOT_FOUND)
        return PyErr_SetExcFromWindowsErr(PyExc_OSError, 0);
    self->pending = 0;
    Py_RETURN_NONE;
}

static PyMethodDef overlapped_methods[] = {
    _WINAPI_OVERLAPPED_GETOVERLAPPEDRESULT_METHODDEF
    _WINAPI_OVERLAPPED_GETBUFFER_METHODDEF
    _WINAPI_OVERLAPPED_CANCEL_METHODDEF
    {NULL}
};

static PyMemberDef overlapped_members[] = {
    {"event", T_HANDLE,
     offsetof(OverlappedObject, overlapped) + offsetof(OVERLAPPED, hEvent),
     Py_READONLY, "overlapped event handle"},
    {NULL}
};

static PyType_Slot winapi_overlapped_type_slots[] = {
    {Py_tp_traverse, overlapped_traverse},
    {Py_tp_dealloc, overlapped_dealloc},
    {Py_tp_doc, "OVERLAPPED structure wrapper"},
    {Py_tp_methods, overlapped_methods},
    {Py_tp_members, overlapped_members},
    {0,0}
};

static PyType_Spec winapi_overlapped_type_spec = {
    .name = "_winapi.Overlapped",
    .basicsize = sizeof(OverlappedObject),
    .flags = (Py_TPFLAGS_DEFAULT | Py_TPFLAGS_DISALLOW_INSTANTIATION |
              Py_TPFLAGS_HAVE_GC | Py_TPFLAGS_IMMUTABLETYPE),
    .slots = winapi_overlapped_type_slots,
};

static OverlappedObject *
new_overlapped(PyObject *module, HANDLE handle)
{
    WinApiState *st = winapi_get_state(module);
    OverlappedObject *self = PyObject_GC_New(OverlappedObject, st->overlapped_type);
    if (!self)
        return NULL;

    self->handle = handle;
    self->read_buffer = NULL;
    self->pending = 0;
    self->completed = 0;
    memset(&self->overlapped, 0, sizeof(OVERLAPPED));
    memset(&self->write_buffer, 0, sizeof(Py_buffer));
    /* Manual reset, initially non-signalled */
    self->overlapped.hEvent = CreateEvent(NULL, TRUE, FALSE, NULL);

    PyObject_GC_Track(self);
    return self;
}

/* -------------------------------------------------------------------- */
/* windows API functions */

/*[clinic input]
_winapi.CloseHandle

    handle: HANDLE
    /

Close handle.
[clinic start generated code]*/

static PyObject *
_winapi_CloseHandle_impl(PyObject *module, HANDLE handle)
/*[clinic end generated code: output=7ad37345f07bd782 input=7f0e4ac36e0352b8]*/
{
    BOOL success;

    Py_BEGIN_ALLOW_THREADS
    success = CloseHandle(handle);
    Py_END_ALLOW_THREADS

    if (!success)
        return PyErr_SetFromWindowsErr(0);

    Py_RETURN_NONE;
}

/*[clinic input]
_winapi.ConnectNamedPipe

    handle: HANDLE
    overlapped as use_overlapped: bool = False
[clinic start generated code]*/

static PyObject *
_winapi_ConnectNamedPipe_impl(PyObject *module, HANDLE handle,
                              int use_overlapped)
/*[clinic end generated code: output=335a0e7086800671 input=a80e56e8bd370e31]*/
{
    BOOL success;
    OverlappedObject *overlapped = NULL;

    if (use_overlapped) {
        overlapped = new_overlapped(module, handle);
        if (!overlapped)
            return NULL;
    }

    Py_BEGIN_ALLOW_THREADS
    success = ConnectNamedPipe(handle,
                               overlapped ? &overlapped->overlapped : NULL);
    Py_END_ALLOW_THREADS

    if (overlapped) {
        int err = GetLastError();
        /* Overlapped ConnectNamedPipe never returns a success code */
        assert(success == 0);
        if (err == ERROR_IO_PENDING)
            overlapped->pending = 1;
        else if (err == ERROR_PIPE_CONNECTED)
            SetEvent(overlapped->overlapped.hEvent);
        else {
            Py_DECREF(overlapped);
            return PyErr_SetFromWindowsErr(err);
        }
        return (PyObject *) overlapped;
    }
    if (!success)
        return PyErr_SetFromWindowsErr(0);

    Py_RETURN_NONE;
}

/*[clinic input]
_winapi.CreateFile -> HANDLE

    file_name: LPCTSTR
    desired_access: DWORD
    share_mode: DWORD
    security_attributes: LPSECURITY_ATTRIBUTES
    creation_disposition: DWORD
    flags_and_attributes: DWORD
    template_file: HANDLE
    /
[clinic start generated code]*/

static HANDLE
_winapi_CreateFile_impl(PyObject *module, LPCTSTR file_name,
                        DWORD desired_access, DWORD share_mode,
                        LPSECURITY_ATTRIBUTES security_attributes,
                        DWORD creation_disposition,
                        DWORD flags_and_attributes, HANDLE template_file)
/*[clinic end generated code: output=417ddcebfc5a3d53 input=6423c3e40372dbd5]*/
{
    HANDLE handle;

    if (PySys_Audit("_winapi.CreateFile", "uIIII",
                    file_name, desired_access, share_mode,
                    creation_disposition, flags_and_attributes) < 0) {
        return INVALID_HANDLE_VALUE;
    }

    Py_BEGIN_ALLOW_THREADS
    handle = CreateFile(file_name, desired_access,
                        share_mode, security_attributes,
                        creation_disposition,
                        flags_and_attributes, template_file);
    Py_END_ALLOW_THREADS

    if (handle == INVALID_HANDLE_VALUE)
        PyErr_SetFromWindowsErr(0);

    return handle;
}

/*[clinic input]
_winapi.CreateFileMapping -> HANDLE

    file_handle: HANDLE
    security_attributes: LPSECURITY_ATTRIBUTES
    protect: DWORD
    max_size_high: DWORD
    max_size_low: DWORD
    name: LPCWSTR
    /
[clinic start generated code]*/

static HANDLE
_winapi_CreateFileMapping_impl(PyObject *module, HANDLE file_handle,
                               LPSECURITY_ATTRIBUTES security_attributes,
                               DWORD protect, DWORD max_size_high,
                               DWORD max_size_low, LPCWSTR name)
/*[clinic end generated code: output=6c0a4d5cf7f6fcc6 input=3dc5cf762a74dee8]*/
{
    HANDLE handle;

    Py_BEGIN_ALLOW_THREADS
    handle = CreateFileMappingW(file_handle, security_attributes,
                                protect, max_size_high, max_size_low,
                                name);
    Py_END_ALLOW_THREADS

    if (handle == NULL) {
        PyObject *temp = PyUnicode_FromWideChar(name, -1);
        PyErr_SetExcFromWindowsErrWithFilenameObject(PyExc_OSError, 0, temp);
        Py_XDECREF(temp);
        handle = INVALID_HANDLE_VALUE;
    }

    return handle;
}

/*[clinic input]
_winapi.CreateJunction

    src_path: LPCWSTR
    dst_path: LPCWSTR
    /
[clinic start generated code]*/

static PyObject *
_winapi_CreateJunction_impl(PyObject *module, LPCWSTR src_path,
                            LPCWSTR dst_path)
/*[clinic end generated code: output=44b3f5e9bbcc4271 input=963d29b44b9384a7]*/
{
    /* Privilege adjustment */
    HANDLE token = NULL;
    TOKEN_PRIVILEGES tp;

    /* Reparse data buffer */
    const USHORT prefix_len = 4;
    USHORT print_len = 0;
    USHORT rdb_size = 0;
    _Py_PREPARSE_DATA_BUFFER rdb = NULL;

    /* Junction point creation */
    HANDLE junction = NULL;
    DWORD ret = 0;

    if (src_path == NULL || dst_path == NULL)
        return PyErr_SetFromWindowsErr(ERROR_INVALID_PARAMETER);

    if (wcsncmp(src_path, L"\\??\\", prefix_len) == 0)
        return PyErr_SetFromWindowsErr(ERROR_INVALID_PARAMETER);

    if (PySys_Audit("_winapi.CreateJunction", "uu", src_path, dst_path) < 0) {
        return NULL;
    }

    /* Adjust privileges to allow rewriting directory entry as a
       junction point. */
    if (!OpenProcessToken(GetCurrentProcess(), TOKEN_ADJUST_PRIVILEGES, &token))
        goto cleanup;

    if (!LookupPrivilegeValue(NULL, SE_RESTORE_NAME, &tp.Privileges[0].Luid))
        goto cleanup;

    tp.PrivilegeCount = 1;
    tp.Privileges[0].Attributes = SE_PRIVILEGE_ENABLED;
    if (!AdjustTokenPrivileges(token, FALSE, &tp, sizeof(TOKEN_PRIVILEGES),
                               NULL, NULL))
        goto cleanup;

    if (GetFileAttributesW(src_path) == INVALID_FILE_ATTRIBUTES)
        goto cleanup;

    /* Store the absolute link target path length in print_len. */
    print_len = (USHORT)GetFullPathNameW(src_path, 0, NULL, NULL);
    if (print_len == 0)
        goto cleanup;

    /* NUL terminator should not be part of print_len. */
    --print_len;

    /* REPARSE_DATA_BUFFER usage is heavily under-documented, especially for
       junction points. Here's what I've learned along the way:
       - A junction point has two components: a print name and a substitute
         name. They both describe the link target, but the substitute name is
         the physical target and the print name is shown in directory listings.
       - The print name must be a native name, prefixed with "\??\".
       - Both names are stored after each other in the same buffer (the
         PathBuffer) and both must be NUL-terminated.
       - There are four members defining their respective offset and length
         inside PathBuffer: SubstituteNameOffset, SubstituteNameLength,
         PrintNameOffset and PrintNameLength.
       - The total size we need to allocate for the REPARSE_DATA_BUFFER, thus,
         is the sum of:
         - the fixed header size (REPARSE_DATA_BUFFER_HEADER_SIZE)
         - the size of the MountPointReparseBuffer member without the PathBuffer
         - the size of the prefix ("\??\") in bytes
         - the size of the print name in bytes
         - the size of the substitute name in bytes
         - the size of two NUL terminators in bytes */
    rdb_size = _Py_REPARSE_DATA_BUFFER_HEADER_SIZE +
        sizeof(rdb->MountPointReparseBuffer) -
        sizeof(rdb->MountPointReparseBuffer.PathBuffer) +
        /* Two +1's for NUL terminators. */
        (prefix_len + print_len + 1 + print_len + 1) * sizeof(WCHAR);
    rdb = (_Py_PREPARSE_DATA_BUFFER)PyMem_RawCalloc(1, rdb_size);
    if (rdb == NULL)
        goto cleanup;

    rdb->ReparseTag = IO_REPARSE_TAG_MOUNT_POINT;
    rdb->ReparseDataLength = rdb_size - _Py_REPARSE_DATA_BUFFER_HEADER_SIZE;
    rdb->MountPointReparseBuffer.SubstituteNameOffset = 0;
    rdb->MountPointReparseBuffer.SubstituteNameLength =
        (prefix_len + print_len) * sizeof(WCHAR);
    rdb->MountPointReparseBuffer.PrintNameOffset =
        rdb->MountPointReparseBuffer.SubstituteNameLength + sizeof(WCHAR);
    rdb->MountPointReparseBuffer.PrintNameLength = print_len * sizeof(WCHAR);

    /* Store the full native path of link target at the substitute name
       offset (0). */
    wcscpy(rdb->MountPointReparseBuffer.PathBuffer, L"\\??\\");
    if (GetFullPathNameW(src_path, print_len + 1,
                         rdb->MountPointReparseBuffer.PathBuffer + prefix_len,
                         NULL) == 0)
        goto cleanup;

    /* Copy everything but the native prefix to the print name offset. */
    wcscpy(rdb->MountPointReparseBuffer.PathBuffer +
             prefix_len + print_len + 1,
             rdb->MountPointReparseBuffer.PathBuffer + prefix_len);

    /* Create a directory for the junction point. */
    if (!CreateDirectoryW(dst_path, NULL))
        goto cleanup;

    junction = CreateFileW(dst_path, GENERIC_READ | GENERIC_WRITE, 0, NULL,
        OPEN_EXISTING,
        FILE_FLAG_OPEN_REPARSE_POINT | FILE_FLAG_BACKUP_SEMANTICS, NULL);
    if (junction == INVALID_HANDLE_VALUE)
        goto cleanup;

    /* Make the directory entry a junction point. */
    if (!DeviceIoControl(junction, FSCTL_SET_REPARSE_POINT, rdb, rdb_size,
                         NULL, 0, &ret, NULL))
        goto cleanup;

cleanup:
    ret = GetLastError();

    if (token != NULL)
        CloseHandle(token);
    if (junction != NULL)
        CloseHandle(junction);
    PyMem_RawFree(rdb);

    if (ret != 0)
        return PyErr_SetFromWindowsErr(ret);

    Py_RETURN_NONE;
}

/*[clinic input]
_winapi.CreateNamedPipe -> HANDLE

    name: LPCTSTR
    open_mode: DWORD
    pipe_mode: DWORD
    max_instances: DWORD
    out_buffer_size: DWORD
    in_buffer_size: DWORD
    default_timeout: DWORD
    security_attributes: LPSECURITY_ATTRIBUTES
    /
[clinic start generated code]*/

static HANDLE
_winapi_CreateNamedPipe_impl(PyObject *module, LPCTSTR name, DWORD open_mode,
                             DWORD pipe_mode, DWORD max_instances,
                             DWORD out_buffer_size, DWORD in_buffer_size,
                             DWORD default_timeout,
                             LPSECURITY_ATTRIBUTES security_attributes)
/*[clinic end generated code: output=80f8c07346a94fbc input=5a73530b84d8bc37]*/
{
    HANDLE handle;

    if (PySys_Audit("_winapi.CreateNamedPipe", "uII",
                    name, open_mode, pipe_mode) < 0) {
        return INVALID_HANDLE_VALUE;
    }

    Py_BEGIN_ALLOW_THREADS
    handle = CreateNamedPipe(name, open_mode, pipe_mode,
                             max_instances, out_buffer_size,
                             in_buffer_size, default_timeout,
                             security_attributes);
    Py_END_ALLOW_THREADS

    if (handle == INVALID_HANDLE_VALUE)
        PyErr_SetFromWindowsErr(0);

    return handle;
}

/*[clinic input]
_winapi.CreatePipe

    pipe_attrs: object
        Ignored internally, can be None.
    size: DWORD
    /

Create an anonymous pipe.

Returns a 2-tuple of handles, to the read and write ends of the pipe.
[clinic start generated code]*/

static PyObject *
_winapi_CreatePipe_impl(PyObject *module, PyObject *pipe_attrs, DWORD size)
/*[clinic end generated code: output=1c4411d8699f0925 input=c4f2cfa56ef68d90]*/
{
    HANDLE read_pipe;
    HANDLE write_pipe;
    BOOL result;

    if (PySys_Audit("_winapi.CreatePipe", NULL) < 0) {
        return NULL;
    }

    Py_BEGIN_ALLOW_THREADS
    result = CreatePipe(&read_pipe, &write_pipe, NULL, size);
    Py_END_ALLOW_THREADS

    if (! result)
        return PyErr_SetFromWindowsErr(GetLastError());

    return Py_BuildValue(
        "NN", HANDLE_TO_PYNUM(read_pipe), HANDLE_TO_PYNUM(write_pipe));
}

/* helpers for createprocess */

static unsigned long
getulong(PyObject* obj, const char* name)
{
    PyObject* value;
    unsigned long ret;

    value = PyObject_GetAttrString(obj, name);
    if (! value) {
        PyErr_Clear(); /* FIXME: propagate error? */
        return 0;
    }
    ret = PyLong_AsUnsignedLong(value);
    Py_DECREF(value);
    return ret;
}

static HANDLE
gethandle(PyObject* obj, const char* name)
{
    PyObject* value;
    HANDLE ret;

    value = PyObject_GetAttrString(obj, name);
    if (! value) {
        PyErr_Clear(); /* FIXME: propagate error? */
        return NULL;
    }
    if (value == Py_None)
        ret = NULL;
    else
        ret = PYNUM_TO_HANDLE(value);
    Py_DECREF(value);
    return ret;
}

static PyObject* sortenvironmentkey(PyObject *module, PyObject *item) {
    Py_ssize_t n;
    wchar_t* s = PyUnicode_AsWideCharString(item, &n);
    if (s == NULL) {
        return NULL;
    }
    return _winapi_LCMapStringEx_impl(NULL, LOCALE_NAME_INVARIANT, LCMAP_UPPERCASE, s);
}

static PyMethodDef sortenvironmentkey_def = {
    "sortenvironmentkey",
    _PyCFunction_CAST(sortenvironmentkey),
    METH_O,
    ""
};

static PyObject *
normalize_environment(PyObject* environment) {
    PyObject *result, *keys, *keyfunc, *sort, *args, *kwargs;

    keys = PyMapping_Keys(environment);
    if (keys == NULL) {
        return NULL;
    }

    keyfunc = PyCFunction_New(&sortenvironmentkey_def, NULL);
    sort = PyObject_GetAttrString(keys, "sort");
    args = PyTuple_New(0);
    PyDict_SetItemString(kwargs, "key", keyfunc);
    if (PyObject_Call(sort, args, NULL) == NULL) {
        goto error;
    }

    result = PyDict_New();

    for (int i=0; i<PyList_GET_SIZE(keys); i++) {
        PyObject *key = PyList_GET_ITEM(keys, i);
        PyObject* value = PyObject_GetItem(environment, key);

        if (! PyUnicode_Check(key) || ! PyUnicode_Check(value)) {
            PyErr_SetString(PyExc_TypeError,
                "environment can only contain strings");
            Py_DECREF(result);
            result = NULL;
            goto error;
        }
        if (PyUnicode_FindChar(key, '\0', 0, PyUnicode_GET_LENGTH(key), 1) != -1 ||
            PyUnicode_FindChar(value, '\0', 0, PyUnicode_GET_LENGTH(value), 1) != -1)
        {
            PyErr_SetString(PyExc_ValueError, "embedded null character");
            Py_DECREF(result);
            result = NULL;
            goto error;
        }
        /* Search from index 1 because on Windows starting '=' is allowed for
           defining hidden environment variables. */
        if (PyUnicode_GET_LENGTH(key) == 0 ||
            PyUnicode_FindChar(key, '=', 1, PyUnicode_GET_LENGTH(key), 1) != -1)
        {
            PyErr_SetString(PyExc_ValueError, "illegal environment variable name");
            Py_DECREF(result);
            result = NULL;
            goto error;
        }

        if (i == 0) {
            continue;
        }

        wchar_t *key_string = PyUnicode_AsWideCharString(key, NULL);
        wchar_t *prev_key_string = PyUnicode_AsWideCharString(PyList_GET_ITEM(keys, i-1), NULL);
        if (CompareStringOrdinal(prev_key_string, -1, key_string, -1, TRUE) == CSTR_EQUAL) {
            continue;
        }
        PyObject_SetItem(result, key, value);
    }

error:
    Py_DECREF(keys);
    Py_DECREF(keyfunc);
    Py_DECREF(sort);
    Py_DECREF(args);
    Py_DECREF(kwargs);

    return result;
}

static wchar_t *
getenvironment(PyObject* env)
{
    Py_ssize_t i, envsize, totalsize;
    wchar_t *buffer = NULL, *p, *end;
    PyObject *environment = NULL, *keys = NULL, *values = NULL;

    /* convert environment dictionary to windows environment string */
    if (! PyMapping_Check(env)) {
        PyErr_SetString(
            PyExc_TypeError, "environment must be dictionary or None");
        return NULL;
    }

    environment = normalize_environment(env);
    if (environment == NULL) {
        return NULL;
    }

    keys = PyMapping_Keys(environment);
    if (!keys) {
        goto error;
    }
    values = PyMapping_Values(environment);
    if (!values) {
        goto error;
    }

    envsize = PyList_GET_SIZE(keys);

    if (envsize == 0) {
        // A environment block must be terminated by two null characters --
        // one for the last string and one for the block.
        buffer = PyMem_Calloc(2, sizeof(wchar_t));
        if (!buffer) {
            PyErr_NoMemory();
        }
        goto cleanup;
    }

    if (PyList_GET_SIZE(values) != envsize) {
        PyErr_SetString(PyExc_RuntimeError,
            "environment changed size during iteration");
        goto error;
    }

    totalsize = 1; /* trailing null character */
    for (i = 0; i < envsize; i++) {
        PyObject* key = PyList_GET_ITEM(keys, i);
        PyObject* value = PyList_GET_ITEM(values, i);
        Py_ssize_t size;

        size = PyUnicode_AsWideChar(key, NULL, 0);
        assert(size > 1);
        if (totalsize > PY_SSIZE_T_MAX - size) {
            PyErr_SetString(PyExc_OverflowError, "environment too long");
            goto error;
        }
        totalsize += size;    /* including '=' */

        size = PyUnicode_AsWideChar(value, NULL, 0);
        assert(size > 0);
        if (totalsize > PY_SSIZE_T_MAX - size) {
            PyErr_SetString(PyExc_OverflowError, "environment too long");
            goto error;
        }
        totalsize += size;  /* including trailing '\0' */
    }

    buffer = PyMem_NEW(wchar_t, totalsize);
    if (! buffer) {
        PyErr_NoMemory();
        goto error;
    }
    p = buffer;
    end = buffer + totalsize;

    for (i = 0; i < envsize; i++) {
        PyObject* key = PyList_GET_ITEM(keys, i);
        PyObject* value = PyList_GET_ITEM(values, i);
        Py_ssize_t size = PyUnicode_AsWideChar(key, p, end - p);
        assert(1 <= size && size < end - p);
        p += size;
        *p++ = L'=';
        size = PyUnicode_AsWideChar(value, p, end - p);
        assert(0 <= size && size < end - p);
        p += size + 1;
    }

    /* add trailing null character */
    *p++ = L'\0';
    assert(p == end);

<<<<<<< HEAD
error:
    Py_XDECREF(environment);
=======
cleanup:
error:
>>>>>>> 1dc0c58d
    Py_XDECREF(keys);
    Py_XDECREF(values);
    return buffer;
}

static LPHANDLE
gethandlelist(PyObject *mapping, const char *name, Py_ssize_t *size)
{
    LPHANDLE ret = NULL;
    PyObject *value_fast = NULL;
    PyObject *value;
    Py_ssize_t i;

    value = PyMapping_GetItemString(mapping, name);
    if (!value) {
        PyErr_Clear();
        return NULL;
    }

    if (value == Py_None) {
        goto cleanup;
    }

    value_fast = PySequence_Fast(value, "handle_list must be a sequence or None");
    if (value_fast == NULL)
        goto cleanup;

    *size = PySequence_Fast_GET_SIZE(value_fast) * sizeof(HANDLE);

    /* Passing an empty array causes CreateProcess to fail so just don't set it */
    if (*size == 0) {
        goto cleanup;
    }

    ret = PyMem_Malloc(*size);
    if (ret == NULL)
        goto cleanup;

    for (i = 0; i < PySequence_Fast_GET_SIZE(value_fast); i++) {
        ret[i] = PYNUM_TO_HANDLE(PySequence_Fast_GET_ITEM(value_fast, i));
        if (ret[i] == (HANDLE)-1 && PyErr_Occurred()) {
            PyMem_Free(ret);
            ret = NULL;
            goto cleanup;
        }
    }

cleanup:
    Py_DECREF(value);
    Py_XDECREF(value_fast);
    return ret;
}

typedef struct {
    LPPROC_THREAD_ATTRIBUTE_LIST attribute_list;
    LPHANDLE handle_list;
} AttributeList;

static void
freeattributelist(AttributeList *attribute_list)
{
    if (attribute_list->attribute_list != NULL) {
        DeleteProcThreadAttributeList(attribute_list->attribute_list);
        PyMem_Free(attribute_list->attribute_list);
    }

    PyMem_Free(attribute_list->handle_list);

    memset(attribute_list, 0, sizeof(*attribute_list));
}

static int
getattributelist(PyObject *obj, const char *name, AttributeList *attribute_list)
{
    int ret = 0;
    DWORD err;
    BOOL result;
    PyObject *value;
    Py_ssize_t handle_list_size;
    DWORD attribute_count = 0;
    SIZE_T attribute_list_size = 0;

    value = PyObject_GetAttrString(obj, name);
    if (!value) {
        PyErr_Clear(); /* FIXME: propagate error? */
        return 0;
    }

    if (value == Py_None) {
        ret = 0;
        goto cleanup;
    }

    if (!PyMapping_Check(value)) {
        ret = -1;
        PyErr_Format(PyExc_TypeError, "%s must be a mapping or None", name);
        goto cleanup;
    }

    attribute_list->handle_list = gethandlelist(value, "handle_list", &handle_list_size);
    if (attribute_list->handle_list == NULL && PyErr_Occurred()) {
        ret = -1;
        goto cleanup;
    }

    if (attribute_list->handle_list != NULL)
        ++attribute_count;

    /* Get how many bytes we need for the attribute list */
    result = InitializeProcThreadAttributeList(NULL, attribute_count, 0, &attribute_list_size);
    if (result || GetLastError() != ERROR_INSUFFICIENT_BUFFER) {
        ret = -1;
        PyErr_SetFromWindowsErr(GetLastError());
        goto cleanup;
    }

    attribute_list->attribute_list = PyMem_Malloc(attribute_list_size);
    if (attribute_list->attribute_list == NULL) {
        ret = -1;
        goto cleanup;
    }

    result = InitializeProcThreadAttributeList(
        attribute_list->attribute_list,
        attribute_count,
        0,
        &attribute_list_size);
    if (!result) {
        err = GetLastError();

        /* So that we won't call DeleteProcThreadAttributeList */
        PyMem_Free(attribute_list->attribute_list);
        attribute_list->attribute_list = NULL;

        ret = -1;
        PyErr_SetFromWindowsErr(err);
        goto cleanup;
    }

    if (attribute_list->handle_list != NULL) {
        result = UpdateProcThreadAttribute(
            attribute_list->attribute_list,
            0,
            PROC_THREAD_ATTRIBUTE_HANDLE_LIST,
            attribute_list->handle_list,
            handle_list_size,
            NULL,
            NULL);
        if (!result) {
            ret = -1;
            PyErr_SetFromWindowsErr(GetLastError());
            goto cleanup;
        }
    }

cleanup:
    Py_DECREF(value);

    if (ret < 0)
        freeattributelist(attribute_list);

    return ret;
}

/*[clinic input]
_winapi.CreateProcess

    application_name: Py_UNICODE(accept={str, NoneType})
    command_line: object
        Can be str or None
    proc_attrs: object
        Ignored internally, can be None.
    thread_attrs: object
        Ignored internally, can be None.
    inherit_handles: BOOL
    creation_flags: DWORD
    env_mapping: object
    current_directory: Py_UNICODE(accept={str, NoneType})
    startup_info: object
    /

Create a new process and its primary thread.

The return value is a tuple of the process handle, thread handle,
process ID, and thread ID.
[clinic start generated code]*/

static PyObject *
_winapi_CreateProcess_impl(PyObject *module, const wchar_t *application_name,
                           PyObject *command_line, PyObject *proc_attrs,
                           PyObject *thread_attrs, BOOL inherit_handles,
                           DWORD creation_flags, PyObject *env_mapping,
                           const wchar_t *current_directory,
                           PyObject *startup_info)
/*[clinic end generated code: output=a25c8e49ea1d6427 input=42ac293eaea03fc4]*/
{
    PyObject *ret = NULL;
    BOOL result;
    PROCESS_INFORMATION pi;
    STARTUPINFOEXW si;
    wchar_t *wenvironment = NULL;
    wchar_t *command_line_copy = NULL;
    AttributeList attribute_list = {0};

    if (PySys_Audit("_winapi.CreateProcess", "uuu", application_name,
                    command_line, current_directory) < 0) {
        return NULL;
    }

    ZeroMemory(&si, sizeof(si));
    si.StartupInfo.cb = sizeof(si);

    /* note: we only support a small subset of all SI attributes */
    si.StartupInfo.dwFlags = getulong(startup_info, "dwFlags");
    si.StartupInfo.wShowWindow = (WORD)getulong(startup_info, "wShowWindow");
    si.StartupInfo.hStdInput = gethandle(startup_info, "hStdInput");
    si.StartupInfo.hStdOutput = gethandle(startup_info, "hStdOutput");
    si.StartupInfo.hStdError = gethandle(startup_info, "hStdError");
    if (PyErr_Occurred())
        goto cleanup;

    if (env_mapping != Py_None) {
        wenvironment = getenvironment(env_mapping);
        if (wenvironment == NULL) {
            goto cleanup;
        }
    }

    if (getattributelist(startup_info, "lpAttributeList", &attribute_list) < 0)
        goto cleanup;

    si.lpAttributeList = attribute_list.attribute_list;
    if (PyUnicode_Check(command_line)) {
        command_line_copy = PyUnicode_AsWideCharString(command_line, NULL);
        if (command_line_copy == NULL) {
            goto cleanup;
        }
    }
    else if (command_line != Py_None) {
        PyErr_Format(PyExc_TypeError,
                     "CreateProcess() argument 2 must be str or None, not %s",
                     Py_TYPE(command_line)->tp_name);
        goto cleanup;
    }


    Py_BEGIN_ALLOW_THREADS
    result = CreateProcessW(application_name,
                           command_line_copy,
                           NULL,
                           NULL,
                           inherit_handles,
                           creation_flags | EXTENDED_STARTUPINFO_PRESENT |
                           CREATE_UNICODE_ENVIRONMENT,
                           wenvironment,
                           current_directory,
                           (LPSTARTUPINFOW)&si,
                           &pi);
    Py_END_ALLOW_THREADS

    if (!result) {
        PyErr_SetFromWindowsErr(GetLastError());
        goto cleanup;
    }

    ret = Py_BuildValue("NNkk",
                        HANDLE_TO_PYNUM(pi.hProcess),
                        HANDLE_TO_PYNUM(pi.hThread),
                        pi.dwProcessId,
                        pi.dwThreadId);

cleanup:
    PyMem_Free(command_line_copy);
    PyMem_Free(wenvironment);
    freeattributelist(&attribute_list);

    return ret;
}

/*[clinic input]
_winapi.DuplicateHandle -> HANDLE

    source_process_handle: HANDLE
    source_handle: HANDLE
    target_process_handle: HANDLE
    desired_access: DWORD
    inherit_handle: BOOL
    options: DWORD = 0
    /

Return a duplicate handle object.

The duplicate handle refers to the same object as the original
handle. Therefore, any changes to the object are reflected
through both handles.
[clinic start generated code]*/

static HANDLE
_winapi_DuplicateHandle_impl(PyObject *module, HANDLE source_process_handle,
                             HANDLE source_handle,
                             HANDLE target_process_handle,
                             DWORD desired_access, BOOL inherit_handle,
                             DWORD options)
/*[clinic end generated code: output=ad9711397b5dcd4e input=b933e3f2356a8c12]*/
{
    HANDLE target_handle;
    BOOL result;

    Py_BEGIN_ALLOW_THREADS
    result = DuplicateHandle(
        source_process_handle,
        source_handle,
        target_process_handle,
        &target_handle,
        desired_access,
        inherit_handle,
        options
    );
    Py_END_ALLOW_THREADS

    if (! result) {
        PyErr_SetFromWindowsErr(GetLastError());
        return INVALID_HANDLE_VALUE;
    }

    return target_handle;
}

/*[clinic input]
_winapi.ExitProcess

    ExitCode: UINT
    /

[clinic start generated code]*/

static PyObject *
_winapi_ExitProcess_impl(PyObject *module, UINT ExitCode)
/*[clinic end generated code: output=a387deb651175301 input=4f05466a9406c558]*/
{
    #if defined(Py_DEBUG)
#ifdef MS_WINDOWS_DESKTOP
        SetErrorMode(SEM_FAILCRITICALERRORS|SEM_NOALIGNMENTFAULTEXCEPT|
                     SEM_NOGPFAULTERRORBOX|SEM_NOOPENFILEERRORBOX);
#endif
        _CrtSetReportMode(_CRT_ASSERT, _CRTDBG_MODE_DEBUG);
    #endif

    ExitProcess(ExitCode);

    return NULL;
}

/*[clinic input]
_winapi.GetCurrentProcess -> HANDLE

Return a handle object for the current process.
[clinic start generated code]*/

static HANDLE
_winapi_GetCurrentProcess_impl(PyObject *module)
/*[clinic end generated code: output=ddeb4dd2ffadf344 input=b213403fd4b96b41]*/
{
    return GetCurrentProcess();
}

/*[clinic input]
_winapi.GetExitCodeProcess -> DWORD

    process: HANDLE
    /

Return the termination status of the specified process.
[clinic start generated code]*/

static DWORD
_winapi_GetExitCodeProcess_impl(PyObject *module, HANDLE process)
/*[clinic end generated code: output=b4620bdf2bccf36b input=61b6bfc7dc2ee374]*/
{
    DWORD exit_code;
    BOOL result;

    result = GetExitCodeProcess(process, &exit_code);

    if (! result) {
        PyErr_SetFromWindowsErr(GetLastError());
        exit_code = PY_DWORD_MAX;
    }

    return exit_code;
}

/*[clinic input]
_winapi.GetLastError -> DWORD
[clinic start generated code]*/

static DWORD
_winapi_GetLastError_impl(PyObject *module)
/*[clinic end generated code: output=8585b827cb1a92c5 input=62d47fb9bce038ba]*/
{
    return GetLastError();
}

/*[clinic input]
_winapi.GetModuleFileName

    module_handle: HMODULE
    /

Return the fully-qualified path for the file that contains module.

The module must have been loaded by the current process.

The module parameter should be a handle to the loaded module
whose path is being requested. If this parameter is 0,
GetModuleFileName retrieves the path of the executable file
of the current process.
[clinic start generated code]*/

static PyObject *
_winapi_GetModuleFileName_impl(PyObject *module, HMODULE module_handle)
/*[clinic end generated code: output=85b4b728c5160306 input=6d66ff7deca5d11f]*/
{
    BOOL result;
    WCHAR filename[MAX_PATH];

    Py_BEGIN_ALLOW_THREADS
    result = GetModuleFileNameW(module_handle, filename, MAX_PATH);
    filename[MAX_PATH-1] = '\0';
    Py_END_ALLOW_THREADS

    if (! result)
        return PyErr_SetFromWindowsErr(GetLastError());

    return PyUnicode_FromWideChar(filename, wcslen(filename));
}

/*[clinic input]
_winapi.GetStdHandle -> HANDLE

    std_handle: DWORD
        One of STD_INPUT_HANDLE, STD_OUTPUT_HANDLE, or STD_ERROR_HANDLE.
    /

Return a handle to the specified standard device.

The integer associated with the handle object is returned.
[clinic start generated code]*/

static HANDLE
_winapi_GetStdHandle_impl(PyObject *module, DWORD std_handle)
/*[clinic end generated code: output=0e613001e73ab614 input=07016b06a2fc8826]*/
{
    HANDLE handle;

    Py_BEGIN_ALLOW_THREADS
    handle = GetStdHandle(std_handle);
    Py_END_ALLOW_THREADS

    if (handle == INVALID_HANDLE_VALUE)
        PyErr_SetFromWindowsErr(GetLastError());

    return handle;
}

/*[clinic input]
_winapi.GetVersion -> long

Return the version number of the current operating system.
[clinic start generated code]*/

static long
_winapi_GetVersion_impl(PyObject *module)
/*[clinic end generated code: output=e41f0db5a3b82682 input=e21dff8d0baeded2]*/
/* Disable deprecation warnings about GetVersionEx as the result is
   being passed straight through to the caller, who is responsible for
   using it correctly. */
#pragma warning(push)
#pragma warning(disable:4996)

{
    return GetVersion();
}

#pragma warning(pop)

/*[clinic input]
_winapi.MapViewOfFile -> LPVOID

    file_map: HANDLE
    desired_access: DWORD
    file_offset_high: DWORD
    file_offset_low: DWORD
    number_bytes: size_t
    /
[clinic start generated code]*/

static LPVOID
_winapi_MapViewOfFile_impl(PyObject *module, HANDLE file_map,
                           DWORD desired_access, DWORD file_offset_high,
                           DWORD file_offset_low, size_t number_bytes)
/*[clinic end generated code: output=f23b1ee4823663e3 input=177471073be1a103]*/
{
    LPVOID address;

    Py_BEGIN_ALLOW_THREADS
    address = MapViewOfFile(file_map, desired_access, file_offset_high,
                            file_offset_low, number_bytes);
    Py_END_ALLOW_THREADS

    if (address == NULL)
        PyErr_SetFromWindowsErr(0);

    return address;
}

/*[clinic input]
_winapi.UnmapViewOfFile

    address: LPCVOID
    /
[clinic start generated code]*/

static PyObject *
_winapi_UnmapViewOfFile_impl(PyObject *module, LPCVOID address)
/*[clinic end generated code: output=4f7e18ac75d19744 input=8c4b6119ad9288a3]*/
{
    BOOL success;

    Py_BEGIN_ALLOW_THREADS
    success = UnmapViewOfFile(address);
    Py_END_ALLOW_THREADS

    if (!success) {
        return PyErr_SetFromWindowsErr(0);
    }

    Py_RETURN_NONE;
}

/*[clinic input]
_winapi.OpenFileMapping -> HANDLE

    desired_access: DWORD
    inherit_handle: BOOL
    name: LPCWSTR
    /
[clinic start generated code]*/

static HANDLE
_winapi_OpenFileMapping_impl(PyObject *module, DWORD desired_access,
                             BOOL inherit_handle, LPCWSTR name)
/*[clinic end generated code: output=08cc44def1cb11f1 input=131f2a405359de7f]*/
{
    HANDLE handle;

    Py_BEGIN_ALLOW_THREADS
    handle = OpenFileMappingW(desired_access, inherit_handle, name);
    Py_END_ALLOW_THREADS

    if (handle == NULL) {
        PyObject *temp = PyUnicode_FromWideChar(name, -1);
        PyErr_SetExcFromWindowsErrWithFilenameObject(PyExc_OSError, 0, temp);
        Py_XDECREF(temp);
        handle = INVALID_HANDLE_VALUE;
    }

    return handle;
}

/*[clinic input]
_winapi.OpenProcess -> HANDLE

    desired_access: DWORD
    inherit_handle: BOOL
    process_id: DWORD
    /
[clinic start generated code]*/

static HANDLE
_winapi_OpenProcess_impl(PyObject *module, DWORD desired_access,
                         BOOL inherit_handle, DWORD process_id)
/*[clinic end generated code: output=b42b6b81ea5a0fc3 input=ec98c4cf4ea2ec36]*/
{
    HANDLE handle;

    if (PySys_Audit("_winapi.OpenProcess", "II",
                    process_id, desired_access) < 0) {
        return INVALID_HANDLE_VALUE;
    }

    Py_BEGIN_ALLOW_THREADS
    handle = OpenProcess(desired_access, inherit_handle, process_id);
    Py_END_ALLOW_THREADS
    if (handle == NULL) {
        PyErr_SetFromWindowsErr(GetLastError());
        handle = INVALID_HANDLE_VALUE;
    }

    return handle;
}

/*[clinic input]
_winapi.PeekNamedPipe

    handle: HANDLE
    size: int = 0
    /
[clinic start generated code]*/

static PyObject *
_winapi_PeekNamedPipe_impl(PyObject *module, HANDLE handle, int size)
/*[clinic end generated code: output=d0c3e29e49d323dd input=c7aa53bfbce69d70]*/
{
    PyObject *buf = NULL;
    DWORD nread, navail, nleft;
    BOOL ret;

    if (size < 0) {
        PyErr_SetString(PyExc_ValueError, "negative size");
        return NULL;
    }

    if (size) {
        buf = PyBytes_FromStringAndSize(NULL, size);
        if (!buf)
            return NULL;
        Py_BEGIN_ALLOW_THREADS
        ret = PeekNamedPipe(handle, PyBytes_AS_STRING(buf), size, &nread,
                            &navail, &nleft);
        Py_END_ALLOW_THREADS
        if (!ret) {
            Py_DECREF(buf);
            return PyErr_SetExcFromWindowsErr(PyExc_OSError, 0);
        }
        if (_PyBytes_Resize(&buf, nread))
            return NULL;
        return Py_BuildValue("NII", buf, navail, nleft);
    }
    else {
        Py_BEGIN_ALLOW_THREADS
        ret = PeekNamedPipe(handle, NULL, 0, NULL, &navail, &nleft);
        Py_END_ALLOW_THREADS
        if (!ret) {
            return PyErr_SetExcFromWindowsErr(PyExc_OSError, 0);
        }
        return Py_BuildValue("II", navail, nleft);
    }
}

/*[clinic input]
_winapi.LCMapStringEx

    locale: LPCWSTR
    flags: DWORD
    src: unicode

[clinic start generated code]*/

static PyObject *
_winapi_LCMapStringEx_impl(PyObject *module, LPCWSTR locale, DWORD flags,
                           PyObject *src)
/*[clinic end generated code: output=b90e6b26e028ff0a input=3e3dcd9b8164012f]*/
{
    if (flags & (LCMAP_SORTHANDLE | LCMAP_HASH | LCMAP_BYTEREV |
                 LCMAP_SORTKEY)) {
        return PyErr_Format(PyExc_ValueError, "unsupported flags");
    }

    Py_ssize_t src_size;
    wchar_t *src_ = PyUnicode_AsWideCharString(src, &src_size);
    if (!src_) {
        return NULL;
    }
    if (src_size > INT_MAX) {
        PyMem_Free(src_);
        PyErr_SetString(PyExc_OverflowError, "input string is too long");
        return NULL;
    }

    int dest_size = LCMapStringEx(locale, flags, src_, (int)src_size, NULL, 0,
                                  NULL, NULL, 0);
    if (dest_size <= 0) {
        DWORD error = GetLastError();
        PyMem_Free(src_);
        return PyErr_SetFromWindowsErr(error);
    }

    wchar_t* dest = PyMem_NEW(wchar_t, dest_size);
    if (dest == NULL) {
        PyMem_Free(src_);
        return PyErr_NoMemory();
    }

    int nmapped = LCMapStringEx(locale, flags, src_, (int)src_size, dest, dest_size,
                                NULL, NULL, 0);
    if (nmapped <= 0) {
        DWORD error = GetLastError();
        PyMem_Free(src_);
        PyMem_DEL(dest);
        return PyErr_SetFromWindowsErr(error);
    }

    PyMem_Free(src_);
    PyObject *ret = PyUnicode_FromWideChar(dest, nmapped);
    PyMem_DEL(dest);

    return ret;
}

/*[clinic input]
_winapi.ReadFile

    handle: HANDLE
    size: DWORD
    overlapped as use_overlapped: bool = False
[clinic start generated code]*/

static PyObject *
_winapi_ReadFile_impl(PyObject *module, HANDLE handle, DWORD size,
                      int use_overlapped)
/*[clinic end generated code: output=d3d5b44a8201b944 input=4f82f8e909ad91ad]*/
{
    DWORD nread;
    PyObject *buf;
    BOOL ret;
    DWORD err;
    OverlappedObject *overlapped = NULL;

    buf = PyBytes_FromStringAndSize(NULL, size);
    if (!buf)
        return NULL;
    if (use_overlapped) {
        overlapped = new_overlapped(module, handle);
        if (!overlapped) {
            Py_DECREF(buf);
            return NULL;
        }
        /* Steals reference to buf */
        overlapped->read_buffer = buf;
    }

    Py_BEGIN_ALLOW_THREADS
    ret = ReadFile(handle, PyBytes_AS_STRING(buf), size, &nread,
                   overlapped ? &overlapped->overlapped : NULL);
    Py_END_ALLOW_THREADS

    err = ret ? 0 : GetLastError();

    if (overlapped) {
        if (!ret) {
            if (err == ERROR_IO_PENDING)
                overlapped->pending = 1;
            else if (err != ERROR_MORE_DATA) {
                Py_DECREF(overlapped);
                return PyErr_SetExcFromWindowsErr(PyExc_OSError, 0);
            }
        }
        return Py_BuildValue("NI", (PyObject *) overlapped, err);
    }

    if (!ret && err != ERROR_MORE_DATA) {
        Py_DECREF(buf);
        return PyErr_SetExcFromWindowsErr(PyExc_OSError, 0);
    }
    if (_PyBytes_Resize(&buf, nread))
        return NULL;
    return Py_BuildValue("NI", buf, err);
}

/*[clinic input]
_winapi.SetNamedPipeHandleState

    named_pipe: HANDLE
    mode: object
    max_collection_count: object
    collect_data_timeout: object
    /
[clinic start generated code]*/

static PyObject *
_winapi_SetNamedPipeHandleState_impl(PyObject *module, HANDLE named_pipe,
                                     PyObject *mode,
                                     PyObject *max_collection_count,
                                     PyObject *collect_data_timeout)
/*[clinic end generated code: output=f2129d222cbfa095 input=9142d72163d0faa6]*/
{
    PyObject *oArgs[3] = {mode, max_collection_count, collect_data_timeout};
    DWORD dwArgs[3], *pArgs[3] = {NULL, NULL, NULL};
    int i;
    BOOL b;

    for (i = 0 ; i < 3 ; i++) {
        if (oArgs[i] != Py_None) {
            dwArgs[i] = PyLong_AsUnsignedLongMask(oArgs[i]);
            if (PyErr_Occurred())
                return NULL;
            pArgs[i] = &dwArgs[i];
        }
    }

    Py_BEGIN_ALLOW_THREADS
    b = SetNamedPipeHandleState(named_pipe, pArgs[0], pArgs[1], pArgs[2]);
    Py_END_ALLOW_THREADS

    if (!b)
        return PyErr_SetFromWindowsErr(0);

    Py_RETURN_NONE;
}


/*[clinic input]
_winapi.TerminateProcess

    handle: HANDLE
    exit_code: UINT
    /

Terminate the specified process and all of its threads.
[clinic start generated code]*/

static PyObject *
_winapi_TerminateProcess_impl(PyObject *module, HANDLE handle,
                              UINT exit_code)
/*[clinic end generated code: output=f4e99ac3f0b1f34a input=d6bc0aa1ee3bb4df]*/
{
    BOOL result;

    if (PySys_Audit("_winapi.TerminateProcess", "nI",
                    (Py_ssize_t)handle, exit_code) < 0) {
        return NULL;
    }

    result = TerminateProcess(handle, exit_code);

    if (! result)
        return PyErr_SetFromWindowsErr(GetLastError());

    Py_RETURN_NONE;
}

/*[clinic input]
_winapi.VirtualQuerySize -> size_t

    address: LPCVOID
    /
[clinic start generated code]*/

static size_t
_winapi_VirtualQuerySize_impl(PyObject *module, LPCVOID address)
/*[clinic end generated code: output=40c8e0ff5ec964df input=6b784a69755d0bb6]*/
{
    SIZE_T size_of_buf;
    MEMORY_BASIC_INFORMATION mem_basic_info;
    SIZE_T region_size;

    Py_BEGIN_ALLOW_THREADS
    size_of_buf = VirtualQuery(address, &mem_basic_info, sizeof(mem_basic_info));
    Py_END_ALLOW_THREADS

    if (size_of_buf == 0)
        PyErr_SetFromWindowsErr(0);

    region_size = mem_basic_info.RegionSize;
    return region_size;
}

/*[clinic input]
_winapi.WaitNamedPipe

    name: LPCTSTR
    timeout: DWORD
    /
[clinic start generated code]*/

static PyObject *
_winapi_WaitNamedPipe_impl(PyObject *module, LPCTSTR name, DWORD timeout)
/*[clinic end generated code: output=c2866f4439b1fe38 input=36fc781291b1862c]*/
{
    BOOL success;

    Py_BEGIN_ALLOW_THREADS
    success = WaitNamedPipe(name, timeout);
    Py_END_ALLOW_THREADS

    if (!success)
        return PyErr_SetFromWindowsErr(0);

    Py_RETURN_NONE;
}

/*[clinic input]
_winapi.WaitForMultipleObjects

    handle_seq: object
    wait_flag: BOOL
    milliseconds: DWORD(c_default='INFINITE') = _winapi.INFINITE
    /
[clinic start generated code]*/

static PyObject *
_winapi_WaitForMultipleObjects_impl(PyObject *module, PyObject *handle_seq,
                                    BOOL wait_flag, DWORD milliseconds)
/*[clinic end generated code: output=295e3f00b8e45899 input=36f76ca057cd28a0]*/
{
    DWORD result;
    HANDLE handles[MAXIMUM_WAIT_OBJECTS];
    HANDLE sigint_event = NULL;
    Py_ssize_t nhandles, i;

    if (!PySequence_Check(handle_seq)) {
        PyErr_Format(PyExc_TypeError,
                     "sequence type expected, got '%s'",
                     Py_TYPE(handle_seq)->tp_name);
        return NULL;
    }
    nhandles = PySequence_Length(handle_seq);
    if (nhandles == -1)
        return NULL;
    if (nhandles < 0 || nhandles > MAXIMUM_WAIT_OBJECTS - 1) {
        PyErr_Format(PyExc_ValueError,
                     "need at most %zd handles, got a sequence of length %zd",
                     MAXIMUM_WAIT_OBJECTS - 1, nhandles);
        return NULL;
    }
    for (i = 0; i < nhandles; i++) {
        HANDLE h;
        PyObject *v = PySequence_GetItem(handle_seq, i);
        if (v == NULL)
            return NULL;
        if (!PyArg_Parse(v, F_HANDLE, &h)) {
            Py_DECREF(v);
            return NULL;
        }
        handles[i] = h;
        Py_DECREF(v);
    }
    /* If this is the main thread then make the wait interruptible
       by Ctrl-C unless we are waiting for *all* handles */
    if (!wait_flag && _PyOS_IsMainThread()) {
        sigint_event = _PyOS_SigintEvent();
        assert(sigint_event != NULL);
        handles[nhandles++] = sigint_event;
    }

    Py_BEGIN_ALLOW_THREADS
    if (sigint_event != NULL)
        ResetEvent(sigint_event);
    result = WaitForMultipleObjects((DWORD) nhandles, handles,
                                    wait_flag, milliseconds);
    Py_END_ALLOW_THREADS

    if (result == WAIT_FAILED)
        return PyErr_SetExcFromWindowsErr(PyExc_OSError, 0);
    else if (sigint_event != NULL && result == WAIT_OBJECT_0 + nhandles - 1) {
        errno = EINTR;
        return PyErr_SetFromErrno(PyExc_OSError);
    }

    return PyLong_FromLong((int) result);
}

/*[clinic input]
_winapi.WaitForSingleObject -> long

    handle: HANDLE
    milliseconds: DWORD
    /

Wait for a single object.

Wait until the specified object is in the signaled state or
the time-out interval elapses. The timeout value is specified
in milliseconds.
[clinic start generated code]*/

static long
_winapi_WaitForSingleObject_impl(PyObject *module, HANDLE handle,
                                 DWORD milliseconds)
/*[clinic end generated code: output=3c4715d8f1b39859 input=443d1ab076edc7b1]*/
{
    DWORD result;

    Py_BEGIN_ALLOW_THREADS
    result = WaitForSingleObject(handle, milliseconds);
    Py_END_ALLOW_THREADS

    if (result == WAIT_FAILED) {
        PyErr_SetFromWindowsErr(GetLastError());
        return -1;
    }

    return result;
}

/*[clinic input]
_winapi.WriteFile

    handle: HANDLE
    buffer: object
    overlapped as use_overlapped: bool = False
[clinic start generated code]*/

static PyObject *
_winapi_WriteFile_impl(PyObject *module, HANDLE handle, PyObject *buffer,
                       int use_overlapped)
/*[clinic end generated code: output=2ca80f6bf3fa92e3 input=2badb008c8a2e2a0]*/
{
    Py_buffer _buf, *buf;
    DWORD len, written;
    BOOL ret;
    DWORD err;
    OverlappedObject *overlapped = NULL;

    if (use_overlapped) {
        overlapped = new_overlapped(module, handle);
        if (!overlapped)
            return NULL;
        buf = &overlapped->write_buffer;
    }
    else
        buf = &_buf;

    if (!PyArg_Parse(buffer, "y*", buf)) {
        Py_XDECREF(overlapped);
        return NULL;
    }

    Py_BEGIN_ALLOW_THREADS
    len = (DWORD)Py_MIN(buf->len, PY_DWORD_MAX);
    ret = WriteFile(handle, buf->buf, len, &written,
                    overlapped ? &overlapped->overlapped : NULL);
    Py_END_ALLOW_THREADS

    err = ret ? 0 : GetLastError();

    if (overlapped) {
        if (!ret) {
            if (err == ERROR_IO_PENDING)
                overlapped->pending = 1;
            else {
                Py_DECREF(overlapped);
                return PyErr_SetExcFromWindowsErr(PyExc_OSError, 0);
            }
        }
        return Py_BuildValue("NI", (PyObject *) overlapped, err);
    }

    PyBuffer_Release(buf);
    if (!ret)
        return PyErr_SetExcFromWindowsErr(PyExc_OSError, 0);
    return Py_BuildValue("II", written, err);
}

/*[clinic input]
_winapi.GetACP

Get the current Windows ANSI code page identifier.
[clinic start generated code]*/

static PyObject *
_winapi_GetACP_impl(PyObject *module)
/*[clinic end generated code: output=f7ee24bf705dbb88 input=1433c96d03a05229]*/
{
    return PyLong_FromUnsignedLong(GetACP());
}

/*[clinic input]
_winapi.GetFileType -> DWORD

    handle: HANDLE
[clinic start generated code]*/

static DWORD
_winapi_GetFileType_impl(PyObject *module, HANDLE handle)
/*[clinic end generated code: output=92b8466ac76ecc17 input=0058366bc40bbfbf]*/
{
    DWORD result;

    Py_BEGIN_ALLOW_THREADS
    result = GetFileType(handle);
    Py_END_ALLOW_THREADS

    if (result == FILE_TYPE_UNKNOWN && GetLastError() != NO_ERROR) {
        PyErr_SetFromWindowsErr(0);
        return -1;
    }

    return result;
}


/*[clinic input]
_winapi._mimetypes_read_windows_registry

    on_type_read: object

Optimized function for reading all known MIME types from the registry.

*on_type_read* is a callable taking *type* and *ext* arguments, as for
MimeTypes.add_type.
[clinic start generated code]*/

static PyObject *
_winapi__mimetypes_read_windows_registry_impl(PyObject *module,
                                              PyObject *on_type_read)
/*[clinic end generated code: output=20829f00bebce55b input=cd357896d6501f68]*/
{
#define CCH_EXT 128
#define CB_TYPE 510
    struct {
        wchar_t ext[CCH_EXT];
        wchar_t type[CB_TYPE / sizeof(wchar_t) + 1];
    } entries[64];
    int entry = 0;
    HKEY hkcr = NULL;
    LRESULT err;

    Py_BEGIN_ALLOW_THREADS
    err = RegOpenKeyExW(HKEY_CLASSES_ROOT, NULL, 0, KEY_READ, &hkcr);
    for (DWORD i = 0; err == ERROR_SUCCESS || err == ERROR_MORE_DATA; ++i) {
        LPWSTR ext = entries[entry].ext;
        LPWSTR type = entries[entry].type;
        DWORD cchExt = CCH_EXT;
        DWORD cbType = CB_TYPE;
        HKEY subkey;
        DWORD regType;

        err = RegEnumKeyExW(hkcr, i, ext, &cchExt, NULL, NULL, NULL, NULL);
        if (err != ERROR_SUCCESS || (cchExt && ext[0] != L'.')) {
            continue;
        }

        err = RegOpenKeyExW(hkcr, ext, 0, KEY_READ, &subkey);
        if (err == ERROR_FILE_NOT_FOUND) {
            err = ERROR_SUCCESS;
            continue;
        } else if (err != ERROR_SUCCESS) {
            continue;
        }

        err = RegQueryValueExW(subkey, L"Content Type", NULL,
                              &regType, (LPBYTE)type, &cbType);
        RegCloseKey(subkey);
        if (err == ERROR_FILE_NOT_FOUND) {
            err = ERROR_SUCCESS;
            continue;
        } else if (err != ERROR_SUCCESS) {
            continue;
        } else if (regType != REG_SZ || !cbType) {
            continue;
        }
        type[cbType / sizeof(wchar_t)] = L'\0';

        entry += 1;

        /* Flush our cached entries if we are full */
        if (entry == sizeof(entries) / sizeof(entries[0])) {
            Py_BLOCK_THREADS
            for (int j = 0; j < entry; ++j) {
                PyObject *r = PyObject_CallFunction(
                    on_type_read, "uu", entries[j].type, entries[j].ext
                );
                if (!r) {
                    /* We blocked threads, so safe to return from here */
                    RegCloseKey(hkcr);
                    return NULL;
                }
                Py_DECREF(r);
            }
            Py_UNBLOCK_THREADS
            entry = 0;
        }
    }
    if (hkcr) {
        RegCloseKey(hkcr);
    }
    Py_END_ALLOW_THREADS

    if (err != ERROR_SUCCESS && err != ERROR_NO_MORE_ITEMS) {
        PyErr_SetFromWindowsErr((int)err);
        return NULL;
    }

    for (int j = 0; j < entry; ++j) {
        PyObject *r = PyObject_CallFunction(
            on_type_read, "uu", entries[j].type, entries[j].ext
        );
        if (!r) {
            return NULL;
        }
        Py_DECREF(r);
    }

    Py_RETURN_NONE;
#undef CCH_EXT
#undef CB_TYPE
}

/*[clinic input]
_winapi.NeedCurrentDirectoryForExePath -> bool

    exe_name: LPCWSTR
    /
[clinic start generated code]*/

static int
_winapi_NeedCurrentDirectoryForExePath_impl(PyObject *module,
                                            LPCWSTR exe_name)
/*[clinic end generated code: output=a65ec879502b58fc input=972aac88a1ec2f00]*/
{
    BOOL result;

    Py_BEGIN_ALLOW_THREADS
    result = NeedCurrentDirectoryForExePathW(exe_name);
    Py_END_ALLOW_THREADS

    return result;
}


/*[clinic input]
_winapi.CopyFile2

    existing_file_name: LPCWSTR
    new_file_name: LPCWSTR
    flags: DWORD
    progress_routine: object = None

Copies a file from one name to a new name.

This is implemented using the CopyFile2 API, which preserves all stat
and metadata information apart from security attributes.

progress_routine is reserved for future use, but is currently not
implemented. Its value is ignored.
[clinic start generated code]*/

static PyObject *
_winapi_CopyFile2_impl(PyObject *module, LPCWSTR existing_file_name,
                       LPCWSTR new_file_name, DWORD flags,
                       PyObject *progress_routine)
/*[clinic end generated code: output=43d960d9df73d984 input=fb976b8d1492d130]*/
{
    HRESULT hr;
    COPYFILE2_EXTENDED_PARAMETERS params = { sizeof(COPYFILE2_EXTENDED_PARAMETERS) };

    if (PySys_Audit("_winapi.CopyFile2", "uuI",
                    existing_file_name, new_file_name, flags) < 0) {
        return NULL;
    }

    params.dwCopyFlags = flags;
    /* For future implementation. We ignore the value for now so that
       users only have to test for 'CopyFile2' existing and not whether
       the additional parameter exists.
    if (progress_routine != Py_None) {
        params.pProgressRoutine = _winapi_CopyFile2ProgressRoutine;
        params.pvCallbackContext = Py_NewRef(progress_routine);
    }
    */
    Py_BEGIN_ALLOW_THREADS;
    hr = CopyFile2(existing_file_name, new_file_name, &params);
    Py_END_ALLOW_THREADS;
    /* For future implementation.
    if (progress_routine != Py_None) {
        Py_DECREF(progress_routine);
    }
    */
    if (FAILED(hr)) {
        if ((hr & 0xFFFF0000) == 0x80070000) {
            PyErr_SetFromWindowsErr(hr & 0xFFFF);
        } else {
            PyErr_SetFromWindowsErr(hr);
        }
        return NULL;
    }
    Py_RETURN_NONE;
}


static PyMethodDef winapi_functions[] = {
    _WINAPI_CLOSEHANDLE_METHODDEF
    _WINAPI_CONNECTNAMEDPIPE_METHODDEF
    _WINAPI_CREATEFILE_METHODDEF
    _WINAPI_CREATEFILEMAPPING_METHODDEF
    _WINAPI_CREATENAMEDPIPE_METHODDEF
    _WINAPI_CREATEPIPE_METHODDEF
    _WINAPI_CREATEPROCESS_METHODDEF
    _WINAPI_CREATEJUNCTION_METHODDEF
    _WINAPI_DUPLICATEHANDLE_METHODDEF
    _WINAPI_EXITPROCESS_METHODDEF
    _WINAPI_GETCURRENTPROCESS_METHODDEF
    _WINAPI_GETEXITCODEPROCESS_METHODDEF
    _WINAPI_GETLASTERROR_METHODDEF
    _WINAPI_GETMODULEFILENAME_METHODDEF
    _WINAPI_GETSTDHANDLE_METHODDEF
    _WINAPI_GETVERSION_METHODDEF
    _WINAPI_MAPVIEWOFFILE_METHODDEF
    _WINAPI_OPENFILEMAPPING_METHODDEF
    _WINAPI_OPENPROCESS_METHODDEF
    _WINAPI_PEEKNAMEDPIPE_METHODDEF
    _WINAPI_LCMAPSTRINGEX_METHODDEF
    _WINAPI_READFILE_METHODDEF
    _WINAPI_SETNAMEDPIPEHANDLESTATE_METHODDEF
    _WINAPI_TERMINATEPROCESS_METHODDEF
    _WINAPI_UNMAPVIEWOFFILE_METHODDEF
    _WINAPI_VIRTUALQUERYSIZE_METHODDEF
    _WINAPI_WAITNAMEDPIPE_METHODDEF
    _WINAPI_WAITFORMULTIPLEOBJECTS_METHODDEF
    _WINAPI_WAITFORSINGLEOBJECT_METHODDEF
    _WINAPI_WRITEFILE_METHODDEF
    _WINAPI_GETACP_METHODDEF
    _WINAPI_GETFILETYPE_METHODDEF
    _WINAPI__MIMETYPES_READ_WINDOWS_REGISTRY_METHODDEF
    _WINAPI_NEEDCURRENTDIRECTORYFOREXEPATH_METHODDEF
    _WINAPI_COPYFILE2_METHODDEF
    {NULL, NULL}
};

#define WINAPI_CONSTANT(fmt, con) \
    do { \
        PyObject *value = Py_BuildValue(fmt, con); \
        if (value == NULL) { \
            return -1; \
        } \
        if (PyDict_SetItemString(d, #con, value) < 0) { \
            Py_DECREF(value); \
            return -1; \
        } \
        Py_DECREF(value); \
    } while (0)

static int winapi_exec(PyObject *m)
{
    WinApiState *st = winapi_get_state(m);

    st->overlapped_type = (PyTypeObject *)PyType_FromModuleAndSpec(m, &winapi_overlapped_type_spec, NULL);
    if (st->overlapped_type == NULL) {
        return -1;
    }

    if (PyModule_AddType(m, st->overlapped_type) < 0) {
        return -1;
    }

    PyObject *d = PyModule_GetDict(m);

    /* constants */
    WINAPI_CONSTANT(F_DWORD, CREATE_NEW_CONSOLE);
    WINAPI_CONSTANT(F_DWORD, CREATE_NEW_PROCESS_GROUP);
    WINAPI_CONSTANT(F_DWORD, DUPLICATE_SAME_ACCESS);
    WINAPI_CONSTANT(F_DWORD, DUPLICATE_CLOSE_SOURCE);
    WINAPI_CONSTANT(F_DWORD, ERROR_ACCESS_DENIED);
    WINAPI_CONSTANT(F_DWORD, ERROR_ALREADY_EXISTS);
    WINAPI_CONSTANT(F_DWORD, ERROR_BROKEN_PIPE);
    WINAPI_CONSTANT(F_DWORD, ERROR_IO_PENDING);
    WINAPI_CONSTANT(F_DWORD, ERROR_MORE_DATA);
    WINAPI_CONSTANT(F_DWORD, ERROR_NETNAME_DELETED);
    WINAPI_CONSTANT(F_DWORD, ERROR_NO_SYSTEM_RESOURCES);
    WINAPI_CONSTANT(F_DWORD, ERROR_MORE_DATA);
    WINAPI_CONSTANT(F_DWORD, ERROR_NETNAME_DELETED);
    WINAPI_CONSTANT(F_DWORD, ERROR_NO_DATA);
    WINAPI_CONSTANT(F_DWORD, ERROR_NO_SYSTEM_RESOURCES);
    WINAPI_CONSTANT(F_DWORD, ERROR_OPERATION_ABORTED);
    WINAPI_CONSTANT(F_DWORD, ERROR_PIPE_BUSY);
    WINAPI_CONSTANT(F_DWORD, ERROR_PIPE_CONNECTED);
    WINAPI_CONSTANT(F_DWORD, ERROR_PRIVILEGE_NOT_HELD);
    WINAPI_CONSTANT(F_DWORD, ERROR_SEM_TIMEOUT);
    WINAPI_CONSTANT(F_DWORD, FILE_FLAG_FIRST_PIPE_INSTANCE);
    WINAPI_CONSTANT(F_DWORD, FILE_FLAG_OVERLAPPED);
    WINAPI_CONSTANT(F_DWORD, FILE_GENERIC_READ);
    WINAPI_CONSTANT(F_DWORD, FILE_GENERIC_WRITE);
    WINAPI_CONSTANT(F_DWORD, FILE_MAP_ALL_ACCESS);
    WINAPI_CONSTANT(F_DWORD, FILE_MAP_COPY);
    WINAPI_CONSTANT(F_DWORD, FILE_MAP_EXECUTE);
    WINAPI_CONSTANT(F_DWORD, FILE_MAP_READ);
    WINAPI_CONSTANT(F_DWORD, FILE_MAP_WRITE);
    WINAPI_CONSTANT(F_DWORD, GENERIC_READ);
    WINAPI_CONSTANT(F_DWORD, GENERIC_WRITE);
    WINAPI_CONSTANT(F_DWORD, INFINITE);
    WINAPI_CONSTANT(F_HANDLE, INVALID_HANDLE_VALUE);
    WINAPI_CONSTANT(F_DWORD, MEM_COMMIT);
    WINAPI_CONSTANT(F_DWORD, MEM_FREE);
    WINAPI_CONSTANT(F_DWORD, MEM_IMAGE);
    WINAPI_CONSTANT(F_DWORD, MEM_MAPPED);
    WINAPI_CONSTANT(F_DWORD, MEM_PRIVATE);
    WINAPI_CONSTANT(F_DWORD, MEM_RESERVE);
    WINAPI_CONSTANT(F_DWORD, NMPWAIT_WAIT_FOREVER);
    WINAPI_CONSTANT(F_DWORD, OPEN_EXISTING);
    WINAPI_CONSTANT(F_DWORD, PAGE_EXECUTE);
    WINAPI_CONSTANT(F_DWORD, PAGE_EXECUTE_READ);
    WINAPI_CONSTANT(F_DWORD, PAGE_EXECUTE_READWRITE);
    WINAPI_CONSTANT(F_DWORD, PAGE_EXECUTE_WRITECOPY);
    WINAPI_CONSTANT(F_DWORD, PAGE_GUARD);
    WINAPI_CONSTANT(F_DWORD, PAGE_NOACCESS);
    WINAPI_CONSTANT(F_DWORD, PAGE_NOCACHE);
    WINAPI_CONSTANT(F_DWORD, PAGE_READONLY);
    WINAPI_CONSTANT(F_DWORD, PAGE_READWRITE);
    WINAPI_CONSTANT(F_DWORD, PAGE_WRITECOMBINE);
    WINAPI_CONSTANT(F_DWORD, PAGE_WRITECOPY);
    WINAPI_CONSTANT(F_DWORD, PIPE_ACCESS_DUPLEX);
    WINAPI_CONSTANT(F_DWORD, PIPE_ACCESS_INBOUND);
    WINAPI_CONSTANT(F_DWORD, PIPE_READMODE_MESSAGE);
    WINAPI_CONSTANT(F_DWORD, PIPE_TYPE_MESSAGE);
    WINAPI_CONSTANT(F_DWORD, PIPE_UNLIMITED_INSTANCES);
    WINAPI_CONSTANT(F_DWORD, PIPE_WAIT);
    WINAPI_CONSTANT(F_DWORD, PROCESS_ALL_ACCESS);
    WINAPI_CONSTANT(F_DWORD, SYNCHRONIZE);
    WINAPI_CONSTANT(F_DWORD, PROCESS_DUP_HANDLE);
    WINAPI_CONSTANT(F_DWORD, SEC_COMMIT);
    WINAPI_CONSTANT(F_DWORD, SEC_IMAGE);
    WINAPI_CONSTANT(F_DWORD, SEC_LARGE_PAGES);
    WINAPI_CONSTANT(F_DWORD, SEC_NOCACHE);
    WINAPI_CONSTANT(F_DWORD, SEC_RESERVE);
    WINAPI_CONSTANT(F_DWORD, SEC_WRITECOMBINE);
    WINAPI_CONSTANT(F_DWORD, STARTF_USESHOWWINDOW);
    WINAPI_CONSTANT(F_DWORD, STARTF_USESTDHANDLES);
    WINAPI_CONSTANT(F_DWORD, STD_INPUT_HANDLE);
    WINAPI_CONSTANT(F_DWORD, STD_OUTPUT_HANDLE);
    WINAPI_CONSTANT(F_DWORD, STD_ERROR_HANDLE);
    WINAPI_CONSTANT(F_DWORD, STILL_ACTIVE);
    WINAPI_CONSTANT(F_DWORD, SW_HIDE);
    WINAPI_CONSTANT(F_DWORD, WAIT_OBJECT_0);
    WINAPI_CONSTANT(F_DWORD, WAIT_ABANDONED_0);
    WINAPI_CONSTANT(F_DWORD, WAIT_TIMEOUT);

    WINAPI_CONSTANT(F_DWORD, ABOVE_NORMAL_PRIORITY_CLASS);
    WINAPI_CONSTANT(F_DWORD, BELOW_NORMAL_PRIORITY_CLASS);
    WINAPI_CONSTANT(F_DWORD, HIGH_PRIORITY_CLASS);
    WINAPI_CONSTANT(F_DWORD, IDLE_PRIORITY_CLASS);
    WINAPI_CONSTANT(F_DWORD, NORMAL_PRIORITY_CLASS);
    WINAPI_CONSTANT(F_DWORD, REALTIME_PRIORITY_CLASS);

    WINAPI_CONSTANT(F_DWORD, CREATE_NO_WINDOW);
    WINAPI_CONSTANT(F_DWORD, DETACHED_PROCESS);
    WINAPI_CONSTANT(F_DWORD, CREATE_DEFAULT_ERROR_MODE);
    WINAPI_CONSTANT(F_DWORD, CREATE_BREAKAWAY_FROM_JOB);

    WINAPI_CONSTANT(F_DWORD, FILE_TYPE_UNKNOWN);
    WINAPI_CONSTANT(F_DWORD, FILE_TYPE_DISK);
    WINAPI_CONSTANT(F_DWORD, FILE_TYPE_CHAR);
    WINAPI_CONSTANT(F_DWORD, FILE_TYPE_PIPE);
    WINAPI_CONSTANT(F_DWORD, FILE_TYPE_REMOTE);

    WINAPI_CONSTANT("u", LOCALE_NAME_INVARIANT);
    WINAPI_CONSTANT(F_DWORD, LOCALE_NAME_MAX_LENGTH);
    WINAPI_CONSTANT("u", LOCALE_NAME_SYSTEM_DEFAULT);
    WINAPI_CONSTANT("u", LOCALE_NAME_USER_DEFAULT);

    WINAPI_CONSTANT(F_DWORD, LCMAP_FULLWIDTH);
    WINAPI_CONSTANT(F_DWORD, LCMAP_HALFWIDTH);
    WINAPI_CONSTANT(F_DWORD, LCMAP_HIRAGANA);
    WINAPI_CONSTANT(F_DWORD, LCMAP_KATAKANA);
    WINAPI_CONSTANT(F_DWORD, LCMAP_LINGUISTIC_CASING);
    WINAPI_CONSTANT(F_DWORD, LCMAP_LOWERCASE);
    WINAPI_CONSTANT(F_DWORD, LCMAP_SIMPLIFIED_CHINESE);
    WINAPI_CONSTANT(F_DWORD, LCMAP_TITLECASE);
    WINAPI_CONSTANT(F_DWORD, LCMAP_TRADITIONAL_CHINESE);
    WINAPI_CONSTANT(F_DWORD, LCMAP_UPPERCASE);

    WINAPI_CONSTANT(F_DWORD, COPY_FILE_ALLOW_DECRYPTED_DESTINATION);
    WINAPI_CONSTANT(F_DWORD, COPY_FILE_COPY_SYMLINK);
    WINAPI_CONSTANT(F_DWORD, COPY_FILE_FAIL_IF_EXISTS);
    WINAPI_CONSTANT(F_DWORD, COPY_FILE_NO_BUFFERING);
    WINAPI_CONSTANT(F_DWORD, COPY_FILE_NO_OFFLOAD);
    WINAPI_CONSTANT(F_DWORD, COPY_FILE_OPEN_SOURCE_FOR_WRITE);
    WINAPI_CONSTANT(F_DWORD, COPY_FILE_RESTARTABLE);
    WINAPI_CONSTANT(F_DWORD, COPY_FILE_REQUEST_SECURITY_PRIVILEGES);
    WINAPI_CONSTANT(F_DWORD, COPY_FILE_RESUME_FROM_PAUSE);
#ifndef COPY_FILE_REQUEST_COMPRESSED_TRAFFIC
    // Only defined in newer WinSDKs
    #define COPY_FILE_REQUEST_COMPRESSED_TRAFFIC 0x10000000
#endif
    WINAPI_CONSTANT(F_DWORD, COPY_FILE_REQUEST_COMPRESSED_TRAFFIC);

    WINAPI_CONSTANT(F_DWORD, COPYFILE2_CALLBACK_CHUNK_STARTED);
    WINAPI_CONSTANT(F_DWORD, COPYFILE2_CALLBACK_CHUNK_FINISHED);
    WINAPI_CONSTANT(F_DWORD, COPYFILE2_CALLBACK_STREAM_STARTED);
    WINAPI_CONSTANT(F_DWORD, COPYFILE2_CALLBACK_STREAM_FINISHED);
    WINAPI_CONSTANT(F_DWORD, COPYFILE2_CALLBACK_POLL_CONTINUE);
    WINAPI_CONSTANT(F_DWORD, COPYFILE2_CALLBACK_ERROR);

    WINAPI_CONSTANT(F_DWORD, COPYFILE2_PROGRESS_CONTINUE);
    WINAPI_CONSTANT(F_DWORD, COPYFILE2_PROGRESS_CANCEL);
    WINAPI_CONSTANT(F_DWORD, COPYFILE2_PROGRESS_STOP);
    WINAPI_CONSTANT(F_DWORD, COPYFILE2_PROGRESS_QUIET);
    WINAPI_CONSTANT(F_DWORD, COPYFILE2_PROGRESS_PAUSE);

    WINAPI_CONSTANT("i", NULL);

    return 0;
}

static PyModuleDef_Slot winapi_slots[] = {
    {Py_mod_exec, winapi_exec},
    {Py_mod_multiple_interpreters, Py_MOD_PER_INTERPRETER_GIL_SUPPORTED},
    {0, NULL}
};

static int
winapi_traverse(PyObject *module, visitproc visit, void *arg)
{
    WinApiState *st = winapi_get_state(module);
    Py_VISIT(st->overlapped_type);
    return 0;
}

static int
winapi_clear(PyObject *module)
{
    WinApiState *st = winapi_get_state(module);
    Py_CLEAR(st->overlapped_type);
    return 0;
}

static void
winapi_free(void *module)
{
    winapi_clear((PyObject *)module);
}

static struct PyModuleDef winapi_module = {
    PyModuleDef_HEAD_INIT,
    .m_name = "_winapi",
    .m_size = sizeof(WinApiState),
    .m_methods = winapi_functions,
    .m_slots = winapi_slots,
    .m_traverse = winapi_traverse,
    .m_clear = winapi_clear,
    .m_free = winapi_free,
};

PyMODINIT_FUNC
PyInit__winapi(void)
{
    return PyModuleDef_Init(&winapi_module);
}<|MERGE_RESOLUTION|>--- conflicted
+++ resolved
@@ -954,13 +954,9 @@
     *p++ = L'\0';
     assert(p == end);
 
-<<<<<<< HEAD
+cleanup:
 error:
     Py_XDECREF(environment);
-=======
-cleanup:
-error:
->>>>>>> 1dc0c58d
     Py_XDECREF(keys);
     Py_XDECREF(values);
     return buffer;
