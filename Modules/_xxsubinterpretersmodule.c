/* interpreters module */
/* low-level access to interpreter primitives */

#ifndef Py_BUILD_CORE_BUILTIN
#  define Py_BUILD_CORE_MODULE 1
#endif

#include "Python.h"
#include "pycore_initconfig.h"    // _PyErr_SetFromPyStatus()
#include "pycore_pyerrors.h"      // _PyErr_ChainExceptions1()
#include "pycore_pystate.h"       // _PyInterpreterState_SetRunningMain()
#include "interpreteridobject.h"
#include "marshal.h"              // PyMarshal_ReadObjectFromString()


#define MODULE_NAME "_xxsubinterpreters"


static const char *
_copy_raw_string(PyObject *strobj)
{
    const char *str = PyUnicode_AsUTF8(strobj);
    if (str == NULL) {
        return NULL;
    }
    char *copied = PyMem_RawMalloc(strlen(str)+1);
    if (copied == NULL) {
        PyErr_NoMemory();
        return NULL;
    }
    strcpy(copied, str);
    return copied;
}

static PyInterpreterState *
_get_current_interp(void)
{
    // PyInterpreterState_Get() aborts if lookup fails, so don't need
    // to check the result for NULL.
    return PyInterpreterState_Get();
}

static PyObject *
add_new_exception(PyObject *mod, const char *name, PyObject *base)
{
    assert(!PyObject_HasAttrStringWithError(mod, name));
    PyObject *exctype = PyErr_NewException(name, base, NULL);
    if (exctype == NULL) {
        return NULL;
    }
    int res = PyModule_AddType(mod, (PyTypeObject *)exctype);
    if (res < 0) {
        Py_DECREF(exctype);
        return NULL;
    }
    return exctype;
}

#define ADD_NEW_EXCEPTION(MOD, NAME, BASE) \
    add_new_exception(MOD, MODULE_NAME "." Py_STRINGIFY(NAME), BASE)

static int
_release_xid_data(_PyCrossInterpreterData *data)
{
    PyObject *exc = PyErr_GetRaisedException();
    int res = _PyCrossInterpreterData_Release(data);
    if (res < 0) {
        /* The owning interpreter is already destroyed. */
        _PyCrossInterpreterData_Clear(NULL, data);
        // XXX Emit a warning?
        PyErr_Clear();
    }
    PyErr_SetRaisedException(exc);
    return res;
}


/* module state *************************************************************/

typedef struct {
    /* exceptions */
    PyObject *RunFailedError;
} module_state;

static inline module_state *
get_module_state(PyObject *mod)
{
    assert(mod != NULL);
    module_state *state = PyModule_GetState(mod);
    assert(state != NULL);
    return state;
}

static int
traverse_module_state(module_state *state, visitproc visit, void *arg)
{
    /* exceptions */
    Py_VISIT(state->RunFailedError);

    return 0;
}

static int
clear_module_state(module_state *state)
{
    /* exceptions */
    Py_CLEAR(state->RunFailedError);

    return 0;
}


/* data-sharing-specific code ***********************************************/

struct _sharednsitem {
    const char *name;
    _PyCrossInterpreterData data;
};

static void _sharednsitem_clear(struct _sharednsitem *);  // forward

static int
_sharednsitem_init(struct _sharednsitem *item, PyObject *key, PyObject *value)
{
    item->name = _copy_raw_string(key);
    if (item->name == NULL) {
        return -1;
    }
    if (_PyObject_GetCrossInterpreterData(value, &item->data) != 0) {
        _sharednsitem_clear(item);
        return -1;
    }
    return 0;
}

static void
_sharednsitem_clear(struct _sharednsitem *item)
{
    if (item->name != NULL) {
        PyMem_RawFree((void *)item->name);
        item->name = NULL;
    }
    (void)_release_xid_data(&item->data);
}

static int
_sharednsitem_apply(struct _sharednsitem *item, PyObject *ns)
{
    PyObject *name = PyUnicode_FromString(item->name);
    if (name == NULL) {
        return -1;
    }
    PyObject *value = _PyCrossInterpreterData_NewObject(&item->data);
    if (value == NULL) {
        Py_DECREF(name);
        return -1;
    }
    int res = PyDict_SetItem(ns, name, value);
    Py_DECREF(name);
    Py_DECREF(value);
    return res;
}

typedef struct _sharedns {
    Py_ssize_t len;
    struct _sharednsitem* items;
} _sharedns;

static _sharedns *
_sharedns_new(Py_ssize_t len)
{
    _sharedns *shared = PyMem_RawCalloc(sizeof(_sharedns), 1);
    if (shared == NULL) {
        PyErr_NoMemory();
        return NULL;
    }
    shared->len = len;
    shared->items = PyMem_RawCalloc(sizeof(struct _sharednsitem), len);
    if (shared->items == NULL) {
        PyErr_NoMemory();
        PyMem_RawFree(shared);
        return NULL;
    }
    return shared;
}

static void
_sharedns_free(_sharedns *shared)
{
    for (Py_ssize_t i=0; i < shared->len; i++) {
        _sharednsitem_clear(&shared->items[i]);
    }
    PyMem_RawFree(shared->items);
    PyMem_RawFree(shared);
}

static _sharedns *
_get_shared_ns(PyObject *shareable)
{
    if (shareable == NULL || shareable == Py_None) {
        return NULL;
    }
    Py_ssize_t len = PyDict_Size(shareable);
    if (len == 0) {
        return NULL;
    }

    _sharedns *shared = _sharedns_new(len);
    if (shared == NULL) {
        return NULL;
    }
    Py_ssize_t pos = 0;
    for (Py_ssize_t i=0; i < len; i++) {
        PyObject *key, *value;
        if (PyDict_Next(shareable, &pos, &key, &value) == 0) {
            break;
        }
        if (_sharednsitem_init(&shared->items[i], key, value) != 0) {
            break;
        }
    }
    if (PyErr_Occurred()) {
        _sharedns_free(shared);
        return NULL;
    }
    return shared;
}

static int
_sharedns_apply(_sharedns *shared, PyObject *ns)
{
    for (Py_ssize_t i=0; i < shared->len; i++) {
        if (_sharednsitem_apply(&shared->items[i], ns) != 0) {
            return -1;
        }
    }
    return 0;
}

// Ultimately we'd like to preserve enough information about the
// exception and traceback that we could re-constitute (or at least
// simulate, a la traceback.TracebackException), and even chain, a copy
// of the exception in the calling interpreter.

typedef struct _sharedexception {
    PyInterpreterState *interp;
#define ERR_NOT_SET 0
#define ERR_NO_MEMORY 1
#define ERR_ALREADY_RUNNING 2
    int code;
    const char *name;
    const char *msg;
} _sharedexception;

static const struct _sharedexception no_exception = {
    .name = NULL,
    .msg = NULL,
};

static void
_sharedexception_clear(_sharedexception *exc)
{
    if (exc->name != NULL) {
        PyMem_RawFree((void *)exc->name);
    }
    if (exc->msg != NULL) {
        PyMem_RawFree((void *)exc->msg);
    }
}

static const char *
_sharedexception_bind(PyObject *exc, int code, _sharedexception *sharedexc)
{
    if (sharedexc->interp == NULL) {
        sharedexc->interp = PyInterpreterState_Get();
    }

    if (code != ERR_NOT_SET) {
        assert(exc == NULL);
        assert(code > 0);
        sharedexc->code = code;
        return NULL;
    }

    assert(exc != NULL);
    const char *failure = NULL;

    PyObject *nameobj = PyUnicode_FromString(Py_TYPE(exc)->tp_name);
    if (nameobj == NULL) {
        failure = "unable to format exception type name";
        code = ERR_NO_MEMORY;
        goto error;
    }
    sharedexc->name = _copy_raw_string(nameobj);
    Py_DECREF(nameobj);
    if (sharedexc->name == NULL) {
        if (PyErr_ExceptionMatches(PyExc_MemoryError)) {
            failure = "out of memory copying exception type name";
        } else {
            failure = "unable to encode and copy exception type name";
        }
        code = ERR_NO_MEMORY;
        goto error;
    }

    if (exc != NULL) {
        PyObject *msgobj = PyUnicode_FromFormat("%S", exc);
        if (msgobj == NULL) {
            failure = "unable to format exception message";
            code = ERR_NO_MEMORY;
            goto error;
        }
        sharedexc->msg = _copy_raw_string(msgobj);
        Py_DECREF(msgobj);
        if (sharedexc->msg == NULL) {
            if (PyErr_ExceptionMatches(PyExc_MemoryError)) {
                failure = "out of memory copying exception message";
            } else {
                failure = "unable to encode and copy exception message";
            }
            code = ERR_NO_MEMORY;
            goto error;
        }
    }

    return NULL;

error:
    assert(failure != NULL);
    PyErr_Clear();
    _sharedexception_clear(sharedexc);
    *sharedexc = (_sharedexception){
        .interp = sharedexc->interp,
        .code = code,
    };
    return failure;
}

static void
_sharedexception_apply(_sharedexception *exc, PyObject *wrapperclass)
{
    if (exc->name != NULL) {
        assert(exc->code == ERR_NOT_SET);
        if (exc->msg != NULL) {
            PyErr_Format(wrapperclass, "%s: %s",  exc->name, exc->msg);
        }
        else {
            PyErr_SetString(wrapperclass, exc->name);
        }
    }
    else if (exc->msg != NULL) {
        assert(exc->code == ERR_NOT_SET);
        PyErr_SetString(wrapperclass, exc->msg);
    }
    else if (exc->code == ERR_NO_MEMORY) {
        PyErr_NoMemory();
    }
    else if (exc->code == ERR_ALREADY_RUNNING) {
        assert(exc->interp != NULL);
        assert(_PyInterpreterState_IsRunningMain(exc->interp));
        _PyInterpreterState_FailIfRunningMain(exc->interp);
    }
    else {
        assert(exc->code == ERR_NOT_SET);
        PyErr_SetNone(wrapperclass);
    }
}


/* Python code **************************************************************/

static const char *
check_code_str(PyUnicodeObject *text)
{
    assert(text != NULL);
    if (PyUnicode_GET_LENGTH(text) == 0) {
        return "too short";
    }

    // XXX Verify that it parses?

    return NULL;
}

static const char *
check_code_object(PyCodeObject *code)
{
    assert(code != NULL);
    if (code->co_argcount > 0
        || code->co_posonlyargcount > 0
        || code->co_kwonlyargcount > 0
        || code->co_flags & (CO_VARARGS | CO_VARKEYWORDS))
    {
        return "arguments not supported";
    }
    if (code->co_ncellvars > 0) {
        return "closures not supported";
    }
    // We trust that no code objects under co_consts have unbound cell vars.

    if (code->co_executors != NULL
        || code->_co_instrumentation_version > 0)
    {
        return "only basic functions are supported";
    }
    if (code->_co_monitoring != NULL) {
        return "only basic functions are supported";
    }
    if (code->co_extra != NULL) {
        return "only basic functions are supported";
    }

    return NULL;
}

#define RUN_TEXT 1
#define RUN_CODE 2

static const char *
get_code_str(PyObject *arg, Py_ssize_t *len_p, PyObject **bytes_p, int *flags_p)
{
    const char *codestr = NULL;
    Py_ssize_t len = -1;
    PyObject *bytes_obj = NULL;
    int flags = 0;

    if (PyUnicode_Check(arg)) {
        assert(PyUnicode_CheckExact(arg)
               && (check_code_str((PyUnicodeObject *)arg) == NULL));
        codestr = PyUnicode_AsUTF8AndSize(arg, &len);
        if (codestr == NULL) {
            return NULL;
        }
        if (strlen(codestr) != (size_t)len) {
            PyErr_SetString(PyExc_ValueError,
                            "source code string cannot contain null bytes");
            return NULL;
        }
        flags = RUN_TEXT;
    }
    else {
        assert(PyCode_Check(arg)
               && (check_code_object((PyCodeObject *)arg) == NULL));
        flags = RUN_CODE;

        // Serialize the code object.
        bytes_obj = PyMarshal_WriteObjectToString(arg, Py_MARSHAL_VERSION);
        if (bytes_obj == NULL) {
            return NULL;
        }
        codestr = PyBytes_AS_STRING(bytes_obj);
        len = PyBytes_GET_SIZE(bytes_obj);
    }

    *flags_p = flags;
    *bytes_p = bytes_obj;
    *len_p = len;
    return codestr;
}


/* interpreter-specific code ************************************************/

static int
exceptions_init(PyObject *mod)
{
    module_state *state = get_module_state(mod);
    if (state == NULL) {
        return -1;
    }

#define ADD(NAME, BASE) \
    do { \
        assert(state->NAME == NULL); \
        state->NAME = ADD_NEW_EXCEPTION(mod, NAME, BASE); \
        if (state->NAME == NULL) { \
            return -1; \
        } \
    } while (0)

    // An uncaught exception came out of interp_run_string().
    ADD(RunFailedError, PyExc_RuntimeError);
#undef ADD

    return 0;
}

static int
_run_script(PyInterpreterState *interp,
            const char *codestr, Py_ssize_t codestrlen,
            _sharedns *shared, _sharedexception *sharedexc, int flags)
{
    int errcode = ERR_NOT_SET;

    if (_PyInterpreterState_SetRunningMain(interp) < 0) {
        assert(PyErr_Occurred());
        // In the case where we didn't switch interpreters, it would
        // be more efficient to leave the exception in place and return
        // immediately.  However, life is simpler if we don't.
        PyErr_Clear();
        errcode = ERR_ALREADY_RUNNING;
        goto error;
    }

    PyObject *excval = NULL;
    PyObject *main_mod = PyUnstable_InterpreterState_GetMainModule(interp);
    if (main_mod == NULL) {
        goto error;
    }
    PyObject *ns = PyModule_GetDict(main_mod);  // borrowed
    Py_DECREF(main_mod);
    if (ns == NULL) {
        goto error;
    }
    Py_INCREF(ns);

    // Apply the cross-interpreter data.
    if (shared != NULL) {
        if (_sharedns_apply(shared, ns) != 0) {
            Py_DECREF(ns);
            goto error;
        }
    }

    // Run the script/code/etc.
    PyObject *result = NULL;
    if (flags & RUN_TEXT) {
        result = PyRun_StringFlags(codestr, Py_file_input, ns, ns, NULL);
    }
    else if (flags & RUN_CODE) {
        PyObject *code = PyMarshal_ReadObjectFromString(codestr, codestrlen);
        if (code != NULL) {
            result = PyEval_EvalCode(code, ns, ns);
        }
    }
    else {
        Py_UNREACHABLE();
    }
    Py_DECREF(ns);
    if (result == NULL) {
        goto error;
    }
    else {
        Py_DECREF(result);  // We throw away the result.
    }
    _PyInterpreterState_SetNotRunningMain(interp);

    *sharedexc = no_exception;
    return 0;

error:
    excval = PyErr_GetRaisedException();
    const char *failure = _sharedexception_bind(excval, errcode, sharedexc);
    if (failure != NULL) {
        fprintf(stderr,
                "RunFailedError: script raised an uncaught exception (%s)",
                failure);
    }
    if (excval != NULL) {
        // XXX Instead, store the rendered traceback on sharedexc,
        // attach it to the exception when applied,
        // and teach PyErr_Display() to print it.
        PyErr_Display(NULL, excval, NULL);
        Py_DECREF(excval);
    }
    if (errcode != ERR_ALREADY_RUNNING) {
        _PyInterpreterState_SetNotRunningMain(interp);
    }
    assert(!PyErr_Occurred());
    return -1;
}

static int
_run_in_interpreter(PyObject *mod, PyInterpreterState *interp,
                    const char *codestr, Py_ssize_t codestrlen,
                    PyObject *shareables, int flags)
{
    module_state *state = get_module_state(mod);
    assert(state != NULL);

    _sharedns *shared = _get_shared_ns(shareables);
    if (shared == NULL && PyErr_Occurred()) {
        return -1;
    }

    // Switch to interpreter.
    PyThreadState *save_tstate = NULL;
    PyThreadState *tstate = NULL;
    if (interp != PyInterpreterState_Get()) {
        tstate = PyThreadState_New(interp);
        tstate->_whence = _PyThreadState_WHENCE_EXEC;
        // XXX Possible GILState issues?
        save_tstate = PyThreadState_Swap(tstate);
    }

    // Run the script.
<<<<<<< HEAD
    _sharedexception exc = {NULL, NULL};
    int result = _run_script(interp, codestr, codestrlen, shared, &exc, flags);
=======
    _sharedexception exc = (_sharedexception){ .interp = interp };
    int result = _run_script(interp, codestr, shared, &exc);
>>>>>>> e561e980

    // Switch back.
    if (save_tstate != NULL) {
        PyThreadState_Clear(tstate);
        PyThreadState_Swap(save_tstate);
        PyThreadState_Delete(tstate);
    }

    // Propagate any exception out to the caller.
    if (result < 0) {
        assert(!PyErr_Occurred());
        _sharedexception_apply(&exc, state->RunFailedError);
        assert(PyErr_Occurred());
    }

    if (shared != NULL) {
        _sharedns_free(shared);
    }

    return result;
}


/* module level code ********************************************************/

static PyObject *
interp_create(PyObject *self, PyObject *args, PyObject *kwds)
{

    static char *kwlist[] = {"isolated", NULL};
    int isolated = 1;
    if (!PyArg_ParseTupleAndKeywords(args, kwds, "|$i:create", kwlist,
                                     &isolated)) {
        return NULL;
    }

    // Create and initialize the new interpreter.
    PyThreadState *save_tstate = PyThreadState_Get();
    assert(save_tstate != NULL);
    const PyInterpreterConfig config = isolated
        ? (PyInterpreterConfig)_PyInterpreterConfig_INIT
        : (PyInterpreterConfig)_PyInterpreterConfig_LEGACY_INIT;

    // XXX Possible GILState issues?
    PyThreadState *tstate = NULL;
    PyStatus status = Py_NewInterpreterFromConfig(&tstate, &config);
    PyThreadState_Swap(save_tstate);
    if (PyStatus_Exception(status)) {
        /* Since no new thread state was created, there is no exception to
           propagate; raise a fresh one after swapping in the old thread
           state. */
        _PyErr_SetFromPyStatus(status);
        PyObject *exc = PyErr_GetRaisedException();
        PyErr_SetString(PyExc_RuntimeError, "interpreter creation failed");
        _PyErr_ChainExceptions1(exc);
        return NULL;
    }
    assert(tstate != NULL);

    PyInterpreterState *interp = PyThreadState_GetInterpreter(tstate);
    PyObject *idobj = PyInterpreterState_GetIDObject(interp);
    if (idobj == NULL) {
        // XXX Possible GILState issues?
        save_tstate = PyThreadState_Swap(tstate);
        Py_EndInterpreter(tstate);
        PyThreadState_Swap(save_tstate);
        return NULL;
    }

    PyThreadState_Clear(tstate);
    PyThreadState_Delete(tstate);

    _PyInterpreterState_RequireIDRef(interp, 1);
    return idobj;
}

PyDoc_STRVAR(create_doc,
"create() -> ID\n\
\n\
Create a new interpreter and return a unique generated ID.");


static PyObject *
interp_destroy(PyObject *self, PyObject *args, PyObject *kwds)
{
    static char *kwlist[] = {"id", NULL};
    PyObject *id;
    // XXX Use "L" for id?
    if (!PyArg_ParseTupleAndKeywords(args, kwds,
                                     "O:destroy", kwlist, &id)) {
        return NULL;
    }

    // Look up the interpreter.
    PyInterpreterState *interp = PyInterpreterID_LookUp(id);
    if (interp == NULL) {
        return NULL;
    }

    // Ensure we don't try to destroy the current interpreter.
    PyInterpreterState *current = _get_current_interp();
    if (current == NULL) {
        return NULL;
    }
    if (interp == current) {
        PyErr_SetString(PyExc_RuntimeError,
                        "cannot destroy the current interpreter");
        return NULL;
    }

    // Ensure the interpreter isn't running.
    /* XXX We *could* support destroying a running interpreter but
       aren't going to worry about it for now. */
    if (_PyInterpreterState_IsRunningMain(interp)) {
        PyErr_Format(PyExc_RuntimeError, "interpreter running");
        return NULL;
    }

    // Destroy the interpreter.
    PyThreadState *tstate = PyThreadState_New(interp);
    tstate->_whence = _PyThreadState_WHENCE_INTERP;
    // XXX Possible GILState issues?
    PyThreadState *save_tstate = PyThreadState_Swap(tstate);
    Py_EndInterpreter(tstate);
    PyThreadState_Swap(save_tstate);

    Py_RETURN_NONE;
}

PyDoc_STRVAR(destroy_doc,
"destroy(id)\n\
\n\
Destroy the identified interpreter.\n\
\n\
Attempting to destroy the current interpreter results in a RuntimeError.\n\
So does an unrecognized ID.");


static PyObject *
interp_list_all(PyObject *self, PyObject *Py_UNUSED(ignored))
{
    PyObject *ids, *id;
    PyInterpreterState *interp;

    ids = PyList_New(0);
    if (ids == NULL) {
        return NULL;
    }

    interp = PyInterpreterState_Head();
    while (interp != NULL) {
        id = PyInterpreterState_GetIDObject(interp);
        if (id == NULL) {
            Py_DECREF(ids);
            return NULL;
        }
        // insert at front of list
        int res = PyList_Insert(ids, 0, id);
        Py_DECREF(id);
        if (res < 0) {
            Py_DECREF(ids);
            return NULL;
        }

        interp = PyInterpreterState_Next(interp);
    }

    return ids;
}

PyDoc_STRVAR(list_all_doc,
"list_all() -> [ID]\n\
\n\
Return a list containing the ID of every existing interpreter.");


static PyObject *
interp_get_current(PyObject *self, PyObject *Py_UNUSED(ignored))
{
    PyInterpreterState *interp =_get_current_interp();
    if (interp == NULL) {
        return NULL;
    }
    return PyInterpreterState_GetIDObject(interp);
}

PyDoc_STRVAR(get_current_doc,
"get_current() -> ID\n\
\n\
Return the ID of current interpreter.");


static PyObject *
interp_get_main(PyObject *self, PyObject *Py_UNUSED(ignored))
{
    // Currently, 0 is always the main interpreter.
    int64_t id = 0;
    return PyInterpreterID_New(id);
}

PyDoc_STRVAR(get_main_doc,
"get_main() -> ID\n\
\n\
Return the ID of main interpreter.");


static PyUnicodeObject *
convert_script_arg(PyObject *arg, const char *fname, const char *displayname,
                   const char *expected)
{
    PyUnicodeObject *str = NULL;
    if (PyUnicode_CheckExact(arg)) {
        str = (PyUnicodeObject *)Py_NewRef(arg);
    }
    else if (PyUnicode_Check(arg)) {
        // XXX str = PyUnicode_FromObject(arg);
        str = (PyUnicodeObject *)Py_NewRef(arg);
    }
    else {
        _PyArg_BadArgument(fname, displayname, expected, arg);
        return NULL;
    }

    const char *err = check_code_str(str);
    if (err != NULL) {
        Py_DECREF(str);
        PyErr_Format(PyExc_ValueError,
                     "%.200s(): bad script text (%s)", fname, err);
        return NULL;
    }

    return str;
}

static PyCodeObject *
convert_code_arg(PyObject *arg, const char *fname, const char *displayname,
                 const char *expected)
{
    const char *kind = NULL;
    PyCodeObject *code = NULL;
    if (PyFunction_Check(arg)) {
        if (PyFunction_GetClosure(arg) != NULL) {
            PyErr_Format(PyExc_ValueError,
                         "%.200s(): closures not supported", fname);
            return NULL;
        }
        code = (PyCodeObject *)PyFunction_GetCode(arg);
        if (code == NULL) {
            if (PyErr_Occurred()) {
                // This chains.
                PyErr_Format(PyExc_ValueError,
                             "%.200s(): bad func", fname);
            }
            else {
                PyErr_Format(PyExc_ValueError,
                             "%.200s(): func.__code__ missing", fname);
            }
            return NULL;
        }
        Py_INCREF(code);
        kind = "func";
    }
    else if (PyCode_Check(arg)) {
        code = (PyCodeObject *)Py_NewRef(arg);
        kind = "code object";
    }
    else {
        _PyArg_BadArgument(fname, displayname, expected, arg);
        return NULL;
    }

    const char *err = check_code_object(code);
    if (err != NULL) {
        Py_DECREF(code);
        PyErr_Format(PyExc_ValueError,
                     "%.200s(): bad %s (%s)", fname, kind, err);
        return NULL;
    }

    return code;
}

static int
_interp_exec(PyObject *self,
             PyObject *id_arg, PyObject *code_arg, PyObject *shared_arg)
{
    // Look up the interpreter.
    PyInterpreterState *interp = PyInterpreterID_LookUp(id_arg);
    if (interp == NULL) {
        return -1;
    }

    // Extract code.
    Py_ssize_t codestrlen = -1;
    PyObject *bytes_obj = NULL;
    int flags = 0;
    const char *codestr = get_code_str(code_arg,
                                       &codestrlen, &bytes_obj, &flags);
    if (codestr == NULL) {
        return -1;
    }

    // Run the code in the interpreter.
    int res = _run_in_interpreter(self, interp, codestr, codestrlen,
                                  shared_arg, flags);
    Py_XDECREF(bytes_obj);
    if (res != 0) {
        return -1;
    }

    return 0;
}

static PyObject *
interp_exec(PyObject *self, PyObject *args, PyObject *kwds)
{
    static char *kwlist[] = {"id", "code", "shared", NULL};
    PyObject *id, *code;
    PyObject *shared = NULL;
    if (!PyArg_ParseTupleAndKeywords(args, kwds,
                                     "OO|O:" MODULE_NAME ".exec", kwlist,
                                     &id, &code, &shared)) {
        return NULL;
    }

    const char *expected = "a string, a function, or a code object";
    if (PyUnicode_Check(code)) {
         code = (PyObject *)convert_script_arg(code, MODULE_NAME ".exec",
                                               "argument 2", expected);
    }
    else {
         code = (PyObject *)convert_code_arg(code, MODULE_NAME ".exec",
                                             "argument 2", expected);
    }
    if (code == NULL) {
        return NULL;
    }

    int res = _interp_exec(self, id, code, shared);
    Py_DECREF(code);
    if (res < 0) {
        return NULL;
    }
    Py_RETURN_NONE;
}

PyDoc_STRVAR(exec_doc,
"exec(id, code, shared=None)\n\
\n\
Execute the provided code in the identified interpreter.\n\
This is equivalent to running the builtin exec() under the target\n\
interpreter, using the __dict__ of its __main__ module as both\n\
globals and locals.\n\
\n\
\"code\" may be a string containing the text of a Python script.\n\
\n\
Functions (and code objects) are also supported, with some restrictions.\n\
The code/function must not take any arguments or be a closure\n\
(i.e. have cell vars).  Methods and other callables are not supported.\n\
\n\
If a function is provided, its code object is used and all its state\n\
is ignored, including its __globals__ dict.");

static PyObject *
interp_run_string(PyObject *self, PyObject *args, PyObject *kwds)
{
    static char *kwlist[] = {"id", "script", "shared", NULL};
    PyObject *id, *script;
    PyObject *shared = NULL;
    if (!PyArg_ParseTupleAndKeywords(args, kwds,
                                     "OU|O:" MODULE_NAME ".run_string", kwlist,
                                     &id, &script, &shared)) {
        return NULL;
    }

    script = (PyObject *)convert_script_arg(script, MODULE_NAME ".exec",
                                            "argument 2", "a string");
    if (script == NULL) {
        return NULL;
    }

    if (_interp_exec(self, id, (PyObject *)script, shared) < 0) {
        return NULL;
    }
    Py_RETURN_NONE;
}

PyDoc_STRVAR(run_string_doc,
"run_string(id, script, shared=None)\n\
\n\
Execute the provided string in the identified interpreter.\n\
\n\
(See " MODULE_NAME ".exec().");

static PyObject *
interp_run_func(PyObject *self, PyObject *args, PyObject *kwds)
{
    static char *kwlist[] = {"id", "func", "shared", NULL};
    PyObject *id, *func;
    PyObject *shared = NULL;
    if (!PyArg_ParseTupleAndKeywords(args, kwds,
                                     "OO|O:" MODULE_NAME ".run_func", kwlist,
                                     &id, &func, &shared)) {
        return NULL;
    }

    PyCodeObject *code = convert_code_arg(func, MODULE_NAME ".exec",
                                          "argument 2",
                                          "a function or a code object");
    if (code == NULL) {
        return NULL;
    }

    if (_interp_exec(self, id, (PyObject *)code, shared) < 0) {
        return NULL;
    }
    Py_RETURN_NONE;
}

PyDoc_STRVAR(run_func_doc,
"run_func(id, func, shared=None)\n\
\n\
Execute the body of the provided function in the identified interpreter.\n\
Code objects are also supported.  In both cases, closures and args\n\
are not supported.  Methods and other callables are not supported either.\n\
\n\
(See " MODULE_NAME ".exec().");


static PyObject *
object_is_shareable(PyObject *self, PyObject *args, PyObject *kwds)
{
    static char *kwlist[] = {"obj", NULL};
    PyObject *obj;
    if (!PyArg_ParseTupleAndKeywords(args, kwds,
                                     "O:is_shareable", kwlist, &obj)) {
        return NULL;
    }

    if (_PyObject_CheckCrossInterpreterData(obj) == 0) {
        Py_RETURN_TRUE;
    }
    PyErr_Clear();
    Py_RETURN_FALSE;
}

PyDoc_STRVAR(is_shareable_doc,
"is_shareable(obj) -> bool\n\
\n\
Return True if the object's data may be shared between interpreters and\n\
False otherwise.");


static PyObject *
interp_is_running(PyObject *self, PyObject *args, PyObject *kwds)
{
    static char *kwlist[] = {"id", NULL};
    PyObject *id;
    if (!PyArg_ParseTupleAndKeywords(args, kwds,
                                     "O:is_running", kwlist, &id)) {
        return NULL;
    }

    PyInterpreterState *interp = PyInterpreterID_LookUp(id);
    if (interp == NULL) {
        return NULL;
    }
    if (_PyInterpreterState_IsRunningMain(interp)) {
        Py_RETURN_TRUE;
    }
    Py_RETURN_FALSE;
}

PyDoc_STRVAR(is_running_doc,
"is_running(id) -> bool\n\
\n\
Return whether or not the identified interpreter is running.");


static PyMethodDef module_functions[] = {
    {"create",                    _PyCFunction_CAST(interp_create),
     METH_VARARGS | METH_KEYWORDS, create_doc},
    {"destroy",                   _PyCFunction_CAST(interp_destroy),
     METH_VARARGS | METH_KEYWORDS, destroy_doc},
    {"list_all",                  interp_list_all,
     METH_NOARGS, list_all_doc},
    {"get_current",               interp_get_current,
     METH_NOARGS, get_current_doc},
    {"get_main",                  interp_get_main,
     METH_NOARGS, get_main_doc},

    {"is_running",                _PyCFunction_CAST(interp_is_running),
     METH_VARARGS | METH_KEYWORDS, is_running_doc},
    {"exec",                      _PyCFunction_CAST(interp_exec),
     METH_VARARGS | METH_KEYWORDS, exec_doc},
    {"run_string",                _PyCFunction_CAST(interp_run_string),
     METH_VARARGS | METH_KEYWORDS, run_string_doc},
    {"run_func",                  _PyCFunction_CAST(interp_run_func),
     METH_VARARGS | METH_KEYWORDS, run_func_doc},

    {"is_shareable",              _PyCFunction_CAST(object_is_shareable),
     METH_VARARGS | METH_KEYWORDS, is_shareable_doc},

    {NULL,                        NULL}           /* sentinel */
};


/* initialization function */

PyDoc_STRVAR(module_doc,
"This module provides primitive operations to manage Python interpreters.\n\
The 'interpreters' module provides a more convenient interface.");

static int
module_exec(PyObject *mod)
{
    /* Add exception types */
    if (exceptions_init(mod) != 0) {
        goto error;
    }

    // PyInterpreterID
    if (PyModule_AddType(mod, &PyInterpreterID_Type) < 0) {
        goto error;
    }

    return 0;

error:
    return -1;
}

static struct PyModuleDef_Slot module_slots[] = {
    {Py_mod_exec, module_exec},
    {Py_mod_multiple_interpreters, Py_MOD_PER_INTERPRETER_GIL_SUPPORTED},
    {0, NULL},
};

static int
module_traverse(PyObject *mod, visitproc visit, void *arg)
{
    module_state *state = get_module_state(mod);
    assert(state != NULL);
    traverse_module_state(state, visit, arg);
    return 0;
}

static int
module_clear(PyObject *mod)
{
    module_state *state = get_module_state(mod);
    assert(state != NULL);
    clear_module_state(state);
    return 0;
}

static void
module_free(void *mod)
{
    module_state *state = get_module_state(mod);
    assert(state != NULL);
    clear_module_state(state);
}

static struct PyModuleDef moduledef = {
    .m_base = PyModuleDef_HEAD_INIT,
    .m_name = MODULE_NAME,
    .m_doc = module_doc,
    .m_size = sizeof(module_state),
    .m_methods = module_functions,
    .m_slots = module_slots,
    .m_traverse = module_traverse,
    .m_clear = module_clear,
    .m_free = (freefunc)module_free,
};

PyMODINIT_FUNC
PyInit__xxsubinterpreters(void)
{
    return PyModuleDef_Init(&moduledef);
}<|MERGE_RESOLUTION|>--- conflicted
+++ resolved
@@ -594,13 +594,8 @@
     }
 
     // Run the script.
-<<<<<<< HEAD
-    _sharedexception exc = {NULL, NULL};
+    _sharedexception exc = (_sharedexception){ .interp = interp };
     int result = _run_script(interp, codestr, codestrlen, shared, &exc, flags);
-=======
-    _sharedexception exc = (_sharedexception){ .interp = interp };
-    int result = _run_script(interp, codestr, shared, &exc);
->>>>>>> e561e980
 
     // Switch back.
     if (save_tstate != NULL) {
