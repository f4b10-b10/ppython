/* POSIX module implementation */

/* This file is also used for Windows NT/MS-Win.  In that case the
   module actually calls itself 'nt', not 'posix', and a few
   functions are either unimplemented or implemented differently.  The source
   assumes that for Windows NT, the macro 'MS_WINDOWS' is defined independent
   of the compiler used.  Different compilers define their own feature
   test macro, e.g. '_MSC_VER'. */

#include "Python.h"

#ifdef __VXWORKS__
#  include "pycore_bitutils.h"    // _Py_popcount32()
#endif
#include "pycore_abstract.h"      // _PyNumber_Index()
#include "pycore_call.h"          // _PyObject_CallNoArgs()
#include "pycore_ceval.h"         // _PyEval_ReInitThreads()
#include "pycore_fileutils.h"     // _Py_closerange()
#include "pycore_import.h"        // _PyImport_ReInitLock()
#include "pycore_initconfig.h"    // _PyStatus_EXCEPTION()
#include "pycore_moduleobject.h"  // _PyModule_GetState()
#include "pycore_object.h"        // _PyObject_LookupSpecial()
#include "pycore_pylifecycle.h"   // _PyOS_URandom()
#include "pycore_pystate.h"       // _PyInterpreterState_GET()
#include "pycore_signal.h"        // Py_NSIG
#include "pycore_time.h"          // _PyLong_FromTime_t()

#ifdef HAVE_UNISTD_H
#  include <unistd.h>             // symlink()
#endif

#ifdef MS_WINDOWS
#  include <windows.h>
#  if !defined(MS_WINDOWS_GAMES) || defined(MS_WINDOWS_DESKTOP)
#    include <pathcch.h>
#  endif
#  include <winioctl.h>
#  include <lmcons.h>             // UNLEN
#  include "osdefs.h"             // SEP
#  include <aclapi.h>             // SetEntriesInAcl
#  include <sddl.h>               // SDDL_REVISION_1
#  if defined(MS_WINDOWS_DESKTOP) || defined(MS_WINDOWS_SYSTEM)
#    define HAVE_SYMLINK
#  endif /* MS_WINDOWS_DESKTOP | MS_WINDOWS_SYSTEM */
#endif

#ifndef MS_WINDOWS
#  include "posixmodule.h"
#else
#  include "pycore_fileutils_windows.h"
#  include "winreparse.h"
#endif

#if !defined(EX_OK) && defined(EXIT_SUCCESS)
#  define EX_OK EXIT_SUCCESS
#endif

#ifdef __APPLE__
 /* Needed for the implementation of os.statvfs */
#  include <sys/param.h>
#  include <sys/mount.h>
#endif

/* On android API level 21, 'AT_EACCESS' is not declared although
 * HAVE_FACCESSAT is defined. */
#ifdef __ANDROID__
#  undef HAVE_FACCESSAT
#endif

#include <stdio.h>                // ctermid()
#include <stdlib.h>               // system()
#ifdef HAVE_SYS_TIME_H
#  include <sys/time.h>           // futimes()
#endif


// SGI apparently needs this forward declaration
#ifdef HAVE__GETPTY
#  include <sys/types.h>          // mode_t
   extern char * _getpty(int *, int, mode_t, int);
#endif


/*
 * A number of APIs are available on macOS from a certain macOS version.
 * To support building with a new SDK while deploying to older versions
 * the availability test is split into two:
 *   - HAVE_<FUNCTION>:  The configure check for compile time availability
 *   - HAVE_<FUNCTION>_RUNTIME: Runtime check for availability
 *
 * The latter is always true when not on macOS, or when using a compiler
 * that does not support __has_builtin (older versions of Xcode).
 *
 * Due to compiler restrictions there is one valid use of HAVE_<FUNCTION>_RUNTIME:
 *    if (HAVE_<FUNCTION>_RUNTIME) { ... }
 *
 * In mixing the test with other tests or using negations will result in compile
 * errors.
 */
#if defined(__APPLE__)

#include <mach/mach.h>

#if defined(__has_builtin)
#if __has_builtin(__builtin_available)
#define HAVE_BUILTIN_AVAILABLE 1
#endif
#endif

#ifdef HAVE_BUILTIN_AVAILABLE
#  define HAVE_FSTATAT_RUNTIME __builtin_available(macOS 10.10, iOS 8.0, *)
#  define HAVE_FACCESSAT_RUNTIME __builtin_available(macOS 10.10, iOS 8.0, *)
#  define HAVE_FCHMODAT_RUNTIME __builtin_available(macOS 10.10, iOS 8.0, *)
#  define HAVE_FCHOWNAT_RUNTIME __builtin_available(macOS 10.10, iOS 8.0, *)
#  define HAVE_LINKAT_RUNTIME __builtin_available(macOS 10.10, iOS 8.0, *)
#  define HAVE_FDOPENDIR_RUNTIME __builtin_available(macOS 10.10, iOS 8.0, *)
#  define HAVE_MKDIRAT_RUNTIME __builtin_available(macOS 10.10, iOS 8.0, *)
#  define HAVE_RENAMEAT_RUNTIME __builtin_available(macOS 10.10, iOS 8.0, *)
#  define HAVE_UNLINKAT_RUNTIME __builtin_available(macOS 10.10, iOS 8.0, *)
#  define HAVE_OPENAT_RUNTIME __builtin_available(macOS 10.10, iOS 8.0, *)
#  define HAVE_READLINKAT_RUNTIME __builtin_available(macOS 10.10, iOS 8.0, *)
#  define HAVE_SYMLINKAT_RUNTIME __builtin_available(macOS 10.10, iOS 8.0, *)
#  define HAVE_FUTIMENS_RUNTIME __builtin_available(macOS 10.13, iOS 11.0, tvOS 11.0, watchOS 4.0, *)
#  define HAVE_UTIMENSAT_RUNTIME __builtin_available(macOS 10.13, iOS 11.0, tvOS 11.0, watchOS 4.0, *)
#  define HAVE_PWRITEV_RUNTIME __builtin_available(macOS 11.0, iOS 14.0, tvOS 14.0, watchOS 7.0, *)
#  define HAVE_MKFIFOAT_RUNTIME __builtin_available(macOS 13.0, iOS 16.0, tvOS 16.0, watchOS 9.0, *)
#  define HAVE_MKNODAT_RUNTIME __builtin_available(macOS 13.0, iOS 16.0, tvOS 16.0, watchOS 9.0, *)

#  define HAVE_POSIX_SPAWN_SETSID_RUNTIME __builtin_available(macOS 10.15, *)

#else /* Xcode 8 or earlier */

   /* __builtin_available is not present in these compilers, but
    * some of the symbols might be weak linked (10.10 SDK or later
    * deploying on 10.9.
    *
    * Fall back to the older style of availability checking for
    * symbols introduced in macOS 10.10.
    */

#  ifdef HAVE_FSTATAT
#    define HAVE_FSTATAT_RUNTIME (fstatat != NULL)
#  endif

#  ifdef HAVE_FACCESSAT
#    define HAVE_FACCESSAT_RUNTIME (faccessat != NULL)
#  endif

#  ifdef HAVE_FCHMODAT
#    define HAVE_FCHMODAT_RUNTIME (fchmodat != NULL)
#  endif

#  ifdef HAVE_FCHOWNAT
#    define HAVE_FCHOWNAT_RUNTIME (fchownat != NULL)
#  endif

#  ifdef HAVE_LINKAT
#    define HAVE_LINKAT_RUNTIME (linkat != NULL)
#  endif

#  ifdef HAVE_FDOPENDIR
#    define HAVE_FDOPENDIR_RUNTIME (fdopendir != NULL)
#  endif

#  ifdef HAVE_MKDIRAT
#    define HAVE_MKDIRAT_RUNTIME (mkdirat != NULL)
#  endif

#  ifdef HAVE_RENAMEAT
#    define HAVE_RENAMEAT_RUNTIME (renameat != NULL)
#  endif

#  ifdef HAVE_UNLINKAT
#    define HAVE_UNLINKAT_RUNTIME (unlinkat != NULL)
#  endif

#  ifdef HAVE_OPENAT
#    define HAVE_OPENAT_RUNTIME (openat != NULL)
#  endif

#  ifdef HAVE_READLINKAT
#    define HAVE_READLINKAT_RUNTIME (readlinkat != NULL)
#  endif

#  ifdef HAVE_SYMLINKAT
#    define HAVE_SYMLINKAT_RUNTIME (symlinkat != NULL)
#  endif

#  ifdef HAVE_UTIMENSAT
#    define HAVE_UTIMENSAT_RUNTIME (utimensat != NULL)
#  endif

#  ifdef HAVE_FUTIMENS
#    define HAVE_FUTIMENS_RUNTIME (futimens != NULL)
#  endif

#  ifdef HAVE_PWRITEV
#    define HAVE_PWRITEV_RUNTIME (pwritev != NULL)
#  endif

#  ifdef HAVE_MKFIFOAT
#    define HAVE_MKFIFOAT_RUNTIME (mkfifoat != NULL)
#  endif

#  ifdef HAVE_MKNODAT
#    define HAVE_MKNODAT_RUNTIME (mknodat != NULL)
#  endif

#endif

#ifdef HAVE_FUTIMESAT
/* Some of the logic for weak linking depends on this assertion */
# error "HAVE_FUTIMESAT unexpectedly defined"
#endif

#else
#  define HAVE_FSTATAT_RUNTIME 1
#  define HAVE_FACCESSAT_RUNTIME 1
#  define HAVE_FCHMODAT_RUNTIME 1
#  define HAVE_FCHOWNAT_RUNTIME 1
#  define HAVE_LINKAT_RUNTIME 1
#  define HAVE_FDOPENDIR_RUNTIME 1
#  define HAVE_MKDIRAT_RUNTIME 1
#  define HAVE_RENAMEAT_RUNTIME 1
#  define HAVE_UNLINKAT_RUNTIME 1
#  define HAVE_OPENAT_RUNTIME 1
#  define HAVE_READLINKAT_RUNTIME 1
#  define HAVE_SYMLINKAT_RUNTIME 1
#  define HAVE_FUTIMENS_RUNTIME 1
#  define HAVE_UTIMENSAT_RUNTIME 1
#  define HAVE_PWRITEV_RUNTIME 1
#  define HAVE_MKFIFOAT_RUNTIME 1
#  define HAVE_MKNODAT_RUNTIME 1
#endif


PyDoc_STRVAR(posix__doc__,
"This module provides access to operating system functionality that is\n\
standardized by the C Standard and the POSIX standard (a thinly\n\
disguised Unix interface).  Refer to the library manual and\n\
corresponding Unix manual entries for more information on calls.");


#ifdef HAVE_SYS_UIO_H
#  include <sys/uio.h>
#endif

#ifdef HAVE_SYS_TYPES_H
/* Should be included before <sys/sysmacros.h> on HP-UX v3 */
#  include <sys/types.h>
#endif /* HAVE_SYS_TYPES_H */

#ifdef HAVE_SYS_SYSMACROS_H
/* GNU C Library: major(), minor(), makedev() */
#  include <sys/sysmacros.h>
#endif

#ifdef HAVE_SYS_STAT_H
#  include <sys/stat.h>
#endif /* HAVE_SYS_STAT_H */

#ifdef HAVE_SYS_WAIT_H
#  include <sys/wait.h>           // WNOHANG
#endif
#ifdef HAVE_LINUX_WAIT_H
#  include <linux/wait.h>         // P_PIDFD
#endif

#ifdef HAVE_SIGNAL_H
#  include <signal.h>
#endif

#ifdef HAVE_FCNTL_H
#  include <fcntl.h>
#endif

#ifdef HAVE_GRP_H
#  include <grp.h>
#endif

#ifdef HAVE_SYSEXITS_H
#  include <sysexits.h>
#endif

#ifdef HAVE_SYS_LOADAVG_H
#  include <sys/loadavg.h>
#endif

#ifdef HAVE_SYS_SENDFILE_H
#  include <sys/sendfile.h>
#endif

#if defined(__APPLE__)
#  include <copyfile.h>
#endif

#ifdef HAVE_SCHED_H
#  include <sched.h>
#endif

#if !defined(CPU_ALLOC) && defined(HAVE_SCHED_SETAFFINITY)
#  undef HAVE_SCHED_SETAFFINITY
#endif

#if defined(HAVE_SYS_XATTR_H)
#  if defined(HAVE_LINUX_LIMITS_H) && !defined(__FreeBSD_kernel__) && !defined(__GNU__)
#    define USE_XATTRS
#    include <linux/limits.h>  // Needed for XATTR_SIZE_MAX on musl libc.
#  endif
#  if defined(__CYGWIN__)
#    define USE_XATTRS
#    include <cygwin/limits.h>  // Needed for XATTR_SIZE_MAX and XATTR_LIST_MAX.
#  endif
#endif

#ifdef USE_XATTRS
#  include <sys/xattr.h>
#endif

#if defined(__FreeBSD__) || defined(__DragonFly__) || defined(__APPLE__)
#  ifdef HAVE_SYS_SOCKET_H
#    include <sys/socket.h>
#  endif
#endif

#ifdef HAVE_DLFCN_H
#  include <dlfcn.h>
#endif

#ifdef __hpux
#  include <sys/mpctl.h>
#endif

#if defined(__DragonFly__) || \
    defined(__OpenBSD__)   || \
    defined(__FreeBSD__)   || \
    defined(__NetBSD__)    || \
    defined(__APPLE__)
#  include <sys/sysctl.h>
#endif

#ifdef HAVE_LINUX_RANDOM_H
#  include <linux/random.h>
#endif
#ifdef HAVE_GETRANDOM_SYSCALL
#  include <sys/syscall.h>
#endif

#ifdef HAVE_WINDOWS_CONSOLE_IO
#  define TERMSIZE_USE_CONIO
#elif defined(HAVE_SYS_IOCTL_H)
#  include <sys/ioctl.h>
#  if defined(HAVE_TERMIOS_H)
#    include <termios.h>
#  endif
#  if defined(TIOCGWINSZ)
#    define TERMSIZE_USE_IOCTL
#  endif
#endif /* HAVE_WINDOWS_CONSOLE_IO */

/* Various compilers have only certain posix functions */
/* XXX Gosh I wish these were all moved into pyconfig.h */
#if defined(__WATCOMC__) && !defined(__QNX__)           /* Watcom compiler */
#  define HAVE_OPENDIR    1
#  define HAVE_SYSTEM     1
#  include <process.h>
#elif defined( _MSC_VER)
  /* Microsoft compiler */
#  if defined(MS_WINDOWS_DESKTOP) || defined(MS_WINDOWS_APP) || defined(MS_WINDOWS_SYSTEM)
#    define HAVE_GETPPID    1
#  endif /* MS_WINDOWS_DESKTOP | MS_WINDOWS_APP | MS_WINDOWS_SYSTEM */
#  if defined(MS_WINDOWS_DESKTOP)
#    define HAVE_GETLOGIN   1
#  endif /* MS_WINDOWS_DESKTOP */
#  if defined(MS_WINDOWS_DESKTOP) || defined(MS_WINDOWS_SYSTEM)
#    define HAVE_SPAWNV     1
#    define HAVE_EXECV      1
#    define HAVE_WSPAWNV    1
#    define HAVE_WEXECV     1
#    define HAVE_SYSTEM     1
#    define HAVE_CWAIT      1
#  endif /* MS_WINDOWS_DESKTOP | MS_WINDOWS_SYSTEM */
#  define HAVE_PIPE       1
#  define HAVE_FSYNC      1
#  define fsync _commit
#endif  /* ! __WATCOMC__ || __QNX__ */

/*[clinic input]
# one of the few times we lie about this name!
module os
[clinic start generated code]*/
/*[clinic end generated code: output=da39a3ee5e6b4b0d input=94a0f0f978acae17]*/

#ifndef _MSC_VER

#if defined(__sgi)&&_COMPILER_VERSION>=700
/* declare ctermid_r if compiling with MIPSPro 7.x in ANSI C mode
   (default) */
extern char        *ctermid_r(char *);
#endif

#endif /* !_MSC_VER */

#if defined(__VXWORKS__)
#  include <vxCpuLib.h>
#  include <rtpLib.h>
#  include <wait.h>
#  include <taskLib.h>
#  ifndef _P_WAIT
#    define _P_WAIT          0
#    define _P_NOWAIT        1
#    define _P_NOWAITO       1
#  endif
#endif /* __VXWORKS__ */

#ifdef HAVE_POSIX_SPAWN
#  include <spawn.h>
#endif

#ifdef HAVE_UTIME_H
#  include <utime.h>
#endif /* HAVE_UTIME_H */

#ifdef HAVE_SYS_UTIME_H
#  include <sys/utime.h>
#  define HAVE_UTIME_H /* pretend we do for the rest of this file */
#endif /* HAVE_SYS_UTIME_H */

#ifdef HAVE_SYS_TIMES_H
#  include <sys/times.h>
#endif /* HAVE_SYS_TIMES_H */

#ifdef HAVE_SYS_PARAM_H
#  include <sys/param.h>
#endif /* HAVE_SYS_PARAM_H */

#ifdef HAVE_SYS_UTSNAME_H
#  include <sys/utsname.h>
#endif /* HAVE_SYS_UTSNAME_H */

#ifdef HAVE_DIRENT_H
#  include <dirent.h>
#  define NAMLEN(dirent) strlen((dirent)->d_name)
#else
#  if defined(__WATCOMC__) && !defined(__QNX__)
#    include <direct.h>
#    define NAMLEN(dirent) strlen((dirent)->d_name)
#  else
#    define dirent direct
#    define NAMLEN(dirent) (dirent)->d_namlen
#  endif
#  ifdef HAVE_SYS_NDIR_H
#    include <sys/ndir.h>
#  endif
#  ifdef HAVE_SYS_DIR_H
#    include <sys/dir.h>
#  endif
#  ifdef HAVE_NDIR_H
#    include <ndir.h>
#  endif
#endif

#ifdef _MSC_VER
#  ifdef HAVE_DIRECT_H
#    include <direct.h>
#  endif
#  ifdef HAVE_IO_H
#    include <io.h>
#  endif
#  ifdef HAVE_PROCESS_H
#    include <process.h>
#  endif
#  include <malloc.h>
#endif /* _MSC_VER */

#ifndef MAXPATHLEN
#  if defined(PATH_MAX) && PATH_MAX > 1024
#    define MAXPATHLEN PATH_MAX
#  else
#    define MAXPATHLEN 1024
#  endif
#endif /* MAXPATHLEN */

#ifdef UNION_WAIT
   /* Emulate some macros on systems that have a union instead of macros */
#  ifndef WIFEXITED
#    define WIFEXITED(u_wait) (!(u_wait).w_termsig && !(u_wait).w_coredump)
#  endif
#  ifndef WEXITSTATUS
#    define WEXITSTATUS(u_wait) (WIFEXITED(u_wait)?((u_wait).w_retcode):-1)
#  endif
#  ifndef WTERMSIG
#    define WTERMSIG(u_wait) ((u_wait).w_termsig)
#  endif
#  define WAIT_TYPE union wait
#  define WAIT_STATUS_INT(s) (s.w_status)
#else
   /* !UNION_WAIT */
#  define WAIT_TYPE int
#  define WAIT_STATUS_INT(s) (s)
#endif /* UNION_WAIT */

/* Don't use the "_r" form if we don't need it (also, won't have a
   prototype for it, at least on Solaris -- maybe others as well?). */
#if defined(HAVE_CTERMID_R)
#  define USE_CTERMID_R
#endif

/* choose the appropriate stat and fstat functions and return structs */
#undef STAT
#undef FSTAT
#undef STRUCT_STAT
#ifdef MS_WINDOWS
#  define STAT win32_stat
#  define LSTAT win32_lstat
#  define FSTAT _Py_fstat_noraise
#  define STRUCT_STAT struct _Py_stat_struct
#else
#  define STAT stat
#  define LSTAT lstat
#  define FSTAT fstat
#  define STRUCT_STAT struct stat
#endif

#if defined(MAJOR_IN_MKDEV)
#  include <sys/mkdev.h>
#else
#  if defined(MAJOR_IN_SYSMACROS)
#    include <sys/sysmacros.h>
#  endif
#  if defined(HAVE_MKNOD) && defined(HAVE_SYS_MKDEV_H)
#    include <sys/mkdev.h>
#  endif
#endif

#ifdef MS_WINDOWS
#  define INITFUNC PyInit_nt
#  define MODNAME "nt"
#  define MODNAME_OBJ &_Py_ID(nt)
#else
#  define INITFUNC PyInit_posix
#  define MODNAME "posix"
#  define MODNAME_OBJ &_Py_ID(posix)
#endif

#if defined(__sun)
/* Something to implement in autoconf, not present in autoconf 2.69 */
#  define HAVE_STRUCT_STAT_ST_FSTYPE 1
#endif

/* memfd_create is either defined in sys/mman.h or sys/memfd.h
 * linux/memfd.h defines additional flags
 */
#ifdef HAVE_SYS_MMAN_H
#  include <sys/mman.h>
#endif
#ifdef HAVE_SYS_MEMFD_H
#  include <sys/memfd.h>
#endif
#ifdef HAVE_LINUX_MEMFD_H
#  include <linux/memfd.h>
#endif

/* eventfd() */
#ifdef HAVE_SYS_EVENTFD_H
#  include <sys/eventfd.h>
#endif

/* timerfd_create() */
#ifdef HAVE_SYS_TIMERFD_H
#  include <sys/timerfd.h>
#endif

#ifdef _Py_MEMORY_SANITIZER
#  include <sanitizer/msan_interface.h>
#endif

#ifdef HAVE_FORK
static void
run_at_forkers(PyObject *lst, int reverse)
{
    Py_ssize_t i;
    PyObject *cpy;

    if (lst != NULL) {
        assert(PyList_CheckExact(lst));

        /* Use a list copy in case register_at_fork() is called from
         * one of the callbacks.
         */
        cpy = PyList_GetSlice(lst, 0, PyList_GET_SIZE(lst));
        if (cpy == NULL)
            PyErr_WriteUnraisable(lst);
        else {
            if (reverse)
                PyList_Reverse(cpy);
            for (i = 0; i < PyList_GET_SIZE(cpy); i++) {
                PyObject *func, *res;
                func = PyList_GET_ITEM(cpy, i);
                res = _PyObject_CallNoArgs(func);
                if (res == NULL)
                    PyErr_WriteUnraisable(func);
                else
                    Py_DECREF(res);
            }
            Py_DECREF(cpy);
        }
    }
}

void
PyOS_BeforeFork(void)
{
    PyInterpreterState *interp = _PyInterpreterState_GET();
    run_at_forkers(interp->before_forkers, 1);

    _PyImport_AcquireLock(interp);
    _PyEval_StopTheWorldAll(&_PyRuntime);
    HEAD_LOCK(&_PyRuntime);
}

void
PyOS_AfterFork_Parent(void)
{
    HEAD_UNLOCK(&_PyRuntime);
    _PyEval_StartTheWorldAll(&_PyRuntime);

    PyInterpreterState *interp = _PyInterpreterState_GET();
    if (_PyImport_ReleaseLock(interp) <= 0) {
        Py_FatalError("failed releasing import lock after fork");
    }

    run_at_forkers(interp->after_forkers_parent, 0);
}

void
PyOS_AfterFork_Child(void)
{
    PyStatus status;
    _PyRuntimeState *runtime = &_PyRuntime;

    // re-creates runtime->interpreters.mutex (HEAD_UNLOCK)
    status = _PyRuntimeState_ReInitThreads(runtime);
    if (_PyStatus_EXCEPTION(status)) {
        goto fatal_error;
    }

    PyThreadState *tstate = _PyThreadState_GET();
    _Py_EnsureTstateNotNULL(tstate);

    assert(tstate->thread_id == PyThread_get_thread_ident());
#ifdef PY_HAVE_THREAD_NATIVE_ID
    tstate->native_thread_id = PyThread_get_thread_native_id();
#endif

#ifdef Py_GIL_DISABLED
    _Py_brc_after_fork(tstate->interp);
    _Py_qsbr_after_fork((_PyThreadStateImpl *)tstate);
#endif

    // Ideally we could guarantee tstate is running main.
    _PyInterpreterState_ReinitRunningMain(tstate);

    status = _PyEval_ReInitThreads(tstate);
    if (_PyStatus_EXCEPTION(status)) {
        goto fatal_error;
    }

    // Remove the dead thread states. We "start the world" once we are the only
    // thread state left to undo the stop the world call in `PyOS_BeforeFork`.
    // That needs to happen before `_PyThreadState_DeleteList`, because that
    // may call destructors.
    PyThreadState *list = _PyThreadState_RemoveExcept(tstate);
    _PyEval_StartTheWorldAll(&_PyRuntime);
    _PyThreadState_DeleteList(list);

    status = _PyImport_ReInitLock(tstate->interp);
    if (_PyStatus_EXCEPTION(status)) {
        goto fatal_error;
    }

    _PySignal_AfterFork();

    status = _PyInterpreterState_DeleteExceptMain(runtime);
    if (_PyStatus_EXCEPTION(status)) {
        goto fatal_error;
    }
    assert(_PyThreadState_GET() == tstate);

    status = _PyPerfTrampoline_AfterFork_Child();
    if (_PyStatus_EXCEPTION(status)) {
        goto fatal_error;
    }

    run_at_forkers(tstate->interp->after_forkers_child, 0);
    return;

fatal_error:
    Py_ExitStatusException(status);
}

static int
register_at_forker(PyObject **lst, PyObject *func)
{
    if (func == NULL)  /* nothing to register? do nothing. */
        return 0;
    if (*lst == NULL) {
        *lst = PyList_New(0);
        if (*lst == NULL)
            return -1;
    }
    return PyList_Append(*lst, func);
}
#endif  /* HAVE_FORK */


/* Legacy wrapper */
void
PyOS_AfterFork(void)
{
#ifdef HAVE_FORK
    PyOS_AfterFork_Child();
#endif
}


#ifdef MS_WINDOWS
/* defined in fileutils.c */
void _Py_time_t_to_FILE_TIME(time_t, int, FILETIME *);
void _Py_attribute_data_to_stat(BY_HANDLE_FILE_INFORMATION *, ULONG,
                                FILE_BASIC_INFO *, FILE_ID_INFO *,
                                struct _Py_stat_struct *);
void _Py_stat_basic_info_to_stat(FILE_STAT_BASIC_INFORMATION *,
                                 struct _Py_stat_struct *);
#endif


#ifndef MS_WINDOWS
PyObject *
_PyLong_FromUid(uid_t uid)
{
    if (uid == (uid_t)-1)
        return PyLong_FromLong(-1);
    return PyLong_FromUnsignedLong(uid);
}

PyObject *
_PyLong_FromGid(gid_t gid)
{
    if (gid == (gid_t)-1)
        return PyLong_FromLong(-1);
    return PyLong_FromUnsignedLong(gid);
}

int
_Py_Uid_Converter(PyObject *obj, uid_t *p)
{
    uid_t uid;
    PyObject *index;
    int overflow;
    long result;
    unsigned long uresult;

    index = _PyNumber_Index(obj);
    if (index == NULL) {
        PyErr_Format(PyExc_TypeError,
                     "uid should be integer, not %.200s",
                     _PyType_Name(Py_TYPE(obj)));
        return 0;
    }

    /*
     * Handling uid_t is complicated for two reasons:
     *  * Although uid_t is (always?) unsigned, it still
     *    accepts -1.
     *  * We don't know its size in advance--it may be
     *    bigger than an int, or it may be smaller than
     *    a long.
     *
     * So a bit of defensive programming is in order.
     * Start with interpreting the value passed
     * in as a signed long and see if it works.
     */

    result = PyLong_AsLongAndOverflow(index, &overflow);

    if (!overflow) {
        uid = (uid_t)result;

        if (result == -1) {
            if (PyErr_Occurred())
                goto fail;
            /* It's a legitimate -1, we're done. */
            goto success;
        }

        /* Any other negative number is disallowed. */
        if (result < 0)
            goto underflow;

        /* Ensure the value wasn't truncated. */
        if (sizeof(uid_t) < sizeof(long) &&
            (long)uid != result)
            goto underflow;
        goto success;
    }

    if (overflow < 0)
        goto underflow;

    /*
     * Okay, the value overflowed a signed long.  If it
     * fits in an *unsigned* long, it may still be okay,
     * as uid_t may be unsigned long on this platform.
     */
    uresult = PyLong_AsUnsignedLong(index);
    if (PyErr_Occurred()) {
        if (PyErr_ExceptionMatches(PyExc_OverflowError))
            goto overflow;
        goto fail;
    }

    uid = (uid_t)uresult;

    /*
     * If uid == (uid_t)-1, the user actually passed in ULONG_MAX,
     * but this value would get interpreted as (uid_t)-1  by chown
     * and its siblings.   That's not what the user meant!  So we
     * throw an overflow exception instead.   (We already
     * handled a real -1 with PyLong_AsLongAndOverflow() above.)
     */
    if (uid == (uid_t)-1)
        goto overflow;

    /* Ensure the value wasn't truncated. */
    if (sizeof(uid_t) < sizeof(long) &&
        (unsigned long)uid != uresult)
        goto overflow;
    /* fallthrough */

success:
    Py_DECREF(index);
    *p = uid;
    return 1;

underflow:
    PyErr_SetString(PyExc_OverflowError,
                    "uid is less than minimum");
    goto fail;

overflow:
    PyErr_SetString(PyExc_OverflowError,
                    "uid is greater than maximum");
    /* fallthrough */

fail:
    Py_DECREF(index);
    return 0;
}

int
_Py_Gid_Converter(PyObject *obj, gid_t *p)
{
    gid_t gid;
    PyObject *index;
    int overflow;
    long result;
    unsigned long uresult;

    index = _PyNumber_Index(obj);
    if (index == NULL) {
        PyErr_Format(PyExc_TypeError,
                     "gid should be integer, not %.200s",
                     _PyType_Name(Py_TYPE(obj)));
        return 0;
    }

    /*
     * Handling gid_t is complicated for two reasons:
     *  * Although gid_t is (always?) unsigned, it still
     *    accepts -1.
     *  * We don't know its size in advance--it may be
     *    bigger than an int, or it may be smaller than
     *    a long.
     *
     * So a bit of defensive programming is in order.
     * Start with interpreting the value passed
     * in as a signed long and see if it works.
     */

    result = PyLong_AsLongAndOverflow(index, &overflow);

    if (!overflow) {
        gid = (gid_t)result;

        if (result == -1) {
            if (PyErr_Occurred())
                goto fail;
            /* It's a legitimate -1, we're done. */
            goto success;
        }

        /* Any other negative number is disallowed. */
        if (result < 0) {
            goto underflow;
        }

        /* Ensure the value wasn't truncated. */
        if (sizeof(gid_t) < sizeof(long) &&
            (long)gid != result)
            goto underflow;
        goto success;
    }

    if (overflow < 0)
        goto underflow;

    /*
     * Okay, the value overflowed a signed long.  If it
     * fits in an *unsigned* long, it may still be okay,
     * as gid_t may be unsigned long on this platform.
     */
    uresult = PyLong_AsUnsignedLong(index);
    if (PyErr_Occurred()) {
        if (PyErr_ExceptionMatches(PyExc_OverflowError))
            goto overflow;
        goto fail;
    }

    gid = (gid_t)uresult;

    /*
     * If gid == (gid_t)-1, the user actually passed in ULONG_MAX,
     * but this value would get interpreted as (gid_t)-1  by chown
     * and its siblings.   That's not what the user meant!  So we
     * throw an overflow exception instead.   (We already
     * handled a real -1 with PyLong_AsLongAndOverflow() above.)
     */
    if (gid == (gid_t)-1)
        goto overflow;

    /* Ensure the value wasn't truncated. */
    if (sizeof(gid_t) < sizeof(long) &&
        (unsigned long)gid != uresult)
        goto overflow;
    /* fallthrough */

success:
    Py_DECREF(index);
    *p = gid;
    return 1;

underflow:
    PyErr_SetString(PyExc_OverflowError,
                    "gid is less than minimum");
    goto fail;

overflow:
    PyErr_SetString(PyExc_OverflowError,
                    "gid is greater than maximum");
    /* fallthrough */

fail:
    Py_DECREF(index);
    return 0;
}
#endif /* MS_WINDOWS */


#define _PyLong_FromDev PyLong_FromLongLong


#if (defined(HAVE_MKNOD) && defined(HAVE_MAKEDEV)) || defined(HAVE_DEVICE_MACROS)
static int
_Py_Dev_Converter(PyObject *obj, void *p)
{
    *((dev_t *)p) = PyLong_AsUnsignedLongLong(obj);
    if (PyErr_Occurred())
        return 0;
    return 1;
}
#endif /* (HAVE_MKNOD && HAVE_MAKEDEV) || HAVE_DEVICE_MACROS */


#ifdef AT_FDCWD
/*
 * Why the (int) cast?  Solaris 10 defines AT_FDCWD as 0xffd19553 (-3041965);
 * without the int cast, the value gets interpreted as uint (4291925331),
 * which doesn't play nicely with all the initializer lines in this file that
 * look like this:
 *      int dir_fd = DEFAULT_DIR_FD;
 */
#define DEFAULT_DIR_FD (int)AT_FDCWD
#else
#define DEFAULT_DIR_FD (-100)
#endif

static int
_fd_converter(PyObject *o, int *p)
{
    int overflow;
    long long_value;

    if (PyBool_Check(o)) {
        if (PyErr_WarnEx(PyExc_RuntimeWarning,
                "bool is used as a file descriptor", 1))
        {
            return 0;
        }
    }
    PyObject *index = _PyNumber_Index(o);
    if (index == NULL) {
        return 0;
    }

    assert(PyLong_Check(index));
    long_value = PyLong_AsLongAndOverflow(index, &overflow);
    Py_DECREF(index);
    assert(!PyErr_Occurred());
    if (overflow > 0 || long_value > INT_MAX) {
        PyErr_SetString(PyExc_OverflowError,
                        "fd is greater than maximum");
        return 0;
    }
    if (overflow < 0 || long_value < INT_MIN) {
        PyErr_SetString(PyExc_OverflowError,
                        "fd is less than minimum");
        return 0;
    }

    *p = (int)long_value;
    return 1;
}

static int
dir_fd_converter(PyObject *o, void *p)
{
    if (o == Py_None) {
        *(int *)p = DEFAULT_DIR_FD;
        return 1;
    }
    else if (PyIndex_Check(o)) {
        return _fd_converter(o, (int *)p);
    }
    else {
        PyErr_Format(PyExc_TypeError,
                     "argument should be integer or None, not %.200s",
                     _PyType_Name(Py_TYPE(o)));
        return 0;
    }
}

typedef struct {
    PyObject *billion;
    PyObject *DirEntryType;
    PyObject *ScandirIteratorType;
#if defined(HAVE_SCHED_SETPARAM) || defined(HAVE_SCHED_SETSCHEDULER) || defined(POSIX_SPAWN_SETSCHEDULER) || defined(POSIX_SPAWN_SETSCHEDPARAM)
    PyObject *SchedParamType;
#endif
    newfunc statresult_new_orig;
    PyObject *StatResultType;
    PyObject *StatVFSResultType;
    PyObject *TerminalSizeType;
    PyObject *TimesResultType;
    PyObject *UnameResultType;
#if defined(HAVE_WAITID)
    PyObject *WaitidResultType;
#endif
#if defined(HAVE_WAIT3) || defined(HAVE_WAIT4)
    PyObject *struct_rusage;
#endif
    PyObject *st_mode;
#ifndef MS_WINDOWS
    // times() clock frequency in hertz; used by os.times()
    long ticks_per_second;
#endif
} _posixstate;


static inline _posixstate*
get_posix_state(PyObject *module)
{
    void *state = _PyModule_GetState(module);
    assert(state != NULL);
    return (_posixstate *)state;
}

/*
 * A PyArg_ParseTuple "converter" function
 * that handles filesystem paths in the manner
 * preferred by the os module.
 *
 * path_converter accepts (Unicode) strings and their
 * subclasses, and bytes and their subclasses.  What
 * it does with the argument depends on path.make_wide:
 *
 *   * If path.make_wide is nonzero, if we get a (Unicode)
 *     string we extract the wchar_t * and return it; if we
 *     get bytes we decode to wchar_t * and return that.
 *
 *   * If path.make_wide is zero, if we get bytes we extract
 *     the char_t * and return it; if we get a (Unicode)
 *     string we encode to char_t * and return that.
 *
 * path_converter also optionally accepts signed
 * integers (representing open file descriptors) instead
 * of path strings.
 *
 * Input fields:
 *   path.nullable
 *     If nonzero, the path is permitted to be None.
 *   path.nonstrict
 *     If nonzero, the path is permitted to contain
 *     embedded null characters and have any length.
 *   path.make_wide
 *     If nonzero, the converter always uses wide, decoding if necessary, else
 *     it always uses narrow, encoding if necessary. The default value is
 *     nonzero on Windows, else zero.
 *   path.suppress_value_error
 *     If nonzero, raising ValueError is suppressed.
 *   path.allow_fd
 *     If nonzero, the path is permitted to be a file handle
 *     (a signed int) instead of a string.
 *   path.function_name
 *     If non-NULL, path_converter will use that as the name
 *     of the function in error messages.
 *     (If path.function_name is NULL it omits the function name.)
 *   path.argument_name
 *     If non-NULL, path_converter will use that as the name
 *     of the parameter in error messages.
 *     (If path.argument_name is NULL it uses "path".)
 *
 * Output fields:
 *   path.wide
 *     Points to the path if it was expressed as Unicode
 *     or if it was bytes and decoded to Unicode.
 *   path.narrow
 *     Points to the path if it was expressed as bytes,
 *     or if it was Unicode and encoded to bytes.
 *   path.fd
 *     Contains a file descriptor if path.accept_fd was true
 *     and the caller provided a signed integer instead of any
 *     sort of string.
 *
 *     WARNING: if your "path" parameter is optional, and is
 *     unspecified, path_converter will never get called.
 *     So if you set allow_fd, you *MUST* initialize path.fd = -1
 *     yourself!
 *   path.value_error
 *     If nonzero, then suppress_value_error was specified and a ValueError
 *     occurred.
 *   path.length
 *     The length of the path in characters, if specified as
 *     a string.
 *   path.object
 *     The original object passed in (if get a PathLike object,
 *     the result of PyOS_FSPath() is treated as the original object).
 *     Own a reference to the object.
 *   path.cleanup
 *     For internal use only.  May point to a temporary object.
 *     (Pay no attention to the man behind the curtain.)
 *
 *   At most one of path.wide or path.narrow will be non-NULL.
 *   If path was None and path.nullable was set,
 *     or if path was an integer and path.allow_fd was set,
 *     both path.wide and path.narrow will be NULL
 *     and path.length will be 0.
 *
 *   path_converter takes care to not write to the path_t
 *   unless it's successful.  However it must reset the
 *   "cleanup" field each time it's called.
 *
 * Use as follows:
 *      path_t path;
 *      memset(&path, 0, sizeof(path));
 *      PyArg_ParseTuple(args, "O&", path_converter, &path);
 *      // ... use values from path ...
 *      path_cleanup(&path);
 *
 * (Note that if PyArg_Parse fails you don't need to call
 * path_cleanup().  However it is safe to do so.)
 */
typedef struct {
    // Input fields
    const char *function_name;
    const char *argument_name;
    int nullable;
    int nonstrict;
    int make_wide;
    int suppress_value_error;
    int allow_fd;
    // Output fields
    const wchar_t *wide;
    const char *narrow;
    int fd;
    int value_error;
    Py_ssize_t length;
    PyObject *object;
    PyObject *cleanup;
} path_t;

#define PATH_T_INITIALIZE(function_name, argument_name, nullable, nonstrict, \
                          make_wide, suppress_value_error, allow_fd) \
    {function_name, argument_name, nullable, nonstrict, make_wide, \
     suppress_value_error, allow_fd, NULL, NULL, -1, 0, 0, NULL, NULL}
#ifdef MS_WINDOWS
#define PATH_T_INITIALIZE_P(function_name, argument_name, nullable, \
                            nonstrict, suppress_value_error, allow_fd) \
    PATH_T_INITIALIZE(function_name, argument_name, nullable, nonstrict, 1, \
                      suppress_value_error, allow_fd)
#else
#define PATH_T_INITIALIZE_P(function_name, argument_name, nullable, \
                            nonstrict, suppress_value_error, allow_fd) \
    PATH_T_INITIALIZE(function_name, argument_name, nullable, nonstrict, 0, \
                      suppress_value_error, allow_fd)
#endif

static void
path_cleanup(path_t *path)
{
    wchar_t *wide = (wchar_t *)path->wide;
    path->wide = NULL;
    PyMem_Free(wide);
    Py_CLEAR(path->object);
    Py_CLEAR(path->cleanup);
}

static int
path_converter(PyObject *o, void *p)
{
    path_t *path = (path_t *)p;
    PyObject *bytes = NULL;
    Py_ssize_t length = 0;
    int is_index, is_bytes, is_unicode;
    const char *narrow;
    PyObject *wo = NULL;
    wchar_t *wide = NULL;

#define FORMAT_EXCEPTION(exc, fmt) \
    PyErr_Format(exc, "%s%s" fmt, \
        path->function_name ? path->function_name : "", \
        path->function_name ? ": "                : "", \
        path->argument_name ? path->argument_name : "path")

    /* Py_CLEANUP_SUPPORTED support */
    if (o == NULL) {
        path_cleanup(path);
        return 1;
    }

    /* Ensure it's always safe to call path_cleanup(). */
    path->object = path->cleanup = NULL;
    /* path->object owns a reference to the original object */
    Py_INCREF(o);

    if ((o == Py_None) && path->nullable) {
        path->wide = NULL;
        path->narrow = NULL;
        path->fd = -1;
        goto success_exit;
    }

    /* Only call this here so that we don't treat the return value of
       os.fspath() as an fd or buffer. */
    is_index = path->allow_fd && PyIndex_Check(o);
    is_bytes = PyBytes_Check(o);
    is_unicode = PyUnicode_Check(o);

    if (!is_index && !is_unicode && !is_bytes) {
        /* Inline PyOS_FSPath() for better error messages. */
        PyObject *func, *res;

        func = _PyObject_LookupSpecial(o, &_Py_ID(__fspath__));
        if ((NULL == func) || (func == Py_None)) {
            goto error_format;
        }
        res = _PyObject_CallNoArgs(func);
        Py_DECREF(func);
        if (NULL == res) {
            goto error_exit;
        }
        else if (PyUnicode_Check(res)) {
            is_unicode = 1;
        }
        else if (PyBytes_Check(res)) {
            is_bytes = 1;
        }
        else {
            PyErr_Format(PyExc_TypeError,
                 "expected %.200s.__fspath__() to return str or bytes, "
                 "not %.200s", _PyType_Name(Py_TYPE(o)),
                 _PyType_Name(Py_TYPE(res)));
            Py_DECREF(res);
            goto error_exit;
        }

        /* still owns a reference to the original object */
        Py_SETREF(o, res);
    }

    if (is_unicode) {
        if (path->make_wide) {
            wide = PyUnicode_AsWideCharString(o, &length);
            if (!wide) {
                goto error_exit;
            }
#ifdef MS_WINDOWS
            if (!path->nonstrict && length > 32767) {
                FORMAT_EXCEPTION(PyExc_ValueError, "%s too long for Windows");
                goto error_exit;
            }
#endif
            if (!path->nonstrict && wcslen(wide) != (size_t)length) {
                FORMAT_EXCEPTION(PyExc_ValueError,
                                 "embedded null character in %s");
                goto error_exit;
            }

            path->wide = wide;
            path->narrow = NULL;
            path->fd = -1;
            wide = NULL;
            goto success_exit;
        }
        bytes = PyUnicode_EncodeFSDefault(o);
        if (!bytes) {
            goto error_exit;
        }
    }
    else if (is_bytes) {
        bytes = Py_NewRef(o);
    }
    else if (is_index) {
        if (!_fd_converter(o, &path->fd)) {
            goto error_exit;
        }
        path->wide = NULL;
        path->narrow = NULL;
        goto success_exit;
    }
    else {
 error_format:
        PyErr_Format(PyExc_TypeError, "%s%s%s should be %s, not %.200s",
            path->function_name ? path->function_name : "",
            path->function_name ? ": "                : "",
            path->argument_name ? path->argument_name : "path",
            path->allow_fd && path->nullable ? "string, bytes, os.PathLike, "
                                               "integer or None" :
            path->allow_fd ? "string, bytes, os.PathLike or integer" :
            path->nullable ? "string, bytes, os.PathLike or None" :
                             "string, bytes or os.PathLike",
            _PyType_Name(Py_TYPE(o)));
        goto error_exit;
    }

    length = PyBytes_GET_SIZE(bytes);
    narrow = PyBytes_AS_STRING(bytes);
    if (!path->nonstrict && strlen(narrow) != (size_t)length) {
        FORMAT_EXCEPTION(PyExc_ValueError, "embedded null character in %s");
        goto error_exit;
    }

    if (path->make_wide) {
        wo = PyUnicode_DecodeFSDefaultAndSize(narrow, length);
        if (!wo) {
            goto error_exit;
        }

        wide = PyUnicode_AsWideCharString(wo, &length);
        Py_DECREF(wo);
        if (!wide) {
            goto error_exit;
        }
#ifdef MS_WINDOWS
        if (!path->nonstrict && length > 32767) {
            FORMAT_EXCEPTION(PyExc_ValueError, "%s too long for Windows");
            goto error_exit;
        }
#endif
        if (!path->nonstrict && wcslen(wide) != (size_t)length) {
            FORMAT_EXCEPTION(PyExc_ValueError,
                             "embedded null character in %s");
            goto error_exit;
        }
        path->wide = wide;
        path->narrow = NULL;
        Py_DECREF(bytes);
        wide = NULL;
    }
    else {
        path->wide = NULL;
        path->narrow = narrow;
        if (bytes == o) {
            /* Still a reference owned by path->object, don't have to
            worry about path->narrow is used after free. */
            Py_DECREF(bytes);
        }
        else {
            path->cleanup = bytes;
        }
    }
    path->fd = -1;

 success_exit:
    path->value_error = 0;
    path->length = length;
    path->object = o;
    return Py_CLEANUP_SUPPORTED;

 error_exit:
    Py_XDECREF(o);
    Py_XDECREF(bytes);
    PyMem_Free(wide);
    if (!path->suppress_value_error ||
        !PyErr_ExceptionMatches(PyExc_ValueError))
    {
        return 0;
    }
    PyErr_Clear();
    path->wide = NULL;
    path->narrow = NULL;
    path->fd = -1;
    path->value_error = 1;
    path->length = 0;
    path->object = NULL;
    return Py_CLEANUP_SUPPORTED;
}

static void
argument_unavailable_error(const char *function_name, const char *argument_name)
{
    PyErr_Format(PyExc_NotImplementedError,
        "%s%s%s unavailable on this platform",
        (function_name != NULL) ? function_name : "",
        (function_name != NULL) ? ": ": "",
        argument_name);
}

static int
dir_fd_unavailable(PyObject *o, void *p)
{
    int dir_fd;
    if (!dir_fd_converter(o, &dir_fd))
        return 0;
    if (dir_fd != DEFAULT_DIR_FD) {
        argument_unavailable_error(NULL, "dir_fd");
        return 0;
    }
    *(int *)p = dir_fd;
    return 1;
}

static int
fd_specified(const char *function_name, int fd)
{
    if (fd == -1)
        return 0;

    argument_unavailable_error(function_name, "fd");
    return 1;
}

static int
follow_symlinks_specified(const char *function_name, int follow_symlinks)
{
    if (follow_symlinks)
        return 0;

    argument_unavailable_error(function_name, "follow_symlinks");
    return 1;
}

static int
path_and_dir_fd_invalid(const char *function_name, path_t *path, int dir_fd)
{
    if (!path->wide && (dir_fd != DEFAULT_DIR_FD) && !path->narrow) {
        PyErr_Format(PyExc_ValueError,
                     "%s: can't specify dir_fd without matching path",
                     function_name);
        return 1;
    }
    return 0;
}

static int
dir_fd_and_fd_invalid(const char *function_name, int dir_fd, int fd)
{
    if ((dir_fd != DEFAULT_DIR_FD) && (fd != -1)) {
        PyErr_Format(PyExc_ValueError,
                     "%s: can't specify both dir_fd and fd",
                     function_name);
        return 1;
    }
    return 0;
}

static int
fd_and_follow_symlinks_invalid(const char *function_name, int fd,
                               int follow_symlinks)
{
    if ((fd > 0) && (!follow_symlinks)) {
        PyErr_Format(PyExc_ValueError,
                     "%s: cannot use fd and follow_symlinks together",
                     function_name);
        return 1;
    }
    return 0;
}

static int
dir_fd_and_follow_symlinks_invalid(const char *function_name, int dir_fd,
                                   int follow_symlinks)
{
    if ((dir_fd != DEFAULT_DIR_FD) && (!follow_symlinks)) {
        PyErr_Format(PyExc_ValueError,
                     "%s: cannot use dir_fd and follow_symlinks together",
                     function_name);
        return 1;
    }
    return 0;
}

#ifdef MS_WINDOWS
    typedef long long Py_off_t;
#else
    typedef off_t Py_off_t;
#endif

static int
Py_off_t_converter(PyObject *arg, void *addr)
{
#ifdef HAVE_LARGEFILE_SUPPORT
    *((Py_off_t *)addr) = PyLong_AsLongLong(arg);
#else
    *((Py_off_t *)addr) = PyLong_AsLong(arg);
#endif
    if (PyErr_Occurred())
        return 0;
    return 1;
}

static PyObject *
PyLong_FromPy_off_t(Py_off_t offset)
{
#ifdef HAVE_LARGEFILE_SUPPORT
    return PyLong_FromLongLong(offset);
#else
    return PyLong_FromLong(offset);
#endif
}

#ifdef HAVE_SIGSET_T
/* Convert an iterable of integers to a sigset.
   Return 1 on success, return 0 and raise an exception on error. */
int
_Py_Sigset_Converter(PyObject *obj, void *addr)
{
    sigset_t *mask = (sigset_t *)addr;
    PyObject *iterator, *item;
    long signum;
    int overflow;

    // The extra parens suppress the unreachable-code warning with clang on MacOS
    if (sigemptyset(mask) < (0)) {
        /* Probably only if mask == NULL. */
        PyErr_SetFromErrno(PyExc_OSError);
        return 0;
    }

    iterator = PyObject_GetIter(obj);
    if (iterator == NULL) {
        return 0;
    }

    while ((item = PyIter_Next(iterator)) != NULL) {
        signum = PyLong_AsLongAndOverflow(item, &overflow);
        Py_DECREF(item);
        if (signum <= 0 || signum >= Py_NSIG) {
            if (overflow || signum != -1 || !PyErr_Occurred()) {
                PyErr_Format(PyExc_ValueError,
                             "signal number %ld out of range [1; %i]",
                             signum, Py_NSIG - 1);
            }
            goto error;
        }
        if (sigaddset(mask, (int)signum)) {
            if (errno != EINVAL) {
                /* Probably impossible */
                PyErr_SetFromErrno(PyExc_OSError);
                goto error;
            }
            /* For backwards compatibility, allow idioms such as
             * `range(1, NSIG)` but warn about invalid signal numbers
             */
            const char msg[] =
                "invalid signal number %ld, please use valid_signals()";
            if (PyErr_WarnFormat(PyExc_RuntimeWarning, 1, msg, signum)) {
                goto error;
            }
        }
    }
    if (!PyErr_Occurred()) {
        Py_DECREF(iterator);
        return 1;
    }

error:
    Py_DECREF(iterator);
    return 0;
}
#endif /* HAVE_SIGSET_T */

/* Return a dictionary corresponding to the POSIX environment table */
#if defined(WITH_NEXT_FRAMEWORK) || (defined(__APPLE__) && defined(Py_ENABLE_SHARED))
/* On Darwin/MacOSX a shared library or framework has no access to
** environ directly, we must obtain it with _NSGetEnviron(). See also
** man environ(7).
*/
#include <crt_externs.h>
#define USE_DARWIN_NS_GET_ENVIRON 1
#elif !defined(_MSC_VER) && (!defined(__WATCOMC__) || defined(__QNX__) || defined(__VXWORKS__))
extern char **environ;
#endif /* !_MSC_VER */

static PyObject *
convertenviron(void)
{
    PyObject *d;
#ifdef MS_WINDOWS
    wchar_t **e;
#else
    char **e;
#endif

    d = PyDict_New();
    if (d == NULL)
        return NULL;
#ifdef MS_WINDOWS
    /* _wenviron must be initialized in this way if the program is started
       through main() instead of wmain(). */
    (void)_wgetenv(L"");
    e = _wenviron;
#elif defined(USE_DARWIN_NS_GET_ENVIRON)
    /* environ is not accessible as an extern in a shared object on OSX; use
       _NSGetEnviron to resolve it. The value changes if you add environment
       variables between calls to Py_Initialize, so don't cache the value. */
    e = *_NSGetEnviron();
#else
    e = environ;
#endif
    if (e == NULL)
        return d;
    for (; *e != NULL; e++) {
        PyObject *k;
        PyObject *v;
#ifdef MS_WINDOWS
        const wchar_t *p = wcschr(*e, L'=');
#else
        const char *p = strchr(*e, '=');
#endif
        if (p == NULL)
            continue;
#ifdef MS_WINDOWS
        k = PyUnicode_FromWideChar(*e, (Py_ssize_t)(p-*e));
#else
        k = PyBytes_FromStringAndSize(*e, (int)(p-*e));
#endif
        if (k == NULL) {
            Py_DECREF(d);
            return NULL;
        }
#ifdef MS_WINDOWS
        v = PyUnicode_FromWideChar(p+1, wcslen(p+1));
#else
        v = PyBytes_FromStringAndSize(p+1, strlen(p+1));
#endif
        if (v == NULL) {
            Py_DECREF(k);
            Py_DECREF(d);
            return NULL;
        }
        if (PyDict_SetDefaultRef(d, k, v, NULL) < 0) {
            Py_DECREF(v);
            Py_DECREF(k);
            Py_DECREF(d);
            return NULL;
        }
        Py_DECREF(k);
        Py_DECREF(v);
    }
    return d;
}

/* Set a POSIX-specific error from errno, and return NULL */

static PyObject *
posix_error(void)
{
    return PyErr_SetFromErrno(PyExc_OSError);
}

#ifdef MS_WINDOWS
static PyObject *
win32_error(const char* function, const char* filename)
{
    /* XXX We should pass the function name along in the future.
       (winreg.c also wants to pass the function name.)
       This would however require an additional param to the
       Windows error object, which is non-trivial.
    */
    errno = GetLastError();
    if (filename)
        return PyErr_SetFromWindowsErrWithFilename(errno, filename);
    else
        return PyErr_SetFromWindowsErr(errno);
}

static PyObject *
win32_error_object_err(const char* function, PyObject* filename, DWORD err)
{
    /* XXX - see win32_error for comments on 'function' */
    if (filename)
        return PyErr_SetExcFromWindowsErrWithFilenameObject(
                    PyExc_OSError,
                    err,
                    filename);
    else
        return PyErr_SetFromWindowsErr(err);
}

static PyObject *
win32_error_object(const char* function, PyObject* filename)
{
    errno = GetLastError();
    return win32_error_object_err(function, filename, errno);
}

#endif /* MS_WINDOWS */

static PyObject *
posix_path_object_error(PyObject *path)
{
    return PyErr_SetFromErrnoWithFilenameObject(PyExc_OSError, path);
}

static PyObject *
path_object_error(PyObject *path)
{
#ifdef MS_WINDOWS
    return PyErr_SetExcFromWindowsErrWithFilenameObject(
                PyExc_OSError, 0, path);
#else
    return posix_path_object_error(path);
#endif
}

static PyObject *
path_object_error2(PyObject *path, PyObject *path2)
{
#ifdef MS_WINDOWS
    return PyErr_SetExcFromWindowsErrWithFilenameObjects(
                PyExc_OSError, 0, path, path2);
#else
    return PyErr_SetFromErrnoWithFilenameObjects(PyExc_OSError, path, path2);
#endif
}

static PyObject *
path_error(path_t *path)
{
    return path_object_error(path->object);
}

static PyObject *
posix_path_error(path_t *path)
{
    return posix_path_object_error(path->object);
}

static PyObject *
path_error2(path_t *path, path_t *path2)
{
    return path_object_error2(path->object, path2->object);
}


/* POSIX generic methods */

static PyObject *
posix_fildes_fd(int fd, int (*func)(int))
{
    int res;
    int async_err = 0;

    do {
        Py_BEGIN_ALLOW_THREADS
        _Py_BEGIN_SUPPRESS_IPH
        res = (*func)(fd);
        _Py_END_SUPPRESS_IPH
        Py_END_ALLOW_THREADS
    } while (res != 0 && errno == EINTR && !(async_err = PyErr_CheckSignals()));
    if (res != 0)
        return (!async_err) ? posix_error() : NULL;
    Py_RETURN_NONE;
}


#ifdef MS_WINDOWS
/* This is a reimplementation of the C library's chdir function,
   but one that produces Win32 errors instead of DOS error codes.
   chdir is essentially a wrapper around SetCurrentDirectory; however,
   it also needs to set "magic" environment variables indicating
   the per-drive current directory, which are of the form =<drive>: */
static BOOL __stdcall
win32_wchdir(LPCWSTR path)
{
    wchar_t path_buf[MAX_PATH], *new_path = path_buf;
    int result;
    wchar_t env[4] = L"=x:";

    if(!SetCurrentDirectoryW(path))
        return FALSE;
    result = GetCurrentDirectoryW(Py_ARRAY_LENGTH(path_buf), new_path);
    if (!result)
        return FALSE;
    if (result > Py_ARRAY_LENGTH(path_buf)) {
        new_path = PyMem_RawMalloc(result * sizeof(wchar_t));
        if (!new_path) {
            SetLastError(ERROR_OUTOFMEMORY);
            return FALSE;
        }
        result = GetCurrentDirectoryW(result, new_path);
        if (!result) {
            PyMem_RawFree(new_path);
            return FALSE;
        }
    }
    int is_unc_like_path = (wcsncmp(new_path, L"\\\\", 2) == 0 ||
                            wcsncmp(new_path, L"//", 2) == 0);
    if (!is_unc_like_path) {
        env[1] = new_path[0];
        result = SetEnvironmentVariableW(env, new_path);
    }
    if (new_path != path_buf)
        PyMem_RawFree(new_path);
    return result ? TRUE : FALSE;
}
#endif

#ifdef MS_WINDOWS
/* The CRT of Windows has a number of flaws wrt. its stat() implementation:
   - time stamps are restricted to second resolution
   - file modification times suffer from forth-and-back conversions between
     UTC and local time
   Therefore, we implement our own stat, based on the Win32 API directly.
*/
#define HAVE_STAT_NSEC 1
#define HAVE_STRUCT_STAT_ST_FILE_ATTRIBUTES 1
#define HAVE_STRUCT_STAT_ST_REPARSE_TAG 1

static void
find_data_to_file_info(WIN32_FIND_DATAW *pFileData,
                       BY_HANDLE_FILE_INFORMATION *info,
                       ULONG *reparse_tag)
{
    memset(info, 0, sizeof(*info));
    info->dwFileAttributes = pFileData->dwFileAttributes;
    info->ftCreationTime   = pFileData->ftCreationTime;
    info->ftLastAccessTime = pFileData->ftLastAccessTime;
    info->ftLastWriteTime  = pFileData->ftLastWriteTime;
    info->nFileSizeHigh    = pFileData->nFileSizeHigh;
    info->nFileSizeLow     = pFileData->nFileSizeLow;
/*  info->nNumberOfLinks   = 1; */
    if (pFileData->dwFileAttributes & FILE_ATTRIBUTE_REPARSE_POINT)
        *reparse_tag = pFileData->dwReserved0;
    else
        *reparse_tag = 0;
}

static BOOL
attributes_from_dir(LPCWSTR pszFile, BY_HANDLE_FILE_INFORMATION *info, ULONG *reparse_tag)
{
    HANDLE hFindFile;
    WIN32_FIND_DATAW FileData;
    LPCWSTR filename = pszFile;
    size_t n = wcslen(pszFile);
    if (n && (pszFile[n - 1] == L'\\' || pszFile[n - 1] == L'/')) {
        // cannot use PyMem_Malloc here because we do not hold the GIL
        filename = (LPCWSTR)malloc((n + 1) * sizeof(filename[0]));
        if(!filename) {
            SetLastError(ERROR_NOT_ENOUGH_MEMORY);
            return FALSE;
        }
        wcsncpy_s((LPWSTR)filename, n + 1, pszFile, n);
        while (--n > 0 && (filename[n] == L'\\' || filename[n] == L'/')) {
            ((LPWSTR)filename)[n] = L'\0';
        }
        if (!n || (n == 1 && filename[1] == L':')) {
            // Nothing left to query
            free((void *)filename);
            return FALSE;
        }
    }
    hFindFile = FindFirstFileW(filename, &FileData);
    if (pszFile != filename) {
        free((void *)filename);
    }
    if (hFindFile == INVALID_HANDLE_VALUE) {
        return FALSE;
    }
    FindClose(hFindFile);
    find_data_to_file_info(&FileData, info, reparse_tag);
    return TRUE;
}


static void
update_st_mode_from_path(const wchar_t *path, DWORD attr,
                         struct _Py_stat_struct *result)
{
    if (!(attr & FILE_ATTRIBUTE_DIRECTORY)) {
        /* Fix the file execute permissions. This hack sets S_IEXEC if
           the filename has an extension that is commonly used by files
           that CreateProcessW can execute. A real implementation calls
           GetSecurityInfo, OpenThreadToken/OpenProcessToken, and
           AccessCheck to check for generic read, write, and execute
           access. */
        const wchar_t *fileExtension = wcsrchr(path, '.');
        if (fileExtension) {
            if (_wcsicmp(fileExtension, L".exe") == 0 ||
                _wcsicmp(fileExtension, L".bat") == 0 ||
                _wcsicmp(fileExtension, L".cmd") == 0 ||
                _wcsicmp(fileExtension, L".com") == 0) {
                result->st_mode |= 0111;
            }
        }
    }
}


static int
win32_xstat_slow_impl(const wchar_t *path, struct _Py_stat_struct *result,
                      BOOL traverse)
{
    HANDLE hFile;
    BY_HANDLE_FILE_INFORMATION fileInfo;
    FILE_BASIC_INFO basicInfo;
    FILE_BASIC_INFO *pBasicInfo = NULL;
    FILE_ID_INFO idInfo;
    FILE_ID_INFO *pIdInfo = NULL;
    FILE_ATTRIBUTE_TAG_INFO tagInfo = { 0 };
    DWORD fileType, error;
    BOOL isUnhandledTag = FALSE;
    int retval = 0;

    DWORD access = FILE_READ_ATTRIBUTES;
    DWORD flags = FILE_FLAG_BACKUP_SEMANTICS; /* Allow opening directories. */
    if (!traverse) {
        flags |= FILE_FLAG_OPEN_REPARSE_POINT;
    }

    hFile = CreateFileW(path, access, 0, NULL, OPEN_EXISTING, flags, NULL);
    if (hFile == INVALID_HANDLE_VALUE) {
        /* Either the path doesn't exist, or the caller lacks access. */
        error = GetLastError();
        switch (error) {
        case ERROR_ACCESS_DENIED:     /* Cannot sync or read attributes. */
        case ERROR_SHARING_VIOLATION: /* It's a paging file. */
            /* Try reading the parent directory. */
            if (!attributes_from_dir(path, &fileInfo, &tagInfo.ReparseTag)) {
                /* Cannot read the parent directory. */
                switch (GetLastError()) {
                case ERROR_FILE_NOT_FOUND: /* File cannot be found */
                case ERROR_PATH_NOT_FOUND: /* File parent directory cannot be found */
                case ERROR_NOT_READY: /* Drive exists but unavailable */
                case ERROR_BAD_NET_NAME: /* Remote drive unavailable */
                    break;
                /* Restore the error from CreateFileW(). */
                default:
                    SetLastError(error);
                }

                return -1;
            }
            if (fileInfo.dwFileAttributes & FILE_ATTRIBUTE_REPARSE_POINT) {
                if (traverse ||
                    !IsReparseTagNameSurrogate(tagInfo.ReparseTag)) {
                    /* The stat call has to traverse but cannot, so fail. */
                    SetLastError(error);
                    return -1;
                }
            }
            break;

        case ERROR_INVALID_PARAMETER:
            /* \\.\con requires read or write access. */
            hFile = CreateFileW(path, access | GENERIC_READ,
                        FILE_SHARE_READ | FILE_SHARE_WRITE, NULL,
                        OPEN_EXISTING, flags, NULL);
            if (hFile == INVALID_HANDLE_VALUE) {
                SetLastError(error);
                return -1;
            }
            break;

        case ERROR_CANT_ACCESS_FILE:
            /* bpo37834: open unhandled reparse points if traverse fails. */
            if (traverse) {
                traverse = FALSE;
                isUnhandledTag = TRUE;
                hFile = CreateFileW(path, access, 0, NULL, OPEN_EXISTING,
                            flags | FILE_FLAG_OPEN_REPARSE_POINT, NULL);
            }
            if (hFile == INVALID_HANDLE_VALUE) {
                SetLastError(error);
                return -1;
            }
            break;

        default:
            return -1;
        }
    }

    if (hFile != INVALID_HANDLE_VALUE) {
        /* Handle types other than files on disk. */
        fileType = GetFileType(hFile);
        if (fileType != FILE_TYPE_DISK) {
            if (fileType == FILE_TYPE_UNKNOWN && GetLastError() != 0) {
                retval = -1;
                goto cleanup;
            }
            DWORD fileAttributes = GetFileAttributesW(path);
            memset(result, 0, sizeof(*result));
            if (fileAttributes != INVALID_FILE_ATTRIBUTES &&
                fileAttributes & FILE_ATTRIBUTE_DIRECTORY) {
                /* \\.\pipe\ or \\.\mailslot\ */
                result->st_mode = _S_IFDIR;
            } else if (fileType == FILE_TYPE_CHAR) {
                /* \\.\nul */
                result->st_mode = _S_IFCHR;
            } else if (fileType == FILE_TYPE_PIPE) {
                /* \\.\pipe\spam */
                result->st_mode = _S_IFIFO;
            }
            /* FILE_TYPE_UNKNOWN, e.g. \\.\mailslot\waitfor.exe\spam */
            goto cleanup;
        }

        /* Query the reparse tag, and traverse a non-link. */
        if (!traverse) {
            if (!GetFileInformationByHandleEx(hFile, FileAttributeTagInfo,
                    &tagInfo, sizeof(tagInfo))) {
                /* Allow devices that do not support FileAttributeTagInfo. */
                switch (GetLastError()) {
                case ERROR_INVALID_PARAMETER:
                case ERROR_INVALID_FUNCTION:
                case ERROR_NOT_SUPPORTED:
                    tagInfo.FileAttributes = FILE_ATTRIBUTE_NORMAL;
                    tagInfo.ReparseTag = 0;
                    break;
                default:
                    retval = -1;
                    goto cleanup;
                }
            } else if (tagInfo.FileAttributes &
                         FILE_ATTRIBUTE_REPARSE_POINT) {
                if (IsReparseTagNameSurrogate(tagInfo.ReparseTag)) {
                    if (isUnhandledTag) {
                        /* Traversing previously failed for either this link
                           or its target. */
                        SetLastError(ERROR_CANT_ACCESS_FILE);
                        retval = -1;
                        goto cleanup;
                    }
                /* Traverse a non-link, but not if traversing already failed
                   for an unhandled tag. */
                } else if (!isUnhandledTag) {
                    CloseHandle(hFile);
                    return win32_xstat_slow_impl(path, result, TRUE);
                }
            }
        }

        if (!GetFileInformationByHandle(hFile, &fileInfo) ||
            !GetFileInformationByHandleEx(hFile, FileBasicInfo,
                                          &basicInfo, sizeof(basicInfo))) {
            switch (GetLastError()) {
            case ERROR_INVALID_PARAMETER:
            case ERROR_INVALID_FUNCTION:
            case ERROR_NOT_SUPPORTED:
                /* Volumes and physical disks are block devices, e.g.
                   \\.\C: and \\.\PhysicalDrive0. */
                memset(result, 0, sizeof(*result));
                result->st_mode = 0x6000; /* S_IFBLK */
                goto cleanup;
            }
            retval = -1;
            goto cleanup;
        }

        /* Successfully got FileBasicInfo, so we'll pass it along */
        pBasicInfo = &basicInfo;

        if (GetFileInformationByHandleEx(hFile, FileIdInfo, &idInfo, sizeof(idInfo))) {
            /* Successfully got FileIdInfo, so pass it along */
            pIdInfo = &idInfo;
        }
    }

    _Py_attribute_data_to_stat(&fileInfo, tagInfo.ReparseTag, pBasicInfo, pIdInfo, result);
    update_st_mode_from_path(path, fileInfo.dwFileAttributes, result);

cleanup:
    if (hFile != INVALID_HANDLE_VALUE) {
        /* Preserve last error if we are failing */
        error = retval ? GetLastError() : 0;
        if (!CloseHandle(hFile)) {
            retval = -1;
        } else if (retval) {
            /* Restore last error */
            SetLastError(error);
        }
    }

    return retval;
}

static int
win32_xstat_impl(const wchar_t *path, struct _Py_stat_struct *result,
                 BOOL traverse)
{
    FILE_STAT_BASIC_INFORMATION statInfo;
    if (_Py_GetFileInformationByName(path, FileStatBasicByNameInfo,
                                     &statInfo, sizeof(statInfo))) {
        if (// Cannot use fast path for reparse points ...
            !(statInfo.FileAttributes & FILE_ATTRIBUTE_REPARSE_POINT)
            // ... unless it's a name surrogate (symlink) and we're not following
            || (!traverse && IsReparseTagNameSurrogate(statInfo.ReparseTag))
        ) {
            _Py_stat_basic_info_to_stat(&statInfo, result);
            update_st_mode_from_path(path, statInfo.FileAttributes, result);
            return 0;
        }
    } else {
        switch(GetLastError()) {
        case ERROR_FILE_NOT_FOUND:
        case ERROR_PATH_NOT_FOUND:
        case ERROR_NOT_READY:
        case ERROR_BAD_NET_NAME:
            /* These errors aren't worth retrying with the slow path */
            return -1;
        case ERROR_NOT_SUPPORTED:
            /* indicates the API couldn't be loaded */
            break;
        }
    }

    return win32_xstat_slow_impl(path, result, traverse);
}

static int
win32_xstat(const wchar_t *path, struct _Py_stat_struct *result, BOOL traverse)
{
    /* Protocol violation: we explicitly clear errno, instead of
       setting it to a POSIX error. Callers should use GetLastError. */
    int code = win32_xstat_impl(path, result, traverse);
    errno = 0;

    /* ctime is only deprecated from 3.12, so we copy birthtime across */
    result->st_ctime = result->st_birthtime;
    result->st_ctime_nsec = result->st_birthtime_nsec;
    return code;
}
/* About the following functions: win32_lstat_w, win32_stat, win32_stat_w

   In Posix, stat automatically traverses symlinks and returns the stat
   structure for the target.  In Windows, the equivalent GetFileAttributes by
   default does not traverse symlinks and instead returns attributes for
   the symlink.

   Instead, we will open the file (which *does* traverse symlinks by default)
   and GetFileInformationByHandle(). */

static int
win32_lstat(const wchar_t* path, struct _Py_stat_struct *result)
{
    return win32_xstat(path, result, FALSE);
}

static int
win32_stat(const wchar_t* path, struct _Py_stat_struct *result)
{
    return win32_xstat(path, result, TRUE);
}

#endif /* MS_WINDOWS */

PyDoc_STRVAR(stat_result__doc__,
"stat_result: Result from stat, fstat, or lstat.\n\n\
This object may be accessed either as a tuple of\n\
  (mode, ino, dev, nlink, uid, gid, size, atime, mtime, ctime)\n\
or via the attributes st_mode, st_ino, st_dev, st_nlink, st_uid, and so on.\n\
\n\
Posix/windows: If your platform supports st_blksize, st_blocks, st_rdev,\n\
or st_flags, they are available as attributes only.\n\
\n\
See os.stat for more information.");

static PyStructSequence_Field stat_result_fields[] = {
    {"st_mode",    "protection bits"},
    {"st_ino",     "inode"},
    {"st_dev",     "device"},
    {"st_nlink",   "number of hard links"},
    {"st_uid",     "user ID of owner"},
    {"st_gid",     "group ID of owner"},
    {"st_size",    "total size, in bytes"},
    /* The NULL is replaced with PyStructSequence_UnnamedField later. */
    {NULL,   "integer time of last access"},
    {NULL,   "integer time of last modification"},
    {NULL,   "integer time of last change"},
    {"st_atime",   "time of last access"},
    {"st_mtime",   "time of last modification"},
    {"st_ctime",   "time of last change"},
    {"st_atime_ns",   "time of last access in nanoseconds"},
    {"st_mtime_ns",   "time of last modification in nanoseconds"},
    {"st_ctime_ns",   "time of last change in nanoseconds"},
#ifdef HAVE_STRUCT_STAT_ST_BLKSIZE
    {"st_blksize", "blocksize for filesystem I/O"},
#endif
#ifdef HAVE_STRUCT_STAT_ST_BLOCKS
    {"st_blocks",  "number of blocks allocated"},
#endif
#ifdef HAVE_STRUCT_STAT_ST_RDEV
    {"st_rdev",    "device type (if inode device)"},
#endif
#ifdef HAVE_STRUCT_STAT_ST_FLAGS
    {"st_flags",   "user defined flags for file"},
#endif
#ifdef HAVE_STRUCT_STAT_ST_GEN
    {"st_gen",    "generation number"},
#endif
#if defined(HAVE_STRUCT_STAT_ST_BIRTHTIME) || defined(MS_WINDOWS)
    {"st_birthtime",   "time of creation"},
#endif
#ifdef MS_WINDOWS
    {"st_birthtime_ns", "time of creation in nanoseconds"},
#endif
#ifdef HAVE_STRUCT_STAT_ST_FILE_ATTRIBUTES
    {"st_file_attributes", "Windows file attribute bits"},
#endif
#ifdef HAVE_STRUCT_STAT_ST_FSTYPE
    {"st_fstype",  "Type of filesystem"},
#endif
#ifdef HAVE_STRUCT_STAT_ST_REPARSE_TAG
    {"st_reparse_tag", "Windows reparse tag"},
#endif
    {0}
};

#ifdef HAVE_STRUCT_STAT_ST_BLKSIZE
#define ST_BLKSIZE_IDX 16
#else
#define ST_BLKSIZE_IDX 15
#endif

#ifdef HAVE_STRUCT_STAT_ST_BLOCKS
#define ST_BLOCKS_IDX (ST_BLKSIZE_IDX+1)
#else
#define ST_BLOCKS_IDX ST_BLKSIZE_IDX
#endif

#ifdef HAVE_STRUCT_STAT_ST_RDEV
#define ST_RDEV_IDX (ST_BLOCKS_IDX+1)
#else
#define ST_RDEV_IDX ST_BLOCKS_IDX
#endif

#ifdef HAVE_STRUCT_STAT_ST_FLAGS
#define ST_FLAGS_IDX (ST_RDEV_IDX+1)
#else
#define ST_FLAGS_IDX ST_RDEV_IDX
#endif

#ifdef HAVE_STRUCT_STAT_ST_GEN
#define ST_GEN_IDX (ST_FLAGS_IDX+1)
#else
#define ST_GEN_IDX ST_FLAGS_IDX
#endif

#if defined(HAVE_STRUCT_STAT_ST_BIRTHTIME) || defined(MS_WINDOWS)
#define ST_BIRTHTIME_IDX (ST_GEN_IDX+1)
#else
#define ST_BIRTHTIME_IDX ST_GEN_IDX
#endif

#ifdef MS_WINDOWS
#define ST_BIRTHTIME_NS_IDX (ST_BIRTHTIME_IDX+1)
#else
#define ST_BIRTHTIME_NS_IDX ST_BIRTHTIME_IDX
#endif

#if defined(HAVE_STRUCT_STAT_ST_FILE_ATTRIBUTES) || defined(MS_WINDOWS)
#define ST_FILE_ATTRIBUTES_IDX (ST_BIRTHTIME_NS_IDX+1)
#else
#define ST_FILE_ATTRIBUTES_IDX ST_BIRTHTIME_NS_IDX
#endif

#ifdef HAVE_STRUCT_STAT_ST_FSTYPE
#define ST_FSTYPE_IDX (ST_FILE_ATTRIBUTES_IDX+1)
#else
#define ST_FSTYPE_IDX ST_FILE_ATTRIBUTES_IDX
#endif

#ifdef HAVE_STRUCT_STAT_ST_REPARSE_TAG
#define ST_REPARSE_TAG_IDX (ST_FSTYPE_IDX+1)
#else
#define ST_REPARSE_TAG_IDX ST_FSTYPE_IDX
#endif

static PyStructSequence_Desc stat_result_desc = {
    "stat_result", /* name */
    stat_result__doc__, /* doc */
    stat_result_fields,
    10
};

PyDoc_STRVAR(statvfs_result__doc__,
"statvfs_result: Result from statvfs or fstatvfs.\n\n\
This object may be accessed either as a tuple of\n\
  (bsize, frsize, blocks, bfree, bavail, files, ffree, favail, flag, namemax),\n\
or via the attributes f_bsize, f_frsize, f_blocks, f_bfree, and so on.\n\
\n\
See os.statvfs for more information.");

static PyStructSequence_Field statvfs_result_fields[] = {
    {"f_bsize",  },
    {"f_frsize", },
    {"f_blocks", },
    {"f_bfree",  },
    {"f_bavail", },
    {"f_files",  },
    {"f_ffree",  },
    {"f_favail", },
    {"f_flag",   },
    {"f_namemax",},
    {"f_fsid",   },
    {0}
};

static PyStructSequence_Desc statvfs_result_desc = {
    "statvfs_result", /* name */
    statvfs_result__doc__, /* doc */
    statvfs_result_fields,
    10
};

#if defined(HAVE_WAITID)
PyDoc_STRVAR(waitid_result__doc__,
"waitid_result: Result from waitid.\n\n\
This object may be accessed either as a tuple of\n\
  (si_pid, si_uid, si_signo, si_status, si_code),\n\
or via the attributes si_pid, si_uid, and so on.\n\
\n\
See os.waitid for more information.");

static PyStructSequence_Field waitid_result_fields[] = {
    {"si_pid",  },
    {"si_uid", },
    {"si_signo", },
    {"si_status",  },
    {"si_code", },
    {0}
};

static PyStructSequence_Desc waitid_result_desc = {
    "waitid_result", /* name */
    waitid_result__doc__, /* doc */
    waitid_result_fields,
    5
};
#endif

static PyObject *
statresult_new(PyTypeObject *type, PyObject *args, PyObject *kwds)
{
    PyStructSequence *result;
    int i;

    // ht_module doesn't get set in PyStructSequence_NewType(),
    // so we can't use PyType_GetModule().
    PyObject *mod = PyImport_GetModule(MODNAME_OBJ);
    if (mod == NULL) {
        return NULL;
    }
    _posixstate *state = get_posix_state(mod);
    Py_DECREF(mod);
    if (state == NULL) {
        return NULL;
    }
#define structseq_new state->statresult_new_orig

    result = (PyStructSequence*)structseq_new(type, args, kwds);
    if (!result)
        return NULL;
    /* If we have been initialized from a tuple,
       st_?time might be set to None. Initialize it
       from the int slots.  */
    for (i = 7; i <= 9; i++) {
        if (result->ob_item[i+3] == Py_None) {
            Py_DECREF(Py_None);
            result->ob_item[i+3] = Py_NewRef(result->ob_item[i]);
        }
    }
    return (PyObject*)result;
}

static int
_posix_clear(PyObject *module)
{
    _posixstate *state = get_posix_state(module);
    Py_CLEAR(state->billion);
    Py_CLEAR(state->DirEntryType);
    Py_CLEAR(state->ScandirIteratorType);
#if defined(HAVE_SCHED_SETPARAM) || defined(HAVE_SCHED_SETSCHEDULER) || defined(POSIX_SPAWN_SETSCHEDULER) || defined(POSIX_SPAWN_SETSCHEDPARAM)
    Py_CLEAR(state->SchedParamType);
#endif
    Py_CLEAR(state->StatResultType);
    Py_CLEAR(state->StatVFSResultType);
    Py_CLEAR(state->TerminalSizeType);
    Py_CLEAR(state->TimesResultType);
    Py_CLEAR(state->UnameResultType);
#if defined(HAVE_WAITID)
    Py_CLEAR(state->WaitidResultType);
#endif
#if defined(HAVE_WAIT3) || defined(HAVE_WAIT4)
    Py_CLEAR(state->struct_rusage);
#endif
    Py_CLEAR(state->st_mode);
    return 0;
}

static int
_posix_traverse(PyObject *module, visitproc visit, void *arg)
{
    _posixstate *state = get_posix_state(module);
    Py_VISIT(state->billion);
    Py_VISIT(state->DirEntryType);
    Py_VISIT(state->ScandirIteratorType);
#if defined(HAVE_SCHED_SETPARAM) || defined(HAVE_SCHED_SETSCHEDULER) || defined(POSIX_SPAWN_SETSCHEDULER) || defined(POSIX_SPAWN_SETSCHEDPARAM)
    Py_VISIT(state->SchedParamType);
#endif
    Py_VISIT(state->StatResultType);
    Py_VISIT(state->StatVFSResultType);
    Py_VISIT(state->TerminalSizeType);
    Py_VISIT(state->TimesResultType);
    Py_VISIT(state->UnameResultType);
#if defined(HAVE_WAITID)
    Py_VISIT(state->WaitidResultType);
#endif
#if defined(HAVE_WAIT3) || defined(HAVE_WAIT4)
    Py_VISIT(state->struct_rusage);
#endif
    Py_VISIT(state->st_mode);
    return 0;
}

static void
_posix_free(void *module)
{
   _posix_clear((PyObject *)module);
}

static int
fill_time(PyObject *module, PyObject *v, int s_index, int f_index, int ns_index, time_t sec, unsigned long nsec)
{
    assert(!PyErr_Occurred());

    int res = -1;
    PyObject *s_in_ns = NULL;
    PyObject *ns_total = NULL;
    PyObject *float_s = NULL;

    PyObject *s = _PyLong_FromTime_t(sec);
    PyObject *ns_fractional = PyLong_FromUnsignedLong(nsec);
    if (!(s && ns_fractional)) {
        goto exit;
    }

    s_in_ns = PyNumber_Multiply(s, get_posix_state(module)->billion);
    if (!s_in_ns) {
        goto exit;
    }

    ns_total = PyNumber_Add(s_in_ns, ns_fractional);
    if (!ns_total)
        goto exit;

    float_s = PyFloat_FromDouble(sec + 1e-9*nsec);
    if (!float_s) {
        goto exit;
    }

    if (s_index >= 0) {
        PyStructSequence_SET_ITEM(v, s_index, s);
        s = NULL;
    }
    if (f_index >= 0) {
        PyStructSequence_SET_ITEM(v, f_index, float_s);
        float_s = NULL;
    }
    if (ns_index >= 0) {
        PyStructSequence_SET_ITEM(v, ns_index, ns_total);
        ns_total = NULL;
    }

    assert(!PyErr_Occurred());
    res = 0;

exit:
    Py_XDECREF(s);
    Py_XDECREF(ns_fractional);
    Py_XDECREF(s_in_ns);
    Py_XDECREF(ns_total);
    Py_XDECREF(float_s);
    return res;
}

#ifdef MS_WINDOWS
static PyObject*
_pystat_l128_from_l64_l64(uint64_t low, uint64_t high)
{
    PyObject *o_low = PyLong_FromUnsignedLongLong(low);
    if (!o_low || !high) {
        return o_low;
    }
    PyObject *o_high = PyLong_FromUnsignedLongLong(high);
    PyObject *l64 = o_high ? PyLong_FromLong(64) : NULL;
    if (!l64) {
        Py_XDECREF(o_high);
        Py_DECREF(o_low);
        return NULL;
    }
    Py_SETREF(o_high, PyNumber_Lshift(o_high, l64));
    Py_DECREF(l64);
    if (!o_high) {
        Py_DECREF(o_low);
        return NULL;
    }
    Py_SETREF(o_low, PyNumber_Add(o_low, o_high));
    Py_DECREF(o_high);
    return o_low;
}
#endif

/* pack a system stat C structure into the Python stat tuple
   (used by posix_stat() and posix_fstat()) */
static PyObject*
_pystat_fromstructstat(PyObject *module, STRUCT_STAT *st)
{
    assert(!PyErr_Occurred());

    PyObject *StatResultType = get_posix_state(module)->StatResultType;
    PyObject *v = PyStructSequence_New((PyTypeObject *)StatResultType);
    if (v == NULL) {
        return NULL;
    }

#define SET_ITEM(pos, expr) \
    do { \
        PyObject *obj = (expr); \
        if (obj == NULL) { \
            goto error; \
        } \
        PyStructSequence_SET_ITEM(v, (pos), obj); \
    } while (0)

    SET_ITEM(0, PyLong_FromLong((long)st->st_mode));
#ifdef MS_WINDOWS
    SET_ITEM(1, _pystat_l128_from_l64_l64(st->st_ino, st->st_ino_high));
    SET_ITEM(2, PyLong_FromUnsignedLongLong(st->st_dev));
#else
    static_assert(sizeof(unsigned long long) >= sizeof(st->st_ino),
                  "stat.st_ino is larger than unsigned long long");
    SET_ITEM(1, PyLong_FromUnsignedLongLong(st->st_ino));
    SET_ITEM(2, _PyLong_FromDev(st->st_dev));
#endif
    SET_ITEM(3, PyLong_FromLong((long)st->st_nlink));
#if defined(MS_WINDOWS)
    SET_ITEM(4, PyLong_FromLong(0));
    SET_ITEM(5, PyLong_FromLong(0));
#else
    SET_ITEM(4, _PyLong_FromUid(st->st_uid));
    SET_ITEM(5, _PyLong_FromGid(st->st_gid));
#endif
    static_assert(sizeof(long long) >= sizeof(st->st_size),
                  "stat.st_size is larger than long long");
    SET_ITEM(6, PyLong_FromLongLong(st->st_size));

    // Set st_atime, st_mtime and st_ctime
    unsigned long ansec, mnsec, cnsec;
#if defined(HAVE_STAT_TV_NSEC)
    ansec = st->st_atim.tv_nsec;
    mnsec = st->st_mtim.tv_nsec;
    cnsec = st->st_ctim.tv_nsec;
#elif defined(HAVE_STAT_TV_NSEC2)
    ansec = st->st_atimespec.tv_nsec;
    mnsec = st->st_mtimespec.tv_nsec;
    cnsec = st->st_ctimespec.tv_nsec;
#elif defined(HAVE_STAT_NSEC)
    ansec = st->st_atime_nsec;
    mnsec = st->st_mtime_nsec;
    cnsec = st->st_ctime_nsec;
#else
    ansec = mnsec = cnsec = 0;
#endif
    if (fill_time(module, v, 7, 10, 13, st->st_atime, ansec) < 0) {
        goto error;
    }
    if (fill_time(module, v, 8, 11, 14, st->st_mtime, mnsec) < 0) {
        goto error;
    }
    if (fill_time(module, v, 9, 12, 15, st->st_ctime, cnsec) < 0) {
        goto error;
    }

#ifdef HAVE_STRUCT_STAT_ST_BLKSIZE
    SET_ITEM(ST_BLKSIZE_IDX, PyLong_FromLong((long)st->st_blksize));
#endif
#ifdef HAVE_STRUCT_STAT_ST_BLOCKS
    SET_ITEM(ST_BLOCKS_IDX, PyLong_FromLong((long)st->st_blocks));
#endif
#ifdef HAVE_STRUCT_STAT_ST_RDEV
    SET_ITEM(ST_RDEV_IDX, PyLong_FromLong((long)st->st_rdev));
#endif
#ifdef HAVE_STRUCT_STAT_ST_GEN
    SET_ITEM(ST_GEN_IDX, PyLong_FromLong((long)st->st_gen));
#endif
#if defined(HAVE_STRUCT_STAT_ST_BIRTHTIME)
    {
      unsigned long bsec, bnsec;
      bsec = (long)st->st_birthtime;
#ifdef HAVE_STAT_TV_NSEC2
      bnsec = st->st_birthtimespec.tv_nsec;
#else
      bnsec = 0;
#endif
      SET_ITEM(ST_BIRTHTIME_IDX, PyFloat_FromDouble(bsec + bnsec * 1e-9));
    }
#elif defined(MS_WINDOWS)
    if (fill_time(module, v, -1, ST_BIRTHTIME_IDX, ST_BIRTHTIME_NS_IDX,
                  st->st_birthtime, st->st_birthtime_nsec) < 0) {
        goto error;
    }
#endif
#ifdef HAVE_STRUCT_STAT_ST_FLAGS
    SET_ITEM(ST_FLAGS_IDX, PyLong_FromLong((long)st->st_flags));
#endif
#ifdef HAVE_STRUCT_STAT_ST_FILE_ATTRIBUTES
    SET_ITEM(ST_FILE_ATTRIBUTES_IDX,
             PyLong_FromUnsignedLong(st->st_file_attributes));
#endif
#ifdef HAVE_STRUCT_STAT_ST_FSTYPE
   SET_ITEM(ST_FSTYPE_IDX, PyUnicode_FromString(st->st_fstype));
#endif
#ifdef HAVE_STRUCT_STAT_ST_REPARSE_TAG
    SET_ITEM(ST_REPARSE_TAG_IDX, PyLong_FromUnsignedLong(st->st_reparse_tag));
#endif

    assert(!PyErr_Occurred());
    return v;

error:
    Py_DECREF(v);
    return NULL;

#undef SET_ITEM
}

/* POSIX methods */


static PyObject *
posix_do_stat(PyObject *module, const char *function_name, path_t *path,
              int dir_fd, int follow_symlinks)
{
    STRUCT_STAT st;
    int result;

#ifdef HAVE_FSTATAT
    int fstatat_unavailable = 0;
#endif

#if !defined(MS_WINDOWS) && !defined(HAVE_FSTATAT) && !defined(HAVE_LSTAT)
    if (follow_symlinks_specified(function_name, follow_symlinks))
        return NULL;
#endif

    if (path_and_dir_fd_invalid("stat", path, dir_fd) ||
        dir_fd_and_fd_invalid("stat", dir_fd, path->fd) ||
        fd_and_follow_symlinks_invalid("stat", path->fd, follow_symlinks))
        return NULL;

    Py_BEGIN_ALLOW_THREADS
    if (path->fd != -1)
        result = FSTAT(path->fd, &st);
#ifdef MS_WINDOWS
    else if (follow_symlinks)
        result = win32_stat(path->wide, &st);
    else
        result = win32_lstat(path->wide, &st);
#else
    else
#if defined(HAVE_LSTAT)
    if ((!follow_symlinks) && (dir_fd == DEFAULT_DIR_FD))
        result = LSTAT(path->narrow, &st);
    else
#endif /* HAVE_LSTAT */
#ifdef HAVE_FSTATAT
    if ((dir_fd != DEFAULT_DIR_FD) || !follow_symlinks) {
        if (HAVE_FSTATAT_RUNTIME) {
            result = fstatat(dir_fd, path->narrow, &st,
                         follow_symlinks ? 0 : AT_SYMLINK_NOFOLLOW);

        } else {
            fstatat_unavailable = 1;
        }
    } else
#endif /* HAVE_FSTATAT */
        result = STAT(path->narrow, &st);
#endif /* MS_WINDOWS */
    Py_END_ALLOW_THREADS

#ifdef HAVE_FSTATAT
    if (fstatat_unavailable) {
        argument_unavailable_error("stat", "dir_fd");
        return NULL;
    }
#endif

    if (result != 0) {
        return path_error(path);
    }

    return _pystat_fromstructstat(module, &st);
}

/*[python input]

for s in """

FACCESSAT
FCHMODAT
FCHOWNAT
FSTATAT
LINKAT
MKDIRAT
MKFIFOAT
MKNODAT
OPENAT
READLINKAT
SYMLINKAT
UNLINKAT

""".strip().split():
    s = s.strip()
    print("""
#ifdef HAVE_{s}
    #define {s}_DIR_FD_CONVERTER dir_fd_converter
#else
    #define {s}_DIR_FD_CONVERTER dir_fd_unavailable
#endif
""".rstrip().format(s=s))

for s in """

FCHDIR
FCHMOD
FCHOWN
FDOPENDIR
FEXECVE
FPATHCONF
FSTATVFS
FTRUNCATE

""".strip().split():
    s = s.strip()
    print("""
#ifdef HAVE_{s}
    #define PATH_HAVE_{s} 1
#else
    #define PATH_HAVE_{s} 0
#endif

""".rstrip().format(s=s))
[python start generated code]*/

#ifdef HAVE_FACCESSAT
    #define FACCESSAT_DIR_FD_CONVERTER dir_fd_converter
#else
    #define FACCESSAT_DIR_FD_CONVERTER dir_fd_unavailable
#endif

#ifdef HAVE_FCHMODAT
    #define FCHMODAT_DIR_FD_CONVERTER dir_fd_converter
#else
    #define FCHMODAT_DIR_FD_CONVERTER dir_fd_unavailable
#endif

#ifdef HAVE_FCHOWNAT
    #define FCHOWNAT_DIR_FD_CONVERTER dir_fd_converter
#else
    #define FCHOWNAT_DIR_FD_CONVERTER dir_fd_unavailable
#endif

#ifdef HAVE_FSTATAT
    #define FSTATAT_DIR_FD_CONVERTER dir_fd_converter
#else
    #define FSTATAT_DIR_FD_CONVERTER dir_fd_unavailable
#endif

#ifdef HAVE_LINKAT
    #define LINKAT_DIR_FD_CONVERTER dir_fd_converter
#else
    #define LINKAT_DIR_FD_CONVERTER dir_fd_unavailable
#endif

#ifdef HAVE_MKDIRAT
    #define MKDIRAT_DIR_FD_CONVERTER dir_fd_converter
#else
    #define MKDIRAT_DIR_FD_CONVERTER dir_fd_unavailable
#endif

#ifdef HAVE_MKFIFOAT
    #define MKFIFOAT_DIR_FD_CONVERTER dir_fd_converter
#else
    #define MKFIFOAT_DIR_FD_CONVERTER dir_fd_unavailable
#endif

#ifdef HAVE_MKNODAT
    #define MKNODAT_DIR_FD_CONVERTER dir_fd_converter
#else
    #define MKNODAT_DIR_FD_CONVERTER dir_fd_unavailable
#endif

#ifdef HAVE_OPENAT
    #define OPENAT_DIR_FD_CONVERTER dir_fd_converter
#else
    #define OPENAT_DIR_FD_CONVERTER dir_fd_unavailable
#endif

#ifdef HAVE_READLINKAT
    #define READLINKAT_DIR_FD_CONVERTER dir_fd_converter
#else
    #define READLINKAT_DIR_FD_CONVERTER dir_fd_unavailable
#endif

#ifdef HAVE_SYMLINKAT
    #define SYMLINKAT_DIR_FD_CONVERTER dir_fd_converter
#else
    #define SYMLINKAT_DIR_FD_CONVERTER dir_fd_unavailable
#endif

#ifdef HAVE_UNLINKAT
    #define UNLINKAT_DIR_FD_CONVERTER dir_fd_converter
#else
    #define UNLINKAT_DIR_FD_CONVERTER dir_fd_unavailable
#endif

#ifdef HAVE_FCHDIR
    #define PATH_HAVE_FCHDIR 1
#else
    #define PATH_HAVE_FCHDIR 0
#endif

#ifdef HAVE_FCHMOD
    #define PATH_HAVE_FCHMOD 1
#else
    #define PATH_HAVE_FCHMOD 0
#endif

#ifdef HAVE_FCHOWN
    #define PATH_HAVE_FCHOWN 1
#else
    #define PATH_HAVE_FCHOWN 0
#endif

#ifdef HAVE_FDOPENDIR
    #define PATH_HAVE_FDOPENDIR 1
#else
    #define PATH_HAVE_FDOPENDIR 0
#endif

#ifdef HAVE_FEXECVE
    #define PATH_HAVE_FEXECVE 1
#else
    #define PATH_HAVE_FEXECVE 0
#endif

#ifdef HAVE_FPATHCONF
    #define PATH_HAVE_FPATHCONF 1
#else
    #define PATH_HAVE_FPATHCONF 0
#endif

#ifdef HAVE_FSTATVFS
    #define PATH_HAVE_FSTATVFS 1
#else
    #define PATH_HAVE_FSTATVFS 0
#endif

#ifdef HAVE_FTRUNCATE
    #define PATH_HAVE_FTRUNCATE 1
#else
    #define PATH_HAVE_FTRUNCATE 0
#endif
/*[python end generated code: output=4bd4f6f7d41267f1 input=80b4c890b6774ea5]*/

#ifdef MS_WINDOWS
    #undef PATH_HAVE_FTRUNCATE
    #define PATH_HAVE_FTRUNCATE 1
    #undef PATH_HAVE_FCHMOD
    #define PATH_HAVE_FCHMOD 1
#endif

/*[python input]

class path_t_converter(CConverter):

    type = "path_t"
    impl_by_reference = True
    parse_by_reference = True

    converter = 'path_converter'

    def converter_init(self, *, allow_fd=False, make_wide=None,
                       nonstrict=False, nullable=False,
                       suppress_value_error=False):
        # right now path_t doesn't support default values.
        # to support a default value, you'll need to override initialize().
        if self.default not in (unspecified, None):
            fail("Can't specify a default to the path_t converter!")

        if self.c_default not in (None, 'Py_None'):
            raise RuntimeError("Can't specify a c_default to the path_t converter!")

        self.nullable = nullable
        self.nonstrict = nonstrict
        self.make_wide = make_wide
        self.suppress_value_error = suppress_value_error
        self.allow_fd = allow_fd

    def pre_render(self):
        def strify(value):
            if isinstance(value, str):
                return value
            return str(int(bool(value)))

        # add self.py_name here when merging with posixmodule conversion
        if self.make_wide is None:
            self.c_default = 'PATH_T_INITIALIZE_P("{}", "{}", {}, {}, {}, {})'.format(
                self.function.name,
                self.name,
                strify(self.nullable),
                strify(self.nonstrict),
                strify(self.suppress_value_error),
                strify(self.allow_fd),
            )
        else:
            self.c_default = 'PATH_T_INITIALIZE("{}", "{}", {}, {}, {}, {}, {})'.format(
                self.function.name,
                self.name,
                strify(self.nullable),
                strify(self.nonstrict),
                strify(self.make_wide),
                strify(self.suppress_value_error),
                strify(self.allow_fd),
            )

    def cleanup(self):
        return "path_cleanup(&" + self.name + ");\n"


class dir_fd_converter(CConverter):
    type = 'int'

    def converter_init(self, requires=None):
        if self.default in (unspecified, None):
            self.c_default = 'DEFAULT_DIR_FD'
        if isinstance(requires, str):
            self.converter = requires.upper() + '_DIR_FD_CONVERTER'
        else:
            self.converter = 'dir_fd_converter'

class uid_t_converter(CConverter):
    type = "uid_t"
    converter = '_Py_Uid_Converter'

class gid_t_converter(CConverter):
    type = "gid_t"
    converter = '_Py_Gid_Converter'

class dev_t_converter(CConverter):
    type = 'dev_t'
    converter = '_Py_Dev_Converter'

class dev_t_return_converter(unsigned_long_return_converter):
    type = 'dev_t'
    conversion_fn = '_PyLong_FromDev'
    unsigned_cast = '(dev_t)'

class FSConverter_converter(CConverter):
    type = 'PyObject *'
    converter = 'PyUnicode_FSConverter'
    def converter_init(self):
        if self.default is not unspecified:
            fail("FSConverter_converter does not support default values")
        self.c_default = 'NULL'

    def cleanup(self):
        return "Py_XDECREF(" + self.name + ");\n"

class pid_t_converter(CConverter):
    type = 'pid_t'
    format_unit = '" _Py_PARSE_PID "'

class idtype_t_converter(int_converter):
    type = 'idtype_t'

class id_t_converter(CConverter):
    type = 'id_t'
    format_unit = '" _Py_PARSE_PID "'

class intptr_t_converter(CConverter):
    type = 'intptr_t'
    format_unit = '" _Py_PARSE_INTPTR "'

class Py_off_t_converter(CConverter):
    type = 'Py_off_t'
    converter = 'Py_off_t_converter'

class Py_off_t_return_converter(long_return_converter):
    type = 'Py_off_t'
    conversion_fn = 'PyLong_FromPy_off_t'

class path_confname_converter(CConverter):
    type="int"
    converter="conv_path_confname"

class confstr_confname_converter(path_confname_converter):
    converter='conv_confstr_confname'

class sysconf_confname_converter(path_confname_converter):
    converter="conv_sysconf_confname"

[python start generated code]*/
/*[python end generated code: output=da39a3ee5e6b4b0d input=577cb476e5d64960]*/

/*[clinic input]

os.stat

    path : path_t(allow_fd=True)
        Path to be examined; can be string, bytes, a path-like object or
        open-file-descriptor int.

    *

    dir_fd : dir_fd(requires='fstatat') = None
        If not None, it should be a file descriptor open to a directory,
        and path should be a relative string; path will then be relative to
        that directory.

    follow_symlinks: bool = True
        If False, and the last element of the path is a symbolic link,
        stat will examine the symbolic link itself instead of the file
        the link points to.

Perform a stat system call on the given path.

dir_fd and follow_symlinks may not be implemented
  on your platform.  If they are unavailable, using them will raise a
  NotImplementedError.

It's an error to use dir_fd or follow_symlinks when specifying path as
  an open file descriptor.

[clinic start generated code]*/

static PyObject *
os_stat_impl(PyObject *module, path_t *path, int dir_fd, int follow_symlinks)
/*[clinic end generated code: output=7d4976e6f18a59c5 input=01d362ebcc06996b]*/
{
    return posix_do_stat(module, "stat", path, dir_fd, follow_symlinks);
}


/*[clinic input]
os.lstat

    path : path_t

    *

    dir_fd : dir_fd(requires='fstatat') = None

Perform a stat system call on the given path, without following symbolic links.

Like stat(), but do not follow symbolic links.
Equivalent to stat(path, follow_symlinks=False).
[clinic start generated code]*/

static PyObject *
os_lstat_impl(PyObject *module, path_t *path, int dir_fd)
/*[clinic end generated code: output=ef82a5d35ce8ab37 input=0b7474765927b925]*/
{
    int follow_symlinks = 0;
    return posix_do_stat(module, "lstat", path, dir_fd, follow_symlinks);
}


/*[clinic input]
os.access -> bool

    path: path_t
        Path to be tested; can be string, bytes, or a path-like object.

    mode: int
        Operating-system mode bitfield.  Can be F_OK to test existence,
        or the inclusive-OR of R_OK, W_OK, and X_OK.

    *

    dir_fd : dir_fd(requires='faccessat') = None
        If not None, it should be a file descriptor open to a directory,
        and path should be relative; path will then be relative to that
        directory.

    effective_ids: bool = False
        If True, access will use the effective uid/gid instead of
        the real uid/gid.

    follow_symlinks: bool = True
        If False, and the last element of the path is a symbolic link,
        access will examine the symbolic link itself instead of the file
        the link points to.

Use the real uid/gid to test for access to a path.

{parameters}
dir_fd, effective_ids, and follow_symlinks may not be implemented
  on your platform.  If they are unavailable, using them will raise a
  NotImplementedError.

Note that most operations will use the effective uid/gid, therefore this
  routine can be used in a suid/sgid environment to test if the invoking user
  has the specified access to the path.

[clinic start generated code]*/

static int
os_access_impl(PyObject *module, path_t *path, int mode, int dir_fd,
               int effective_ids, int follow_symlinks)
/*[clinic end generated code: output=cf84158bc90b1a77 input=3ffe4e650ee3bf20]*/
{
    int return_value;

#ifdef MS_WINDOWS
    DWORD attr;
#else
    int result;
#endif

#ifdef HAVE_FACCESSAT
    int faccessat_unavailable = 0;
#endif

#ifndef HAVE_FACCESSAT
    if (follow_symlinks_specified("access", follow_symlinks))
        return -1;

    if (effective_ids) {
        argument_unavailable_error("access", "effective_ids");
        return -1;
    }
#endif

#ifdef MS_WINDOWS
    Py_BEGIN_ALLOW_THREADS
    attr = GetFileAttributesW(path->wide);
    Py_END_ALLOW_THREADS

    /*
     * Access is possible if
     *   * we didn't get a -1, and
     *     * write access wasn't requested,
     *     * or the file isn't read-only,
     *     * or it's a directory.
     * (Directories cannot be read-only on Windows.)
    */
    return_value = (attr != INVALID_FILE_ATTRIBUTES) &&
            (!(mode & 2) ||
            !(attr & FILE_ATTRIBUTE_READONLY) ||
            (attr & FILE_ATTRIBUTE_DIRECTORY));
#else

    Py_BEGIN_ALLOW_THREADS
#ifdef HAVE_FACCESSAT
    if ((dir_fd != DEFAULT_DIR_FD) ||
        effective_ids ||
        !follow_symlinks) {

        if (HAVE_FACCESSAT_RUNTIME) {
            int flags = 0;
            if (!follow_symlinks)
                flags |= AT_SYMLINK_NOFOLLOW;
            if (effective_ids)
                flags |= AT_EACCESS;
            result = faccessat(dir_fd, path->narrow, mode, flags);
        } else {
            faccessat_unavailable = 1;
        }
    }
    else
#endif
        result = access(path->narrow, mode);
    Py_END_ALLOW_THREADS

#ifdef HAVE_FACCESSAT
    if (faccessat_unavailable) {
        if (dir_fd != DEFAULT_DIR_FD) {
            argument_unavailable_error("access", "dir_fd");
            return -1;
        }
        if (follow_symlinks_specified("access", follow_symlinks))
            return -1;

        if (effective_ids) {
            argument_unavailable_error("access", "effective_ids");
            return -1;
        }
        /* should be unreachable */
        return -1;
    }
#endif
    return_value = !result;
#endif

    return return_value;
}

#ifndef F_OK
#define F_OK 0
#endif
#ifndef R_OK
#define R_OK 4
#endif
#ifndef W_OK
#define W_OK 2
#endif
#ifndef X_OK
#define X_OK 1
#endif


#ifdef HAVE_TTYNAME
/*[clinic input]
os.ttyname

    fd: int
        Integer file descriptor handle.

    /

Return the name of the terminal device connected to 'fd'.
[clinic start generated code]*/

static PyObject *
os_ttyname_impl(PyObject *module, int fd)
/*[clinic end generated code: output=c424d2e9d1cd636a input=9ff5a58b08115c55]*/
{

    long size = sysconf(_SC_TTY_NAME_MAX);
    if (size == -1) {
        return posix_error();
    }
    char *buffer = (char *)PyMem_RawMalloc(size);
    if (buffer == NULL) {
        return PyErr_NoMemory();
    }
    int ret = ttyname_r(fd, buffer, size);
    if (ret != 0) {
        PyMem_RawFree(buffer);
        errno = ret;
        return posix_error();
    }
    PyObject *res = PyUnicode_DecodeFSDefault(buffer);
    PyMem_RawFree(buffer);
    return res;
}
#endif

#ifdef HAVE_CTERMID
/*[clinic input]
os.ctermid

Return the name of the controlling terminal for this process.
[clinic start generated code]*/

static PyObject *
os_ctermid_impl(PyObject *module)
/*[clinic end generated code: output=02f017e6c9e620db input=3b87fdd52556382d]*/
{
    char *ret;
    char buffer[L_ctermid];

#ifdef USE_CTERMID_R
    ret = ctermid_r(buffer);
#else
    ret = ctermid(buffer);
#endif
    if (ret == NULL)
        return posix_error();
    return PyUnicode_DecodeFSDefault(buffer);
}
#endif /* HAVE_CTERMID */


/*[clinic input]
os.chdir

    path: path_t(allow_fd='PATH_HAVE_FCHDIR')

Change the current working directory to the specified path.

path may always be specified as a string.
On some platforms, path may also be specified as an open file descriptor.
  If this functionality is unavailable, using it raises an exception.
[clinic start generated code]*/

static PyObject *
os_chdir_impl(PyObject *module, path_t *path)
/*[clinic end generated code: output=3be6400eee26eaae input=1a4a15b4d12cb15d]*/
{
    int result;

    if (PySys_Audit("os.chdir", "(O)", path->object) < 0) {
        return NULL;
    }

    Py_BEGIN_ALLOW_THREADS
#ifdef MS_WINDOWS
    /* on unix, success = 0, on windows, success = !0 */
    result = !win32_wchdir(path->wide);
#else
#ifdef HAVE_FCHDIR
    if (path->fd != -1)
        result = fchdir(path->fd);
    else
#endif
        result = chdir(path->narrow);
#endif
    Py_END_ALLOW_THREADS

    if (result) {
        return path_error(path);
    }

    Py_RETURN_NONE;
}


#ifdef HAVE_FCHDIR
/*[clinic input]
os.fchdir

    fd: fildes

Change to the directory of the given file descriptor.

fd must be opened on a directory, not a file.
Equivalent to os.chdir(fd).

[clinic start generated code]*/

static PyObject *
os_fchdir_impl(PyObject *module, int fd)
/*[clinic end generated code: output=42e064ec4dc00ab0 input=18e816479a2fa985]*/
{
    if (PySys_Audit("os.chdir", "(i)", fd) < 0) {
        return NULL;
    }
    return posix_fildes_fd(fd, fchdir);
}
#endif /* HAVE_FCHDIR */

#ifdef MS_WINDOWS
# define CHMOD_DEFAULT_FOLLOW_SYMLINKS 0
#else
# define CHMOD_DEFAULT_FOLLOW_SYMLINKS 1
#endif

#ifdef MS_WINDOWS
static int
win32_lchmod(LPCWSTR path, int mode)
{
    DWORD attr = GetFileAttributesW(path);
    if (attr == INVALID_FILE_ATTRIBUTES) {
        return 0;
    }
    if (mode & _S_IWRITE) {
        attr &= ~FILE_ATTRIBUTE_READONLY;
    }
    else {
        attr |= FILE_ATTRIBUTE_READONLY;
    }
    return SetFileAttributesW(path, attr);
}

static int
win32_hchmod(HANDLE hfile, int mode)
{
    FILE_BASIC_INFO info;
    if (!GetFileInformationByHandleEx(hfile, FileBasicInfo,
                                      &info, sizeof(info)))
    {
        return 0;
    }
    if (mode & _S_IWRITE) {
        info.FileAttributes &= ~FILE_ATTRIBUTE_READONLY;
    }
    else {
        info.FileAttributes |= FILE_ATTRIBUTE_READONLY;
    }
    return SetFileInformationByHandle(hfile, FileBasicInfo,
                                      &info, sizeof(info));
}

static int
win32_fchmod(int fd, int mode)
{
    HANDLE hfile = _Py_get_osfhandle_noraise(fd);
    if (hfile == INVALID_HANDLE_VALUE) {
        SetLastError(ERROR_INVALID_HANDLE);
        return 0;
    }
    return win32_hchmod(hfile, mode);
}

#endif /* MS_WINDOWS */

/*[clinic input]
os.chmod

    path: path_t(allow_fd='PATH_HAVE_FCHMOD')
        Path to be modified.  May always be specified as a str, bytes, or a path-like object.
        On some platforms, path may also be specified as an open file descriptor.
        If this functionality is unavailable, using it raises an exception.

    mode: int
        Operating-system mode bitfield.
        Be careful when using number literals for *mode*. The conventional UNIX notation for
        numeric modes uses an octal base, which needs to be indicated with a ``0o`` prefix in
        Python.

    *

    dir_fd : dir_fd(requires='fchmodat') = None
        If not None, it should be a file descriptor open to a directory,
        and path should be relative; path will then be relative to that
        directory.

    follow_symlinks: bool(c_default="CHMOD_DEFAULT_FOLLOW_SYMLINKS", \
                          py_default="(os.name != 'nt')") = CHMOD_DEFAULT_FOLLOW_SYMLINKS
        If False, and the last element of the path is a symbolic link,
        chmod will modify the symbolic link itself instead of the file
        the link points to.

Change the access permissions of a file.

It is an error to use dir_fd or follow_symlinks when specifying path as
  an open file descriptor.
dir_fd and follow_symlinks may not be implemented on your platform.
  If they are unavailable, using them will raise a NotImplementedError.

[clinic start generated code]*/

static PyObject *
os_chmod_impl(PyObject *module, path_t *path, int mode, int dir_fd,
              int follow_symlinks)
/*[clinic end generated code: output=5cf6a94915cc7bff input=fcf115d174b9f3d8]*/
{
    int result;

#ifdef HAVE_FCHMODAT
    int fchmodat_nofollow_unsupported = 0;
    int fchmodat_unsupported = 0;
#endif

#if !(defined(HAVE_FCHMODAT) || defined(HAVE_LCHMOD) || defined(MS_WINDOWS))
    if (follow_symlinks_specified("chmod", follow_symlinks))
        return NULL;
#endif

    if (PySys_Audit("os.chmod", "Oii", path->object, mode,
                    dir_fd == DEFAULT_DIR_FD ? -1 : dir_fd) < 0) {
        return NULL;
    }

#ifdef MS_WINDOWS
    result = 0;
    Py_BEGIN_ALLOW_THREADS
    if (path->fd != -1) {
        result = win32_fchmod(path->fd, mode);
    }
    else if (follow_symlinks) {
        HANDLE hfile = CreateFileW(path->wide,
                                   FILE_READ_ATTRIBUTES|FILE_WRITE_ATTRIBUTES,
                                   0, NULL,
                                   OPEN_EXISTING, FILE_FLAG_BACKUP_SEMANTICS, NULL);
        if (hfile != INVALID_HANDLE_VALUE) {
            result = win32_hchmod(hfile, mode);
            (void)CloseHandle(hfile);
        }
    }
    else {
        result = win32_lchmod(path->wide, mode);
    }
    Py_END_ALLOW_THREADS
    if (!result) {
        return path_error(path);
    }
#else /* MS_WINDOWS */
    Py_BEGIN_ALLOW_THREADS
#ifdef HAVE_FCHMOD
    if (path->fd != -1)
        result = fchmod(path->fd, mode);
    else
#endif /* HAVE_CHMOD */
#ifdef HAVE_LCHMOD
    if ((!follow_symlinks) && (dir_fd == DEFAULT_DIR_FD))
        result = lchmod(path->narrow, mode);
    else
#endif /* HAVE_LCHMOD */
#ifdef HAVE_FCHMODAT
    if ((dir_fd != DEFAULT_DIR_FD) || !follow_symlinks) {
        if (HAVE_FCHMODAT_RUNTIME) {
            /*
             * fchmodat() doesn't currently support AT_SYMLINK_NOFOLLOW!
             * The documentation specifically shows how to use it,
             * and then says it isn't implemented yet.
             * (true on linux with glibc 2.15, and openindiana 3.x)
             *
             * Once it is supported, os.chmod will automatically
             * support dir_fd and follow_symlinks=False.  (Hopefully.)
             * Until then, we need to be careful what exception we raise.
             */
            result = fchmodat(dir_fd, path->narrow, mode,
                              follow_symlinks ? 0 : AT_SYMLINK_NOFOLLOW);
            /*
             * But wait!  We can't throw the exception without allowing threads,
             * and we can't do that in this nested scope.  (Macro trickery, sigh.)
             */
            fchmodat_nofollow_unsupported =
                             result &&
                             ((errno == ENOTSUP) || (errno == EOPNOTSUPP)) &&
                             !follow_symlinks;
        } else {
            fchmodat_unsupported = 1;
            fchmodat_nofollow_unsupported = 1;

            result = -1;
        }
    }
    else
#endif /* HAVE_FHCMODAT */
    {
#ifdef HAVE_CHMOD
        result = chmod(path->narrow, mode);
#elif defined(__wasi__)
        // WASI SDK 15.0 does not support chmod.
        // Ignore missing syscall for now.
        result = 0;
#else
        result = -1;
        errno = ENOSYS;
#endif
    }
    Py_END_ALLOW_THREADS

    if (result) {
#ifdef HAVE_FCHMODAT
        if (fchmodat_unsupported) {
            if (dir_fd != DEFAULT_DIR_FD) {
                argument_unavailable_error("chmod", "dir_fd");
                return NULL;
            }
        }

        if (fchmodat_nofollow_unsupported) {
            if (dir_fd != DEFAULT_DIR_FD)
                dir_fd_and_follow_symlinks_invalid("chmod",
                                                   dir_fd, follow_symlinks);
            else
                follow_symlinks_specified("chmod", follow_symlinks);
            return NULL;
        }
        else
#endif /* HAVE_FCHMODAT */
        return path_error(path);
    }
#endif /* MS_WINDOWS */

    Py_RETURN_NONE;
}


#if defined(HAVE_FCHMOD) || defined(MS_WINDOWS)
/*[clinic input]
os.fchmod

    fd: int
        The file descriptor of the file to be modified.
    mode: int
        Operating-system mode bitfield.
        Be careful when using number literals for *mode*. The conventional UNIX notation for
        numeric modes uses an octal base, which needs to be indicated with a ``0o`` prefix in
        Python.

Change the access permissions of the file given by file descriptor fd.

Equivalent to os.chmod(fd, mode).
[clinic start generated code]*/

static PyObject *
os_fchmod_impl(PyObject *module, int fd, int mode)
/*[clinic end generated code: output=afd9bc05b4e426b3 input=b5594618bbbc22df]*/
{
    int res;

    if (PySys_Audit("os.chmod", "iii", fd, mode, -1) < 0) {
        return NULL;
    }

#ifdef MS_WINDOWS
    res = 0;
    Py_BEGIN_ALLOW_THREADS
    res = win32_fchmod(fd, mode);
    Py_END_ALLOW_THREADS
    if (!res) {
        return PyErr_SetFromWindowsErr(0);
    }
#else /* MS_WINDOWS */
    int async_err = 0;
    do {
        Py_BEGIN_ALLOW_THREADS
        res = fchmod(fd, mode);
        Py_END_ALLOW_THREADS
    } while (res != 0 && errno == EINTR && !(async_err = PyErr_CheckSignals()));
    if (res != 0)
        return (!async_err) ? posix_error() : NULL;
#endif /* MS_WINDOWS */

    Py_RETURN_NONE;
}
#endif /* HAVE_FCHMOD || MS_WINDOWS */


#if defined(HAVE_LCHMOD) || defined(MS_WINDOWS)
/*[clinic input]
os.lchmod

    path: path_t
    mode: int

Change the access permissions of a file, without following symbolic links.

If path is a symlink, this affects the link itself rather than the target.
Equivalent to chmod(path, mode, follow_symlinks=False)."
[clinic start generated code]*/

static PyObject *
os_lchmod_impl(PyObject *module, path_t *path, int mode)
/*[clinic end generated code: output=082344022b51a1d5 input=90c5663c7465d24f]*/
{
    int res;
    if (PySys_Audit("os.chmod", "Oii", path->object, mode, -1) < 0) {
        return NULL;
    }
#ifdef MS_WINDOWS
    Py_BEGIN_ALLOW_THREADS
    res = win32_lchmod(path->wide, mode);
    Py_END_ALLOW_THREADS
    if (!res) {
        path_error(path);
        return NULL;
    }
#else /* MS_WINDOWS */
    Py_BEGIN_ALLOW_THREADS
    res = lchmod(path->narrow, mode);
    Py_END_ALLOW_THREADS
    if (res < 0) {
        path_error(path);
        return NULL;
    }
#endif /* MS_WINDOWS */
    Py_RETURN_NONE;
}
#endif /* HAVE_LCHMOD || MS_WINDOWS */


#ifdef HAVE_CHFLAGS
/*[clinic input]
os.chflags

    path: path_t
    flags: unsigned_long(bitwise=True)
    follow_symlinks: bool=True

Set file flags.

If follow_symlinks is False, and the last element of the path is a symbolic
  link, chflags will change flags on the symbolic link itself instead of the
  file the link points to.
follow_symlinks may not be implemented on your platform.  If it is
unavailable, using it will raise a NotImplementedError.

[clinic start generated code]*/

static PyObject *
os_chflags_impl(PyObject *module, path_t *path, unsigned long flags,
                int follow_symlinks)
/*[clinic end generated code: output=85571c6737661ce9 input=0327e29feb876236]*/
{
    int result;

#ifndef HAVE_LCHFLAGS
    if (follow_symlinks_specified("chflags", follow_symlinks))
        return NULL;
#endif

    if (PySys_Audit("os.chflags", "Ok", path->object, flags) < 0) {
        return NULL;
    }

    Py_BEGIN_ALLOW_THREADS
#ifdef HAVE_LCHFLAGS
    if (!follow_symlinks)
        result = lchflags(path->narrow, flags);
    else
#endif
        result = chflags(path->narrow, flags);
    Py_END_ALLOW_THREADS

    if (result)
        return path_error(path);

    Py_RETURN_NONE;
}
#endif /* HAVE_CHFLAGS */


#ifdef HAVE_LCHFLAGS
/*[clinic input]
os.lchflags

    path: path_t
    flags: unsigned_long(bitwise=True)

Set file flags.

This function will not follow symbolic links.
Equivalent to chflags(path, flags, follow_symlinks=False).
[clinic start generated code]*/

static PyObject *
os_lchflags_impl(PyObject *module, path_t *path, unsigned long flags)
/*[clinic end generated code: output=30ae958695c07316 input=f9f82ea8b585ca9d]*/
{
    int res;
    if (PySys_Audit("os.chflags", "Ok", path->object, flags) < 0) {
        return NULL;
    }
    Py_BEGIN_ALLOW_THREADS
    res = lchflags(path->narrow, flags);
    Py_END_ALLOW_THREADS
    if (res < 0) {
        return path_error(path);
    }
    Py_RETURN_NONE;
}
#endif /* HAVE_LCHFLAGS */


#ifdef HAVE_CHROOT
/*[clinic input]
os.chroot
    path: path_t

Change root directory to path.

[clinic start generated code]*/

static PyObject *
os_chroot_impl(PyObject *module, path_t *path)
/*[clinic end generated code: output=de80befc763a4475 input=14822965652c3dc3]*/
{
    int res;
    Py_BEGIN_ALLOW_THREADS
    res = chroot(path->narrow);
    Py_END_ALLOW_THREADS
    if (res < 0)
        return path_error(path);
    Py_RETURN_NONE;
}
#endif /* HAVE_CHROOT */


#ifdef HAVE_FSYNC
/*[clinic input]
os.fsync

    fd: fildes

Force write of fd to disk.
[clinic start generated code]*/

static PyObject *
os_fsync_impl(PyObject *module, int fd)
/*[clinic end generated code: output=4a10d773f52b3584 input=21c3645c056967f2]*/
{
    return posix_fildes_fd(fd, fsync);
}
#endif /* HAVE_FSYNC */


#ifdef HAVE_SYNC
/*[clinic input]
os.sync

Force write of everything to disk.
[clinic start generated code]*/

static PyObject *
os_sync_impl(PyObject *module)
/*[clinic end generated code: output=2796b1f0818cd71c input=84749fe5e9b404ff]*/
{
    Py_BEGIN_ALLOW_THREADS
    sync();
    Py_END_ALLOW_THREADS
    Py_RETURN_NONE;
}
#endif /* HAVE_SYNC */


#ifdef HAVE_FDATASYNC
#ifdef __hpux
extern int fdatasync(int); /* On HP-UX, in libc but not in unistd.h */
#endif

/*[clinic input]
os.fdatasync

    fd: fildes

Force write of fd to disk without forcing update of metadata.
[clinic start generated code]*/

static PyObject *
os_fdatasync_impl(PyObject *module, int fd)
/*[clinic end generated code: output=b4b9698b5d7e26dd input=bc74791ee54dd291]*/
{
    return posix_fildes_fd(fd, fdatasync);
}
#endif /* HAVE_FDATASYNC */


#ifdef HAVE_CHOWN
/*[clinic input]
os.chown

    path : path_t(allow_fd='PATH_HAVE_FCHOWN')
        Path to be examined; can be string, bytes, a path-like object, or open-file-descriptor int.

    uid: uid_t

    gid: gid_t

    *

    dir_fd : dir_fd(requires='fchownat') = None
        If not None, it should be a file descriptor open to a directory,
        and path should be relative; path will then be relative to that
        directory.

    follow_symlinks: bool = True
        If False, and the last element of the path is a symbolic link,
        stat will examine the symbolic link itself instead of the file
        the link points to.

Change the owner and group id of path to the numeric uid and gid.\

path may always be specified as a string.
On some platforms, path may also be specified as an open file descriptor.
  If this functionality is unavailable, using it raises an exception.
If dir_fd is not None, it should be a file descriptor open to a directory,
  and path should be relative; path will then be relative to that directory.
If follow_symlinks is False, and the last element of the path is a symbolic
  link, chown will modify the symbolic link itself instead of the file the
  link points to.
It is an error to use dir_fd or follow_symlinks when specifying path as
  an open file descriptor.
dir_fd and follow_symlinks may not be implemented on your platform.
  If they are unavailable, using them will raise a NotImplementedError.

[clinic start generated code]*/

static PyObject *
os_chown_impl(PyObject *module, path_t *path, uid_t uid, gid_t gid,
              int dir_fd, int follow_symlinks)
/*[clinic end generated code: output=4beadab0db5f70cd input=b08c5ec67996a97d]*/
{
    int result;

#if defined(HAVE_FCHOWNAT)
    int fchownat_unsupported = 0;
#endif

#if !(defined(HAVE_LCHOWN) || defined(HAVE_FCHOWNAT))
    if (follow_symlinks_specified("chown", follow_symlinks))
        return NULL;
#endif
    if (dir_fd_and_fd_invalid("chown", dir_fd, path->fd) ||
        fd_and_follow_symlinks_invalid("chown", path->fd, follow_symlinks))
        return NULL;

    if (PySys_Audit("os.chown", "OIIi", path->object, uid, gid,
                    dir_fd == DEFAULT_DIR_FD ? -1 : dir_fd) < 0) {
        return NULL;
    }

    Py_BEGIN_ALLOW_THREADS
#ifdef HAVE_FCHOWN
    if (path->fd != -1)
        result = fchown(path->fd, uid, gid);
    else
#endif
#ifdef HAVE_LCHOWN
    if ((!follow_symlinks) && (dir_fd == DEFAULT_DIR_FD))
        result = lchown(path->narrow, uid, gid);
    else
#endif
#ifdef HAVE_FCHOWNAT
    if ((dir_fd != DEFAULT_DIR_FD) || (!follow_symlinks)) {
      if (HAVE_FCHOWNAT_RUNTIME) {
        result = fchownat(dir_fd, path->narrow, uid, gid,
                          follow_symlinks ? 0 : AT_SYMLINK_NOFOLLOW);
      } else {
         fchownat_unsupported = 1;
      }
    } else
#endif
        result = chown(path->narrow, uid, gid);
    Py_END_ALLOW_THREADS

#ifdef HAVE_FCHOWNAT
    if (fchownat_unsupported) {
        /* This would be incorrect if the current platform
         * doesn't support lchown.
         */
        argument_unavailable_error(NULL, "dir_fd");
        return NULL;
    }
#endif

    if (result)
        return path_error(path);

    Py_RETURN_NONE;
}
#endif /* HAVE_CHOWN */


#ifdef HAVE_FCHOWN
/*[clinic input]
os.fchown

    fd: int
    uid: uid_t
    gid: gid_t

Change the owner and group id of the file specified by file descriptor.

Equivalent to os.chown(fd, uid, gid).

[clinic start generated code]*/

static PyObject *
os_fchown_impl(PyObject *module, int fd, uid_t uid, gid_t gid)
/*[clinic end generated code: output=97d21cbd5a4350a6 input=3af544ba1b13a0d7]*/
{
    int res;
    int async_err = 0;

    if (PySys_Audit("os.chown", "iIIi", fd, uid, gid, -1) < 0) {
        return NULL;
    }

    do {
        Py_BEGIN_ALLOW_THREADS
        res = fchown(fd, uid, gid);
        Py_END_ALLOW_THREADS
    } while (res != 0 && errno == EINTR && !(async_err = PyErr_CheckSignals()));
    if (res != 0)
        return (!async_err) ? posix_error() : NULL;

    Py_RETURN_NONE;
}
#endif /* HAVE_FCHOWN */


#ifdef HAVE_LCHOWN
/*[clinic input]
os.lchown

    path : path_t
    uid: uid_t
    gid: gid_t

Change the owner and group id of path to the numeric uid and gid.

This function will not follow symbolic links.
Equivalent to os.chown(path, uid, gid, follow_symlinks=False).
[clinic start generated code]*/

static PyObject *
os_lchown_impl(PyObject *module, path_t *path, uid_t uid, gid_t gid)
/*[clinic end generated code: output=25eaf6af412fdf2f input=b1c6014d563a7161]*/
{
    int res;
    if (PySys_Audit("os.chown", "OIIi", path->object, uid, gid, -1) < 0) {
        return NULL;
    }
    Py_BEGIN_ALLOW_THREADS
    res = lchown(path->narrow, uid, gid);
    Py_END_ALLOW_THREADS
    if (res < 0) {
        return path_error(path);
    }
    Py_RETURN_NONE;
}
#endif /* HAVE_LCHOWN */


static PyObject *
posix_getcwd(int use_bytes)
{
#ifdef MS_WINDOWS
    wchar_t wbuf[MAXPATHLEN];
    wchar_t *wbuf2 = wbuf;
    DWORD len;

    Py_BEGIN_ALLOW_THREADS
    len = GetCurrentDirectoryW(Py_ARRAY_LENGTH(wbuf), wbuf);
    /* If the buffer is large enough, len does not include the
       terminating \0. If the buffer is too small, len includes
       the space needed for the terminator. */
    if (len >= Py_ARRAY_LENGTH(wbuf)) {
        if (len <= PY_SSIZE_T_MAX / sizeof(wchar_t)) {
            wbuf2 = PyMem_RawMalloc(len * sizeof(wchar_t));
        }
        else {
            wbuf2 = NULL;
        }
        if (wbuf2) {
            len = GetCurrentDirectoryW(len, wbuf2);
        }
    }
    Py_END_ALLOW_THREADS

    if (!wbuf2) {
        PyErr_NoMemory();
        return NULL;
    }
    if (!len) {
        PyErr_SetFromWindowsErr(0);
        if (wbuf2 != wbuf)
            PyMem_RawFree(wbuf2);
        return NULL;
    }

    PyObject *resobj = PyUnicode_FromWideChar(wbuf2, len);
    if (wbuf2 != wbuf) {
        PyMem_RawFree(wbuf2);
    }

    if (use_bytes) {
        if (resobj == NULL) {
            return NULL;
        }
        Py_SETREF(resobj, PyUnicode_EncodeFSDefault(resobj));
    }

    return resobj;
#else
    const size_t chunk = 1024;

    char *buf = NULL;
    char *cwd = NULL;
    size_t buflen = 0;

    Py_BEGIN_ALLOW_THREADS
    do {
        char *newbuf;
        if (buflen <= PY_SSIZE_T_MAX - chunk) {
            buflen += chunk;
            newbuf = PyMem_RawRealloc(buf, buflen);
        }
        else {
            newbuf = NULL;
        }
        if (newbuf == NULL) {
            PyMem_RawFree(buf);
            buf = NULL;
            break;
        }
        buf = newbuf;

        cwd = getcwd(buf, buflen);
    } while (cwd == NULL && errno == ERANGE);
    Py_END_ALLOW_THREADS

    if (buf == NULL) {
        return PyErr_NoMemory();
    }
    if (cwd == NULL) {
        posix_error();
        PyMem_RawFree(buf);
        return NULL;
    }

    PyObject *obj;
    if (use_bytes) {
        obj = PyBytes_FromStringAndSize(buf, strlen(buf));
    }
    else {
        obj = PyUnicode_DecodeFSDefault(buf);
    }
#ifdef __linux__
    if (buf[0] != '/') {
        /*
         * On Linux >= 2.6.36 with glibc < 2.27, getcwd() can return a
         * relative pathname starting with '(unreachable)'. We detect this
         * and fail with ENOENT, matching newer glibc behaviour.
         */
        errno = ENOENT;
        path_object_error(obj);
        PyMem_RawFree(buf);
        return NULL;
    }
#endif
    assert(buf[0] == '/');
    PyMem_RawFree(buf);

    return obj;
#endif   /* !MS_WINDOWS */
}


/*[clinic input]
os.getcwd

Return a unicode string representing the current working directory.
[clinic start generated code]*/

static PyObject *
os_getcwd_impl(PyObject *module)
/*[clinic end generated code: output=21badfae2ea99ddc input=f069211bb70e3d39]*/
{
    return posix_getcwd(0);
}


/*[clinic input]
os.getcwdb

Return a bytes string representing the current working directory.
[clinic start generated code]*/

static PyObject *
os_getcwdb_impl(PyObject *module)
/*[clinic end generated code: output=3dd47909480e4824 input=f6f6a378dad3d9cb]*/
{
    return posix_getcwd(1);
}


#if ((!defined(HAVE_LINK)) && defined(MS_WINDOWS))
#define HAVE_LINK 1
#endif

#ifdef HAVE_LINK
/*[clinic input]

os.link

    src : path_t
    dst : path_t
    *
    src_dir_fd : dir_fd = None
    dst_dir_fd : dir_fd = None
    follow_symlinks: bool = True

Create a hard link to a file.

If either src_dir_fd or dst_dir_fd is not None, it should be a file
  descriptor open to a directory, and the respective path string (src or dst)
  should be relative; the path will then be relative to that directory.
If follow_symlinks is False, and the last element of src is a symbolic
  link, link will create a link to the symbolic link itself instead of the
  file the link points to.
src_dir_fd, dst_dir_fd, and follow_symlinks may not be implemented on your
  platform.  If they are unavailable, using them will raise a
  NotImplementedError.
[clinic start generated code]*/

static PyObject *
os_link_impl(PyObject *module, path_t *src, path_t *dst, int src_dir_fd,
             int dst_dir_fd, int follow_symlinks)
/*[clinic end generated code: output=7f00f6007fd5269a input=b0095ebbcbaa7e04]*/
{
#ifdef MS_WINDOWS
    BOOL result = FALSE;
#else
    int result;
#endif
#if defined(HAVE_LINKAT)
    int linkat_unavailable = 0;
#endif

#ifndef HAVE_LINKAT
    if ((src_dir_fd != DEFAULT_DIR_FD) || (dst_dir_fd != DEFAULT_DIR_FD)) {
        argument_unavailable_error("link", "src_dir_fd and dst_dir_fd");
        return NULL;
    }
#endif

#ifndef MS_WINDOWS
    if ((src->narrow && dst->wide) || (src->wide && dst->narrow)) {
        PyErr_SetString(PyExc_NotImplementedError,
                        "link: src and dst must be the same type");
        return NULL;
    }
#endif

    if (PySys_Audit("os.link", "OOii", src->object, dst->object,
                    src_dir_fd == DEFAULT_DIR_FD ? -1 : src_dir_fd,
                    dst_dir_fd == DEFAULT_DIR_FD ? -1 : dst_dir_fd) < 0) {
        return NULL;
    }

#ifdef MS_WINDOWS
    Py_BEGIN_ALLOW_THREADS
    result = CreateHardLinkW(dst->wide, src->wide, NULL);
    Py_END_ALLOW_THREADS

    if (!result)
        return path_error2(src, dst);
#else
    Py_BEGIN_ALLOW_THREADS
#ifdef HAVE_LINKAT
    if ((src_dir_fd != DEFAULT_DIR_FD) ||
        (dst_dir_fd != DEFAULT_DIR_FD) ||
        (!follow_symlinks)) {

        if (HAVE_LINKAT_RUNTIME) {

            result = linkat(src_dir_fd, src->narrow,
                dst_dir_fd, dst->narrow,
                follow_symlinks ? AT_SYMLINK_FOLLOW : 0);

        }
#ifdef __APPLE__
        else {
            if (src_dir_fd == DEFAULT_DIR_FD && dst_dir_fd == DEFAULT_DIR_FD) {
                /* See issue 41355: This matches the behaviour of !HAVE_LINKAT */
                result = link(src->narrow, dst->narrow);
            } else {
                linkat_unavailable = 1;
            }
        }
#endif
    }
    else
#endif /* HAVE_LINKAT */
        result = link(src->narrow, dst->narrow);
    Py_END_ALLOW_THREADS

#ifdef HAVE_LINKAT
    if (linkat_unavailable) {
        /* Either or both dir_fd arguments were specified */
        if (src_dir_fd  != DEFAULT_DIR_FD) {
            argument_unavailable_error("link", "src_dir_fd");
        } else {
            argument_unavailable_error("link", "dst_dir_fd");
        }
        return NULL;
    }
#endif

    if (result)
        return path_error2(src, dst);
#endif /* MS_WINDOWS */

    Py_RETURN_NONE;
}
#endif


#if defined(MS_WINDOWS) && !defined(HAVE_OPENDIR)
static PyObject *
_listdir_windows_no_opendir(path_t *path, PyObject *list)
{
    PyObject *v;
    HANDLE hFindFile = INVALID_HANDLE_VALUE;
    BOOL result, return_bytes;
    wchar_t namebuf[MAX_PATH+4]; /* Overallocate for "\*.*" */
    /* only claim to have space for MAX_PATH */
    Py_ssize_t len = Py_ARRAY_LENGTH(namebuf)-4;
    wchar_t *wnamebuf = NULL;

    WIN32_FIND_DATAW wFileData;
    const wchar_t *po_wchars;

    if (!path->wide) { /* Default arg: "." */
        po_wchars = L".";
        len = 1;
        return_bytes = 0;
    } else {
        po_wchars = path->wide;
        len = wcslen(path->wide);
        return_bytes = PyBytes_Check(path->object);
    }
    /* The +5 is so we can append "\\*.*\0" */
    wnamebuf = PyMem_New(wchar_t, len + 5);
    if (!wnamebuf) {
        PyErr_NoMemory();
        goto exit;
    }
    wcscpy(wnamebuf, po_wchars);
    if (len > 0) {
        wchar_t wch = wnamebuf[len-1];
        if (wch != SEP && wch != ALTSEP && wch != L':')
            wnamebuf[len++] = SEP;
        wcscpy(wnamebuf + len, L"*.*");
    }
    if ((list = PyList_New(0)) == NULL) {
        goto exit;
    }
    Py_BEGIN_ALLOW_THREADS
    hFindFile = FindFirstFileW(wnamebuf, &wFileData);
    Py_END_ALLOW_THREADS
    if (hFindFile == INVALID_HANDLE_VALUE) {
        int error = GetLastError();
        if (error == ERROR_FILE_NOT_FOUND)
            goto exit;
        path_error(path);
        Py_CLEAR(list);
        goto exit;
    }
    do {
        /* Skip over . and .. */
        if (wcscmp(wFileData.cFileName, L".") != 0 &&
            wcscmp(wFileData.cFileName, L"..") != 0) {
            v = PyUnicode_FromWideChar(wFileData.cFileName,
                                       wcslen(wFileData.cFileName));
            if (return_bytes && v) {
                Py_SETREF(v, PyUnicode_EncodeFSDefault(v));
            }
            if (v == NULL) {
                Py_CLEAR(list);
                break;
            }
            if (PyList_Append(list, v) != 0) {
                Py_DECREF(v);
                Py_CLEAR(list);
                break;
            }
            Py_DECREF(v);
        }
        Py_BEGIN_ALLOW_THREADS
        result = FindNextFileW(hFindFile, &wFileData);
        Py_END_ALLOW_THREADS
        /* FindNextFile sets error to ERROR_NO_MORE_FILES if
           it got to the end of the directory. */
        if (!result && GetLastError() != ERROR_NO_MORE_FILES) {
            path_error(path);
            Py_CLEAR(list);
            goto exit;
        }
    } while (result == TRUE);

exit:
    if (hFindFile != INVALID_HANDLE_VALUE) {
        if (FindClose(hFindFile) == FALSE) {
            if (list != NULL) {
                path_error(path);
                Py_CLEAR(list);
            }
        }
    }
    PyMem_Free(wnamebuf);

    return list;
}  /* end of _listdir_windows_no_opendir */

#else  /* thus POSIX, ie: not (MS_WINDOWS and not HAVE_OPENDIR) */

static PyObject *
_posix_listdir(path_t *path, PyObject *list)
{
    PyObject *v;
    DIR *dirp = NULL;
    struct dirent *ep;
    int return_str; /* if false, return bytes */
#ifdef HAVE_FDOPENDIR
    int fd = -1;
#endif

    errno = 0;
#ifdef HAVE_FDOPENDIR
    if (path->fd != -1) {
      if (HAVE_FDOPENDIR_RUNTIME) {
        /* closedir() closes the FD, so we duplicate it */
        fd = _Py_dup(path->fd);
        if (fd == -1)
            return NULL;

        return_str = 1;

        Py_BEGIN_ALLOW_THREADS
        dirp = fdopendir(fd);
        Py_END_ALLOW_THREADS
      } else {
        PyErr_SetString(PyExc_TypeError,
            "listdir: path should be string, bytes, os.PathLike or None, not int");
        return NULL;
      }
    }
    else
#endif
    {
        const char *name;
        if (path->narrow) {
            name = path->narrow;
            /* only return bytes if they specified a bytes object */
            return_str = !PyBytes_Check(path->object);
        }
        else {
            name = ".";
            return_str = 1;
        }

        Py_BEGIN_ALLOW_THREADS
        dirp = opendir(name);
        Py_END_ALLOW_THREADS
    }

    if (dirp == NULL) {
        path_error(path);
        list = NULL;
#ifdef HAVE_FDOPENDIR
        if (fd != -1) {
            Py_BEGIN_ALLOW_THREADS
            close(fd);
            Py_END_ALLOW_THREADS
        }
#endif
        goto exit;
    }
    if ((list = PyList_New(0)) == NULL) {
        goto exit;
    }
    for (;;) {
        errno = 0;
        Py_BEGIN_ALLOW_THREADS
        ep = readdir(dirp);
        Py_END_ALLOW_THREADS
        if (ep == NULL) {
            if (errno == 0) {
                break;
            } else {
                path_error(path);
                Py_CLEAR(list);
                goto exit;
            }
        }
        if (ep->d_name[0] == '.' &&
            (NAMLEN(ep) == 1 ||
             (ep->d_name[1] == '.' && NAMLEN(ep) == 2)))
            continue;
        if (return_str)
            v = PyUnicode_DecodeFSDefaultAndSize(ep->d_name, NAMLEN(ep));
        else
            v = PyBytes_FromStringAndSize(ep->d_name, NAMLEN(ep));
        if (v == NULL) {
            Py_CLEAR(list);
            break;
        }
        if (PyList_Append(list, v) != 0) {
            Py_DECREF(v);
            Py_CLEAR(list);
            break;
        }
        Py_DECREF(v);
    }

exit:
    if (dirp != NULL) {
        Py_BEGIN_ALLOW_THREADS
#ifdef HAVE_FDOPENDIR
        if (fd > -1)
            rewinddir(dirp);
#endif
        closedir(dirp);
        Py_END_ALLOW_THREADS
    }

    return list;
}  /* end of _posix_listdir */
#endif  /* which OS */


/*[clinic input]
os.listdir

    path : path_t(nullable=True, allow_fd='PATH_HAVE_FDOPENDIR') = None

Return a list containing the names of the files in the directory.

path can be specified as either str, bytes, or a path-like object.  If path is bytes,
  the filenames returned will also be bytes; in all other circumstances
  the filenames returned will be str.
If path is None, uses the path='.'.
On some platforms, path may also be specified as an open file descriptor;\
  the file descriptor must refer to a directory.
  If this functionality is unavailable, using it raises NotImplementedError.

The list is in arbitrary order.  It does not include the special
entries '.' and '..' even if they are present in the directory.


[clinic start generated code]*/

static PyObject *
os_listdir_impl(PyObject *module, path_t *path)
/*[clinic end generated code: output=293045673fcd1a75 input=e3f58030f538295d]*/
{
    if (PySys_Audit("os.listdir", "O",
                    path->object ? path->object : Py_None) < 0) {
        return NULL;
    }
#if defined(MS_WINDOWS) && !defined(HAVE_OPENDIR)
    return _listdir_windows_no_opendir(path, NULL);
#else
    return _posix_listdir(path, NULL);
#endif
}


#ifdef MS_WINDOWS

/*[clinic input]
os.listdrives

Return a list containing the names of drives in the system.

A drive name typically looks like 'C:\\'.

[clinic start generated code]*/

static PyObject *
os_listdrives_impl(PyObject *module)
/*[clinic end generated code: output=aaece9dacdf682b5 input=1af9ccc9e583798e]*/
{
    /* Number of possible drives is limited, so 256 should always be enough.
       On the day when it is not, listmounts() will have to be used. */
    wchar_t buffer[256];
    DWORD buflen = Py_ARRAY_LENGTH(buffer);
    PyObject *result = NULL;
    if (PySys_Audit("os.listdrives", NULL) < 0) {
        return NULL;
    }

    Py_BEGIN_ALLOW_THREADS;
    buflen = GetLogicalDriveStringsW(buflen, buffer);
    Py_END_ALLOW_THREADS;

    if (!buflen) {
        PyErr_SetFromWindowsErr(0);
        return NULL;
    } else if (buflen >= Py_ARRAY_LENGTH(buffer)) {
        PyErr_SetFromWindowsErr(ERROR_MORE_DATA);
        return NULL;
    }

    /* buflen includes a null terminator, so remove it */
    PyObject *str = PyUnicode_FromWideChar(buffer, buflen - 1);
    if (str) {
        PyObject *nullchar = PyUnicode_FromStringAndSize("\0", 1);
        if (nullchar) {
            result = PyUnicode_Split(str, nullchar, -1);
            Py_DECREF(nullchar);
        }
        Py_DECREF(str);
    }
    return result;
}

/*[clinic input]
os.listvolumes

Return a list containing the volumes in the system.

Volumes are typically represented as a GUID path.

[clinic start generated code]*/

static PyObject *
os_listvolumes_impl(PyObject *module)
/*[clinic end generated code: output=534e10ea2bf9d386 input=f6e4e70371f11e99]*/
{
    PyObject *result = PyList_New(0);
    HANDLE find = INVALID_HANDLE_VALUE;
    wchar_t buffer[MAX_PATH + 1];
    if (!result) {
        return NULL;
    }
    if (PySys_Audit("os.listvolumes", NULL) < 0) {
        Py_DECREF(result);
        return NULL;
    }

    int err = 0;
    Py_BEGIN_ALLOW_THREADS;
    find = FindFirstVolumeW(buffer, Py_ARRAY_LENGTH(buffer));
    if (find == INVALID_HANDLE_VALUE) {
        err = GetLastError();
    }
    Py_END_ALLOW_THREADS;

    while (!err) {
        PyObject *s = PyUnicode_FromWideChar(buffer, -1);
        if (!s || PyList_Append(result, s) < 0) {
            Py_XDECREF(s);
            Py_CLEAR(result);
            break;
        }
        Py_DECREF(s);

        Py_BEGIN_ALLOW_THREADS;
        if (!FindNextVolumeW(find, buffer, Py_ARRAY_LENGTH(buffer))) {
            err = GetLastError();
        }
        Py_END_ALLOW_THREADS;
    }

    if (find != INVALID_HANDLE_VALUE) {
        Py_BEGIN_ALLOW_THREADS;
        FindVolumeClose(find);
        Py_END_ALLOW_THREADS;
    }
    if (err && err != ERROR_NO_MORE_FILES) {
        PyErr_SetFromWindowsErr(err);
        Py_XDECREF(result);
        result = NULL;
    }
    return result;
}


/*[clinic input]
os.listmounts

    volume: path_t

Return a list containing mount points for a particular volume.

'volume' should be a GUID path as returned from os.listvolumes.

[clinic start generated code]*/

static PyObject *
os_listmounts_impl(PyObject *module, path_t *volume)
/*[clinic end generated code: output=06da49679de4512e input=a8a27178e3f67845]*/
{
    wchar_t default_buffer[MAX_PATH + 1];
    DWORD buflen = Py_ARRAY_LENGTH(default_buffer);
    LPWSTR buffer = default_buffer;
    DWORD attributes;
    PyObject *str = NULL;
    PyObject *nullchar = NULL;
    PyObject *result = NULL;

    /* Ensure we have a valid volume path before continuing */
    Py_BEGIN_ALLOW_THREADS
    attributes = GetFileAttributesW(volume->wide);
    Py_END_ALLOW_THREADS
    if (attributes == INVALID_FILE_ATTRIBUTES &&
        GetLastError() == ERROR_UNRECOGNIZED_VOLUME)
    {
        return PyErr_SetFromWindowsErr(ERROR_UNRECOGNIZED_VOLUME);
    }

    if (PySys_Audit("os.listmounts", "O", volume->object) < 0) {
        return NULL;
    }

    while (1) {
        BOOL success;
        Py_BEGIN_ALLOW_THREADS
        success = GetVolumePathNamesForVolumeNameW(volume->wide, buffer,
                                                   buflen, &buflen);
        Py_END_ALLOW_THREADS
        if (success) {
            break;
        }
        if (GetLastError() != ERROR_MORE_DATA) {
            PyErr_SetFromWindowsErr(0);
            goto exit;
        }
        if (buffer != default_buffer) {
            PyMem_Free((void *)buffer);
        }
        buffer = (wchar_t*)PyMem_Malloc(sizeof(wchar_t) * buflen);
        if (!buffer) {
            PyErr_NoMemory();
            goto exit;
        }
    }
    if (buflen < 2) {
        result = PyList_New(0);
        goto exit;
    }
    // buflen includes two null terminators, one for the last string
    // and one for the array of strings.
    str = PyUnicode_FromWideChar(buffer, buflen - 2);
    nullchar = PyUnicode_FromStringAndSize("\0", 1);
    if (str && nullchar) {
        result = PyUnicode_Split(str, nullchar, -1);
    }
exit:
    if (buffer != default_buffer) {
        PyMem_Free(buffer);
    }
    Py_XDECREF(nullchar);
    Py_XDECREF(str);
    return result;
}


/*[clinic input]
os._path_isdevdrive

    path: path_t

Determines whether the specified path is on a Windows Dev Drive.

[clinic start generated code]*/

static PyObject *
os__path_isdevdrive_impl(PyObject *module, path_t *path)
/*[clinic end generated code: output=1f437ea6677433a2 input=ee83e4996a48e23d]*/
{
#ifndef PERSISTENT_VOLUME_STATE_DEV_VOLUME
    /* This flag will be documented at
       https://learn.microsoft.com/windows-hardware/drivers/ddi/ntifs/ns-ntifs-_file_fs_persistent_volume_information
       after release, and will be available in the latest WinSDK.
       We include the flag to avoid a specific version dependency
       on the latest WinSDK. */
    const int PERSISTENT_VOLUME_STATE_DEV_VOLUME = 0x00002000;
#endif
    int err = 0;
    PyObject *r = NULL;
    wchar_t volume[MAX_PATH];

    Py_BEGIN_ALLOW_THREADS
    if (!GetVolumePathNameW(path->wide, volume, MAX_PATH)) {
        /* invalid path of some kind */
        /* Note that this also includes the case where a volume is mounted
           in a path longer than 260 characters. This is likely to be rare
           and problematic for other reasons, so a (soft) failure in this
           check seems okay. */
        err = GetLastError();
    } else if (GetDriveTypeW(volume) != DRIVE_FIXED) {
        /* only care about local dev drives */
        r = Py_False;
    } else {
        HANDLE hVolume = CreateFileW(
            volume,
            FILE_READ_ATTRIBUTES,
            FILE_SHARE_READ | FILE_SHARE_WRITE,
            NULL,
            OPEN_EXISTING,
            FILE_FLAG_BACKUP_SEMANTICS,
            NULL
        );
        if (hVolume == INVALID_HANDLE_VALUE) {
            err = GetLastError();
        } else {
            FILE_FS_PERSISTENT_VOLUME_INFORMATION volumeState = {0};
            volumeState.Version = 1;
            volumeState.FlagMask = PERSISTENT_VOLUME_STATE_DEV_VOLUME;
            if (!DeviceIoControl(
                hVolume,
                FSCTL_QUERY_PERSISTENT_VOLUME_STATE,
                &volumeState,
                sizeof(volumeState),
                &volumeState,
                sizeof(volumeState),
                NULL,
                NULL
            )) {
                err = GetLastError();
            }
            CloseHandle(hVolume);
            if (err == ERROR_INVALID_PARAMETER) {
                /* not supported on this platform */
                r = Py_False;
            } else if (!err) {
                r = (volumeState.VolumeFlags & PERSISTENT_VOLUME_STATE_DEV_VOLUME)
                    ? Py_True : Py_False;
            }
        }
    }
    Py_END_ALLOW_THREADS

    if (err) {
        PyErr_SetFromWindowsErr(err);
        return NULL;
    }

    if (r) {
        return Py_NewRef(r);
    }

    return NULL;
}


int
_PyOS_getfullpathname(const wchar_t *path, wchar_t **abspath_p)
{
    wchar_t woutbuf[MAX_PATH], *woutbufp = woutbuf;
    DWORD result;

    result = GetFullPathNameW(path,
                              Py_ARRAY_LENGTH(woutbuf), woutbuf,
                              NULL);
    if (!result) {
        return -1;
    }

    if (result >= Py_ARRAY_LENGTH(woutbuf)) {
        if ((size_t)result <= (size_t)PY_SSIZE_T_MAX / sizeof(wchar_t)) {
            woutbufp = PyMem_RawMalloc((size_t)result * sizeof(wchar_t));
        }
        else {
            woutbufp = NULL;
        }
        if (!woutbufp) {
            *abspath_p = NULL;
            return 0;
        }

        result = GetFullPathNameW(path, result, woutbufp, NULL);
        if (!result) {
            PyMem_RawFree(woutbufp);
            return -1;
        }
    }

    if (woutbufp != woutbuf) {
        *abspath_p = woutbufp;
        return 0;
    }

    *abspath_p = _PyMem_RawWcsdup(woutbufp);
    return 0;
}


/* A helper function for abspath on win32 */
/*[clinic input]
os._getfullpathname

    path: path_t
    /

[clinic start generated code]*/

static PyObject *
os__getfullpathname_impl(PyObject *module, path_t *path)
/*[clinic end generated code: output=bb8679d56845bc9b input=332ed537c29d0a3e]*/
{
    wchar_t *abspath;

    if (_PyOS_getfullpathname(path->wide, &abspath) < 0) {
        return win32_error_object("GetFullPathNameW", path->object);
    }
    if (abspath == NULL) {
        return PyErr_NoMemory();
    }

    PyObject *str = PyUnicode_FromWideChar(abspath, wcslen(abspath));
    PyMem_RawFree(abspath);
    if (str == NULL) {
        return NULL;
    }
    if (PyBytes_Check(path->object)) {
        Py_SETREF(str, PyUnicode_EncodeFSDefault(str));
    }
    return str;
}


/*[clinic input]
os._getfinalpathname

    path: path_t
    /

A helper function for samepath on windows.
[clinic start generated code]*/

static PyObject *
os__getfinalpathname_impl(PyObject *module, path_t *path)
/*[clinic end generated code: output=621a3c79bc29ebfa input=2b6b6c7cbad5fb84]*/
{
    HANDLE hFile;
    wchar_t buf[MAXPATHLEN], *target_path = buf;
    int buf_size = Py_ARRAY_LENGTH(buf);
    int result_length;
    PyObject *result;

    Py_BEGIN_ALLOW_THREADS
    hFile = CreateFileW(
        path->wide,
        0, /* desired access */
        0, /* share mode */
        NULL, /* security attributes */
        OPEN_EXISTING,
        /* FILE_FLAG_BACKUP_SEMANTICS is required to open a directory */
        FILE_FLAG_BACKUP_SEMANTICS,
        NULL);
    Py_END_ALLOW_THREADS

    if (hFile == INVALID_HANDLE_VALUE) {
        return win32_error_object("CreateFileW", path->object);
    }

    /* We have a good handle to the target, use it to determine the
       target path name. */
    while (1) {
        Py_BEGIN_ALLOW_THREADS
        result_length = GetFinalPathNameByHandleW(hFile, target_path,
                                                  buf_size, VOLUME_NAME_DOS);
        Py_END_ALLOW_THREADS

        if (!result_length) {
            result = win32_error_object("GetFinalPathNameByHandleW",
                                         path->object);
            goto cleanup;
        }

        if (result_length < buf_size) {
            break;
        }

        wchar_t *tmp;
        tmp = PyMem_Realloc(target_path != buf ? target_path : NULL,
                            result_length * sizeof(*tmp));
        if (!tmp) {
            result = PyErr_NoMemory();
            goto cleanup;
        }

        buf_size = result_length;
        target_path = tmp;
    }

    result = PyUnicode_FromWideChar(target_path, result_length);
    if (result && PyBytes_Check(path->object)) {
        Py_SETREF(result, PyUnicode_EncodeFSDefault(result));
    }

cleanup:
    if (target_path != buf) {
        PyMem_Free(target_path);
    }
    CloseHandle(hFile);
    return result;
}

/*[clinic input]
os._findfirstfile
    path: path_t
    /
A function to get the real file name without accessing the file in Windows.
[clinic start generated code]*/

static PyObject *
os__findfirstfile_impl(PyObject *module, path_t *path)
/*[clinic end generated code: output=106dd3f0779c83dd input=0734dff70f60e1a8]*/
{
    PyObject *result;
    HANDLE hFindFile;
    WIN32_FIND_DATAW wFileData;
    WCHAR *wRealFileName;

    Py_BEGIN_ALLOW_THREADS
    hFindFile = FindFirstFileW(path->wide, &wFileData);
    Py_END_ALLOW_THREADS

    if (hFindFile == INVALID_HANDLE_VALUE) {
        path_error(path);
        return NULL;
    }

    wRealFileName = wFileData.cFileName;
    result = PyUnicode_FromWideChar(wRealFileName, wcslen(wRealFileName));
    FindClose(hFindFile);
    return result;
}


/*[clinic input]
os._getvolumepathname

    path: path_t

A helper function for ismount on Win32.
[clinic start generated code]*/

static PyObject *
os__getvolumepathname_impl(PyObject *module, path_t *path)
/*[clinic end generated code: output=804c63fd13a1330b input=722b40565fa21552]*/
{
    PyObject *result;
    wchar_t *mountpath=NULL;
    size_t buflen;
    BOOL ret;

    /* Volume path should be shorter than entire path */
    buflen = Py_MAX(path->length, MAX_PATH);

    if (buflen > PY_DWORD_MAX) {
        PyErr_SetString(PyExc_OverflowError, "path too long");
        return NULL;
    }

    mountpath = PyMem_New(wchar_t, buflen);
    if (mountpath == NULL)
        return PyErr_NoMemory();

    Py_BEGIN_ALLOW_THREADS
    ret = GetVolumePathNameW(path->wide, mountpath,
                             Py_SAFE_DOWNCAST(buflen, size_t, DWORD));
    Py_END_ALLOW_THREADS

    if (!ret) {
        result = win32_error_object("_getvolumepathname", path->object);
        goto exit;
    }
    result = PyUnicode_FromWideChar(mountpath, wcslen(mountpath));
    if (PyBytes_Check(path->object))
        Py_SETREF(result, PyUnicode_EncodeFSDefault(result));

exit:
    PyMem_Free(mountpath);
    return result;
}


/*[clinic input]
os._path_splitroot

    path: path_t

Removes everything after the root on Win32.
[clinic start generated code]*/

static PyObject *
os__path_splitroot_impl(PyObject *module, path_t *path)
/*[clinic end generated code: output=ab7f1a88b654581c input=dc93b1d3984cffb6]*/
{
    wchar_t *buffer;
    wchar_t *end;
    PyObject *result = NULL;
    HRESULT ret;

    buffer = (wchar_t*)PyMem_Malloc(sizeof(wchar_t) * (wcslen(path->wide) + 1));
    if (!buffer) {
        return NULL;
    }
    wcscpy(buffer, path->wide);
    for (wchar_t *p = wcschr(buffer, L'/'); p; p = wcschr(p, L'/')) {
        *p = L'\\';
    }

    Py_BEGIN_ALLOW_THREADS
    ret = PathCchSkipRoot(buffer, &end);
    Py_END_ALLOW_THREADS
    if (FAILED(ret)) {
        result = Py_BuildValue("sO", "", path->object);
    } else if (end != buffer) {
        size_t rootLen = (size_t)(end - buffer);
        result = Py_BuildValue("NN",
            PyUnicode_FromWideChar(path->wide, rootLen),
            PyUnicode_FromWideChar(path->wide + rootLen, -1)
        );
    } else {
        result = Py_BuildValue("Os", path->object, "");
    }
    PyMem_Free(buffer);

    return result;
}


<<<<<<< HEAD
/*[clinic input]
os._path_isdir

    s as path: path_t(allow_fd=True, suppress_value_error=True)
=======
#define PY_IFREG  1 // Regular file
#define PY_IFDIR  2 // Directory
#define PY_IFLNK  4 // Symlink
#define PY_IFMNT  8 // Mount Point (junction)
#define PY_IFLRP 16 // Link Reparse Point (name-surrogate, symlink, junction)
#define PY_IFRRP 32 // Regular Reparse Point
>>>>>>> 5091c440

static inline BOOL
_testInfo(DWORD attributes, DWORD reparseTag, BOOL diskDevice, int testedType)
{
    switch (testedType) {
    case PY_IFREG:
        return diskDevice && attributes &&
               !(attributes & FILE_ATTRIBUTE_DIRECTORY);
    case PY_IFDIR:
        return attributes & FILE_ATTRIBUTE_DIRECTORY;
    case PY_IFLNK:
        return (attributes & FILE_ATTRIBUTE_REPARSE_POINT) &&
               reparseTag == IO_REPARSE_TAG_SYMLINK;
    case PY_IFMNT:
        return (attributes & FILE_ATTRIBUTE_REPARSE_POINT) &&
               reparseTag == IO_REPARSE_TAG_MOUNT_POINT;
    case PY_IFLRP:
        return (attributes & FILE_ATTRIBUTE_REPARSE_POINT) &&
               IsReparseTagNameSurrogate(reparseTag);
    case PY_IFRRP:
        return (attributes & FILE_ATTRIBUTE_REPARSE_POINT) &&
               reparseTag && !IsReparseTagNameSurrogate(reparseTag);
    }

    return FALSE;
}

<<<<<<< HEAD
static PyObject *
os__path_isdir_impl(PyObject *module, path_t *path)
/*[clinic end generated code: output=0adeafd60704f710 input=2d09b8801fd2f638]*/
=======
static BOOL
_testFileTypeByHandle(HANDLE hfile, int testedType, BOOL diskOnly)
>>>>>>> 5091c440
{
    assert(testedType == PY_IFREG || testedType == PY_IFDIR ||
           testedType == PY_IFLNK || testedType == PY_IFMNT ||
           testedType == PY_IFLRP || testedType == PY_IFRRP);

    BOOL diskDevice = GetFileType(hfile) == FILE_TYPE_DISK;
    if (diskOnly && !diskDevice) {
        return FALSE;
    }
    if (testedType != PY_IFREG && testedType != PY_IFDIR) {
        FILE_ATTRIBUTE_TAG_INFO info;
        return GetFileInformationByHandleEx(hfile, FileAttributeTagInfo, &info,
                                            sizeof(info)) &&
               _testInfo(info.FileAttributes, info.ReparseTag, diskDevice,
                         testedType);
    }
    FILE_BASIC_INFO info;
<<<<<<< HEAD
    int result;
    BOOL slow_path = TRUE;
    FILE_STAT_BASIC_INFORMATION statInfo;

    if (path->value_error) {
        Py_RETURN_FALSE;
    }

    Py_BEGIN_ALLOW_THREADS
    if (path->wide) {
        if (_Py_GetFileInformationByName(path->wide, FileStatBasicByNameInfo,
                                         &statInfo, sizeof(statInfo))) {
            if (!(statInfo.FileAttributes & FILE_ATTRIBUTE_REPARSE_POINT)) {
                slow_path = FALSE;
                result = statInfo.FileAttributes & FILE_ATTRIBUTE_DIRECTORY;
            } else if (!(statInfo.FileAttributes & FILE_ATTRIBUTE_DIRECTORY)) {
                slow_path = FALSE;
                result = 0;
            }
        } else if (_Py_GetFileInformationByName_ErrorIsTrustworthy(GetLastError())) {
                    slow_path = FALSE;
                    result = 0;
        }
    }
    if (slow_path) {
        if (path->fd != -1) {
            hfile = _Py_get_osfhandle_noraise(path->fd);
            close_file = FALSE;
        }
        else {
            hfile = CreateFileW(path->wide, FILE_READ_ATTRIBUTES, 0, NULL,
                                OPEN_EXISTING, FILE_FLAG_BACKUP_SEMANTICS, NULL);
        }
        if (hfile != INVALID_HANDLE_VALUE) {
            if (GetFileInformationByHandleEx(hfile, FileBasicInfo, &info,
                                            sizeof(info)))
            {
                result = info.FileAttributes & FILE_ATTRIBUTE_DIRECTORY;
            }
            else {
                result = 0;
            }
            if (close_file) {
                CloseHandle(hfile);
            }
        }
        else {
            STRUCT_STAT st;
            switch (GetLastError()) {
            case ERROR_ACCESS_DENIED:
            case ERROR_SHARING_VIOLATION:
            case ERROR_CANT_ACCESS_FILE:
            case ERROR_INVALID_PARAMETER:
                if (STAT(path->wide, &st)) {
                    result = 0;
                }
                else {
                    result = S_ISDIR(st.st_mode);
                }
                break;
            default:
                result = 0;
            }
=======
    return GetFileInformationByHandleEx(hfile, FileBasicInfo, &info,
                                        sizeof(info)) &&
           _testInfo(info.FileAttributes, 0, diskDevice, testedType);
}

static BOOL
_testFileTypeByName(LPCWSTR path, int testedType)
{
    assert(testedType == PY_IFREG || testedType == PY_IFDIR ||
           testedType == PY_IFLNK || testedType == PY_IFMNT ||
           testedType == PY_IFLRP || testedType == PY_IFRRP);

    FILE_STAT_BASIC_INFORMATION info;
    if (_Py_GetFileInformationByName(path, FileStatBasicByNameInfo, &info,
                                     sizeof(info)))
    {
        BOOL diskDevice = info.DeviceType == FILE_DEVICE_DISK ||
                          info.DeviceType == FILE_DEVICE_VIRTUAL_DISK ||
                          info.DeviceType == FILE_DEVICE_CD_ROM;
        BOOL result = _testInfo(info.FileAttributes, info.ReparseTag,
                                diskDevice, testedType);
        if (!result || (testedType != PY_IFREG && testedType != PY_IFDIR) ||
            !(info.FileAttributes & FILE_ATTRIBUTE_REPARSE_POINT))
        {
            return result;
        }
    }
    else if (_Py_GetFileInformationByName_ErrorIsTrustworthy(
                GetLastError()))
    {
        return FALSE;
    }

    DWORD flags = FILE_FLAG_BACKUP_SEMANTICS;
    if (testedType != PY_IFREG && testedType != PY_IFDIR) {
        flags |= FILE_FLAG_OPEN_REPARSE_POINT;
    }
    HANDLE hfile = CreateFileW(path, FILE_READ_ATTRIBUTES, 0, NULL,
                               OPEN_EXISTING, flags, NULL);
    if (hfile != INVALID_HANDLE_VALUE) {
        BOOL result = _testFileTypeByHandle(hfile, testedType, FALSE);
        CloseHandle(hfile);
        return result;
    }

    switch (GetLastError()) {
    case ERROR_ACCESS_DENIED:
    case ERROR_SHARING_VIOLATION:
    case ERROR_CANT_ACCESS_FILE:
    case ERROR_INVALID_PARAMETER:
        int rc;
        STRUCT_STAT st;
        if (testedType == PY_IFREG || testedType == PY_IFDIR) {
            rc = STAT(path, &st);
        }
        else {
            // PY_IFRRP is not generally supported in this case, except for
            // unhandled reparse points such as IO_REPARSE_TAG_APPEXECLINK.
            rc = LSTAT(path, &st);
        }
        if (!rc) {
            return _testInfo(st.st_file_attributes, st.st_reparse_tag,
                             st.st_mode & S_IFREG, testedType);
>>>>>>> 5091c440
        }
    }

<<<<<<< HEAD
    if (result) {
        Py_RETURN_TRUE;
    }
    Py_RETURN_FALSE;
=======
    return FALSE;
>>>>>>> 5091c440
}


static BOOL
_testFileExistsByName(LPCWSTR path, BOOL followLinks)
{
    FILE_STAT_BASIC_INFORMATION info;
    if (_Py_GetFileInformationByName(path, FileStatBasicByNameInfo, &info,
                                     sizeof(info)))
    {
        if (!(info.FileAttributes & FILE_ATTRIBUTE_REPARSE_POINT) ||
            !followLinks && IsReparseTagNameSurrogate(info.ReparseTag))
        {
            return TRUE;
        }
    }
    else if (_Py_GetFileInformationByName_ErrorIsTrustworthy(
                    GetLastError()))
    {
        return FALSE;
    }

<<<<<<< HEAD
    path: path_t(allow_fd=True, suppress_value_error=True)
=======
    DWORD flags = FILE_FLAG_BACKUP_SEMANTICS;
    if (!followLinks) {
        flags |= FILE_FLAG_OPEN_REPARSE_POINT;
    }
    HANDLE hfile = CreateFileW(path, FILE_READ_ATTRIBUTES, 0, NULL,
                               OPEN_EXISTING, flags, NULL);
    if (hfile != INVALID_HANDLE_VALUE) {
        if (followLinks) {
            CloseHandle(hfile);
            return TRUE;
        }
        // Regular Reparse Points (PY_IFRRP) have to be traversed.
        BOOL result = _testFileTypeByHandle(hfile, PY_IFRRP, FALSE);
        CloseHandle(hfile);
        if (!result) {
            return TRUE;
        }
        hfile = CreateFileW(path, FILE_READ_ATTRIBUTES, 0, NULL, OPEN_EXISTING,
                            FILE_FLAG_BACKUP_SEMANTICS, NULL);
        if (hfile != INVALID_HANDLE_VALUE) {
            CloseHandle(hfile);
            return TRUE;
        }
    }
>>>>>>> 5091c440

    switch (GetLastError()) {
    case ERROR_ACCESS_DENIED:
    case ERROR_SHARING_VIOLATION:
    case ERROR_CANT_ACCESS_FILE:
    case ERROR_INVALID_PARAMETER:
        STRUCT_STAT _st;
        return followLinks ? !STAT(path, &_st): !LSTAT(path, &_st);
    }

    return FALSE;
}

<<<<<<< HEAD
static PyObject *
os__path_isfile_impl(PyObject *module, path_t *path)
/*[clinic end generated code: output=4f72e7b1ada002da input=c378f54b14ae878a]*/
{
    HANDLE hfile;
    BOOL close_file = TRUE;
    FILE_BASIC_INFO info;
    int result;
    BOOL slow_path = TRUE;
    FILE_STAT_BASIC_INFORMATION statInfo;

    if (path->value_error) {
        Py_RETURN_FALSE;
    }

    Py_BEGIN_ALLOW_THREADS
    if (path->wide) {
        if (_Py_GetFileInformationByName(path->wide, FileStatBasicByNameInfo,
                                         &statInfo, sizeof(statInfo))) {
            if (!(statInfo.FileAttributes & FILE_ATTRIBUTE_REPARSE_POINT)) {
                slow_path = FALSE;
                result = !(statInfo.FileAttributes & FILE_ATTRIBUTE_DIRECTORY);
            } else if (statInfo.FileAttributes & FILE_ATTRIBUTE_DIRECTORY) {
                slow_path = FALSE;
                result = 0;
=======

static int
_testFileExists(path_t *_path, PyObject *path, BOOL followLinks)
{
    BOOL result = FALSE;
    if (!path_converter(path, _path)) {
        path_cleanup(_path);
        if (PyErr_ExceptionMatches(PyExc_ValueError)) {
            PyErr_Clear();
            return FALSE;
        }
        return -1;
    }

    Py_BEGIN_ALLOW_THREADS
    if (_path->fd != -1) {
        HANDLE hfile = _Py_get_osfhandle_noraise(_path->fd);
        if (hfile != INVALID_HANDLE_VALUE) {
            if (GetFileType(hfile) != FILE_TYPE_UNKNOWN || !GetLastError()) {
                result = TRUE;
>>>>>>> 5091c440
            }
        }
    }
<<<<<<< HEAD
    if (slow_path) {
        if (path->fd != -1) {
            hfile = _Py_get_osfhandle_noraise(path->fd);
            close_file = FALSE;
        }
        else {
            hfile = CreateFileW(path->wide, FILE_READ_ATTRIBUTES, 0, NULL,
                                OPEN_EXISTING, FILE_FLAG_BACKUP_SEMANTICS, NULL);
=======
    else if (_path->wide) {
        result = _testFileExistsByName(_path->wide, followLinks);
    }
    Py_END_ALLOW_THREADS

    path_cleanup(_path);
    return result;
}


static int
_testFileType(path_t *_path, PyObject *path, int testedType)
{
    BOOL result = FALSE;
    if (!path_converter(path, _path)) {
        path_cleanup(_path);
        if (PyErr_ExceptionMatches(PyExc_ValueError)) {
            PyErr_Clear();
            return FALSE;
>>>>>>> 5091c440
        }
        return -1;
    }

    Py_BEGIN_ALLOW_THREADS
    if (_path->fd != -1) {
        HANDLE hfile = _Py_get_osfhandle_noraise(_path->fd);
        if (hfile != INVALID_HANDLE_VALUE) {
<<<<<<< HEAD
            if (GetFileInformationByHandleEx(hfile, FileBasicInfo, &info,
                                            sizeof(info)))
            {
                result = !(info.FileAttributes & FILE_ATTRIBUTE_DIRECTORY);
            }
            else {
                result = 0;
            }
            if (close_file) {
                CloseHandle(hfile);
            }
        }
        else {
            STRUCT_STAT st;
            switch (GetLastError()) {
            case ERROR_ACCESS_DENIED:
            case ERROR_SHARING_VIOLATION:
            case ERROR_CANT_ACCESS_FILE:
            case ERROR_INVALID_PARAMETER:
                if (STAT(path->wide, &st)) {
                    result = 0;
                }
                else {
                    result = S_ISREG(st.st_mode);
                }
                break;
            default:
                result = 0;
            }
=======
            result = _testFileTypeByHandle(hfile, testedType, TRUE);
>>>>>>> 5091c440
        }
    }
    else if (_path->wide) {
        result = _testFileTypeByName(_path->wide, testedType);
    }
    Py_END_ALLOW_THREADS

<<<<<<< HEAD
    if (result) {
        Py_RETURN_TRUE;
    }
    Py_RETURN_FALSE;
=======
    path_cleanup(_path);
    return result;
>>>>>>> 5091c440
}


/*[clinic input]
os._path_exists -> bool

<<<<<<< HEAD
    path: path_t(allow_fd=True, suppress_value_error=True)
=======
    path: object
    /
>>>>>>> 5091c440

Test whether a path exists.  Returns False for broken symbolic links.

[clinic start generated code]*/

<<<<<<< HEAD
static PyObject *
os__path_exists_impl(PyObject *module, path_t *path)
/*[clinic end generated code: output=69e6089df1fe463a input=a62c424c1784c43b]*/
{
    HANDLE hfile;
    BOOL close_file = TRUE;
    int result;
    BOOL slow_path = TRUE;
    FILE_STAT_BASIC_INFORMATION statInfo;

    if (path->value_error) {
        Py_RETURN_FALSE;
    }

    Py_BEGIN_ALLOW_THREADS
    if (path->wide) {
        if (_Py_GetFileInformationByName(path->wide, FileStatBasicByNameInfo,
                                         &statInfo, sizeof(statInfo))) {
            if (!(statInfo.FileAttributes & FILE_ATTRIBUTE_REPARSE_POINT)) {
                slow_path = FALSE;
                result = 1;
            }
        } else if (_Py_GetFileInformationByName_ErrorIsTrustworthy(GetLastError())) {
                    slow_path = FALSE;
                    result = 0;
        }
    }
    if (slow_path) {
        if (path->fd != -1) {
            hfile = _Py_get_osfhandle_noraise(path->fd);
            close_file = FALSE;
        }
        else {
            hfile = CreateFileW(path->wide, FILE_READ_ATTRIBUTES, 0, NULL,
                                OPEN_EXISTING, FILE_FLAG_BACKUP_SEMANTICS, NULL);
        }
        if (hfile != INVALID_HANDLE_VALUE) {
            result = 1;
            if (close_file) {
                CloseHandle(hfile);
            }
        }
        else {
            STRUCT_STAT st;
            switch (GetLastError()) {
            case ERROR_ACCESS_DENIED:
            case ERROR_SHARING_VIOLATION:
            case ERROR_CANT_ACCESS_FILE:
            case ERROR_INVALID_PARAMETER:
                if (STAT(path->wide, &st)) {
                    result = 0;
                }
                else {
                    result = 1;
                }
                break;
            default:
                result = 0;
            }
        }
    }
    Py_END_ALLOW_THREADS

    if (result) {
        Py_RETURN_TRUE;
    }
    Py_RETURN_FALSE;
=======
static int
os__path_exists_impl(PyObject *module, PyObject *path)
/*[clinic end generated code: output=8f784b3abf9f8588 input=2777da15bc4ba5a3]*/
{
    path_t _path = PATH_T_INITIALIZE("_path_exists", "path", 0, 1);
    return _testFileExists(&_path, path, TRUE);
}


/*[clinic input]
os._path_lexists -> bool

    path: object
    /

Test whether a path exists.  Returns True for broken symbolic links.

[clinic start generated code]*/

static int
os__path_lexists_impl(PyObject *module, PyObject *path)
/*[clinic end generated code: output=fec4a91cf4ffccf1 input=8843d4d6d4e7c779]*/
{
    path_t _path = PATH_T_INITIALIZE("_path_lexists", "path", 0, 1);
    return _testFileExists(&_path, path, FALSE);
}


/*[clinic input]
os._path_isdir -> bool

    s as path: object

Return true if the pathname refers to an existing directory.

[clinic start generated code]*/

static int
os__path_isdir_impl(PyObject *module, PyObject *path)
/*[clinic end generated code: output=0504fd403f369701 input=2cb54dd97eb970f7]*/
{
    path_t _path = PATH_T_INITIALIZE("_path_isdir", "s", 0, 1);
    return _testFileType(&_path, path, PY_IFDIR);
>>>>>>> 5091c440
}


/*[clinic input]
os._path_isfile -> bool

    path: object

Test whether a path is a regular file

<<<<<<< HEAD
    path: path_t(allow_fd=True, suppress_value_error=True)
=======
[clinic start generated code]*/

static int
os__path_isfile_impl(PyObject *module, PyObject *path)
/*[clinic end generated code: output=b40d620efe5a896f input=54b428a310debaea]*/
{
    path_t _path = PATH_T_INITIALIZE("_path_isfile", "path", 0, 1);
    return _testFileType(&_path, path, PY_IFREG);
}


/*[clinic input]
os._path_islink -> bool

    path: object
>>>>>>> 5091c440

Test whether a path is a symbolic link

[clinic start generated code]*/

<<<<<<< HEAD
static PyObject *
os__path_islink_impl(PyObject *module, path_t *path)
/*[clinic end generated code: output=109ad77ec747b3b7 input=80bd45abdecb418e]*/
{
    HANDLE hfile;
    BOOL close_file = TRUE;
    FILE_ATTRIBUTE_TAG_INFO info;
    int result;
    BOOL slow_path = TRUE;
    FILE_STAT_BASIC_INFORMATION statInfo;

    if (path->value_error) {
        Py_RETURN_FALSE;
    }

    Py_BEGIN_ALLOW_THREADS
    if (path->wide) {
        if (_Py_GetFileInformationByName(path->wide, FileStatBasicByNameInfo,
                                         &statInfo, sizeof(statInfo))) {
            slow_path = FALSE;
            if (statInfo.FileAttributes & FILE_ATTRIBUTE_REPARSE_POINT) {
                result = (statInfo.ReparseTag == IO_REPARSE_TAG_SYMLINK);
            }
            else {
                result = 0;
            }
        } else if (_Py_GetFileInformationByName_ErrorIsTrustworthy(GetLastError())) {
                    slow_path = FALSE;
                    result = 0;
        }
    }
    if (slow_path) {
        if (path->fd != -1) {
            hfile = _Py_get_osfhandle_noraise(path->fd);
            close_file = FALSE;
        }
        else {
            hfile = CreateFileW(path->wide, FILE_READ_ATTRIBUTES, 0, NULL,
                                OPEN_EXISTING,
                                FILE_FLAG_OPEN_REPARSE_POINT | FILE_FLAG_BACKUP_SEMANTICS,
                                NULL);
        }
        if (hfile != INVALID_HANDLE_VALUE) {
            if (GetFileInformationByHandleEx(hfile, FileAttributeTagInfo, &info,
                                            sizeof(info)))
            {
                result = (info.ReparseTag == IO_REPARSE_TAG_SYMLINK);
            }
            else {
                result = 0;
            }
            if (close_file) {
                CloseHandle(hfile);
            }
        }
        else {
            STRUCT_STAT st;
            switch (GetLastError()) {
            case ERROR_ACCESS_DENIED:
            case ERROR_SHARING_VIOLATION:
            case ERROR_CANT_ACCESS_FILE:
            case ERROR_INVALID_PARAMETER:
                if (LSTAT(path->wide, &st)) {
                    result = 0;
                }
                else {
                    result = S_ISLNK(st.st_mode);
                }
                break;
            default:
                result = 0;
            }
        }
    }
    Py_END_ALLOW_THREADS

    if (result) {
        Py_RETURN_TRUE;
    }
    Py_RETURN_FALSE;
=======
static int
os__path_islink_impl(PyObject *module, PyObject *path)
/*[clinic end generated code: output=9d0cf8e4c640dfe6 input=b71fed60b9b2cd73]*/
{
    path_t _path = PATH_T_INITIALIZE("_path_islink", "path", 0, 1);
    return _testFileType(&_path, path, PY_IFLNK);
}


/*[clinic input]
os._path_isjunction -> bool

    path: object

Test whether a path is a junction

[clinic start generated code]*/

static int
os__path_isjunction_impl(PyObject *module, PyObject *path)
/*[clinic end generated code: output=f1d51682a077654d input=103ccedcdb714f11]*/
{
    path_t _path = PATH_T_INITIALIZE("_path_isjunction", "path", 0, 1);
    return _testFileType(&_path, path, PY_IFMNT);
>>>>>>> 5091c440
}

#undef PY_IFREG
#undef PY_IFDIR
#undef PY_IFLNK
#undef PY_IFMNT
#undef PY_IFLRP
#undef PY_IFRRP

#endif /* MS_WINDOWS */


/*[clinic input]
os._path_splitroot_ex

    path: path_t(make_wide=True, nonstrict=True)

Split a pathname into drive, root and tail.

The tail contains anything after the root.
[clinic start generated code]*/

static PyObject *
os__path_splitroot_ex_impl(PyObject *module, path_t *path)
/*[clinic end generated code: output=4b0072b6cdf4b611 input=6eb76e9173412c92]*/
{
    Py_ssize_t drvsize, rootsize;
    PyObject *drv = NULL, *root = NULL, *tail = NULL, *result = NULL;

    const wchar_t *buffer = path->wide;
    _Py_skiproot(buffer, path->length, &drvsize, &rootsize);
    drv = PyUnicode_FromWideChar(buffer, drvsize);
    if (drv == NULL) {
        goto exit;
    }
    root = PyUnicode_FromWideChar(&buffer[drvsize], rootsize);
    if (root == NULL) {
        goto exit;
    }
    tail = PyUnicode_FromWideChar(&buffer[drvsize + rootsize],
                                  path->length - drvsize - rootsize);
    if (tail == NULL) {
        goto exit;
    }
    if (PyBytes_Check(path->object)) {
        Py_SETREF(drv, PyUnicode_EncodeFSDefault(drv));
        Py_SETREF(root, PyUnicode_EncodeFSDefault(root));
        Py_SETREF(tail, PyUnicode_EncodeFSDefault(tail));
    }
    result = PyTuple_Pack(3, drv, root, tail);
exit:
    Py_XDECREF(drv);
    Py_XDECREF(root);
    Py_XDECREF(tail);
    return result;
}


/*[clinic input]
os._path_normpath

    path: path_t(make_wide=True, nonstrict=True)

Normalize path, eliminating double slashes, etc.
[clinic start generated code]*/

static PyObject *
os__path_normpath_impl(PyObject *module, path_t *path)
/*[clinic end generated code: output=d353e7ed9410c044 input=3d4ac23b06332dcb]*/
{
    PyObject *result;
    Py_ssize_t norm_len;
    wchar_t *norm_path = _Py_normpath_and_size((wchar_t *)path->wide,
                                               path->length, &norm_len);
    if (!norm_len) {
        result = PyUnicode_FromOrdinal('.');
    }
    else {
        result = PyUnicode_FromWideChar(norm_path, norm_len);
    }
    if (PyBytes_Check(path->object)) {
        Py_SETREF(result, PyUnicode_EncodeFSDefault(result));
    }
    return result;
}

/*[clinic input]
os.mkdir

    path : path_t

    mode: int = 0o777

    *

    dir_fd : dir_fd(requires='mkdirat') = None

# "mkdir(path, mode=0o777, *, dir_fd=None)\n\n\

Create a directory.

If dir_fd is not None, it should be a file descriptor open to a directory,
  and path should be relative; path will then be relative to that directory.
dir_fd may not be implemented on your platform.
  If it is unavailable, using it will raise a NotImplementedError.

The mode argument is ignored on Windows. Where it is used, the current umask
value is first masked out.
[clinic start generated code]*/

static PyObject *
os_mkdir_impl(PyObject *module, path_t *path, int mode, int dir_fd)
/*[clinic end generated code: output=a70446903abe821f input=a61722e1576fab03]*/
{
    int result;
#ifdef MS_WINDOWS
    int error = 0;
    int pathError = 0;
    SECURITY_ATTRIBUTES secAttr = { sizeof(secAttr) };
    SECURITY_ATTRIBUTES *pSecAttr = NULL;
#endif
#ifdef HAVE_MKDIRAT
    int mkdirat_unavailable = 0;
#endif

    if (PySys_Audit("os.mkdir", "Oii", path->object, mode,
                    dir_fd == DEFAULT_DIR_FD ? -1 : dir_fd) < 0) {
        return NULL;
    }

#ifdef MS_WINDOWS
    Py_BEGIN_ALLOW_THREADS
    if (mode == 0700 /* 0o700 */) {
        ULONG sdSize;
        pSecAttr = &secAttr;
        // Set a discretionary ACL (D) that is protected (P) and includes
        // inheritable (OICI) entries that allow (A) full control (FA) to
        // SYSTEM (SY), Administrators (BA), and the owner (OW).
        if (!ConvertStringSecurityDescriptorToSecurityDescriptorW(
            L"D:P(A;OICI;FA;;;SY)(A;OICI;FA;;;BA)(A;OICI;FA;;;OW)",
            SDDL_REVISION_1,
            &secAttr.lpSecurityDescriptor,
            &sdSize
        )) {
            error = GetLastError();
        }
    }
    if (!error) {
        result = CreateDirectoryW(path->wide, pSecAttr);
        if (secAttr.lpSecurityDescriptor &&
            // uncommonly, LocalFree returns non-zero on error, but still uses
            // GetLastError() to see what the error code is
            LocalFree(secAttr.lpSecurityDescriptor)) {
            error = GetLastError();
        }
    }
    Py_END_ALLOW_THREADS

    if (error) {
        return PyErr_SetFromWindowsErr(error);
    }
    if (!result) {
        return path_error(path);
    }
#else
    Py_BEGIN_ALLOW_THREADS
#if HAVE_MKDIRAT
    if (dir_fd != DEFAULT_DIR_FD) {
      if (HAVE_MKDIRAT_RUNTIME) {
        result = mkdirat(dir_fd, path->narrow, mode);

      } else {
        mkdirat_unavailable = 1;
      }
    } else
#endif
#if defined(__WATCOMC__) && !defined(__QNX__)
        result = mkdir(path->narrow);
#else
        result = mkdir(path->narrow, mode);
#endif
    Py_END_ALLOW_THREADS

#if HAVE_MKDIRAT
    if (mkdirat_unavailable) {
        argument_unavailable_error(NULL, "dir_fd");
        return NULL;
    }
#endif

    if (result < 0)
        return path_error(path);
#endif /* MS_WINDOWS */
    Py_RETURN_NONE;
}


/* sys/resource.h is needed for at least: wait3(), wait4(), broken nice. */
#if defined(HAVE_SYS_RESOURCE_H)
#include <sys/resource.h>
#endif


#ifdef HAVE_NICE
/*[clinic input]
os.nice

    increment: int
    /

Add increment to the priority of process and return the new priority.
[clinic start generated code]*/

static PyObject *
os_nice_impl(PyObject *module, int increment)
/*[clinic end generated code: output=9dad8a9da8109943 input=864be2d402a21da2]*/
{
    int value;

    /* There are two flavours of 'nice': one that returns the new
       priority (as required by almost all standards out there) and the
       Linux/FreeBSD one, which returns '0' on success and advices
       the use of getpriority() to get the new priority.

       If we are of the nice family that returns the new priority, we
       need to clear errno before the call, and check if errno is filled
       before calling posix_error() on a returnvalue of -1, because the
       -1 may be the actual new priority! */

    errno = 0;
    value = nice(increment);
#if defined(HAVE_BROKEN_NICE) && defined(HAVE_GETPRIORITY)
    if (value == 0)
        value = getpriority(PRIO_PROCESS, 0);
#endif
    if (value == -1 && errno != 0)
        /* either nice() or getpriority() returned an error */
        return posix_error();
    return PyLong_FromLong((long) value);
}
#endif /* HAVE_NICE */


#ifdef HAVE_GETPRIORITY
/*[clinic input]
os.getpriority

    which: int
    who: int

Return program scheduling priority.
[clinic start generated code]*/

static PyObject *
os_getpriority_impl(PyObject *module, int which, int who)
/*[clinic end generated code: output=c41b7b63c7420228 input=9be615d40e2544ef]*/
{
    int retval;

    errno = 0;
    retval = getpriority(which, who);
    if (errno != 0)
        return posix_error();
    return PyLong_FromLong((long)retval);
}
#endif /* HAVE_GETPRIORITY */


#ifdef HAVE_SETPRIORITY
/*[clinic input]
os.setpriority

    which: int
    who: int
    priority: int

Set program scheduling priority.
[clinic start generated code]*/

static PyObject *
os_setpriority_impl(PyObject *module, int which, int who, int priority)
/*[clinic end generated code: output=3d910d95a7771eb2 input=710ccbf65b9dc513]*/
{
    int retval;

    retval = setpriority(which, who, priority);
    if (retval == -1)
        return posix_error();
    Py_RETURN_NONE;
}
#endif /* HAVE_SETPRIORITY */


static PyObject *
internal_rename(path_t *src, path_t *dst, int src_dir_fd, int dst_dir_fd, int is_replace)
{
    const char *function_name = is_replace ? "replace" : "rename";
    int dir_fd_specified;

#ifdef HAVE_RENAMEAT
    int renameat_unavailable = 0;
#endif

#ifdef MS_WINDOWS
    BOOL result;
    int flags = is_replace ? MOVEFILE_REPLACE_EXISTING : 0;
#else
    int result;
#endif

    dir_fd_specified = (src_dir_fd != DEFAULT_DIR_FD) ||
                       (dst_dir_fd != DEFAULT_DIR_FD);
#ifndef HAVE_RENAMEAT
    if (dir_fd_specified) {
        argument_unavailable_error(function_name, "src_dir_fd and dst_dir_fd");
        return NULL;
    }
#endif

    if (PySys_Audit("os.rename", "OOii", src->object, dst->object,
                    src_dir_fd == DEFAULT_DIR_FD ? -1 : src_dir_fd,
                    dst_dir_fd == DEFAULT_DIR_FD ? -1 : dst_dir_fd) < 0) {
        return NULL;
    }

#ifdef MS_WINDOWS
    Py_BEGIN_ALLOW_THREADS
    result = MoveFileExW(src->wide, dst->wide, flags);
    Py_END_ALLOW_THREADS

    if (!result)
        return path_error2(src, dst);

#else
    if ((src->narrow && dst->wide) || (src->wide && dst->narrow)) {
        PyErr_Format(PyExc_ValueError,
                     "%s: src and dst must be the same type", function_name);
        return NULL;
    }

    Py_BEGIN_ALLOW_THREADS
#ifdef HAVE_RENAMEAT
    if (dir_fd_specified) {
        if (HAVE_RENAMEAT_RUNTIME) {
            result = renameat(src_dir_fd, src->narrow, dst_dir_fd, dst->narrow);
        } else {
            renameat_unavailable = 1;
        }
    } else
#endif
    result = rename(src->narrow, dst->narrow);
    Py_END_ALLOW_THREADS


#ifdef HAVE_RENAMEAT
    if (renameat_unavailable) {
        argument_unavailable_error(function_name, "src_dir_fd and dst_dir_fd");
        return NULL;
    }
#endif

    if (result)
        return path_error2(src, dst);
#endif
    Py_RETURN_NONE;
}


/*[clinic input]
os.rename

    src : path_t
    dst : path_t
    *
    src_dir_fd : dir_fd = None
    dst_dir_fd : dir_fd = None

Rename a file or directory.

If either src_dir_fd or dst_dir_fd is not None, it should be a file
  descriptor open to a directory, and the respective path string (src or dst)
  should be relative; the path will then be relative to that directory.
src_dir_fd and dst_dir_fd, may not be implemented on your platform.
  If they are unavailable, using them will raise a NotImplementedError.
[clinic start generated code]*/

static PyObject *
os_rename_impl(PyObject *module, path_t *src, path_t *dst, int src_dir_fd,
               int dst_dir_fd)
/*[clinic end generated code: output=59e803072cf41230 input=faa61c847912c850]*/
{
    return internal_rename(src, dst, src_dir_fd, dst_dir_fd, 0);
}


/*[clinic input]
os.replace = os.rename

Rename a file or directory, overwriting the destination.

If either src_dir_fd or dst_dir_fd is not None, it should be a file
  descriptor open to a directory, and the respective path string (src or dst)
  should be relative; the path will then be relative to that directory.
src_dir_fd and dst_dir_fd, may not be implemented on your platform.
  If they are unavailable, using them will raise a NotImplementedError.
[clinic start generated code]*/

static PyObject *
os_replace_impl(PyObject *module, path_t *src, path_t *dst, int src_dir_fd,
                int dst_dir_fd)
/*[clinic end generated code: output=1968c02e7857422b input=c003f0def43378ef]*/
{
    return internal_rename(src, dst, src_dir_fd, dst_dir_fd, 1);
}


/*[clinic input]
os.rmdir

    path: path_t
    *
    dir_fd: dir_fd(requires='unlinkat') = None

Remove a directory.

If dir_fd is not None, it should be a file descriptor open to a directory,
  and path should be relative; path will then be relative to that directory.
dir_fd may not be implemented on your platform.
  If it is unavailable, using it will raise a NotImplementedError.
[clinic start generated code]*/

static PyObject *
os_rmdir_impl(PyObject *module, path_t *path, int dir_fd)
/*[clinic end generated code: output=080eb54f506e8301 input=38c8b375ca34a7e2]*/
{
    int result;
#ifdef HAVE_UNLINKAT
    int unlinkat_unavailable = 0;
#endif

    if (PySys_Audit("os.rmdir", "Oi", path->object,
                    dir_fd == DEFAULT_DIR_FD ? -1 : dir_fd) < 0) {
        return NULL;
    }

    Py_BEGIN_ALLOW_THREADS
#ifdef MS_WINDOWS
    /* Windows, success=1, UNIX, success=0 */
    result = !RemoveDirectoryW(path->wide);
#else
#ifdef HAVE_UNLINKAT
    if (dir_fd != DEFAULT_DIR_FD) {
      if (HAVE_UNLINKAT_RUNTIME) {
        result = unlinkat(dir_fd, path->narrow, AT_REMOVEDIR);
      } else {
        unlinkat_unavailable = 1;
        result = -1;
      }
    } else
#endif
        result = rmdir(path->narrow);
#endif
    Py_END_ALLOW_THREADS

#ifdef HAVE_UNLINKAT
    if (unlinkat_unavailable) {
        argument_unavailable_error("rmdir", "dir_fd");
        return NULL;
    }
#endif

    if (result)
        return path_error(path);

    Py_RETURN_NONE;
}


#ifdef HAVE_SYSTEM
#ifdef MS_WINDOWS
/*[clinic input]
os.system -> long

    command: Py_UNICODE

Execute the command in a subshell.
[clinic start generated code]*/

static long
os_system_impl(PyObject *module, const wchar_t *command)
/*[clinic end generated code: output=dd528cbd5943a679 input=303f5ce97df606b0]*/
{
    long result;

    if (PySys_Audit("os.system", "(u)", command) < 0) {
        return -1;
    }

    Py_BEGIN_ALLOW_THREADS
    _Py_BEGIN_SUPPRESS_IPH
    result = _wsystem(command);
    _Py_END_SUPPRESS_IPH
    Py_END_ALLOW_THREADS
    return result;
}
#else /* MS_WINDOWS */
/*[clinic input]
os.system -> long

    command: FSConverter

Execute the command in a subshell.
[clinic start generated code]*/

static long
os_system_impl(PyObject *module, PyObject *command)
/*[clinic end generated code: output=290fc437dd4f33a0 input=86a58554ba6094af]*/
{
    long result;
    const char *bytes = PyBytes_AsString(command);

    if (PySys_Audit("os.system", "(O)", command) < 0) {
        return -1;
    }

    Py_BEGIN_ALLOW_THREADS
    result = system(bytes);
    Py_END_ALLOW_THREADS
    return result;
}
#endif
#endif /* HAVE_SYSTEM */


#ifdef HAVE_UMASK
/*[clinic input]
os.umask

    mask: int
    /

Set the current numeric umask and return the previous umask.
[clinic start generated code]*/

static PyObject *
os_umask_impl(PyObject *module, int mask)
/*[clinic end generated code: output=a2e33ce3bc1a6e33 input=ab6bfd9b24d8a7e8]*/
{
    int i = (int)umask(mask);
    if (i < 0)
        return posix_error();
    return PyLong_FromLong((long)i);
}
#endif

#ifdef MS_WINDOWS

/* override the default DeleteFileW behavior so that directory
symlinks can be removed with this function, the same as with
Unix symlinks */
BOOL WINAPI Py_DeleteFileW(LPCWSTR lpFileName)
{
    WIN32_FILE_ATTRIBUTE_DATA info;
    WIN32_FIND_DATAW find_data;
    HANDLE find_data_handle;
    int is_directory = 0;
    int is_link = 0;

    if (GetFileAttributesExW(lpFileName, GetFileExInfoStandard, &info)) {
        is_directory = info.dwFileAttributes & FILE_ATTRIBUTE_DIRECTORY;

        /* Get WIN32_FIND_DATA structure for the path to determine if
           it is a symlink */
        if(is_directory &&
           info.dwFileAttributes & FILE_ATTRIBUTE_REPARSE_POINT) {
            find_data_handle = FindFirstFileW(lpFileName, &find_data);

            if(find_data_handle != INVALID_HANDLE_VALUE) {
                /* IO_REPARSE_TAG_SYMLINK if it is a symlink and
                   IO_REPARSE_TAG_MOUNT_POINT if it is a junction point. */
                is_link = find_data.dwReserved0 == IO_REPARSE_TAG_SYMLINK ||
                          find_data.dwReserved0 == IO_REPARSE_TAG_MOUNT_POINT;
                FindClose(find_data_handle);
            }
        }
    }

    if (is_directory && is_link)
        return RemoveDirectoryW(lpFileName);

    return DeleteFileW(lpFileName);
}
#endif /* MS_WINDOWS */


/*[clinic input]
os.unlink

    path: path_t
    *
    dir_fd: dir_fd(requires='unlinkat')=None

Remove a file (same as remove()).

If dir_fd is not None, it should be a file descriptor open to a directory,
  and path should be relative; path will then be relative to that directory.
dir_fd may not be implemented on your platform.
  If it is unavailable, using it will raise a NotImplementedError.

[clinic start generated code]*/

static PyObject *
os_unlink_impl(PyObject *module, path_t *path, int dir_fd)
/*[clinic end generated code: output=621797807b9963b1 input=d7bcde2b1b2a2552]*/
{
    int result;
#ifdef HAVE_UNLINKAT
    int unlinkat_unavailable = 0;
#endif

    if (PySys_Audit("os.remove", "Oi", path->object,
                    dir_fd == DEFAULT_DIR_FD ? -1 : dir_fd) < 0) {
        return NULL;
    }

    Py_BEGIN_ALLOW_THREADS
    _Py_BEGIN_SUPPRESS_IPH
#ifdef MS_WINDOWS
    /* Windows, success=1, UNIX, success=0 */
    result = !Py_DeleteFileW(path->wide);
#else
#ifdef HAVE_UNLINKAT
    if (dir_fd != DEFAULT_DIR_FD) {
      if (HAVE_UNLINKAT_RUNTIME) {

        result = unlinkat(dir_fd, path->narrow, 0);
      } else {
        unlinkat_unavailable = 1;
      }
    } else
#endif /* HAVE_UNLINKAT */
        result = unlink(path->narrow);
#endif
    _Py_END_SUPPRESS_IPH
    Py_END_ALLOW_THREADS

#ifdef HAVE_UNLINKAT
    if (unlinkat_unavailable) {
        argument_unavailable_error(NULL, "dir_fd");
        return NULL;
    }
#endif

    if (result)
        return path_error(path);

    Py_RETURN_NONE;
}


/*[clinic input]
os.remove = os.unlink

Remove a file (same as unlink()).

If dir_fd is not None, it should be a file descriptor open to a directory,
  and path should be relative; path will then be relative to that directory.
dir_fd may not be implemented on your platform.
  If it is unavailable, using it will raise a NotImplementedError.
[clinic start generated code]*/

static PyObject *
os_remove_impl(PyObject *module, path_t *path, int dir_fd)
/*[clinic end generated code: output=a8535b28f0068883 input=e05c5ab55cd30983]*/
{
    return os_unlink_impl(module, path, dir_fd);
}


static PyStructSequence_Field uname_result_fields[] = {
    {"sysname",    "operating system name"},
    {"nodename",   "name of machine on network (implementation-defined)"},
    {"release",    "operating system release"},
    {"version",    "operating system version"},
    {"machine",    "hardware identifier"},
    {NULL}
};

PyDoc_STRVAR(uname_result__doc__,
"uname_result: Result from os.uname().\n\n\
This object may be accessed either as a tuple of\n\
  (sysname, nodename, release, version, machine),\n\
or via the attributes sysname, nodename, release, version, and machine.\n\
\n\
See os.uname for more information.");

static PyStructSequence_Desc uname_result_desc = {
    MODNAME ".uname_result", /* name */
    uname_result__doc__, /* doc */
    uname_result_fields,
    5
};

#ifdef HAVE_UNAME
/*[clinic input]
os.uname

Return an object identifying the current operating system.

The object behaves like a named tuple with the following fields:
  (sysname, nodename, release, version, machine)

[clinic start generated code]*/

static PyObject *
os_uname_impl(PyObject *module)
/*[clinic end generated code: output=e6a49cf1a1508a19 input=e68bd246db3043ed]*/
{
    struct utsname u;
    int res;
    PyObject *value;

    Py_BEGIN_ALLOW_THREADS
    res = uname(&u);
    Py_END_ALLOW_THREADS
    if (res < 0)
        return posix_error();

    PyObject *UnameResultType = get_posix_state(module)->UnameResultType;
    value = PyStructSequence_New((PyTypeObject *)UnameResultType);
    if (value == NULL)
        return NULL;

#define SET(i, field) \
    { \
    PyObject *o = PyUnicode_DecodeFSDefault(field); \
    if (!o) { \
        Py_DECREF(value); \
        return NULL; \
    } \
    PyStructSequence_SET_ITEM(value, i, o); \
    } \

    SET(0, u.sysname);
    SET(1, u.nodename);
    SET(2, u.release);
    SET(3, u.version);
    SET(4, u.machine);

#undef SET

    return value;
}
#endif /* HAVE_UNAME */



typedef struct {
    int    now;
    time_t atime_s;
    long   atime_ns;
    time_t mtime_s;
    long   mtime_ns;
} utime_t;

/*
 * these macros assume that "ut" is a pointer to a utime_t
 * they also intentionally leak the declaration of a pointer named "time"
 */
#define UTIME_TO_TIMESPEC \
    struct timespec ts[2]; \
    struct timespec *time; \
    if (ut->now) \
        time = NULL; \
    else { \
        ts[0].tv_sec = ut->atime_s; \
        ts[0].tv_nsec = ut->atime_ns; \
        ts[1].tv_sec = ut->mtime_s; \
        ts[1].tv_nsec = ut->mtime_ns; \
        time = ts; \
    } \

#define UTIME_TO_TIMEVAL \
    struct timeval tv[2]; \
    struct timeval *time; \
    if (ut->now) \
        time = NULL; \
    else { \
        tv[0].tv_sec = ut->atime_s; \
        tv[0].tv_usec = ut->atime_ns / 1000; \
        tv[1].tv_sec = ut->mtime_s; \
        tv[1].tv_usec = ut->mtime_ns / 1000; \
        time = tv; \
    } \

#define UTIME_TO_UTIMBUF \
    struct utimbuf u; \
    struct utimbuf *time; \
    if (ut->now) \
        time = NULL; \
    else { \
        u.actime = ut->atime_s; \
        u.modtime = ut->mtime_s; \
        time = &u; \
    }

#define UTIME_TO_TIME_T \
    time_t timet[2]; \
    time_t *time; \
    if (ut->now) \
        time = NULL; \
    else { \
        timet[0] = ut->atime_s; \
        timet[1] = ut->mtime_s; \
        time = timet; \
    } \


#if defined(HAVE_FUTIMESAT) || defined(HAVE_UTIMENSAT)

static int
utime_dir_fd(utime_t *ut, int dir_fd, const char *path, int follow_symlinks)
{
#if defined(__APPLE__) &&  defined(HAVE_UTIMENSAT)
    if (HAVE_UTIMENSAT_RUNTIME) {
        int flags = follow_symlinks ? 0 : AT_SYMLINK_NOFOLLOW;
        UTIME_TO_TIMESPEC;
        return utimensat(dir_fd, path, time, flags);
    }  else {
        errno = ENOSYS;
        return -1;
    }
#elif defined(HAVE_UTIMENSAT)
    int flags = follow_symlinks ? 0 : AT_SYMLINK_NOFOLLOW;
    UTIME_TO_TIMESPEC;
    return utimensat(dir_fd, path, time, flags);
#elif defined(HAVE_FUTIMESAT)
    UTIME_TO_TIMEVAL;
    /*
     * follow_symlinks will never be false here;
     * we only allow !follow_symlinks and dir_fd together
     * if we have utimensat()
     */
    assert(follow_symlinks);
    return futimesat(dir_fd, path, time);
#endif
}

    #define FUTIMENSAT_DIR_FD_CONVERTER dir_fd_converter
#else
    #define FUTIMENSAT_DIR_FD_CONVERTER dir_fd_unavailable
#endif

#if defined(HAVE_FUTIMES) || defined(HAVE_FUTIMENS)

static int
utime_fd(utime_t *ut, int fd)
{
#ifdef HAVE_FUTIMENS

    if (HAVE_FUTIMENS_RUNTIME) {

    UTIME_TO_TIMESPEC;
    return futimens(fd, time);

    } else
#ifndef HAVE_FUTIMES
    {
        /* Not sure if this can happen */
        PyErr_SetString(
            PyExc_RuntimeError,
            "neither futimens nor futimes are supported"
            " on this system");
        return -1;
    }
#endif

#endif
#ifdef HAVE_FUTIMES
    {
    UTIME_TO_TIMEVAL;
    return futimes(fd, time);
    }
#endif
}

    #define PATH_UTIME_HAVE_FD 1
#else
    #define PATH_UTIME_HAVE_FD 0
#endif

#if defined(HAVE_UTIMENSAT) || defined(HAVE_LUTIMES)
#  define UTIME_HAVE_NOFOLLOW_SYMLINKS
#endif

#ifdef UTIME_HAVE_NOFOLLOW_SYMLINKS

static int
utime_nofollow_symlinks(utime_t *ut, const char *path)
{
#ifdef HAVE_UTIMENSAT
    if (HAVE_UTIMENSAT_RUNTIME) {
        UTIME_TO_TIMESPEC;
        return utimensat(DEFAULT_DIR_FD, path, time, AT_SYMLINK_NOFOLLOW);
    } else
#ifndef HAVE_LUTIMES
    {
        /* Not sure if this can happen */
        PyErr_SetString(
            PyExc_RuntimeError,
            "neither utimensat nor lutimes are supported"
            " on this system");
        return -1;
    }
#endif
#endif

#ifdef HAVE_LUTIMES
    {
    UTIME_TO_TIMEVAL;
    return lutimes(path, time);
    }
#endif
}

#endif

#ifndef MS_WINDOWS

static int
utime_default(utime_t *ut, const char *path)
{
#if defined(__APPLE__) && defined(HAVE_UTIMENSAT)
    if (HAVE_UTIMENSAT_RUNTIME) {
        UTIME_TO_TIMESPEC;
        return utimensat(DEFAULT_DIR_FD, path, time, 0);
    } else {
        UTIME_TO_TIMEVAL;
        return utimes(path, time);
    }
#elif defined(HAVE_UTIMENSAT)
    UTIME_TO_TIMESPEC;
    return utimensat(DEFAULT_DIR_FD, path, time, 0);
#elif defined(HAVE_UTIMES)
    UTIME_TO_TIMEVAL;
    return utimes(path, time);
#elif defined(HAVE_UTIME_H)
    UTIME_TO_UTIMBUF;
    return utime(path, time);
#else
    UTIME_TO_TIME_T;
    return utime(path, time);
#endif
}

#endif

static int
split_py_long_to_s_and_ns(PyObject *module, PyObject *py_long, time_t *s, long *ns)
{
    int result = 0;
    PyObject *divmod;
    divmod = PyNumber_Divmod(py_long, get_posix_state(module)->billion);
    if (!divmod)
        goto exit;
    if (!PyTuple_Check(divmod) || PyTuple_GET_SIZE(divmod) != 2) {
        PyErr_Format(PyExc_TypeError,
                     "%.200s.__divmod__() must return a 2-tuple, not %.200s",
                     _PyType_Name(Py_TYPE(py_long)), _PyType_Name(Py_TYPE(divmod)));
        goto exit;
    }
    *s = _PyLong_AsTime_t(PyTuple_GET_ITEM(divmod, 0));
    if ((*s == -1) && PyErr_Occurred())
        goto exit;
    *ns = PyLong_AsLong(PyTuple_GET_ITEM(divmod, 1));
    if ((*ns == -1) && PyErr_Occurred())
        goto exit;

    result = 1;
exit:
    Py_XDECREF(divmod);
    return result;
}


/*[clinic input]
os.utime

    path: path_t(allow_fd='PATH_UTIME_HAVE_FD')
    times: object = None
    *
    ns: object = NULL
    dir_fd: dir_fd(requires='futimensat') = None
    follow_symlinks: bool=True

# "utime(path, times=None, *[, ns], dir_fd=None, follow_symlinks=True)\n\

Set the access and modified time of path.

path may always be specified as a string.
On some platforms, path may also be specified as an open file descriptor.
  If this functionality is unavailable, using it raises an exception.

If times is not None, it must be a tuple (atime, mtime);
    atime and mtime should be expressed as float seconds since the epoch.
If ns is specified, it must be a tuple (atime_ns, mtime_ns);
    atime_ns and mtime_ns should be expressed as integer nanoseconds
    since the epoch.
If times is None and ns is unspecified, utime uses the current time.
Specifying tuples for both times and ns is an error.

If dir_fd is not None, it should be a file descriptor open to a directory,
  and path should be relative; path will then be relative to that directory.
If follow_symlinks is False, and the last element of the path is a symbolic
  link, utime will modify the symbolic link itself instead of the file the
  link points to.
It is an error to use dir_fd or follow_symlinks when specifying path
  as an open file descriptor.
dir_fd and follow_symlinks may not be available on your platform.
  If they are unavailable, using them will raise a NotImplementedError.

[clinic start generated code]*/

static PyObject *
os_utime_impl(PyObject *module, path_t *path, PyObject *times, PyObject *ns,
              int dir_fd, int follow_symlinks)
/*[clinic end generated code: output=cfcac69d027b82cf input=2fbd62a2f228f8f4]*/
{
#ifdef MS_WINDOWS
    HANDLE hFile;
    FILETIME atime, mtime;
#else
    int result;
#endif

    utime_t utime;

    memset(&utime, 0, sizeof(utime_t));

    if (times != Py_None && ns) {
        PyErr_SetString(PyExc_ValueError,
                     "utime: you may specify either 'times'"
                     " or 'ns' but not both");
        return NULL;
    }

    if (times != Py_None) {
        time_t a_sec, m_sec;
        long a_nsec, m_nsec;
        if (!PyTuple_CheckExact(times) || (PyTuple_Size(times) != 2)) {
            PyErr_SetString(PyExc_TypeError,
                         "utime: 'times' must be either"
                         " a tuple of two ints or None");
            return NULL;
        }
        utime.now = 0;
        if (_PyTime_ObjectToTimespec(PyTuple_GET_ITEM(times, 0),
                                     &a_sec, &a_nsec, _PyTime_ROUND_FLOOR) == -1 ||
            _PyTime_ObjectToTimespec(PyTuple_GET_ITEM(times, 1),
                                     &m_sec, &m_nsec, _PyTime_ROUND_FLOOR) == -1) {
            return NULL;
        }
        utime.atime_s = a_sec;
        utime.atime_ns = a_nsec;
        utime.mtime_s = m_sec;
        utime.mtime_ns = m_nsec;
    }
    else if (ns) {
        if (!PyTuple_CheckExact(ns) || (PyTuple_Size(ns) != 2)) {
            PyErr_SetString(PyExc_TypeError,
                         "utime: 'ns' must be a tuple of two ints");
            return NULL;
        }
        utime.now = 0;
        if (!split_py_long_to_s_and_ns(module, PyTuple_GET_ITEM(ns, 0),
                                      &utime.atime_s, &utime.atime_ns) ||
            !split_py_long_to_s_and_ns(module, PyTuple_GET_ITEM(ns, 1),
                                       &utime.mtime_s, &utime.mtime_ns)) {
            return NULL;
        }
    }
    else {
        /* times and ns are both None/unspecified. use "now". */
        utime.now = 1;
    }

#if !defined(UTIME_HAVE_NOFOLLOW_SYMLINKS)
    if (follow_symlinks_specified("utime", follow_symlinks))
        return NULL;
#endif

    if (path_and_dir_fd_invalid("utime", path, dir_fd) ||
        dir_fd_and_fd_invalid("utime", dir_fd, path->fd) ||
        fd_and_follow_symlinks_invalid("utime", path->fd, follow_symlinks))
        return NULL;

#if !defined(HAVE_UTIMENSAT)
    if ((dir_fd != DEFAULT_DIR_FD) && (!follow_symlinks)) {
        PyErr_SetString(PyExc_ValueError,
                     "utime: cannot use dir_fd and follow_symlinks "
                     "together on this platform");
        return NULL;
    }
#endif

    if (PySys_Audit("os.utime", "OOOi", path->object, times, ns ? ns : Py_None,
                    dir_fd == DEFAULT_DIR_FD ? -1 : dir_fd) < 0) {
        return NULL;
    }

#ifdef MS_WINDOWS
    Py_BEGIN_ALLOW_THREADS
    hFile = CreateFileW(path->wide, FILE_WRITE_ATTRIBUTES, 0,
                        NULL, OPEN_EXISTING,
                        FILE_FLAG_BACKUP_SEMANTICS, NULL);
    Py_END_ALLOW_THREADS
    if (hFile == INVALID_HANDLE_VALUE) {
        path_error(path);
        return NULL;
    }

    if (utime.now) {
        GetSystemTimeAsFileTime(&mtime);
        atime = mtime;
    }
    else {
        _Py_time_t_to_FILE_TIME(utime.atime_s, utime.atime_ns, &atime);
        _Py_time_t_to_FILE_TIME(utime.mtime_s, utime.mtime_ns, &mtime);
    }
    if (!SetFileTime(hFile, NULL, &atime, &mtime)) {
        path_error(path);
        CloseHandle(hFile);
        return NULL;
    }
    CloseHandle(hFile);
#else /* MS_WINDOWS */
    Py_BEGIN_ALLOW_THREADS

#ifdef UTIME_HAVE_NOFOLLOW_SYMLINKS
    if ((!follow_symlinks) && (dir_fd == DEFAULT_DIR_FD))
        result = utime_nofollow_symlinks(&utime, path->narrow);
    else
#endif

#if defined(HAVE_FUTIMESAT) || defined(HAVE_UTIMENSAT)
    if ((dir_fd != DEFAULT_DIR_FD) || (!follow_symlinks)) {
        result = utime_dir_fd(&utime, dir_fd, path->narrow, follow_symlinks);

    } else
#endif

#if defined(HAVE_FUTIMES) || defined(HAVE_FUTIMENS)
    if (path->fd != -1)
        result = utime_fd(&utime, path->fd);
    else
#endif

    result = utime_default(&utime, path->narrow);

    Py_END_ALLOW_THREADS

#if defined(__APPLE__) && defined(HAVE_UTIMENSAT)
    /* See utime_dir_fd implementation */
    if (result == -1 && errno == ENOSYS) {
        argument_unavailable_error(NULL, "dir_fd");
        return NULL;
    }
#endif

    if (result < 0) {
        path_error(path);
        return NULL;
    }

#endif /* MS_WINDOWS */

    Py_RETURN_NONE;
}

/* Process operations */


/*[clinic input]
os._exit

    status: int

Exit to the system with specified status, without normal exit processing.
[clinic start generated code]*/

static PyObject *
os__exit_impl(PyObject *module, int status)
/*[clinic end generated code: output=116e52d9c2260d54 input=5e6d57556b0c4a62]*/
{
    _exit(status);
    return NULL; /* Make gcc -Wall happy */
}

#if defined(HAVE_WEXECV) || defined(HAVE_WSPAWNV)
#define EXECV_CHAR wchar_t
#else
#define EXECV_CHAR char
#endif

#if defined(HAVE_EXECV) || defined(HAVE_SPAWNV) || defined(HAVE_RTPSPAWN)
static void
free_string_array(EXECV_CHAR **array, Py_ssize_t count)
{
    Py_ssize_t i;
    for (i = 0; i < count; i++)
        PyMem_Free(array[i]);
    PyMem_Free(array);
}

static int
fsconvert_strdup(PyObject *o, EXECV_CHAR **out)
{
    Py_ssize_t size;
    PyObject *ub;
    int result = 0;
#if defined(HAVE_WEXECV) || defined(HAVE_WSPAWNV)
    if (!PyUnicode_FSDecoder(o, &ub))
        return 0;
    *out = PyUnicode_AsWideCharString(ub, &size);
    if (*out)
        result = 1;
#else
    if (!PyUnicode_FSConverter(o, &ub))
        return 0;
    size = PyBytes_GET_SIZE(ub);
    *out = PyMem_Malloc(size + 1);
    if (*out) {
        memcpy(*out, PyBytes_AS_STRING(ub), size + 1);
        result = 1;
    } else
        PyErr_NoMemory();
#endif
    Py_DECREF(ub);
    return result;
}
#endif

#if defined(HAVE_EXECV) || defined (HAVE_FEXECVE) || defined(HAVE_RTPSPAWN)
static EXECV_CHAR**
parse_envlist(PyObject* env, Py_ssize_t *envc_ptr)
{
    Py_ssize_t i, pos, envc;
    PyObject *keys=NULL, *vals=NULL;
    PyObject *key2, *val2, *keyval;
    EXECV_CHAR **envlist;

    i = PyMapping_Size(env);
    if (i < 0)
        return NULL;
    envlist = PyMem_NEW(EXECV_CHAR *, i + 1);
    if (envlist == NULL) {
        PyErr_NoMemory();
        return NULL;
    }
    envc = 0;
    keys = PyMapping_Keys(env);
    if (!keys)
        goto error;
    vals = PyMapping_Values(env);
    if (!vals)
        goto error;
    if (!PyList_Check(keys) || !PyList_Check(vals)) {
        PyErr_Format(PyExc_TypeError,
                     "env.keys() or env.values() is not a list");
        goto error;
    }

    for (pos = 0; pos < i; pos++) {
        PyObject *key = PyList_GetItem(keys, pos);  // Borrowed ref.
        if (key == NULL) {
            goto error;
        }
        PyObject *val = PyList_GetItem(vals, pos);  // Borrowed ref.
        if (val == NULL) {
            goto error;
        }

#if defined(HAVE_WEXECV) || defined(HAVE_WSPAWNV)
        if (!PyUnicode_FSDecoder(key, &key2))
            goto error;
        if (!PyUnicode_FSDecoder(val, &val2)) {
            Py_DECREF(key2);
            goto error;
        }
        /* Search from index 1 because on Windows starting '=' is allowed for
           defining hidden environment variables. */
        if (PyUnicode_GET_LENGTH(key2) == 0 ||
            PyUnicode_FindChar(key2, '=', 1, PyUnicode_GET_LENGTH(key2), 1) != -1)
        {
            PyErr_SetString(PyExc_ValueError, "illegal environment variable name");
            Py_DECREF(key2);
            Py_DECREF(val2);
            goto error;
        }
        keyval = PyUnicode_FromFormat("%U=%U", key2, val2);
#else
        if (!PyUnicode_FSConverter(key, &key2))
            goto error;
        if (!PyUnicode_FSConverter(val, &val2)) {
            Py_DECREF(key2);
            goto error;
        }
        if (PyBytes_GET_SIZE(key2) == 0 ||
            strchr(PyBytes_AS_STRING(key2) + 1, '=') != NULL)
        {
            PyErr_SetString(PyExc_ValueError, "illegal environment variable name");
            Py_DECREF(key2);
            Py_DECREF(val2);
            goto error;
        }
        keyval = PyBytes_FromFormat("%s=%s", PyBytes_AS_STRING(key2),
                                             PyBytes_AS_STRING(val2));
#endif
        Py_DECREF(key2);
        Py_DECREF(val2);
        if (!keyval)
            goto error;

        if (!fsconvert_strdup(keyval, &envlist[envc++])) {
            Py_DECREF(keyval);
            goto error;
        }

        Py_DECREF(keyval);
    }
    Py_DECREF(vals);
    Py_DECREF(keys);

    envlist[envc] = 0;
    *envc_ptr = envc;
    return envlist;

error:
    Py_XDECREF(keys);
    Py_XDECREF(vals);
    free_string_array(envlist, envc);
    return NULL;
}

static EXECV_CHAR**
parse_arglist(PyObject* argv, Py_ssize_t *argc)
{
    int i;
    EXECV_CHAR **argvlist = PyMem_NEW(EXECV_CHAR *, *argc+1);
    if (argvlist == NULL) {
        PyErr_NoMemory();
        return NULL;
    }
    for (i = 0; i < *argc; i++) {
        PyObject* item = PySequence_ITEM(argv, i);
        if (item == NULL)
            goto fail;
        if (!fsconvert_strdup(item, &argvlist[i])) {
            Py_DECREF(item);
            goto fail;
        }
        Py_DECREF(item);
    }
    argvlist[*argc] = NULL;
    return argvlist;
fail:
    *argc = i;
    free_string_array(argvlist, *argc);
    return NULL;
}

#endif


#ifdef HAVE_EXECV
/*[clinic input]
os.execv

    path: path_t
        Path of executable file.
    argv: object
        Tuple or list of strings.
    /

Execute an executable path with arguments, replacing current process.
[clinic start generated code]*/

static PyObject *
os_execv_impl(PyObject *module, path_t *path, PyObject *argv)
/*[clinic end generated code: output=3b52fec34cd0dafd input=9bac31efae07dac7]*/
{
    EXECV_CHAR **argvlist;
    Py_ssize_t argc;

    PyInterpreterState *interp = _PyInterpreterState_GET();
    if (!_PyInterpreterState_HasFeature(interp, Py_RTFLAGS_EXEC)) {
        PyErr_SetString(PyExc_RuntimeError,
                        "exec not supported for isolated subinterpreters");
        return NULL;
    }

    /* execv has two arguments: (path, argv), where
       argv is a list or tuple of strings. */

    if (!PyList_Check(argv) && !PyTuple_Check(argv)) {
        PyErr_SetString(PyExc_TypeError,
                        "execv() arg 2 must be a tuple or list");
        return NULL;
    }
    argc = PySequence_Size(argv);
    if (argc < 1) {
        PyErr_SetString(PyExc_ValueError, "execv() arg 2 must not be empty");
        return NULL;
    }

    argvlist = parse_arglist(argv, &argc);
    if (argvlist == NULL) {
        return NULL;
    }
    if (!argvlist[0][0]) {
        PyErr_SetString(PyExc_ValueError,
            "execv() arg 2 first element cannot be empty");
        free_string_array(argvlist, argc);
        return NULL;
    }

    if (PySys_Audit("os.exec", "OOO", path->object, argv, Py_None) < 0) {
        free_string_array(argvlist, argc);
        return NULL;
    }

    _Py_BEGIN_SUPPRESS_IPH
#ifdef HAVE_WEXECV
    _wexecv(path->wide, argvlist);
#else
    execv(path->narrow, argvlist);
#endif
    _Py_END_SUPPRESS_IPH

    /* If we get here it's definitely an error */

    posix_error();
    free_string_array(argvlist, argc);
    return NULL;
}


/*[clinic input]
os.execve

    path: path_t(allow_fd='PATH_HAVE_FEXECVE')
        Path of executable file.
    argv: object
        Tuple or list of strings.
    env: object
        Dictionary of strings mapping to strings.

Execute an executable path with arguments, replacing current process.
[clinic start generated code]*/

static PyObject *
os_execve_impl(PyObject *module, path_t *path, PyObject *argv, PyObject *env)
/*[clinic end generated code: output=ff9fa8e4da8bde58 input=626804fa092606d9]*/
{
    EXECV_CHAR **argvlist = NULL;
    EXECV_CHAR **envlist;
    Py_ssize_t argc, envc;

    PyInterpreterState *interp = _PyInterpreterState_GET();
    if (!_PyInterpreterState_HasFeature(interp, Py_RTFLAGS_EXEC)) {
        PyErr_SetString(PyExc_RuntimeError,
                        "exec not supported for isolated subinterpreters");
        return NULL;
    }

    /* execve has three arguments: (path, argv, env), where
       argv is a list or tuple of strings and env is a dictionary
       like posix.environ. */

    if (!PyList_Check(argv) && !PyTuple_Check(argv)) {
        PyErr_SetString(PyExc_TypeError,
                        "execve: argv must be a tuple or list");
        goto fail_0;
    }
    argc = PySequence_Size(argv);
    if (argc < 1) {
        PyErr_SetString(PyExc_ValueError, "execve: argv must not be empty");
        return NULL;
    }

    if (!PyMapping_Check(env)) {
        PyErr_SetString(PyExc_TypeError,
                        "execve: environment must be a mapping object");
        goto fail_0;
    }

    argvlist = parse_arglist(argv, &argc);
    if (argvlist == NULL) {
        goto fail_0;
    }
    if (!argvlist[0][0]) {
        PyErr_SetString(PyExc_ValueError,
            "execve: argv first element cannot be empty");
        goto fail_0;
    }

    envlist = parse_envlist(env, &envc);
    if (envlist == NULL)
        goto fail_0;

    if (PySys_Audit("os.exec", "OOO", path->object, argv, env) < 0) {
        goto fail_1;
    }

    _Py_BEGIN_SUPPRESS_IPH
#ifdef HAVE_FEXECVE
    if (path->fd > -1)
        fexecve(path->fd, argvlist, envlist);
    else
#endif
#ifdef HAVE_WEXECV
        _wexecve(path->wide, argvlist, envlist);
#else
        execve(path->narrow, argvlist, envlist);
#endif
    _Py_END_SUPPRESS_IPH

    /* If we get here it's definitely an error */

    posix_path_error(path);
  fail_1:
    free_string_array(envlist, envc);
  fail_0:
    if (argvlist)
        free_string_array(argvlist, argc);
    return NULL;
}

#endif /* HAVE_EXECV */

#ifdef HAVE_POSIX_SPAWN

enum posix_spawn_file_actions_identifier {
    POSIX_SPAWN_OPEN,
    POSIX_SPAWN_CLOSE,
    POSIX_SPAWN_DUP2
#ifdef HAVE_POSIX_SPAWN_FILE_ACTIONS_ADDCLOSEFROM_NP
    ,POSIX_SPAWN_CLOSEFROM
#endif
};

#if defined(HAVE_SCHED_SETPARAM) || defined(HAVE_SCHED_SETSCHEDULER) || defined(POSIX_SPAWN_SETSCHEDULER) || defined(POSIX_SPAWN_SETSCHEDPARAM)
static int
convert_sched_param(PyObject *module, PyObject *param, struct sched_param *res);
#endif

static int
parse_posix_spawn_flags(PyObject *module, const char *func_name, PyObject *setpgroup,
                        int resetids, int setsid, PyObject *setsigmask,
                        PyObject *setsigdef, PyObject *scheduler,
                        posix_spawnattr_t *attrp)
{
    long all_flags = 0;

    errno = posix_spawnattr_init(attrp);
    if (errno) {
        posix_error();
        return -1;
    }

    if (setpgroup) {
        pid_t pgid = PyLong_AsPid(setpgroup);
        if (pgid == (pid_t)-1 && PyErr_Occurred()) {
            goto fail;
        }
        errno = posix_spawnattr_setpgroup(attrp, pgid);
        if (errno) {
            posix_error();
            goto fail;
        }
        all_flags |= POSIX_SPAWN_SETPGROUP;
    }

    if (resetids) {
        all_flags |= POSIX_SPAWN_RESETIDS;
    }

    if (setsid) {
#ifdef HAVE_POSIX_SPAWN_SETSID_RUNTIME
        if (HAVE_POSIX_SPAWN_SETSID_RUNTIME) {
#endif
#ifdef POSIX_SPAWN_SETSID
        all_flags |= POSIX_SPAWN_SETSID;
#elif defined(POSIX_SPAWN_SETSID_NP)
        all_flags |= POSIX_SPAWN_SETSID_NP;
#else
        argument_unavailable_error(func_name, "setsid");
        return -1;
#endif

#ifdef HAVE_POSIX_SPAWN_SETSID_RUNTIME
        } else {
            argument_unavailable_error(func_name, "setsid");
            return -1;
        }
#endif /* HAVE_POSIX_SPAWN_SETSID_RUNTIME */

    }

#ifdef HAVE_SIGSET_T
   if (setsigmask) {
        sigset_t set;
        if (!_Py_Sigset_Converter(setsigmask, &set)) {
            goto fail;
        }
        errno = posix_spawnattr_setsigmask(attrp, &set);
        if (errno) {
            posix_error();
            goto fail;
        }
        all_flags |= POSIX_SPAWN_SETSIGMASK;
    }

    if (setsigdef) {
        sigset_t set;
        if (!_Py_Sigset_Converter(setsigdef, &set)) {
            goto fail;
        }
        errno = posix_spawnattr_setsigdefault(attrp, &set);
        if (errno) {
            posix_error();
            goto fail;
        }
        all_flags |= POSIX_SPAWN_SETSIGDEF;
    }
#else
    if (setsigmask || setsigdef) {
        PyErr_SetString(PyExc_NotImplementedError,
                        "sigset is not supported on this platform");
        goto fail;
    }
#endif

    if (scheduler) {
#ifdef POSIX_SPAWN_SETSCHEDULER
        PyObject *py_schedpolicy;
        PyObject *schedparam_obj;
        struct sched_param schedparam;

        if (!PyArg_ParseTuple(scheduler, "OO"
                        ";A scheduler tuple must have two elements",
                        &py_schedpolicy, &schedparam_obj)) {
            goto fail;
        }
        if (!convert_sched_param(module, schedparam_obj, &schedparam)) {
            goto fail;
        }
        if (py_schedpolicy != Py_None) {
            int schedpolicy = PyLong_AsInt(py_schedpolicy);

            if (schedpolicy == -1 && PyErr_Occurred()) {
                goto fail;
            }
            errno = posix_spawnattr_setschedpolicy(attrp, schedpolicy);
            if (errno) {
                posix_error();
                goto fail;
            }
            all_flags |= POSIX_SPAWN_SETSCHEDULER;
        }
        errno = posix_spawnattr_setschedparam(attrp, &schedparam);
        if (errno) {
            posix_error();
            goto fail;
        }
        all_flags |= POSIX_SPAWN_SETSCHEDPARAM;
#else
        PyErr_SetString(PyExc_NotImplementedError,
                "The scheduler option is not supported in this system.");
        goto fail;
#endif
    }

    errno = posix_spawnattr_setflags(attrp, all_flags);
    if (errno) {
        posix_error();
        goto fail;
    }

    return 0;

fail:
    (void)posix_spawnattr_destroy(attrp);
    return -1;
}

static int
parse_file_actions(PyObject *file_actions,
                   posix_spawn_file_actions_t *file_actionsp,
                   PyObject *temp_buffer)
{
    PyObject *seq;
    PyObject *file_action = NULL;
    PyObject *tag_obj;

    seq = PySequence_Fast(file_actions,
                          "file_actions must be a sequence or None");
    if (seq == NULL) {
        return -1;
    }

    errno = posix_spawn_file_actions_init(file_actionsp);
    if (errno) {
        posix_error();
        Py_DECREF(seq);
        return -1;
    }

    for (Py_ssize_t i = 0; i < PySequence_Fast_GET_SIZE(seq); ++i) {
        file_action = PySequence_Fast_GET_ITEM(seq, i);
        Py_INCREF(file_action);
        if (!PyTuple_Check(file_action) || !PyTuple_GET_SIZE(file_action)) {
            PyErr_SetString(PyExc_TypeError,
                "Each file_actions element must be a non-empty tuple");
            goto fail;
        }
        long tag = PyLong_AsLong(PyTuple_GET_ITEM(file_action, 0));
        if (tag == -1 && PyErr_Occurred()) {
            goto fail;
        }

        /* Populate the file_actions object */
        switch (tag) {
            case POSIX_SPAWN_OPEN: {
                int fd, oflag;
                PyObject *path;
                unsigned long mode;
                if (!PyArg_ParseTuple(file_action, "OiO&ik"
                        ";A open file_action tuple must have 5 elements",
                        &tag_obj, &fd, PyUnicode_FSConverter, &path,
                        &oflag, &mode))
                {
                    goto fail;
                }
                if (PyList_Append(temp_buffer, path)) {
                    Py_DECREF(path);
                    goto fail;
                }
                errno = posix_spawn_file_actions_addopen(file_actionsp,
                        fd, PyBytes_AS_STRING(path), oflag, (mode_t)mode);
                if (errno) {
                    posix_error();
                    Py_DECREF(path);
                    goto fail;
                }
                Py_DECREF(path);
                break;
            }
            case POSIX_SPAWN_CLOSE: {
                int fd;
                if (!PyArg_ParseTuple(file_action, "Oi"
                        ";A close file_action tuple must have 2 elements",
                        &tag_obj, &fd))
                {
                    goto fail;
                }
                errno = posix_spawn_file_actions_addclose(file_actionsp, fd);
                if (errno) {
                    posix_error();
                    goto fail;
                }
                break;
            }
            case POSIX_SPAWN_DUP2: {
                int fd1, fd2;
                if (!PyArg_ParseTuple(file_action, "Oii"
                        ";A dup2 file_action tuple must have 3 elements",
                        &tag_obj, &fd1, &fd2))
                {
                    goto fail;
                }
                errno = posix_spawn_file_actions_adddup2(file_actionsp,
                                                         fd1, fd2);
                if (errno) {
                    posix_error();
                    goto fail;
                }
                break;
            }
#ifdef HAVE_POSIX_SPAWN_FILE_ACTIONS_ADDCLOSEFROM_NP
            case POSIX_SPAWN_CLOSEFROM: {
                int fd;
                if (!PyArg_ParseTuple(file_action, "Oi"
                        ";A closefrom file_action tuple must have 2 elements",
                        &tag_obj, &fd))
                {
                    goto fail;
                }
                errno = posix_spawn_file_actions_addclosefrom_np(file_actionsp,
                                                                 fd);
                if (errno) {
                    posix_error();
                    goto fail;
                }
                break;
            }
#endif
            default: {
                PyErr_SetString(PyExc_TypeError,
                                "Unknown file_actions identifier");
                goto fail;
            }
        }
        Py_DECREF(file_action);
    }

    Py_DECREF(seq);
    return 0;

fail:
    Py_DECREF(seq);
    Py_DECREF(file_action);
    (void)posix_spawn_file_actions_destroy(file_actionsp);
    return -1;
}


static PyObject *
py_posix_spawn(int use_posix_spawnp, PyObject *module, path_t *path, PyObject *argv,
               PyObject *env, PyObject *file_actions,
               PyObject *setpgroup, int resetids, int setsid, PyObject *setsigmask,
               PyObject *setsigdef, PyObject *scheduler)
{
    const char *func_name = use_posix_spawnp ? "posix_spawnp" : "posix_spawn";
    EXECV_CHAR **argvlist = NULL;
    EXECV_CHAR **envlist = NULL;
    posix_spawn_file_actions_t file_actions_buf;
    posix_spawn_file_actions_t *file_actionsp = NULL;
    posix_spawnattr_t attr;
    posix_spawnattr_t *attrp = NULL;
    Py_ssize_t argc, envc;
    PyObject *result = NULL;
    PyObject *temp_buffer = NULL;
    pid_t pid;
    int err_code;

    /* posix_spawn and posix_spawnp have three arguments: (path, argv, env), where
       argv is a list or tuple of strings and env is a dictionary
       like posix.environ. */

    if (!PyList_Check(argv) && !PyTuple_Check(argv)) {
        PyErr_Format(PyExc_TypeError,
                     "%s: argv must be a tuple or list", func_name);
        goto exit;
    }
    argc = PySequence_Size(argv);
    if (argc < 1) {
        PyErr_Format(PyExc_ValueError,
                     "%s: argv must not be empty", func_name);
        return NULL;
    }

    if (!PyMapping_Check(env) && env != Py_None) {
        PyErr_Format(PyExc_TypeError,
                     "%s: environment must be a mapping object or None", func_name);
        goto exit;
    }

    argvlist = parse_arglist(argv, &argc);
    if (argvlist == NULL) {
        goto exit;
    }
    if (!argvlist[0][0]) {
        PyErr_Format(PyExc_ValueError,
                     "%s: argv first element cannot be empty", func_name);
        goto exit;
    }

#ifdef USE_DARWIN_NS_GET_ENVIRON
    // There is no environ global in this situation.
    char **environ = NULL;
#endif

    if (env == Py_None) {
#ifdef USE_DARWIN_NS_GET_ENVIRON
        environ = *_NSGetEnviron();
#endif
        envlist = environ;
    } else {
        envlist = parse_envlist(env, &envc);
        if (envlist == NULL) {
            goto exit;
        }
    }

    if (file_actions != NULL && file_actions != Py_None) {
        /* There is a bug in old versions of glibc that makes some of the
         * helper functions for manipulating file actions not copy the provided
         * buffers. The problem is that posix_spawn_file_actions_addopen does not
         * copy the value of path for some old versions of glibc (<2.20).
         * The use of temp_buffer here is a workaround that keeps the
         * python objects that own the buffers alive until posix_spawn gets called.
         * Check https://bugs.python.org/issue33630 and
         * https://sourceware.org/bugzilla/show_bug.cgi?id=17048 for more info.*/
        temp_buffer = PyList_New(0);
        if (!temp_buffer) {
            goto exit;
        }
        if (parse_file_actions(file_actions, &file_actions_buf, temp_buffer)) {
            goto exit;
        }
        file_actionsp = &file_actions_buf;
    }

    if (parse_posix_spawn_flags(module, func_name, setpgroup, resetids, setsid,
                                setsigmask, setsigdef, scheduler, &attr)) {
        goto exit;
    }
    attrp = &attr;

    if (PySys_Audit("os.posix_spawn", "OOO", path->object, argv, env) < 0) {
        goto exit;
    }

    _Py_BEGIN_SUPPRESS_IPH
#ifdef HAVE_POSIX_SPAWNP
    if (use_posix_spawnp) {
        err_code = posix_spawnp(&pid, path->narrow,
                                file_actionsp, attrp, argvlist, envlist);
    }
    else
#endif /* HAVE_POSIX_SPAWNP */
    {
        err_code = posix_spawn(&pid, path->narrow,
                               file_actionsp, attrp, argvlist, envlist);
    }
    _Py_END_SUPPRESS_IPH

    if (err_code) {
        errno = err_code;
        PyErr_SetFromErrnoWithFilenameObject(PyExc_OSError, path->object);
        goto exit;
    }
#ifdef _Py_MEMORY_SANITIZER
    __msan_unpoison(&pid, sizeof(pid));
#endif
    result = PyLong_FromPid(pid);

exit:
    if (file_actionsp) {
        (void)posix_spawn_file_actions_destroy(file_actionsp);
    }
    if (attrp) {
        (void)posix_spawnattr_destroy(attrp);
    }
    if (envlist && envlist != environ) {
        free_string_array(envlist, envc);
    }
    if (argvlist) {
        free_string_array(argvlist, argc);
    }
    Py_XDECREF(temp_buffer);
    return result;
}


/*[clinic input]

os.posix_spawn
    path: path_t
        Path of executable file.
    argv: object
        Tuple or list of strings.
    env: object
        Dictionary of strings mapping to strings.
    /
    *
    file_actions: object(c_default='NULL') = ()
        A sequence of file action tuples.
    setpgroup: object = NULL
        The pgroup to use with the POSIX_SPAWN_SETPGROUP flag.
    resetids: bool = False
        If the value is `true` the POSIX_SPAWN_RESETIDS will be activated.
    setsid: bool = False
        If the value is `true` the POSIX_SPAWN_SETSID or POSIX_SPAWN_SETSID_NP will be activated.
    setsigmask: object(c_default='NULL') = ()
        The sigmask to use with the POSIX_SPAWN_SETSIGMASK flag.
    setsigdef: object(c_default='NULL') = ()
        The sigmask to use with the POSIX_SPAWN_SETSIGDEF flag.
    scheduler: object = NULL
        A tuple with the scheduler policy (optional) and parameters.

Execute the program specified by path in a new process.
[clinic start generated code]*/

static PyObject *
os_posix_spawn_impl(PyObject *module, path_t *path, PyObject *argv,
                    PyObject *env, PyObject *file_actions,
                    PyObject *setpgroup, int resetids, int setsid,
                    PyObject *setsigmask, PyObject *setsigdef,
                    PyObject *scheduler)
/*[clinic end generated code: output=14a1098c566bc675 input=808aed1090d84e33]*/
{
    return py_posix_spawn(0, module, path, argv, env, file_actions,
                          setpgroup, resetids, setsid, setsigmask, setsigdef,
                          scheduler);
}
 #endif /* HAVE_POSIX_SPAWN */



#ifdef HAVE_POSIX_SPAWNP
/*[clinic input]

os.posix_spawnp
    path: path_t
        Path of executable file.
    argv: object
        Tuple or list of strings.
    env: object
        Dictionary of strings mapping to strings.
    /
    *
    file_actions: object(c_default='NULL') = ()
        A sequence of file action tuples.
    setpgroup: object = NULL
        The pgroup to use with the POSIX_SPAWN_SETPGROUP flag.
    resetids: bool = False
        If the value is `True` the POSIX_SPAWN_RESETIDS will be activated.
    setsid: bool = False
        If the value is `True` the POSIX_SPAWN_SETSID or POSIX_SPAWN_SETSID_NP will be activated.
    setsigmask: object(c_default='NULL') = ()
        The sigmask to use with the POSIX_SPAWN_SETSIGMASK flag.
    setsigdef: object(c_default='NULL') = ()
        The sigmask to use with the POSIX_SPAWN_SETSIGDEF flag.
    scheduler: object = NULL
        A tuple with the scheduler policy (optional) and parameters.

Execute the program specified by path in a new process.
[clinic start generated code]*/

static PyObject *
os_posix_spawnp_impl(PyObject *module, path_t *path, PyObject *argv,
                     PyObject *env, PyObject *file_actions,
                     PyObject *setpgroup, int resetids, int setsid,
                     PyObject *setsigmask, PyObject *setsigdef,
                     PyObject *scheduler)
/*[clinic end generated code: output=7b9aaefe3031238d input=9e89e616116752a1]*/
{
    return py_posix_spawn(1, module, path, argv, env, file_actions,
                          setpgroup, resetids, setsid, setsigmask, setsigdef,
                          scheduler);
}
#endif /* HAVE_POSIX_SPAWNP */

#ifdef HAVE_RTPSPAWN
static intptr_t
_rtp_spawn(int mode, const char *rtpFileName, const char *argv[],
               const char  *envp[])
{
     RTP_ID rtpid;
     int status;
     pid_t res;
     int async_err = 0;

     /* Set priority=100 and uStackSize=16 MiB (0x1000000) for new processes.
        uStackSize=0 cannot be used, the default stack size is too small for
        Python. */
     if (envp) {
         rtpid = rtpSpawn(rtpFileName, argv, envp,
                          100, 0x1000000, 0, VX_FP_TASK);
     }
     else {
         rtpid = rtpSpawn(rtpFileName, argv, (const char **)environ,
                          100, 0x1000000, 0, VX_FP_TASK);
     }
     if ((rtpid != RTP_ID_ERROR) && (mode == _P_WAIT)) {
         do {
             res = waitpid((pid_t)rtpid, &status, 0);
         } while (res < 0 && errno == EINTR && !(async_err = PyErr_CheckSignals()));

         if (res < 0)
             return RTP_ID_ERROR;
         return ((intptr_t)status);
     }
     return ((intptr_t)rtpid);
}
#endif

#if defined(HAVE_SPAWNV) || defined(HAVE_WSPAWNV) || defined(HAVE_RTPSPAWN)
/*[clinic input]
os.spawnv

    mode: int
        Mode of process creation.
    path: path_t
        Path of executable file.
    argv: object
        Tuple or list of strings.
    /

Execute the program specified by path in a new process.
[clinic start generated code]*/

static PyObject *
os_spawnv_impl(PyObject *module, int mode, path_t *path, PyObject *argv)
/*[clinic end generated code: output=71cd037a9d96b816 input=43224242303291be]*/
{
    EXECV_CHAR **argvlist;
    int i;
    Py_ssize_t argc;
    intptr_t spawnval;
    PyObject *(*getitem)(PyObject *, Py_ssize_t);

    /* spawnv has three arguments: (mode, path, argv), where
       argv is a list or tuple of strings. */

    if (PyList_Check(argv)) {
        argc = PyList_Size(argv);
        getitem = PyList_GetItem;
    }
    else if (PyTuple_Check(argv)) {
        argc = PyTuple_Size(argv);
        getitem = PyTuple_GetItem;
    }
    else {
        PyErr_SetString(PyExc_TypeError,
                        "spawnv() arg 2 must be a tuple or list");
        return NULL;
    }
    if (argc == 0) {
        PyErr_SetString(PyExc_ValueError,
            "spawnv() arg 2 cannot be empty");
        return NULL;
    }

    argvlist = PyMem_NEW(EXECV_CHAR *, argc+1);
    if (argvlist == NULL) {
        return PyErr_NoMemory();
    }
    for (i = 0; i < argc; i++) {
        if (!fsconvert_strdup((*getitem)(argv, i),
                              &argvlist[i])) {
            free_string_array(argvlist, i);
            PyErr_SetString(
                PyExc_TypeError,
                "spawnv() arg 2 must contain only strings");
            return NULL;
        }
        if (i == 0 && !argvlist[0][0]) {
            free_string_array(argvlist, i + 1);
            PyErr_SetString(
                PyExc_ValueError,
                "spawnv() arg 2 first element cannot be empty");
            return NULL;
        }
    }
    argvlist[argc] = NULL;

#if !defined(HAVE_RTPSPAWN)
    if (mode == _OLD_P_OVERLAY)
        mode = _P_OVERLAY;
#endif

    if (PySys_Audit("os.spawn", "iOOO", mode, path->object, argv,
                    Py_None) < 0) {
        free_string_array(argvlist, argc);
        return NULL;
    }

    Py_BEGIN_ALLOW_THREADS
    _Py_BEGIN_SUPPRESS_IPH
#ifdef HAVE_WSPAWNV
    spawnval = _wspawnv(mode, path->wide, argvlist);
#elif defined(HAVE_RTPSPAWN)
    spawnval = _rtp_spawn(mode, path->narrow, (const char **)argvlist, NULL);
#else
    spawnval = _spawnv(mode, path->narrow, argvlist);
#endif
    _Py_END_SUPPRESS_IPH
    Py_END_ALLOW_THREADS

    int saved_errno = errno;
    free_string_array(argvlist, argc);

    if (spawnval == -1) {
        errno = saved_errno;
        posix_error();
        return NULL;
    }
    return Py_BuildValue(_Py_PARSE_INTPTR, spawnval);
}

/*[clinic input]
os.spawnve

    mode: int
        Mode of process creation.
    path: path_t
        Path of executable file.
    argv: object
        Tuple or list of strings.
    env: object
        Dictionary of strings mapping to strings.
    /

Execute the program specified by path in a new process.
[clinic start generated code]*/

static PyObject *
os_spawnve_impl(PyObject *module, int mode, path_t *path, PyObject *argv,
                PyObject *env)
/*[clinic end generated code: output=30fe85be56fe37ad input=3e40803ee7c4c586]*/
{
    EXECV_CHAR **argvlist;
    EXECV_CHAR **envlist;
    PyObject *res = NULL;
    Py_ssize_t argc, i, envc;
    intptr_t spawnval;
    PyObject *(*getitem)(PyObject *, Py_ssize_t);
    Py_ssize_t lastarg = 0;

    /* spawnve has four arguments: (mode, path, argv, env), where
       argv is a list or tuple of strings and env is a dictionary
       like posix.environ. */

    if (PyList_Check(argv)) {
        argc = PyList_Size(argv);
        getitem = PyList_GetItem;
    }
    else if (PyTuple_Check(argv)) {
        argc = PyTuple_Size(argv);
        getitem = PyTuple_GetItem;
    }
    else {
        PyErr_SetString(PyExc_TypeError,
                        "spawnve() arg 2 must be a tuple or list");
        goto fail_0;
    }
    if (argc == 0) {
        PyErr_SetString(PyExc_ValueError,
            "spawnve() arg 2 cannot be empty");
        goto fail_0;
    }
    if (!PyMapping_Check(env)) {
        PyErr_SetString(PyExc_TypeError,
                        "spawnve() arg 3 must be a mapping object");
        goto fail_0;
    }

    argvlist = PyMem_NEW(EXECV_CHAR *, argc+1);
    if (argvlist == NULL) {
        PyErr_NoMemory();
        goto fail_0;
    }
    for (i = 0; i < argc; i++) {
        if (!fsconvert_strdup((*getitem)(argv, i),
                              &argvlist[i]))
        {
            lastarg = i;
            goto fail_1;
        }
        if (i == 0 && !argvlist[0][0]) {
            lastarg = i + 1;
            PyErr_SetString(
                PyExc_ValueError,
                "spawnv() arg 2 first element cannot be empty");
            goto fail_1;
        }
    }
    lastarg = argc;
    argvlist[argc] = NULL;

    envlist = parse_envlist(env, &envc);
    if (envlist == NULL)
        goto fail_1;

#if !defined(HAVE_RTPSPAWN)
    if (mode == _OLD_P_OVERLAY)
        mode = _P_OVERLAY;
#endif

    if (PySys_Audit("os.spawn", "iOOO", mode, path->object, argv, env) < 0) {
        goto fail_2;
    }

    Py_BEGIN_ALLOW_THREADS
    _Py_BEGIN_SUPPRESS_IPH
#ifdef HAVE_WSPAWNV
    spawnval = _wspawnve(mode, path->wide, argvlist, envlist);
#elif defined(HAVE_RTPSPAWN)
    spawnval = _rtp_spawn(mode, path->narrow, (const char **)argvlist,
                           (const char **)envlist);
#else
    spawnval = _spawnve(mode, path->narrow, argvlist, envlist);
#endif
    _Py_END_SUPPRESS_IPH
    Py_END_ALLOW_THREADS

    if (spawnval == -1)
        (void) posix_error();
    else
        res = Py_BuildValue(_Py_PARSE_INTPTR, spawnval);

  fail_2:
    while (--envc >= 0) {
        PyMem_Free(envlist[envc]);
    }
    PyMem_Free(envlist);
  fail_1:
    free_string_array(argvlist, lastarg);
  fail_0:
    return res;
}

#endif /* HAVE_SPAWNV */

#ifdef HAVE_FORK

/* Helper function to validate arguments.
   Returns 0 on success.  non-zero on failure with a TypeError raised.
   If obj is non-NULL it must be callable.  */
static int
check_null_or_callable(PyObject *obj, const char* obj_name)
{
    if (obj && !PyCallable_Check(obj)) {
        PyErr_Format(PyExc_TypeError, "'%s' must be callable, not %s",
                     obj_name, _PyType_Name(Py_TYPE(obj)));
        return -1;
    }
    return 0;
}

/*[clinic input]
os.register_at_fork

    *
    before: object=NULL
        A callable to be called in the parent before the fork() syscall.
    after_in_child: object=NULL
        A callable to be called in the child after fork().
    after_in_parent: object=NULL
        A callable to be called in the parent after fork().

Register callables to be called when forking a new process.

'before' callbacks are called in reverse order.
'after_in_child' and 'after_in_parent' callbacks are called in order.

[clinic start generated code]*/

static PyObject *
os_register_at_fork_impl(PyObject *module, PyObject *before,
                         PyObject *after_in_child, PyObject *after_in_parent)
/*[clinic end generated code: output=5398ac75e8e97625 input=cd1187aa85d2312e]*/
{
    PyInterpreterState *interp;

    if (!before && !after_in_child && !after_in_parent) {
        PyErr_SetString(PyExc_TypeError, "At least one argument is required.");
        return NULL;
    }
    if (check_null_or_callable(before, "before") ||
        check_null_or_callable(after_in_child, "after_in_child") ||
        check_null_or_callable(after_in_parent, "after_in_parent")) {
        return NULL;
    }
    interp = _PyInterpreterState_GET();

    if (register_at_forker(&interp->before_forkers, before)) {
        return NULL;
    }
    if (register_at_forker(&interp->after_forkers_child, after_in_child)) {
        return NULL;
    }
    if (register_at_forker(&interp->after_forkers_parent, after_in_parent)) {
        return NULL;
    }
    Py_RETURN_NONE;
}
#endif /* HAVE_FORK */

// Common code to raise a warning if we detect there is more than one thread
// running in the process. Best effort, silent if unable to count threads.
// Constraint: Quick. Never overcounts. Never leaves an error set.
//
// This should only be called from the parent process after
// PyOS_AfterFork_Parent().
static void
warn_about_fork_with_threads(const char* name)
{
    // It's not safe to issue the warning while the world is stopped, because
    // other threads might be holding locks that we need, which would deadlock.
    assert(!_PyRuntime.stoptheworld.world_stopped);

    // TODO: Consider making an `os` module API to return the current number
    // of threads in the process. That'd presumably use this platform code but
    // raise an error rather than using the inaccurate fallback.
    Py_ssize_t num_python_threads = 0;
#if defined(__APPLE__) && defined(HAVE_GETPID)
    mach_port_t macos_self = mach_task_self();
    mach_port_t macos_task;
    if (task_for_pid(macos_self, getpid(), &macos_task) == KERN_SUCCESS) {
        thread_array_t macos_threads;
        mach_msg_type_number_t macos_n_threads;
        if (task_threads(macos_task, &macos_threads,
                         &macos_n_threads) == KERN_SUCCESS) {
            num_python_threads = macos_n_threads;
        }
    }
#elif defined(__linux__)
    // Linux /proc/self/stat 20th field is the number of threads.
    FILE* proc_stat = fopen("/proc/self/stat", "r");
    if (proc_stat) {
        size_t n;
        // Size chosen arbitrarily. ~60% more bytes than a 20th column index
        // observed on the author's workstation.
        char stat_line[160];
        n = fread(&stat_line, 1, 159, proc_stat);
        stat_line[n] = '\0';
        fclose(proc_stat);

        char *saveptr = NULL;
        char *field = strtok_r(stat_line, " ", &saveptr);
        unsigned int idx;
        for (idx = 19; idx && field; --idx) {
            field = strtok_r(NULL, " ", &saveptr);
        }
        if (idx == 0 && field) {  // found the 20th field
            num_python_threads = atoi(field);  // 0 on error
        }
    }
#endif
    if (num_python_threads <= 0) {
        // Fall back to just the number our threading module knows about.
        // An incomplete view of the world, but better than nothing.
        PyObject *threading = PyImport_GetModule(&_Py_ID(threading));
        if (!threading) {
            PyErr_Clear();
            return;
        }
        PyObject *threading_active =
                PyObject_GetAttr(threading, &_Py_ID(_active));
        if (!threading_active) {
            PyErr_Clear();
            Py_DECREF(threading);
            return;
        }
        PyObject *threading_limbo =
                PyObject_GetAttr(threading, &_Py_ID(_limbo));
        if (!threading_limbo) {
            PyErr_Clear();
            Py_DECREF(threading);
            Py_DECREF(threading_active);
            return;
        }
        Py_DECREF(threading);
        // Duplicating what threading.active_count() does but without holding
        // threading._active_limbo_lock so our count could be inaccurate if
        // these dicts are mid-update from another thread.  Not a big deal.
        // Worst case if someone replaced threading._active or threading._limbo
        // with non-dicts, we get -1 from *Length() below and undercount.
        // Nobody should, but we're best effort so we clear errors and move on.
        num_python_threads = (PyMapping_Length(threading_active)
                              + PyMapping_Length(threading_limbo));
        PyErr_Clear();
        Py_DECREF(threading_active);
        Py_DECREF(threading_limbo);
    }
    if (num_python_threads > 1) {
        PyErr_WarnFormat(
                PyExc_DeprecationWarning, 1,
#ifdef HAVE_GETPID
                "This process (pid=%d) is multi-threaded, "
#else
                "This process is multi-threaded, "
#endif
                "use of %s() may lead to deadlocks in the child.",
#ifdef HAVE_GETPID
                getpid(),
#endif
                name);
        PyErr_Clear();
    }
}

#ifdef HAVE_FORK1
/*[clinic input]
os.fork1

Fork a child process with a single multiplexed (i.e., not bound) thread.

Return 0 to child process and PID of child to parent process.
[clinic start generated code]*/

static PyObject *
os_fork1_impl(PyObject *module)
/*[clinic end generated code: output=0de8e67ce2a310bc input=12db02167893926e]*/
{
    pid_t pid;

    PyInterpreterState *interp = _PyInterpreterState_GET();
    if (_PyInterpreterState_GetFinalizing(interp) != NULL) {
        PyErr_SetString(PyExc_PythonFinalizationError,
                        "can't fork at interpreter shutdown");
        return NULL;
    }
    if (!_Py_IsMainInterpreter(interp)) {
        PyErr_SetString(PyExc_RuntimeError, "fork not supported for subinterpreters");
        return NULL;
    }
    PyOS_BeforeFork();
    pid = fork1();
    int saved_errno = errno;
    if (pid == 0) {
        /* child: this clobbers and resets the import lock. */
        PyOS_AfterFork_Child();
    } else {
        /* parent: release the import lock. */
        PyOS_AfterFork_Parent();
        // After PyOS_AfterFork_Parent() starts the world to avoid deadlock.
        warn_about_fork_with_threads("fork1");
    }
    if (pid == -1) {
        errno = saved_errno;
        return posix_error();
    }
    return PyLong_FromPid(pid);
}
#endif /* HAVE_FORK1 */


#ifdef HAVE_FORK
/*[clinic input]
os.fork

Fork a child process.

Return 0 to child process and PID of child to parent process.
[clinic start generated code]*/

static PyObject *
os_fork_impl(PyObject *module)
/*[clinic end generated code: output=3626c81f98985d49 input=13c956413110eeaa]*/
{
    pid_t pid;
    PyInterpreterState *interp = _PyInterpreterState_GET();
    if (_PyInterpreterState_GetFinalizing(interp) != NULL) {
        PyErr_SetString(PyExc_PythonFinalizationError,
                        "can't fork at interpreter shutdown");
        return NULL;
    }
    if (!_PyInterpreterState_HasFeature(interp, Py_RTFLAGS_FORK)) {
        PyErr_SetString(PyExc_RuntimeError,
                        "fork not supported for isolated subinterpreters");
        return NULL;
    }
    if (PySys_Audit("os.fork", NULL) < 0) {
        return NULL;
    }
    PyOS_BeforeFork();
    pid = fork();
    int saved_errno = errno;
    if (pid == 0) {
        /* child: this clobbers and resets the import lock. */
        PyOS_AfterFork_Child();
    } else {
        /* parent: release the import lock. */
        PyOS_AfterFork_Parent();
        // After PyOS_AfterFork_Parent() starts the world to avoid deadlock.
        warn_about_fork_with_threads("fork");
    }
    if (pid == -1) {
        errno = saved_errno;
        return posix_error();
    }
    return PyLong_FromPid(pid);
}
#endif /* HAVE_FORK */


#ifdef HAVE_SCHED_H
#ifdef HAVE_SCHED_GET_PRIORITY_MAX
/*[clinic input]
os.sched_get_priority_max

    policy: int

Get the maximum scheduling priority for policy.
[clinic start generated code]*/

static PyObject *
os_sched_get_priority_max_impl(PyObject *module, int policy)
/*[clinic end generated code: output=9e465c6e43130521 input=2097b7998eca6874]*/
{
    int max;

    max = sched_get_priority_max(policy);
    if (max < 0)
        return posix_error();
    return PyLong_FromLong(max);
}


/*[clinic input]
os.sched_get_priority_min

    policy: int

Get the minimum scheduling priority for policy.
[clinic start generated code]*/

static PyObject *
os_sched_get_priority_min_impl(PyObject *module, int policy)
/*[clinic end generated code: output=7595c1138cc47a6d input=21bc8fa0d70983bf]*/
{
    int min = sched_get_priority_min(policy);
    if (min < 0)
        return posix_error();
    return PyLong_FromLong(min);
}
#endif /* HAVE_SCHED_GET_PRIORITY_MAX */


#ifdef HAVE_SCHED_SETSCHEDULER
/*[clinic input]
os.sched_getscheduler
    pid: pid_t
    /

Get the scheduling policy for the process identified by pid.

Passing 0 for pid returns the scheduling policy for the calling process.
[clinic start generated code]*/

static PyObject *
os_sched_getscheduler_impl(PyObject *module, pid_t pid)
/*[clinic end generated code: output=dce4c0bd3f1b34c8 input=8d99dac505485ac8]*/
{
    int policy;

    policy = sched_getscheduler(pid);
    if (policy < 0)
        return posix_error();
    return PyLong_FromLong(policy);
}
#endif /* HAVE_SCHED_SETSCHEDULER */


#if defined(HAVE_SCHED_SETPARAM) || defined(HAVE_SCHED_SETSCHEDULER) || defined(POSIX_SPAWN_SETSCHEDULER) || defined(POSIX_SPAWN_SETSCHEDPARAM)
/*[clinic input]
class os.sched_param "PyObject *" "SchedParamType"

@classmethod
os.sched_param.__new__

    sched_priority: object
        A scheduling parameter.

Currently has only one field: sched_priority
[clinic start generated code]*/

static PyObject *
os_sched_param_impl(PyTypeObject *type, PyObject *sched_priority)
/*[clinic end generated code: output=48f4067d60f48c13 input=eb42909a2c0e3e6c]*/
{
    PyObject *res;

    res = PyStructSequence_New(type);
    if (!res)
        return NULL;
    PyStructSequence_SET_ITEM(res, 0, Py_NewRef(sched_priority));
    return res;
}

PyDoc_VAR(os_sched_param__doc__);

static PyStructSequence_Field sched_param_fields[] = {
    {"sched_priority", "the scheduling priority"},
    {0}
};

static PyStructSequence_Desc sched_param_desc = {
    "sched_param", /* name */
    os_sched_param__doc__, /* doc */
    sched_param_fields,
    1
};

static int
convert_sched_param(PyObject *module, PyObject *param, struct sched_param *res)
{
    long priority;

    if (!Py_IS_TYPE(param, (PyTypeObject *)get_posix_state(module)->SchedParamType)) {
        PyErr_SetString(PyExc_TypeError, "must have a sched_param object");
        return 0;
    }
    priority = PyLong_AsLong(PyStructSequence_GET_ITEM(param, 0));
    if (priority == -1 && PyErr_Occurred())
        return 0;
    if (priority > INT_MAX || priority < INT_MIN) {
        PyErr_SetString(PyExc_OverflowError, "sched_priority out of range");
        return 0;
    }
    res->sched_priority = Py_SAFE_DOWNCAST(priority, long, int);
    return 1;
}
#endif /* defined(HAVE_SCHED_SETPARAM) || defined(HAVE_SCHED_SETSCHEDULER) || defined(POSIX_SPAWN_SETSCHEDULER) || defined(POSIX_SPAWN_SETSCHEDPARAM) */


#ifdef HAVE_SCHED_SETSCHEDULER
/*[clinic input]
os.sched_setscheduler

    pid: pid_t
    policy: int
    param as param_obj: object
    /

Set the scheduling policy for the process identified by pid.

If pid is 0, the calling process is changed.
param is an instance of sched_param.
[clinic start generated code]*/

static PyObject *
os_sched_setscheduler_impl(PyObject *module, pid_t pid, int policy,
                           PyObject *param_obj)
/*[clinic end generated code: output=cde27faa55dc993e input=73013d731bd8fbe9]*/
{
    struct sched_param param;
    if (!convert_sched_param(module, param_obj, &param)) {
        return NULL;
    }

    /*
    ** sched_setscheduler() returns 0 in Linux, but the previous
    ** scheduling policy under Solaris/Illumos, and others.
    ** On error, -1 is returned in all Operating Systems.
    */
    if (sched_setscheduler(pid, policy, &param) == -1)
        return posix_error();
    Py_RETURN_NONE;
}
#endif  /* HAVE_SCHED_SETSCHEDULER*/


#ifdef HAVE_SCHED_SETPARAM
/*[clinic input]
os.sched_getparam
    pid: pid_t
    /

Returns scheduling parameters for the process identified by pid.

If pid is 0, returns parameters for the calling process.
Return value is an instance of sched_param.
[clinic start generated code]*/

static PyObject *
os_sched_getparam_impl(PyObject *module, pid_t pid)
/*[clinic end generated code: output=b194e8708dcf2db8 input=18a1ef9c2efae296]*/
{
    struct sched_param param;
    PyObject *result;
    PyObject *priority;

    if (sched_getparam(pid, &param))
        return posix_error();
    PyObject *SchedParamType = get_posix_state(module)->SchedParamType;
    result = PyStructSequence_New((PyTypeObject *)SchedParamType);
    if (!result)
        return NULL;
    priority = PyLong_FromLong(param.sched_priority);
    if (!priority) {
        Py_DECREF(result);
        return NULL;
    }
    PyStructSequence_SET_ITEM(result, 0, priority);
    return result;
}


/*[clinic input]
os.sched_setparam
    pid: pid_t
    param as param_obj: object
    /

Set scheduling parameters for the process identified by pid.

If pid is 0, sets parameters for the calling process.
param should be an instance of sched_param.
[clinic start generated code]*/

static PyObject *
os_sched_setparam_impl(PyObject *module, pid_t pid, PyObject *param_obj)
/*[clinic end generated code: output=f19fe020a53741c1 input=27b98337c8b2dcc7]*/
{
    struct sched_param param;
    if (!convert_sched_param(module, param_obj, &param)) {
        return NULL;
    }

    if (sched_setparam(pid, &param))
        return posix_error();
    Py_RETURN_NONE;
}
#endif /* HAVE_SCHED_SETPARAM */


#ifdef HAVE_SCHED_RR_GET_INTERVAL
/*[clinic input]
os.sched_rr_get_interval -> double
    pid: pid_t
    /

Return the round-robin quantum for the process identified by pid, in seconds.

Value returned is a float.
[clinic start generated code]*/

static double
os_sched_rr_get_interval_impl(PyObject *module, pid_t pid)
/*[clinic end generated code: output=7e2d935833ab47dc input=2a973da15cca6fae]*/
{
    struct timespec interval;
    if (sched_rr_get_interval(pid, &interval)) {
        posix_error();
        return -1.0;
    }
#ifdef _Py_MEMORY_SANITIZER
    __msan_unpoison(&interval, sizeof(interval));
#endif
    return (double)interval.tv_sec + 1e-9*interval.tv_nsec;
}
#endif /* HAVE_SCHED_RR_GET_INTERVAL */


/*[clinic input]
os.sched_yield

Voluntarily relinquish the CPU.
[clinic start generated code]*/

static PyObject *
os_sched_yield_impl(PyObject *module)
/*[clinic end generated code: output=902323500f222cac input=e54d6f98189391d4]*/
{
    int result;
    Py_BEGIN_ALLOW_THREADS
    result = sched_yield();
    Py_END_ALLOW_THREADS
    if (result < 0) {
        return posix_error();
    }
    Py_RETURN_NONE;
}

#ifdef HAVE_SCHED_SETAFFINITY
/* The minimum number of CPUs allocated in a cpu_set_t */
static const int NCPUS_START = sizeof(unsigned long) * CHAR_BIT;

/*[clinic input]
os.sched_setaffinity
    pid: pid_t
    mask : object
    /

Set the CPU affinity of the process identified by pid to mask.

mask should be an iterable of integers identifying CPUs.
[clinic start generated code]*/

static PyObject *
os_sched_setaffinity_impl(PyObject *module, pid_t pid, PyObject *mask)
/*[clinic end generated code: output=882d7dd9a229335b input=a0791a597c7085ba]*/
{
    int ncpus;
    size_t setsize;
    cpu_set_t *cpu_set = NULL;
    PyObject *iterator = NULL, *item;

    iterator = PyObject_GetIter(mask);
    if (iterator == NULL)
        return NULL;

    ncpus = NCPUS_START;
    setsize = CPU_ALLOC_SIZE(ncpus);
    cpu_set = CPU_ALLOC(ncpus);
    if (cpu_set == NULL) {
        PyErr_NoMemory();
        goto error;
    }
    CPU_ZERO_S(setsize, cpu_set);

    while ((item = PyIter_Next(iterator))) {
        long cpu;
        if (!PyLong_Check(item)) {
            PyErr_Format(PyExc_TypeError,
                        "expected an iterator of ints, "
                        "but iterator yielded %R",
                        Py_TYPE(item));
            Py_DECREF(item);
            goto error;
        }
        cpu = PyLong_AsLong(item);
        Py_DECREF(item);
        if (cpu < 0) {
            if (!PyErr_Occurred())
                PyErr_SetString(PyExc_ValueError, "negative CPU number");
            goto error;
        }
        if (cpu > INT_MAX - 1) {
            PyErr_SetString(PyExc_OverflowError, "CPU number too large");
            goto error;
        }
        if (cpu >= ncpus) {
            /* Grow CPU mask to fit the CPU number */
            int newncpus = ncpus;
            cpu_set_t *newmask;
            size_t newsetsize;
            while (newncpus <= cpu) {
                if (newncpus > INT_MAX / 2)
                    newncpus = cpu + 1;
                else
                    newncpus = newncpus * 2;
            }
            newmask = CPU_ALLOC(newncpus);
            if (newmask == NULL) {
                PyErr_NoMemory();
                goto error;
            }
            newsetsize = CPU_ALLOC_SIZE(newncpus);
            CPU_ZERO_S(newsetsize, newmask);
            memcpy(newmask, cpu_set, setsize);
            CPU_FREE(cpu_set);
            setsize = newsetsize;
            cpu_set = newmask;
            ncpus = newncpus;
        }
        CPU_SET_S(cpu, setsize, cpu_set);
    }
    if (PyErr_Occurred()) {
        goto error;
    }
    Py_CLEAR(iterator);

    if (sched_setaffinity(pid, setsize, cpu_set)) {
        posix_error();
        goto error;
    }
    CPU_FREE(cpu_set);
    Py_RETURN_NONE;

error:
    if (cpu_set)
        CPU_FREE(cpu_set);
    Py_XDECREF(iterator);
    return NULL;
}


/*[clinic input]
os.sched_getaffinity
    pid: pid_t
    /

Return the affinity of the process identified by pid (or the current process if zero).

The affinity is returned as a set of CPU identifiers.
[clinic start generated code]*/

static PyObject *
os_sched_getaffinity_impl(PyObject *module, pid_t pid)
/*[clinic end generated code: output=f726f2c193c17a4f input=983ce7cb4a565980]*/
{
    int ncpus = NCPUS_START;
    size_t setsize;
    cpu_set_t *mask;

    while (1) {
        setsize = CPU_ALLOC_SIZE(ncpus);
        mask = CPU_ALLOC(ncpus);
        if (mask == NULL) {
            return PyErr_NoMemory();
        }
        if (sched_getaffinity(pid, setsize, mask) == 0) {
            break;
        }
        CPU_FREE(mask);
        if (errno != EINVAL) {
            return posix_error();
        }
        if (ncpus > INT_MAX / 2) {
            PyErr_SetString(PyExc_OverflowError,
                            "could not allocate a large enough CPU set");
            return NULL;
        }
        ncpus *= 2;
    }

    PyObject *res = PySet_New(NULL);
    if (res == NULL) {
        goto error;
    }

    int cpu = 0;
    int count = CPU_COUNT_S(setsize, mask);
    for (; count; cpu++) {
        if (CPU_ISSET_S(cpu, setsize, mask)) {
            PyObject *cpu_num = PyLong_FromLong(cpu);
            --count;
            if (cpu_num == NULL) {
                goto error;
            }
            if (PySet_Add(res, cpu_num)) {
                Py_DECREF(cpu_num);
                goto error;
            }
            Py_DECREF(cpu_num);
        }
    }
    CPU_FREE(mask);
    return res;

error:
    if (mask) {
        CPU_FREE(mask);
    }
    Py_XDECREF(res);
    return NULL;
}
#endif /* HAVE_SCHED_SETAFFINITY */

#endif /* HAVE_SCHED_H */


#ifdef HAVE_POSIX_OPENPT
/*[clinic input]
os.posix_openpt -> int

    oflag: int
    /

Open and return a file descriptor for a master pseudo-terminal device.

Performs a posix_openpt() C function call. The oflag argument is used to
set file status flags and file access modes as specified in the manual page
of posix_openpt() of your system.
[clinic start generated code]*/

static int
os_posix_openpt_impl(PyObject *module, int oflag)
/*[clinic end generated code: output=ee0bc2624305fc79 input=0de33d0e29693caa]*/
{
    int fd;

#if defined(O_CLOEXEC)
    oflag |= O_CLOEXEC;
#endif

    fd = posix_openpt(oflag);
    if (fd == -1) {
        posix_error();
        return -1;
    }

    // Just in case, likely a no-op given O_CLOEXEC above.
    if (_Py_set_inheritable(fd, 0, NULL) < 0) {
        close(fd);
        return -1;
    }

    return fd;
}
#endif /* HAVE_POSIX_OPENPT */

#ifdef HAVE_GRANTPT
/*[clinic input]
os.grantpt

    fd: fildes
        File descriptor of a master pseudo-terminal device.
    /

Grant access to the slave pseudo-terminal device.

Performs a grantpt() C function call.
[clinic start generated code]*/

static PyObject *
os_grantpt_impl(PyObject *module, int fd)
/*[clinic end generated code: output=dfd580015cf548ab input=0668e3b96760e849]*/
{
    int ret;
    int saved_errno;
    PyOS_sighandler_t sig_saved;

    sig_saved = PyOS_setsig(SIGCHLD, SIG_DFL);

    ret = grantpt(fd);
    if (ret == -1)
        saved_errno = errno;

    PyOS_setsig(SIGCHLD, sig_saved);

    if (ret == -1) {
        errno = saved_errno;
        return posix_error();
    }

    Py_RETURN_NONE;
}
#endif /* HAVE_GRANTPT */

#ifdef HAVE_UNLOCKPT
/*[clinic input]
os.unlockpt

    fd: fildes
        File descriptor of a master pseudo-terminal device.
    /

Unlock a pseudo-terminal master/slave pair.

Performs an unlockpt() C function call.
[clinic start generated code]*/

static PyObject *
os_unlockpt_impl(PyObject *module, int fd)
/*[clinic end generated code: output=e08d354dec12d30c input=de7ab1f59f69a2b4]*/
{
    if (unlockpt(fd) == -1)
        return posix_error();

    Py_RETURN_NONE;
}
#endif /* HAVE_UNLOCKPT */

#if defined(HAVE_PTSNAME) || defined(HAVE_PTSNAME_R)
/*[clinic input]
os.ptsname

    fd: fildes
        File descriptor of a master pseudo-terminal device.
    /

Return the name of the slave pseudo-terminal device.

If the ptsname_r() C function is available, it is called;
otherwise, performs a ptsname() C function call.
[clinic start generated code]*/

static PyObject *
os_ptsname_impl(PyObject *module, int fd)
/*[clinic end generated code: output=ef300fadc5675872 input=1369ccc0546f3130]*/
{
#ifdef HAVE_PTSNAME_R
    int ret;
    char name[MAXPATHLEN+1];

    ret = ptsname_r(fd, name, sizeof(name));
    if (ret != 0) {
        errno = ret;
        return posix_error();
    }
#else
    char *name;

    name = ptsname(fd);
    /* POSIX manpage: Upon failure, ptsname() shall return a null pointer and may set errno.
       *MAY* set errno? Hmm... */
    if (name == NULL)
        return posix_error();
#endif /* HAVE_PTSNAME_R */

    return PyUnicode_DecodeFSDefault(name);
}
#endif /* defined(HAVE_PTSNAME) || defined(HAVE_PTSNAME_R) */

/* AIX uses /dev/ptc but is otherwise the same as /dev/ptmx */
#if defined(HAVE_DEV_PTC) && !defined(HAVE_DEV_PTMX)
#  define DEV_PTY_FILE "/dev/ptc"
#  define HAVE_DEV_PTMX
#else
#  define DEV_PTY_FILE "/dev/ptmx"
#endif

#if defined(HAVE_OPENPTY) || defined(HAVE_FORKPTY) || defined(HAVE_LOGIN_TTY) || defined(HAVE_DEV_PTMX)
#ifdef HAVE_PTY_H
#include <pty.h>
#ifdef HAVE_UTMP_H
#include <utmp.h>
#endif /* HAVE_UTMP_H */
#elif defined(HAVE_LIBUTIL_H)
#include <libutil.h>
#elif defined(HAVE_UTIL_H)
#include <util.h>
#endif /* HAVE_PTY_H */
#ifdef HAVE_STROPTS_H
#include <stropts.h>
#endif
#endif /* defined(HAVE_OPENPTY) || defined(HAVE_FORKPTY) || defined(HAVE_LOGIN_TTY) || defined(HAVE_DEV_PTMX) */


#if defined(HAVE_OPENPTY) || defined(HAVE__GETPTY) || defined(HAVE_DEV_PTMX)
/*[clinic input]
os.openpty

Open a pseudo-terminal.

Return a tuple of (master_fd, slave_fd) containing open file descriptors
for both the master and slave ends.
[clinic start generated code]*/

static PyObject *
os_openpty_impl(PyObject *module)
/*[clinic end generated code: output=98841ce5ec9cef3c input=f3d99fd99e762907]*/
{
    int master_fd = -1, slave_fd = -1;
#ifndef HAVE_OPENPTY
    char * slave_name;
#endif
#if defined(HAVE_DEV_PTMX) && !defined(HAVE_OPENPTY) && !defined(HAVE__GETPTY)
    PyOS_sighandler_t sig_saved;
#if defined(__sun) && defined(__SVR4)
    extern char *ptsname(int fildes);
#endif
#endif

#ifdef HAVE_OPENPTY
    if (openpty(&master_fd, &slave_fd, NULL, NULL, NULL) != 0)
        goto posix_error;

    if (_Py_set_inheritable(master_fd, 0, NULL) < 0)
        goto error;
    if (_Py_set_inheritable(slave_fd, 0, NULL) < 0)
        goto error;

#elif defined(HAVE__GETPTY)
    slave_name = _getpty(&master_fd, O_RDWR, 0666, 0);
    if (slave_name == NULL)
        goto posix_error;
    if (_Py_set_inheritable(master_fd, 0, NULL) < 0)
        goto error;

    slave_fd = _Py_open(slave_name, O_RDWR);
    if (slave_fd < 0)
        goto error;

#else
    master_fd = open(DEV_PTY_FILE, O_RDWR | O_NOCTTY); /* open master */
    if (master_fd < 0)
        goto posix_error;

    sig_saved = PyOS_setsig(SIGCHLD, SIG_DFL);

    /* change permission of slave */
    if (grantpt(master_fd) < 0) {
        int saved_errno = errno;
        PyOS_setsig(SIGCHLD, sig_saved);
        errno = saved_errno;
        goto posix_error;
    }

    /* unlock slave */
    if (unlockpt(master_fd) < 0) {
        int saved_errno = errno;
        PyOS_setsig(SIGCHLD, sig_saved);
        errno = saved_errno;
        goto posix_error;
    }

    PyOS_setsig(SIGCHLD, sig_saved);

    slave_name = ptsname(master_fd); /* get name of slave */
    if (slave_name == NULL)
        goto posix_error;

    slave_fd = _Py_open(slave_name, O_RDWR | O_NOCTTY); /* open slave */
    if (slave_fd == -1)
        goto error;

    if (_Py_set_inheritable(master_fd, 0, NULL) < 0)
        goto posix_error;

#if !defined(__CYGWIN__) && !defined(__ANDROID__) && !defined(HAVE_DEV_PTC)
    ioctl(slave_fd, I_PUSH, "ptem"); /* push ptem */
    ioctl(slave_fd, I_PUSH, "ldterm"); /* push ldterm */
#ifndef __hpux
    ioctl(slave_fd, I_PUSH, "ttcompat"); /* push ttcompat */
#endif /* __hpux */
#endif /* HAVE_CYGWIN */
#endif /* HAVE_OPENPTY */

    return Py_BuildValue("(ii)", master_fd, slave_fd);

posix_error:
    posix_error();
error:
    if (master_fd != -1)
        close(master_fd);
    if (slave_fd != -1)
        close(slave_fd);
    return NULL;
}
#endif /* defined(HAVE_OPENPTY) || defined(HAVE__GETPTY) || defined(HAVE_DEV_PTMX) */


#if defined(HAVE_SETSID) && defined(TIOCSCTTY)
#define HAVE_FALLBACK_LOGIN_TTY 1
#endif /* defined(HAVE_SETSID) && defined(TIOCSCTTY) */

#if defined(HAVE_LOGIN_TTY) || defined(HAVE_FALLBACK_LOGIN_TTY)
/*[clinic input]
os.login_tty

    fd: fildes
    /

Prepare the tty of which fd is a file descriptor for a new login session.

Make the calling process a session leader; make the tty the
controlling tty, the stdin, the stdout, and the stderr of the
calling process; close fd.
[clinic start generated code]*/

static PyObject *
os_login_tty_impl(PyObject *module, int fd)
/*[clinic end generated code: output=495a79911b4cc1bc input=5f298565099903a2]*/
{
#ifdef HAVE_LOGIN_TTY
    if (login_tty(fd) == -1) {
        return posix_error();
    }
#else /* defined(HAVE_FALLBACK_LOGIN_TTY) */
    /* Establish a new session. */
    if (setsid() == -1) {
        return posix_error();
    }

    /* The tty becomes the controlling terminal. */
    if (ioctl(fd, TIOCSCTTY, (char *)NULL) == -1) {
        return posix_error();
    }

    /* The tty becomes stdin/stdout/stderr */
    if (dup2(fd, 0) == -1 || dup2(fd, 1) == -1 || dup2(fd, 2) == -1) {
        return posix_error();
    }
    if (fd > 2) {
        close(fd);
    }
#endif /* HAVE_LOGIN_TTY */
    Py_RETURN_NONE;
}
#endif /* defined(HAVE_LOGIN_TTY) || defined(HAVE_FALLBACK_LOGIN_TTY) */


#ifdef HAVE_FORKPTY
/*[clinic input]
os.forkpty

Fork a new process with a new pseudo-terminal as controlling tty.

Returns a tuple of (pid, master_fd).
Like fork(), return pid of 0 to the child process,
and pid of child to the parent process.
To both, return fd of newly opened pseudo-terminal.
[clinic start generated code]*/

static PyObject *
os_forkpty_impl(PyObject *module)
/*[clinic end generated code: output=60d0a5c7512e4087 input=f1f7f4bae3966010]*/
{
    int master_fd = -1;
    pid_t pid;

    PyInterpreterState *interp = _PyInterpreterState_GET();
    if (_PyInterpreterState_GetFinalizing(interp) != NULL) {
        PyErr_SetString(PyExc_PythonFinalizationError,
                        "can't fork at interpreter shutdown");
        return NULL;
    }
    if (!_Py_IsMainInterpreter(interp)) {
        PyErr_SetString(PyExc_RuntimeError, "fork not supported for subinterpreters");
        return NULL;
    }
    if (PySys_Audit("os.forkpty", NULL) < 0) {
        return NULL;
    }
    PyOS_BeforeFork();
    pid = forkpty(&master_fd, NULL, NULL, NULL);
    if (pid == 0) {
        /* child: this clobbers and resets the import lock. */
        PyOS_AfterFork_Child();
    } else {
        /* parent: release the import lock. */
        PyOS_AfterFork_Parent();
        // After PyOS_AfterFork_Parent() starts the world to avoid deadlock.
        warn_about_fork_with_threads("forkpty");
    }
    if (pid == -1) {
        return posix_error();
    }
    return Py_BuildValue("(Ni)", PyLong_FromPid(pid), master_fd);
}
#endif /* HAVE_FORKPTY */


#ifdef HAVE_GETEGID
/*[clinic input]
os.getegid

Return the current process's effective group id.
[clinic start generated code]*/

static PyObject *
os_getegid_impl(PyObject *module)
/*[clinic end generated code: output=67d9be7ac68898a2 input=1596f79ad1107d5d]*/
{
    return _PyLong_FromGid(getegid());
}
#endif /* HAVE_GETEGID */


#ifdef HAVE_GETEUID
/*[clinic input]
os.geteuid

Return the current process's effective user id.
[clinic start generated code]*/

static PyObject *
os_geteuid_impl(PyObject *module)
/*[clinic end generated code: output=ea1b60f0d6abb66e input=4644c662d3bd9f19]*/
{
    return _PyLong_FromUid(geteuid());
}
#endif /* HAVE_GETEUID */


#ifdef HAVE_GETGID
/*[clinic input]
os.getgid

Return the current process's group id.
[clinic start generated code]*/

static PyObject *
os_getgid_impl(PyObject *module)
/*[clinic end generated code: output=4f28ebc9d3e5dfcf input=58796344cd87c0f6]*/
{
    return _PyLong_FromGid(getgid());
}
#endif /* HAVE_GETGID */


#if defined(HAVE_GETPID)
/*[clinic input]
os.getpid

Return the current process id.
[clinic start generated code]*/

static PyObject *
os_getpid_impl(PyObject *module)
/*[clinic end generated code: output=9ea6fdac01ed2b3c input=5a9a00f0ab68aa00]*/
{
#if !defined(MS_WINDOWS) || defined(MS_WINDOWS_DESKTOP) || defined(MS_WINDOWS_SYSTEM)
    return PyLong_FromPid(getpid());
#else
    return PyLong_FromUnsignedLong(GetCurrentProcessId());
#endif
}
#endif /* defined(HAVE_GETPID) */

#ifdef NGROUPS_MAX
#define MAX_GROUPS NGROUPS_MAX
#else
    /* defined to be 16 on Solaris7, so this should be a small number */
#define MAX_GROUPS 64
#endif

#ifdef HAVE_GETGROUPLIST

#ifdef __APPLE__
/*[clinic input]
os.getgrouplist

    user: str
        username to lookup
    group as basegid: int
        base group id of the user
    /

Returns a list of groups to which a user belongs.
[clinic start generated code]*/

static PyObject *
os_getgrouplist_impl(PyObject *module, const char *user, int basegid)
/*[clinic end generated code: output=6e734697b8c26de0 input=f8d870374b09a490]*/
#else
/*[clinic input]
os.getgrouplist

    user: str
        username to lookup
    group as basegid: gid_t
        base group id of the user
    /

Returns a list of groups to which a user belongs.
[clinic start generated code]*/

static PyObject *
os_getgrouplist_impl(PyObject *module, const char *user, gid_t basegid)
/*[clinic end generated code: output=0ebd7fb70115575b input=cc61d5c20b08958d]*/
#endif
{
    int i, ngroups;
    PyObject *list;
#ifdef __APPLE__
    int *groups;
#else
    gid_t *groups;
#endif

    /*
     * NGROUPS_MAX is defined by POSIX.1 as the maximum
     * number of supplimental groups a users can belong to.
     * We have to increment it by one because
     * getgrouplist() returns both the supplemental groups
     * and the primary group, i.e. all of the groups the
     * user belongs to.
     */
    ngroups = 1 + MAX_GROUPS;

    while (1) {
#ifdef __APPLE__
        groups = PyMem_New(int, ngroups);
#else
        groups = PyMem_New(gid_t, ngroups);
#endif
        if (groups == NULL) {
            return PyErr_NoMemory();
        }

        int old_ngroups = ngroups;
        if (getgrouplist(user, basegid, groups, &ngroups) != -1) {
            /* Success */
            break;
        }

        /* getgrouplist() fails if the group list is too small */
        PyMem_Free(groups);

        if (ngroups > old_ngroups) {
            /* If the group list is too small, the glibc implementation of
               getgrouplist() sets ngroups to the total number of groups and
               returns -1. */
        }
        else {
            /* Double the group list size */
            if (ngroups > INT_MAX / 2) {
                return PyErr_NoMemory();
            }
            ngroups *= 2;
        }

        /* Retry getgrouplist() with a larger group list */
    }

#ifdef _Py_MEMORY_SANITIZER
    /* Clang memory sanitizer libc intercepts don't know getgrouplist. */
    __msan_unpoison(&ngroups, sizeof(ngroups));
    __msan_unpoison(groups, ngroups*sizeof(*groups));
#endif

    list = PyList_New(ngroups);
    if (list == NULL) {
        PyMem_Free(groups);
        return NULL;
    }

    for (i = 0; i < ngroups; i++) {
#ifdef __APPLE__
        PyObject *o = PyLong_FromUnsignedLong((unsigned long)groups[i]);
#else
        PyObject *o = _PyLong_FromGid(groups[i]);
#endif
        if (o == NULL) {
            Py_DECREF(list);
            PyMem_Free(groups);
            return NULL;
        }
        PyList_SET_ITEM(list, i, o);
    }

    PyMem_Free(groups);

    return list;
}
#endif /* HAVE_GETGROUPLIST */


#ifdef HAVE_GETGROUPS
/*[clinic input]
os.getgroups

Return list of supplemental group IDs for the process.
[clinic start generated code]*/

static PyObject *
os_getgroups_impl(PyObject *module)
/*[clinic end generated code: output=42b0c17758561b56 input=d3f109412e6a155c]*/
{
    // Call getgroups with length 0 to get the actual number of groups
    int n = getgroups(0, NULL);
    if (n < 0) {
        return posix_error();
    }

    if (n == 0) {
        return PyList_New(0);
    }

    gid_t *grouplist = PyMem_New(gid_t, n);
    if (grouplist == NULL) {
        return PyErr_NoMemory();
    }

    n = getgroups(n, grouplist);
    if (n == -1) {
        posix_error();
        PyMem_Free(grouplist);
        return NULL;
    }

    PyObject *result = PyList_New(n);
    if (result == NULL) {
        goto error;
    }

    for (int i = 0; i < n; ++i) {
        PyObject *group = _PyLong_FromGid(grouplist[i]);
        if (group == NULL) {
            goto error;
        }
        PyList_SET_ITEM(result, i, group);
    }
    PyMem_Free(grouplist);

    return result;

error:
    PyMem_Free(grouplist);
    Py_XDECREF(result);
    return NULL;
}
#endif /* HAVE_GETGROUPS */

#ifdef HAVE_INITGROUPS
#ifdef __APPLE__
/*[clinic input]
os.initgroups

    username as oname: FSConverter
    gid: int
    /

Initialize the group access list.

Call the system initgroups() to initialize the group access list with all of
the groups of which the specified username is a member, plus the specified
group id.
[clinic start generated code]*/

static PyObject *
os_initgroups_impl(PyObject *module, PyObject *oname, int gid)
/*[clinic end generated code: output=7f074d30a425fd3a input=df3d54331b0af204]*/
#else
/*[clinic input]
os.initgroups

    username as oname: FSConverter
    gid: gid_t
    /

Initialize the group access list.

Call the system initgroups() to initialize the group access list with all of
the groups of which the specified username is a member, plus the specified
group id.
[clinic start generated code]*/

static PyObject *
os_initgroups_impl(PyObject *module, PyObject *oname, gid_t gid)
/*[clinic end generated code: output=59341244521a9e3f input=0cb91bdc59a4c564]*/
#endif
{
    const char *username = PyBytes_AS_STRING(oname);

    if (initgroups(username, gid) == -1)
        return PyErr_SetFromErrno(PyExc_OSError);

    Py_RETURN_NONE;
}
#endif /* HAVE_INITGROUPS */


#ifdef HAVE_GETPGID
/*[clinic input]
os.getpgid

    pid: pid_t

Call the system call getpgid(), and return the result.
[clinic start generated code]*/

static PyObject *
os_getpgid_impl(PyObject *module, pid_t pid)
/*[clinic end generated code: output=1db95a97be205d18 input=39d710ae3baaf1c7]*/
{
    pid_t pgid = getpgid(pid);
    if (pgid < 0)
        return posix_error();
    return PyLong_FromPid(pgid);
}
#endif /* HAVE_GETPGID */


#ifdef HAVE_GETPGRP
/*[clinic input]
os.getpgrp

Return the current process group id.
[clinic start generated code]*/

static PyObject *
os_getpgrp_impl(PyObject *module)
/*[clinic end generated code: output=c4fc381e51103cf3 input=6846fb2bb9a3705e]*/
{
#ifdef GETPGRP_HAVE_ARG
    return PyLong_FromPid(getpgrp(0));
#else /* GETPGRP_HAVE_ARG */
    return PyLong_FromPid(getpgrp());
#endif /* GETPGRP_HAVE_ARG */
}
#endif /* HAVE_GETPGRP */


#ifdef HAVE_SETPGRP
/*[clinic input]
os.setpgrp

Make the current process the leader of its process group.
[clinic start generated code]*/

static PyObject *
os_setpgrp_impl(PyObject *module)
/*[clinic end generated code: output=2554735b0a60f0a0 input=1f0619fcb5731e7e]*/
{
#ifdef SETPGRP_HAVE_ARG
    if (setpgrp(0, 0) < 0)
#else /* SETPGRP_HAVE_ARG */
    if (setpgrp() < 0)
#endif /* SETPGRP_HAVE_ARG */
        return posix_error();
    Py_RETURN_NONE;
}
#endif /* HAVE_SETPGRP */

#ifdef HAVE_GETPPID

#ifdef MS_WINDOWS
#include <winternl.h>
#include <ProcessSnapshot.h>

// The structure definition in winternl.h may be incomplete.
// This structure is the full version from the MSDN documentation.
typedef struct _PROCESS_BASIC_INFORMATION_FULL {
    NTSTATUS ExitStatus;
    PVOID PebBaseAddress;
    ULONG_PTR AffinityMask;
    LONG BasePriority;
    ULONG_PTR UniqueProcessId;
    ULONG_PTR InheritedFromUniqueProcessId;
} PROCESS_BASIC_INFORMATION_FULL;

typedef NTSTATUS (NTAPI *PNT_QUERY_INFORMATION_PROCESS) (
    IN    HANDLE           ProcessHandle,
    IN    PROCESSINFOCLASS ProcessInformationClass,
    OUT   PVOID            ProcessInformation,
    IN    ULONG            ProcessInformationLength,
    OUT   PULONG           ReturnLength OPTIONAL);

// This function returns the process ID of the parent process.
// Returns 0 on failure.
static ULONG
win32_getppid_fast(void)
{
    NTSTATUS status;
    HMODULE ntdll;
    PNT_QUERY_INFORMATION_PROCESS pNtQueryInformationProcess;
    PROCESS_BASIC_INFORMATION_FULL basic_information;
    static ULONG cached_ppid = 0;

    if (cached_ppid) {
        // No need to query the kernel again.
        return cached_ppid;
    }

    ntdll = GetModuleHandleW(L"ntdll.dll");
    if (!ntdll) {
        return 0;
    }

    pNtQueryInformationProcess = (PNT_QUERY_INFORMATION_PROCESS) GetProcAddress(ntdll, "NtQueryInformationProcess");
    if (!pNtQueryInformationProcess) {
        return 0;
    }

    status = pNtQueryInformationProcess(GetCurrentProcess(),
                                        ProcessBasicInformation,
                                        &basic_information,
                                        sizeof(basic_information),
                                        NULL);

    if (!NT_SUCCESS(status)) {
        return 0;
    }

    // Perform sanity check on the parent process ID we received from NtQueryInformationProcess.
    // The check covers values which exceed the 32-bit range (if running on x64) as well as
    // zero and (ULONG) -1.

    if (basic_information.InheritedFromUniqueProcessId == 0 ||
        basic_information.InheritedFromUniqueProcessId >= ULONG_MAX)
    {
        return 0;
    }

    // Now that we have reached this point, the BasicInformation.InheritedFromUniqueProcessId
    // structure member contains a ULONG_PTR which represents the process ID of our parent
    // process. This process ID will be correctly returned even if the parent process has
    // exited or been terminated.

    cached_ppid = (ULONG) basic_information.InheritedFromUniqueProcessId;
    return cached_ppid;
}

static PyObject*
win32_getppid(void)
{
    DWORD error;
    PyObject* result = NULL;
    HANDLE process = GetCurrentProcess();
    HPSS snapshot = NULL;
    ULONG pid;

    pid = win32_getppid_fast();
    if (pid != 0) {
        return PyLong_FromUnsignedLong(pid);
    }

    // If failure occurs in win32_getppid_fast(), fall back to using the PSS API.

    error = PssCaptureSnapshot(process, PSS_CAPTURE_NONE, 0, &snapshot);
    if (error != ERROR_SUCCESS) {
        return PyErr_SetFromWindowsErr(error);
    }

    PSS_PROCESS_INFORMATION info;
    error = PssQuerySnapshot(snapshot, PSS_QUERY_PROCESS_INFORMATION, &info,
                             sizeof(info));
    if (error == ERROR_SUCCESS) {
        result = PyLong_FromUnsignedLong(info.ParentProcessId);
    }
    else {
        result = PyErr_SetFromWindowsErr(error);
    }

    PssFreeSnapshot(process, snapshot);
    return result;
}
#endif /*MS_WINDOWS*/


/*[clinic input]
os.getppid

Return the parent's process id.

If the parent process has already exited, Windows machines will still
return its id; others systems will return the id of the 'init' process (1).
[clinic start generated code]*/

static PyObject *
os_getppid_impl(PyObject *module)
/*[clinic end generated code: output=43b2a946a8c603b4 input=e637cb87539c030e]*/
{
#ifdef MS_WINDOWS
    return win32_getppid();
#else
    return PyLong_FromPid(getppid());
#endif
}
#endif /* HAVE_GETPPID */


#ifdef HAVE_GETLOGIN
/*[clinic input]
os.getlogin

Return the actual login name.
[clinic start generated code]*/

static PyObject *
os_getlogin_impl(PyObject *module)
/*[clinic end generated code: output=a32e66a7e5715dac input=2a21ab1e917163df]*/
{
    PyObject *result = NULL;
#ifdef MS_WINDOWS
    wchar_t user_name[UNLEN + 1];
    DWORD num_chars = Py_ARRAY_LENGTH(user_name);

    if (GetUserNameW(user_name, &num_chars)) {
        /* num_chars is the number of unicode chars plus null terminator */
        result = PyUnicode_FromWideChar(user_name, num_chars - 1);
    }
    else
        result = PyErr_SetFromWindowsErr(GetLastError());
#else
    char *name;
    int old_errno = errno;

    errno = 0;
    name = getlogin();
    if (name == NULL) {
        if (errno)
            posix_error();
        else
            PyErr_SetString(PyExc_OSError, "unable to determine login name");
    }
    else
        result = PyUnicode_DecodeFSDefault(name);
    errno = old_errno;
#endif
    return result;
}
#endif /* HAVE_GETLOGIN */


#ifdef HAVE_GETUID
/*[clinic input]
os.getuid

Return the current process's user id.
[clinic start generated code]*/

static PyObject *
os_getuid_impl(PyObject *module)
/*[clinic end generated code: output=415c0b401ebed11a input=b53c8b35f110a516]*/
{
    return _PyLong_FromUid(getuid());
}
#endif /* HAVE_GETUID */


#ifdef MS_WINDOWS
#define HAVE_KILL
#endif /* MS_WINDOWS */

#ifdef HAVE_KILL
/*[clinic input]
os.kill

    pid: pid_t
    signal: Py_ssize_t
    /

Kill a process with a signal.
[clinic start generated code]*/

static PyObject *
os_kill_impl(PyObject *module, pid_t pid, Py_ssize_t signal)
/*[clinic end generated code: output=8e346a6701c88568 input=61a36b86ca275ab9]*/
{
    if (PySys_Audit("os.kill", "in", pid, signal) < 0) {
        return NULL;
    }
#ifndef MS_WINDOWS
    if (kill(pid, (int)signal) == -1) {
        return posix_error();
    }

    // Check immediately if the signal was sent to the current process.
    // Don't micro-optimize pid == getpid(), since PyErr_SetString() check
    // is cheap.
    if (PyErr_CheckSignals()) {
        return NULL;
    }

    Py_RETURN_NONE;
#else /* !MS_WINDOWS */
    PyObject *result;
    DWORD sig = (DWORD)signal;
    DWORD err;
    HANDLE handle;

#ifdef HAVE_WINDOWS_CONSOLE_IO
    /* Console processes which share a common console can be sent CTRL+C or
       CTRL+BREAK events, provided they handle said events. */
    if (sig == CTRL_C_EVENT || sig == CTRL_BREAK_EVENT) {
        if (GenerateConsoleCtrlEvent(sig, (DWORD)pid) == 0) {
            err = GetLastError();
            PyErr_SetFromWindowsErr(err);
        }
        else {
            Py_RETURN_NONE;
        }
    }
#endif /* HAVE_WINDOWS_CONSOLE_IO */

    /* If the signal is outside of what GenerateConsoleCtrlEvent can use,
       attempt to open and terminate the process. */
    handle = OpenProcess(PROCESS_ALL_ACCESS, FALSE, (DWORD)pid);
    if (handle == NULL) {
        err = GetLastError();
        return PyErr_SetFromWindowsErr(err);
    }

    if (TerminateProcess(handle, sig) == 0) {
        err = GetLastError();
        result = PyErr_SetFromWindowsErr(err);
    } else {
        result = Py_NewRef(Py_None);
    }

    CloseHandle(handle);
    return result;
#endif /* !MS_WINDOWS */
}
#endif /* HAVE_KILL */


#ifdef HAVE_KILLPG
/*[clinic input]
os.killpg

    pgid: pid_t
    signal: int
    /

Kill a process group with a signal.
[clinic start generated code]*/

static PyObject *
os_killpg_impl(PyObject *module, pid_t pgid, int signal)
/*[clinic end generated code: output=6dbcd2f1fdf5fdba input=38b5449eb8faec19]*/
{
    if (PySys_Audit("os.killpg", "ii", pgid, signal) < 0) {
        return NULL;
    }
    /* XXX some man pages make the `pgid` parameter an int, others
       a pid_t. Since getpgrp() returns a pid_t, we assume killpg should
       take the same type. Moreover, pid_t is always at least as wide as
       int (else compilation of this module fails), which is safe. */
    if (killpg(pgid, signal) == -1)
        return posix_error();
    Py_RETURN_NONE;
}
#endif /* HAVE_KILLPG */


#ifdef HAVE_PLOCK
#ifdef HAVE_SYS_LOCK_H
#include <sys/lock.h>
#endif

/*[clinic input]
os.plock
    op: int
    /

Lock program segments into memory.");
[clinic start generated code]*/

static PyObject *
os_plock_impl(PyObject *module, int op)
/*[clinic end generated code: output=81424167033b168e input=e6e5e348e1525f60]*/
{
    if (plock(op) == -1)
        return posix_error();
    Py_RETURN_NONE;
}
#endif /* HAVE_PLOCK */


#ifdef HAVE_SETUID
/*[clinic input]
os.setuid

    uid: uid_t
    /

Set the current process's user id.
[clinic start generated code]*/

static PyObject *
os_setuid_impl(PyObject *module, uid_t uid)
/*[clinic end generated code: output=a0a41fd0d1ec555f input=c921a3285aa22256]*/
{
    if (setuid(uid) < 0)
        return posix_error();
    Py_RETURN_NONE;
}
#endif /* HAVE_SETUID */


#ifdef HAVE_SETEUID
/*[clinic input]
os.seteuid

    euid: uid_t
    /

Set the current process's effective user id.
[clinic start generated code]*/

static PyObject *
os_seteuid_impl(PyObject *module, uid_t euid)
/*[clinic end generated code: output=102e3ad98361519a input=ba93d927e4781aa9]*/
{
    if (seteuid(euid) < 0)
        return posix_error();
    Py_RETURN_NONE;
}
#endif /* HAVE_SETEUID */


#ifdef HAVE_SETEGID
/*[clinic input]
os.setegid

    egid: gid_t
    /

Set the current process's effective group id.
[clinic start generated code]*/

static PyObject *
os_setegid_impl(PyObject *module, gid_t egid)
/*[clinic end generated code: output=4e4b825a6a10258d input=4080526d0ccd6ce3]*/
{
    if (setegid(egid) < 0)
        return posix_error();
    Py_RETURN_NONE;
}
#endif /* HAVE_SETEGID */


#ifdef HAVE_SETREUID
/*[clinic input]
os.setreuid

    ruid: uid_t
    euid: uid_t
    /

Set the current process's real and effective user ids.
[clinic start generated code]*/

static PyObject *
os_setreuid_impl(PyObject *module, uid_t ruid, uid_t euid)
/*[clinic end generated code: output=62d991210006530a input=0ca8978de663880c]*/
{
    if (setreuid(ruid, euid) < 0) {
        return posix_error();
    } else {
        Py_RETURN_NONE;
    }
}
#endif /* HAVE_SETREUID */


#ifdef HAVE_SETREGID
/*[clinic input]
os.setregid

    rgid: gid_t
    egid: gid_t
    /

Set the current process's real and effective group ids.
[clinic start generated code]*/

static PyObject *
os_setregid_impl(PyObject *module, gid_t rgid, gid_t egid)
/*[clinic end generated code: output=aa803835cf5342f3 input=c59499f72846db78]*/
{
    if (setregid(rgid, egid) < 0)
        return posix_error();
    Py_RETURN_NONE;
}
#endif /* HAVE_SETREGID */


#ifdef HAVE_SETGID
/*[clinic input]
os.setgid
    gid: gid_t
    /

Set the current process's group id.
[clinic start generated code]*/

static PyObject *
os_setgid_impl(PyObject *module, gid_t gid)
/*[clinic end generated code: output=bdccd7403f6ad8c3 input=27d30c4059045dc6]*/
{
    if (setgid(gid) < 0)
        return posix_error();
    Py_RETURN_NONE;
}
#endif /* HAVE_SETGID */


#ifdef HAVE_SETGROUPS
/*[clinic input]
os.setgroups

    groups: object
    /

Set the groups of the current process to list.
[clinic start generated code]*/

static PyObject *
os_setgroups(PyObject *module, PyObject *groups)
/*[clinic end generated code: output=3fcb32aad58c5ecd input=fa742ca3daf85a7e]*/
{
    if (!PySequence_Check(groups)) {
        PyErr_SetString(PyExc_TypeError, "setgroups argument must be a sequence");
        return NULL;
    }
    Py_ssize_t len = PySequence_Size(groups);
    if (len < 0) {
        return NULL;
    }
    if (len > MAX_GROUPS) {
        PyErr_SetString(PyExc_ValueError, "too many groups");
        return NULL;
    }

    gid_t *grouplist = PyMem_New(gid_t, len);
    if (grouplist == NULL) {
        PyErr_NoMemory();
        return NULL;
    }
    for (Py_ssize_t i = 0; i < len; i++) {
        PyObject *elem;
        elem = PySequence_GetItem(groups, i);
        if (!elem) {
            PyMem_Free(grouplist);
            return NULL;
        }
        if (!PyLong_Check(elem)) {
            PyErr_SetString(PyExc_TypeError,
                            "groups must be integers");
            Py_DECREF(elem);
            PyMem_Free(grouplist);
            return NULL;
        } else {
            if (!_Py_Gid_Converter(elem, &grouplist[i])) {
                Py_DECREF(elem);
                PyMem_Free(grouplist);
                return NULL;
            }
        }
        Py_DECREF(elem);
    }

    if (setgroups(len, grouplist) < 0) {
        posix_error();
        PyMem_Free(grouplist);
        return NULL;
    }
    PyMem_Free(grouplist);
    Py_RETURN_NONE;
}
#endif /* HAVE_SETGROUPS */

#if defined(HAVE_WAIT3) || defined(HAVE_WAIT4)
static PyObject *
wait_helper(PyObject *module, pid_t pid, int status, struct rusage *ru)
{
    PyObject *result;
    PyObject *struct_rusage;

    if (pid == -1)
        return posix_error();

    // If wait succeeded but no child was ready to report status, ru will not
    // have been populated.
    if (pid == 0) {
        memset(ru, 0, sizeof(*ru));
    }

    struct_rusage = _PyImport_GetModuleAttrString("resource", "struct_rusage");
    if (struct_rusage == NULL)
        return NULL;

    /* XXX(nnorwitz): Copied (w/mods) from resource.c, there should be only one. */
    result = PyStructSequence_New((PyTypeObject*) struct_rusage);
    Py_DECREF(struct_rusage);
    if (!result)
        return NULL;

    int pos = 0;

#ifndef doubletime
#define doubletime(TV) ((double)(TV).tv_sec + (TV).tv_usec * 0.000001)
#endif

#define SET_RESULT(CALL)                                     \
    do {                                                     \
        PyObject *item = (CALL);                             \
        if (item == NULL) {                                  \
            Py_DECREF(result);                               \
            return NULL;                                     \
        }                                                    \
        PyStructSequence_SET_ITEM(result, pos++, item);      \
    } while(0)

    SET_RESULT(PyFloat_FromDouble(doubletime(ru->ru_utime)));
    SET_RESULT(PyFloat_FromDouble(doubletime(ru->ru_stime)));
    SET_RESULT(PyLong_FromLong(ru->ru_maxrss));
    SET_RESULT(PyLong_FromLong(ru->ru_ixrss));
    SET_RESULT(PyLong_FromLong(ru->ru_idrss));
    SET_RESULT(PyLong_FromLong(ru->ru_isrss));
    SET_RESULT(PyLong_FromLong(ru->ru_minflt));
    SET_RESULT(PyLong_FromLong(ru->ru_majflt));
    SET_RESULT(PyLong_FromLong(ru->ru_nswap));
    SET_RESULT(PyLong_FromLong(ru->ru_inblock));
    SET_RESULT(PyLong_FromLong(ru->ru_oublock));
    SET_RESULT(PyLong_FromLong(ru->ru_msgsnd));
    SET_RESULT(PyLong_FromLong(ru->ru_msgrcv));
    SET_RESULT(PyLong_FromLong(ru->ru_nsignals));
    SET_RESULT(PyLong_FromLong(ru->ru_nvcsw));
    SET_RESULT(PyLong_FromLong(ru->ru_nivcsw));
#undef SET_RESULT

    return Py_BuildValue("NiN", PyLong_FromPid(pid), status, result);
}
#endif /* HAVE_WAIT3 || HAVE_WAIT4 */


#ifdef HAVE_WAIT3
/*[clinic input]
os.wait3

    options: int
Wait for completion of a child process.

Returns a tuple of information about the child process:
  (pid, status, rusage)
[clinic start generated code]*/

static PyObject *
os_wait3_impl(PyObject *module, int options)
/*[clinic end generated code: output=92c3224e6f28217a input=8ac4c56956b61710]*/
{
    pid_t pid;
    struct rusage ru;
    int async_err = 0;
    WAIT_TYPE status;
    WAIT_STATUS_INT(status) = 0;

    do {
        Py_BEGIN_ALLOW_THREADS
        pid = wait3(&status, options, &ru);
        Py_END_ALLOW_THREADS
    } while (pid < 0 && errno == EINTR && !(async_err = PyErr_CheckSignals()));
    if (pid < 0)
        return (!async_err) ? posix_error() : NULL;

    return wait_helper(module, pid, WAIT_STATUS_INT(status), &ru);
}
#endif /* HAVE_WAIT3 */


#ifdef HAVE_WAIT4
/*[clinic input]

os.wait4

    pid: pid_t
    options: int

Wait for completion of a specific child process.

Returns a tuple of information about the child process:
  (pid, status, rusage)
[clinic start generated code]*/

static PyObject *
os_wait4_impl(PyObject *module, pid_t pid, int options)
/*[clinic end generated code: output=66195aa507b35f70 input=d11deed0750600ba]*/
{
    pid_t res;
    struct rusage ru;
    int async_err = 0;
    WAIT_TYPE status;
    WAIT_STATUS_INT(status) = 0;

    do {
        Py_BEGIN_ALLOW_THREADS
        res = wait4(pid, &status, options, &ru);
        Py_END_ALLOW_THREADS
    } while (res < 0 && errno == EINTR && !(async_err = PyErr_CheckSignals()));
    if (res < 0)
        return (!async_err) ? posix_error() : NULL;

    return wait_helper(module, res, WAIT_STATUS_INT(status), &ru);
}
#endif /* HAVE_WAIT4 */


#if defined(HAVE_WAITID)
/*[clinic input]
os.waitid

    idtype: idtype_t
        Must be one of be P_PID, P_PGID or P_ALL.
    id: id_t
        The id to wait on.
    options: int
        Constructed from the ORing of one or more of WEXITED, WSTOPPED
        or WCONTINUED and additionally may be ORed with WNOHANG or WNOWAIT.
    /

Returns the result of waiting for a process or processes.

Returns either waitid_result or None if WNOHANG is specified and there are
no children in a waitable state.
[clinic start generated code]*/

static PyObject *
os_waitid_impl(PyObject *module, idtype_t idtype, id_t id, int options)
/*[clinic end generated code: output=5d2e1c0bde61f4d8 input=d8e7f76e052b7920]*/
{
    PyObject *result;
    int res;
    int async_err = 0;
    siginfo_t si;
    si.si_pid = 0;

    do {
        Py_BEGIN_ALLOW_THREADS
        res = waitid(idtype, id, &si, options);
        Py_END_ALLOW_THREADS
    } while (res < 0 && errno == EINTR && !(async_err = PyErr_CheckSignals()));
    if (res < 0)
        return (!async_err) ? posix_error() : NULL;

    if (si.si_pid == 0)
        Py_RETURN_NONE;

    PyObject *WaitidResultType = get_posix_state(module)->WaitidResultType;
    result = PyStructSequence_New((PyTypeObject *)WaitidResultType);
    if (!result)
        return NULL;

    int pos = 0;

#define SET_RESULT(CALL)                                     \
    do {                                                     \
        PyObject *item = (CALL);                             \
        if (item == NULL) {                                  \
            Py_DECREF(result);                               \
            return NULL;                                     \
        }                                                    \
        PyStructSequence_SET_ITEM(result, pos++, item);      \
    } while(0)

    SET_RESULT(PyLong_FromPid(si.si_pid));
    SET_RESULT(_PyLong_FromUid(si.si_uid));
    SET_RESULT(PyLong_FromLong((long)(si.si_signo)));
    SET_RESULT(PyLong_FromLong((long)(si.si_status)));
    SET_RESULT(PyLong_FromLong((long)(si.si_code)));

#undef SET_RESULT

    return result;
}
#endif /* defined(HAVE_WAITID) */


#if defined(HAVE_WAITPID)
/*[clinic input]
os.waitpid
    pid: pid_t
    options: int
    /

Wait for completion of a given child process.

Returns a tuple of information regarding the child process:
    (pid, status)

The options argument is ignored on Windows.
[clinic start generated code]*/

static PyObject *
os_waitpid_impl(PyObject *module, pid_t pid, int options)
/*[clinic end generated code: output=5c37c06887a20270 input=0bf1666b8758fda3]*/
{
    pid_t res;
    int async_err = 0;
    WAIT_TYPE status;
    WAIT_STATUS_INT(status) = 0;

    do {
        Py_BEGIN_ALLOW_THREADS
        res = waitpid(pid, &status, options);
        Py_END_ALLOW_THREADS
    } while (res < 0 && errno == EINTR && !(async_err = PyErr_CheckSignals()));
    if (res < 0)
        return (!async_err) ? posix_error() : NULL;

    return Py_BuildValue("Ni", PyLong_FromPid(res), WAIT_STATUS_INT(status));
}
#elif defined(HAVE_CWAIT)
/* MS C has a variant of waitpid() that's usable for most purposes. */
/*[clinic input]
os.waitpid
    pid: intptr_t
    options: int
    /

Wait for completion of a given process.

Returns a tuple of information regarding the process:
    (pid, status << 8)

The options argument is ignored on Windows.
[clinic start generated code]*/

static PyObject *
os_waitpid_impl(PyObject *module, intptr_t pid, int options)
/*[clinic end generated code: output=be836b221271d538 input=40f2440c515410f8]*/
{
    int status;
    intptr_t res;
    int async_err = 0;

    do {
        Py_BEGIN_ALLOW_THREADS
        _Py_BEGIN_SUPPRESS_IPH
        res = _cwait(&status, pid, options);
        _Py_END_SUPPRESS_IPH
        Py_END_ALLOW_THREADS
    } while (res < 0 && errno == EINTR && !(async_err = PyErr_CheckSignals()));
    if (res < 0)
        return (!async_err) ? posix_error() : NULL;

    unsigned long long ustatus = (unsigned int)status;

    /* shift the status left a byte so this is more like the POSIX waitpid */
    return Py_BuildValue(_Py_PARSE_INTPTR "K", res, ustatus << 8);
}
#endif


#ifdef HAVE_WAIT
/*[clinic input]
os.wait

Wait for completion of a child process.

Returns a tuple of information about the child process:
    (pid, status)
[clinic start generated code]*/

static PyObject *
os_wait_impl(PyObject *module)
/*[clinic end generated code: output=6bc419ac32fb364b input=03b0182d4a4700ce]*/
{
    pid_t pid;
    int async_err = 0;
    WAIT_TYPE status;
    WAIT_STATUS_INT(status) = 0;

    do {
        Py_BEGIN_ALLOW_THREADS
        pid = wait(&status);
        Py_END_ALLOW_THREADS
    } while (pid < 0 && errno == EINTR && !(async_err = PyErr_CheckSignals()));
    if (pid < 0)
        return (!async_err) ? posix_error() : NULL;

    return Py_BuildValue("Ni", PyLong_FromPid(pid), WAIT_STATUS_INT(status));
}
#endif /* HAVE_WAIT */

#if defined(__linux__) && defined(__NR_pidfd_open)
/*[clinic input]
os.pidfd_open
  pid: pid_t
  flags: unsigned_int = 0

Return a file descriptor referring to the process *pid*.

The descriptor can be used to perform process management without races and
signals.
[clinic start generated code]*/

static PyObject *
os_pidfd_open_impl(PyObject *module, pid_t pid, unsigned int flags)
/*[clinic end generated code: output=5c7252698947dc41 input=c3fd99ce947ccfef]*/
{
    int fd = syscall(__NR_pidfd_open, pid, flags);
    if (fd < 0) {
        return posix_error();
    }
    return PyLong_FromLong(fd);
}
#endif


#ifdef HAVE_SETNS
/*[clinic input]
os.setns
  fd: fildes
    A file descriptor to a namespace.
  nstype: int = 0
    Type of namespace.

Move the calling thread into different namespaces.
[clinic start generated code]*/

static PyObject *
os_setns_impl(PyObject *module, int fd, int nstype)
/*[clinic end generated code: output=5dbd055bfb66ecd0 input=42787871226bf3ee]*/
{
    int res;

    Py_BEGIN_ALLOW_THREADS
    res = setns(fd, nstype);
    Py_END_ALLOW_THREADS

    if (res != 0) {
        return posix_error();
    }

    Py_RETURN_NONE;
}
#endif


#ifdef HAVE_UNSHARE
/*[clinic input]
os.unshare
  flags: int
    Namespaces to be unshared.

Disassociate parts of a process (or thread) execution context.
[clinic start generated code]*/

static PyObject *
os_unshare_impl(PyObject *module, int flags)
/*[clinic end generated code: output=1b3177906dd237ee input=9e065db3232b8b1b]*/
{
    int res;

    Py_BEGIN_ALLOW_THREADS
    res = unshare(flags);
    Py_END_ALLOW_THREADS

    if (res != 0) {
        return posix_error();
    }

    Py_RETURN_NONE;
}
#endif


#if defined(HAVE_READLINK) || defined(MS_WINDOWS)
/*[clinic input]
os.readlink

    path: path_t
    *
    dir_fd: dir_fd(requires='readlinkat') = None

Return a string representing the path to which the symbolic link points.

If dir_fd is not None, it should be a file descriptor open to a directory,
and path should be relative; path will then be relative to that directory.

dir_fd may not be implemented on your platform.  If it is unavailable,
using it will raise a NotImplementedError.
[clinic start generated code]*/

static PyObject *
os_readlink_impl(PyObject *module, path_t *path, int dir_fd)
/*[clinic end generated code: output=d21b732a2e814030 input=113c87e0db1ecaf2]*/
{
#if defined(HAVE_READLINK)
    char buffer[MAXPATHLEN+1];
    ssize_t length;
#ifdef HAVE_READLINKAT
    int readlinkat_unavailable = 0;
#endif

    Py_BEGIN_ALLOW_THREADS
#ifdef HAVE_READLINKAT
    if (dir_fd != DEFAULT_DIR_FD) {
        if (HAVE_READLINKAT_RUNTIME) {
            length = readlinkat(dir_fd, path->narrow, buffer, MAXPATHLEN);
        } else {
            readlinkat_unavailable = 1;
        }
    } else
#endif
        length = readlink(path->narrow, buffer, MAXPATHLEN);
    Py_END_ALLOW_THREADS

#ifdef HAVE_READLINKAT
    if (readlinkat_unavailable) {
        argument_unavailable_error(NULL, "dir_fd");
        return NULL;
    }
#endif

    if (length < 0) {
        return path_error(path);
    }
    buffer[length] = '\0';

    if (PyUnicode_Check(path->object))
        return PyUnicode_DecodeFSDefaultAndSize(buffer, length);
    else
        return PyBytes_FromStringAndSize(buffer, length);
#elif defined(MS_WINDOWS)
    DWORD n_bytes_returned;
    DWORD io_result = 0;
    HANDLE reparse_point_handle;
    char target_buffer[_Py_MAXIMUM_REPARSE_DATA_BUFFER_SIZE];
    _Py_REPARSE_DATA_BUFFER *rdb = (_Py_REPARSE_DATA_BUFFER *)target_buffer;
    PyObject *result = NULL;

    /* First get a handle to the reparse point */
    Py_BEGIN_ALLOW_THREADS
    reparse_point_handle = CreateFileW(
        path->wide,
        0,
        0,
        0,
        OPEN_EXISTING,
        FILE_FLAG_OPEN_REPARSE_POINT|FILE_FLAG_BACKUP_SEMANTICS,
        0);
    if (reparse_point_handle != INVALID_HANDLE_VALUE) {
        /* New call DeviceIoControl to read the reparse point */
        io_result = DeviceIoControl(
            reparse_point_handle,
            FSCTL_GET_REPARSE_POINT,
            0, 0, /* in buffer */
            target_buffer, sizeof(target_buffer),
            &n_bytes_returned,
            0 /* we're not using OVERLAPPED_IO */
            );
        CloseHandle(reparse_point_handle);
    }
    Py_END_ALLOW_THREADS

    if (io_result == 0) {
        return path_error(path);
    }

    wchar_t *name = NULL;
    Py_ssize_t nameLen = 0;
    if (rdb->ReparseTag == IO_REPARSE_TAG_SYMLINK)
    {
        name = (wchar_t *)((char*)rdb->SymbolicLinkReparseBuffer.PathBuffer +
                           rdb->SymbolicLinkReparseBuffer.SubstituteNameOffset);
        nameLen = rdb->SymbolicLinkReparseBuffer.SubstituteNameLength / sizeof(wchar_t);
    }
    else if (rdb->ReparseTag == IO_REPARSE_TAG_MOUNT_POINT)
    {
        name = (wchar_t *)((char*)rdb->MountPointReparseBuffer.PathBuffer +
                           rdb->MountPointReparseBuffer.SubstituteNameOffset);
        nameLen = rdb->MountPointReparseBuffer.SubstituteNameLength / sizeof(wchar_t);
    }
    else
    {
        PyErr_SetString(PyExc_ValueError, "not a symbolic link");
    }
    if (name) {
        if (nameLen > 4 && wcsncmp(name, L"\\??\\", 4) == 0) {
            /* Our buffer is mutable, so this is okay */
            name[1] = L'\\';
        }
        result = PyUnicode_FromWideChar(name, nameLen);
        if (result && PyBytes_Check(path->object)) {
            Py_SETREF(result, PyUnicode_EncodeFSDefault(result));
        }
    }
    return result;
#endif
}
#endif /* defined(HAVE_READLINK) || defined(MS_WINDOWS) */

#if defined(MS_WINDOWS)

/* Remove the last portion of the path - return 0 on success */
static int
_dirnameW(WCHAR *path)
{
    WCHAR *ptr;
    size_t length = wcsnlen_s(path, MAX_PATH);
    if (length == MAX_PATH) {
        return -1;
    }

    /* walk the path from the end until a backslash is encountered */
    for(ptr = path + length; ptr != path; ptr--) {
        if (*ptr == L'\\' || *ptr == L'/') {
            break;
        }
    }
    *ptr = 0;
    return 0;
}

#endif

#ifdef HAVE_SYMLINK

#if defined(MS_WINDOWS)

/* Is this path absolute? */
static int
_is_absW(const WCHAR *path)
{
    return path[0] == L'\\' || path[0] == L'/' ||
        (path[0] && path[1] == L':');
}

/* join root and rest with a backslash - return 0 on success */
static int
_joinW(WCHAR *dest_path, const WCHAR *root, const WCHAR *rest)
{
    if (_is_absW(rest)) {
        return wcscpy_s(dest_path, MAX_PATH, rest);
    }

    if (wcscpy_s(dest_path, MAX_PATH, root)) {
        return -1;
    }

    if (dest_path[0] && wcscat_s(dest_path, MAX_PATH, L"\\")) {
        return -1;
    }

    return wcscat_s(dest_path, MAX_PATH, rest);
}

/* Return True if the path at src relative to dest is a directory */
static int
_check_dirW(LPCWSTR src, LPCWSTR dest)
{
    WIN32_FILE_ATTRIBUTE_DATA src_info;
    WCHAR dest_parent[MAX_PATH];
    WCHAR src_resolved[MAX_PATH] = L"";

    /* dest_parent = os.path.dirname(dest) */
    if (wcscpy_s(dest_parent, MAX_PATH, dest) ||
        _dirnameW(dest_parent)) {
        return 0;
    }
    /* src_resolved = os.path.join(dest_parent, src) */
    if (_joinW(src_resolved, dest_parent, src)) {
        return 0;
    }
    return (
        GetFileAttributesExW(src_resolved, GetFileExInfoStandard, &src_info)
        && src_info.dwFileAttributes & FILE_ATTRIBUTE_DIRECTORY
    );
}
#endif


/*[clinic input]
os.symlink
    src: path_t
    dst: path_t
    target_is_directory: bool = False
    *
    dir_fd: dir_fd(requires='symlinkat')=None

# "symlink(src, dst, target_is_directory=False, *, dir_fd=None)\n\n\

Create a symbolic link pointing to src named dst.

target_is_directory is required on Windows if the target is to be
  interpreted as a directory.  (On Windows, symlink requires
  Windows 6.0 or greater, and raises a NotImplementedError otherwise.)
  target_is_directory is ignored on non-Windows platforms.

If dir_fd is not None, it should be a file descriptor open to a directory,
  and path should be relative; path will then be relative to that directory.
dir_fd may not be implemented on your platform.
  If it is unavailable, using it will raise a NotImplementedError.

[clinic start generated code]*/

static PyObject *
os_symlink_impl(PyObject *module, path_t *src, path_t *dst,
                int target_is_directory, int dir_fd)
/*[clinic end generated code: output=08ca9f3f3cf960f6 input=e820ec4472547bc3]*/
{
#ifdef MS_WINDOWS
    DWORD result;
    DWORD flags = 0;

    /* Assumed true, set to false if detected to not be available. */
    static int windows_has_symlink_unprivileged_flag = TRUE;
#else
    int result;
#ifdef HAVE_SYMLINKAT
    int symlinkat_unavailable = 0;
#endif
#endif

    if (PySys_Audit("os.symlink", "OOi", src->object, dst->object,
                    dir_fd == DEFAULT_DIR_FD ? -1 : dir_fd) < 0) {
        return NULL;
    }

#ifdef MS_WINDOWS

    if (windows_has_symlink_unprivileged_flag) {
        /* Allow non-admin symlinks if system allows it. */
        flags |= SYMBOLIC_LINK_FLAG_ALLOW_UNPRIVILEGED_CREATE;
    }

    Py_BEGIN_ALLOW_THREADS
    _Py_BEGIN_SUPPRESS_IPH
    /* if src is a directory, ensure flags==1 (target_is_directory bit) */
    if (target_is_directory || _check_dirW(src->wide, dst->wide)) {
        flags |= SYMBOLIC_LINK_FLAG_DIRECTORY;
    }

    result = CreateSymbolicLinkW(dst->wide, src->wide, flags);
    _Py_END_SUPPRESS_IPH
    Py_END_ALLOW_THREADS

    if (windows_has_symlink_unprivileged_flag && !result &&
        ERROR_INVALID_PARAMETER == GetLastError()) {

        Py_BEGIN_ALLOW_THREADS
        _Py_BEGIN_SUPPRESS_IPH
        /* This error might be caused by
        SYMBOLIC_LINK_FLAG_ALLOW_UNPRIVILEGED_CREATE not being supported.
        Try again, and update windows_has_symlink_unprivileged_flag if we
        are successful this time.

        NOTE: There is a risk of a race condition here if there are other
        conditions than the flag causing ERROR_INVALID_PARAMETER, and
        another process (or thread) changes that condition in between our
        calls to CreateSymbolicLink.
        */
        flags &= ~(SYMBOLIC_LINK_FLAG_ALLOW_UNPRIVILEGED_CREATE);
        result = CreateSymbolicLinkW(dst->wide, src->wide, flags);
        _Py_END_SUPPRESS_IPH
        Py_END_ALLOW_THREADS

        if (result || ERROR_INVALID_PARAMETER != GetLastError()) {
            windows_has_symlink_unprivileged_flag = FALSE;
        }
    }

    if (!result)
        return path_error2(src, dst);

#else

    if ((src->narrow && dst->wide) || (src->wide && dst->narrow)) {
        PyErr_SetString(PyExc_ValueError,
            "symlink: src and dst must be the same type");
        return NULL;
    }

    Py_BEGIN_ALLOW_THREADS
#ifdef HAVE_SYMLINKAT
    if (dir_fd != DEFAULT_DIR_FD) {
        if (HAVE_SYMLINKAT_RUNTIME) {
            result = symlinkat(src->narrow, dir_fd, dst->narrow);
        } else {
            symlinkat_unavailable = 1;
        }
    } else
#endif
        result = symlink(src->narrow, dst->narrow);
    Py_END_ALLOW_THREADS

#ifdef HAVE_SYMLINKAT
    if (symlinkat_unavailable) {
          argument_unavailable_error(NULL, "dir_fd");
          return NULL;
    }
#endif

    if (result)
        return path_error2(src, dst);
#endif

    Py_RETURN_NONE;
}
#endif /* HAVE_SYMLINK */


static PyStructSequence_Field times_result_fields[] = {
    {"user",    "user time"},
    {"system",   "system time"},
    {"children_user",    "user time of children"},
    {"children_system",    "system time of children"},
    {"elapsed",    "elapsed time since an arbitrary point in the past"},
    {NULL}
};

PyDoc_STRVAR(times_result__doc__,
"times_result: Result from os.times().\n\n\
This object may be accessed either as a tuple of\n\
  (user, system, children_user, children_system, elapsed),\n\
or via the attributes user, system, children_user, children_system,\n\
and elapsed.\n\
\n\
See os.times for more information.");

static PyStructSequence_Desc times_result_desc = {
    "times_result", /* name */
    times_result__doc__, /* doc */
    times_result_fields,
    5
};

static PyObject *
build_times_result(PyObject *module, double user, double system,
    double children_user, double children_system,
    double elapsed)
{
    PyObject *TimesResultType = get_posix_state(module)->TimesResultType;
    PyObject *value = PyStructSequence_New((PyTypeObject *)TimesResultType);
    if (value == NULL)
        return NULL;

#define SET(i, field) \
    { \
    PyObject *o = PyFloat_FromDouble(field); \
    if (!o) { \
        Py_DECREF(value); \
        return NULL; \
    } \
    PyStructSequence_SET_ITEM(value, i, o); \
    } \

    SET(0, user);
    SET(1, system);
    SET(2, children_user);
    SET(3, children_system);
    SET(4, elapsed);

#undef SET

    return value;
}


/*[clinic input]
os.times

Return a collection containing process timing information.

The object returned behaves like a named tuple with these fields:
  (utime, stime, cutime, cstime, elapsed_time)
All fields are floating point numbers.
[clinic start generated code]*/

static PyObject *
os_times_impl(PyObject *module)
/*[clinic end generated code: output=35f640503557d32a input=2bf9df3d6ab2e48b]*/
{
#ifdef MS_WINDOWS
    FILETIME create, exit, kernel, user;
    HANDLE hProc;
    hProc = GetCurrentProcess();
    GetProcessTimes(hProc, &create, &exit, &kernel, &user);
    /* The fields of a FILETIME structure are the hi and lo part
       of a 64-bit value expressed in 100 nanosecond units.
       1e7 is one second in such units; 1e-7 the inverse.
       429.4967296 is 2**32 / 1e7 or 2**32 * 1e-7.
    */
    return build_times_result(module,
        (double)(user.dwHighDateTime*429.4967296 +
                 user.dwLowDateTime*1e-7),
        (double)(kernel.dwHighDateTime*429.4967296 +
                 kernel.dwLowDateTime*1e-7),
        (double)0,
        (double)0,
        (double)0);
#else /* MS_WINDOWS */
    _posixstate *state = get_posix_state(module);
    long ticks_per_second = state->ticks_per_second;

    struct tms process;
    clock_t elapsed;
    errno = 0;
    elapsed = times(&process);
    if (elapsed == (clock_t) -1) {
        return posix_error();
    }

    return build_times_result(module,
        (double)process.tms_utime / ticks_per_second,
        (double)process.tms_stime / ticks_per_second,
        (double)process.tms_cutime / ticks_per_second,
        (double)process.tms_cstime / ticks_per_second,
        (double)elapsed / ticks_per_second);
#endif /* MS_WINDOWS */
}


#if defined(HAVE_TIMERFD_CREATE)
#define ONE_SECOND_IN_NS (1000 * 1000 * 1000)
#define EXTRACT_NSEC(value)  (long)( ( (double)(value) - (time_t)(value) ) * 1e9)
#define CONVERT_SEC_AND_NSEC_TO_DOUBLE(sec, nsec) ( (double)(sec) + (double)(nsec) * 1e-9 )

static PyObject *
build_itimerspec(const struct itimerspec* curr_value)
{
    double _value = CONVERT_SEC_AND_NSEC_TO_DOUBLE(curr_value->it_value.tv_sec,
                                                          curr_value->it_value.tv_nsec);
    PyObject *value = PyFloat_FromDouble(_value);
    if (value == NULL) {
        return NULL;
    }
    double _interval = CONVERT_SEC_AND_NSEC_TO_DOUBLE(curr_value->it_interval.tv_sec,
                                                   curr_value->it_interval.tv_nsec);
    PyObject *interval = PyFloat_FromDouble(_interval);
    if (interval == NULL) {
        Py_DECREF(value);
        return NULL;
    }
    PyObject *tuple = PyTuple_Pack(2, value, interval);
    Py_DECREF(interval);
    Py_DECREF(value);
    return tuple;
}

static PyObject *
build_itimerspec_ns(const struct itimerspec* curr_value)
{
    PyTime_t value, interval;
    if (_PyTime_FromTimespec(&value, &curr_value->it_value) < 0) {
        return NULL;
    }
    if (_PyTime_FromTimespec(&interval, &curr_value->it_interval) < 0) {
        return NULL;
    }
    return Py_BuildValue("LL", value, interval);
}

/*[clinic input]
os.timerfd_create

    clockid: int
        A valid clock ID constant as timer file descriptor.

        time.CLOCK_REALTIME
        time.CLOCK_MONOTONIC
        time.CLOCK_BOOTTIME
    /
    *
    flags: int = 0
        0 or a bit mask of os.TFD_NONBLOCK or os.TFD_CLOEXEC.

        os.TFD_NONBLOCK
            If *TFD_NONBLOCK* is set as a flag, read doesn't blocks.
            If *TFD_NONBLOCK* is not set as a flag, read block until the timer fires.

        os.TFD_CLOEXEC
            If *TFD_CLOEXEC* is set as a flag, enable the close-on-exec flag

Create and return a timer file descriptor.
[clinic start generated code]*/

static PyObject *
os_timerfd_create_impl(PyObject *module, int clockid, int flags)
/*[clinic end generated code: output=1caae80fb168004a input=64b7020c5ac0b8f4]*/

{
    int fd;
    Py_BEGIN_ALLOW_THREADS
    flags |= TFD_CLOEXEC;  // PEP 446: always create non-inheritable FD
    fd = timerfd_create(clockid, flags);
    Py_END_ALLOW_THREADS
    if (fd == -1) {
        return PyErr_SetFromErrno(PyExc_OSError);
    }
    return PyLong_FromLong(fd);
}

/*[clinic input]
os.timerfd_settime

    fd: fildes
        A timer file descriptor.
    /
    *
    flags: int = 0
        0 or a bit mask of TFD_TIMER_ABSTIME or TFD_TIMER_CANCEL_ON_SET.
    initial as initial_double: double = 0.0
        The initial expiration time, in seconds.
    interval as interval_double: double = 0.0
        The timer's interval, in seconds.

Alter a timer file descriptor's internal timer in seconds.
[clinic start generated code]*/

static PyObject *
os_timerfd_settime_impl(PyObject *module, int fd, int flags,
                        double initial_double, double interval_double)
/*[clinic end generated code: output=df4c1bce6859224e input=81d2c0d7e936e8a7]*/
{
    PyTime_t initial, interval;
    if (_PyTime_FromSecondsDouble(initial_double, _PyTime_ROUND_FLOOR,
                                  &initial) < 0) {
        return NULL;
    }
    if (_PyTime_FromSecondsDouble(interval_double, _PyTime_ROUND_FLOOR,
                                  &interval) < 0) {
        return NULL;
    }

    struct itimerspec new_value, old_value;
    if (_PyTime_AsTimespec(initial, &new_value.it_value) < 0) {
        PyErr_SetString(PyExc_ValueError, "invalid initial value");
        return NULL;
    }
    if (_PyTime_AsTimespec(interval, &new_value.it_interval) < 0) {
        PyErr_SetString(PyExc_ValueError, "invalid interval value");
        return NULL;
    }

    int result;
    Py_BEGIN_ALLOW_THREADS
    result = timerfd_settime(fd, flags, &new_value, &old_value);
    Py_END_ALLOW_THREADS
    if (result == -1) {
        return PyErr_SetFromErrno(PyExc_OSError);
    }
    return build_itimerspec(&old_value);
}


/*[clinic input]
os.timerfd_settime_ns

    fd: fildes
        A timer file descriptor.
    /
    *
    flags: int = 0
        0 or a bit mask of TFD_TIMER_ABSTIME or TFD_TIMER_CANCEL_ON_SET.
    initial: long_long = 0
        initial expiration timing in seconds.
    interval: long_long = 0
        interval for the timer in seconds.

Alter a timer file descriptor's internal timer in nanoseconds.
[clinic start generated code]*/

static PyObject *
os_timerfd_settime_ns_impl(PyObject *module, int fd, int flags,
                           long long initial, long long interval)
/*[clinic end generated code: output=6273ec7d7b4cc0b3 input=261e105d6e42f5bc]*/
{
    struct itimerspec new_value;
    struct itimerspec old_value;
    int result;
    if (_PyTime_AsTimespec(initial, &new_value.it_value) < 0) {
        PyErr_SetString(PyExc_ValueError, "invalid initial value");
        return NULL;
    }
    if (_PyTime_AsTimespec(interval, &new_value.it_interval) < 0) {
        PyErr_SetString(PyExc_ValueError, "invalid interval value");
        return NULL;
    }
    Py_BEGIN_ALLOW_THREADS
    result = timerfd_settime(fd, flags, &new_value, &old_value);
    Py_END_ALLOW_THREADS
    if (result == -1) {
        return PyErr_SetFromErrno(PyExc_OSError);
    }
    return build_itimerspec_ns(&old_value);
}

/*[clinic input]
os.timerfd_gettime

    fd: fildes
        A timer file descriptor.
    /

Return a tuple of a timer file descriptor's (interval, next expiration) in float seconds.
[clinic start generated code]*/

static PyObject *
os_timerfd_gettime_impl(PyObject *module, int fd)
/*[clinic end generated code: output=ec5a94a66cfe6ab4 input=8148e3430870da1c]*/
{
    struct itimerspec curr_value;
    int result;
    Py_BEGIN_ALLOW_THREADS
    result = timerfd_gettime(fd, &curr_value);
    Py_END_ALLOW_THREADS
    if (result == -1) {
        return PyErr_SetFromErrno(PyExc_OSError);
    }
    return build_itimerspec(&curr_value);
}


/*[clinic input]
os.timerfd_gettime_ns

    fd: fildes
        A timer file descriptor.
    /

Return a tuple of a timer file descriptor's (interval, next expiration) in nanoseconds.
[clinic start generated code]*/

static PyObject *
os_timerfd_gettime_ns_impl(PyObject *module, int fd)
/*[clinic end generated code: output=580633a4465f39fe input=a825443e4c6b40ac]*/
{
    struct itimerspec curr_value;
    int result;
    Py_BEGIN_ALLOW_THREADS
    result = timerfd_gettime(fd, &curr_value);
    Py_END_ALLOW_THREADS
    if (result == -1) {
        return PyErr_SetFromErrno(PyExc_OSError);
    }
    return build_itimerspec_ns(&curr_value);
}

#undef ONE_SECOND_IN_NS
#undef EXTRACT_NSEC

#endif  /* HAVE_TIMERFD_CREATE */

#ifdef HAVE_GETSID
/*[clinic input]
os.getsid

    pid: pid_t
    /

Call the system call getsid(pid) and return the result.
[clinic start generated code]*/

static PyObject *
os_getsid_impl(PyObject *module, pid_t pid)
/*[clinic end generated code: output=112deae56b306460 input=eeb2b923a30ce04e]*/
{
    int sid;
    sid = getsid(pid);
    if (sid < 0)
        return posix_error();
    return PyLong_FromLong((long)sid);
}
#endif /* HAVE_GETSID */


#ifdef HAVE_SETSID
/*[clinic input]
os.setsid

Call the system call setsid().
[clinic start generated code]*/

static PyObject *
os_setsid_impl(PyObject *module)
/*[clinic end generated code: output=e2ddedd517086d77 input=5fff45858e2f0776]*/
{
    if (setsid() < 0)
        return posix_error();
    Py_RETURN_NONE;
}
#endif /* HAVE_SETSID */


#ifdef HAVE_SETPGID
/*[clinic input]
os.setpgid

    pid: pid_t
    pgrp: pid_t
    /

Call the system call setpgid(pid, pgrp).
[clinic start generated code]*/

static PyObject *
os_setpgid_impl(PyObject *module, pid_t pid, pid_t pgrp)
/*[clinic end generated code: output=6461160319a43d6a input=fceb395eca572e1a]*/
{
    if (setpgid(pid, pgrp) < 0)
        return posix_error();
    Py_RETURN_NONE;
}
#endif /* HAVE_SETPGID */


#ifdef HAVE_TCGETPGRP
/*[clinic input]
os.tcgetpgrp

    fd: int
    /

Return the process group associated with the terminal specified by fd.
[clinic start generated code]*/

static PyObject *
os_tcgetpgrp_impl(PyObject *module, int fd)
/*[clinic end generated code: output=f865e88be86c272b input=7f6c18eac10ada86]*/
{
    pid_t pgid = tcgetpgrp(fd);
    if (pgid < 0)
        return posix_error();
    return PyLong_FromPid(pgid);
}
#endif /* HAVE_TCGETPGRP */


#ifdef HAVE_TCSETPGRP
/*[clinic input]
os.tcsetpgrp

    fd: int
    pgid: pid_t
    /

Set the process group associated with the terminal specified by fd.
[clinic start generated code]*/

static PyObject *
os_tcsetpgrp_impl(PyObject *module, int fd, pid_t pgid)
/*[clinic end generated code: output=f1821a381b9daa39 input=5bdc997c6a619020]*/
{
    if (tcsetpgrp(fd, pgid) < 0)
        return posix_error();
    Py_RETURN_NONE;
}
#endif /* HAVE_TCSETPGRP */

/* Functions acting on file descriptors */

#ifdef O_CLOEXEC
extern int _Py_open_cloexec_works;
#endif


/*[clinic input]
os.open -> int
    path: path_t
    flags: int
    mode: int = 0o777
    *
    dir_fd: dir_fd(requires='openat') = None

# "open(path, flags, mode=0o777, *, dir_fd=None)\n\n\

Open a file for low level IO.  Returns a file descriptor (integer).

If dir_fd is not None, it should be a file descriptor open to a directory,
  and path should be relative; path will then be relative to that directory.
dir_fd may not be implemented on your platform.
  If it is unavailable, using it will raise a NotImplementedError.
[clinic start generated code]*/

static int
os_open_impl(PyObject *module, path_t *path, int flags, int mode, int dir_fd)
/*[clinic end generated code: output=abc7227888c8bc73 input=ad8623b29acd2934]*/
{
    int fd;
    int async_err = 0;
#ifdef HAVE_OPENAT
    int openat_unavailable = 0;
#endif

#ifdef O_CLOEXEC
    int *atomic_flag_works = &_Py_open_cloexec_works;
#elif !defined(MS_WINDOWS)
    int *atomic_flag_works = NULL;
#endif

#ifdef MS_WINDOWS
    flags |= O_NOINHERIT;
#elif defined(O_CLOEXEC)
    flags |= O_CLOEXEC;
#endif

    if (PySys_Audit("open", "OOi", path->object, Py_None, flags) < 0) {
        return -1;
    }

    _Py_BEGIN_SUPPRESS_IPH
    do {
        Py_BEGIN_ALLOW_THREADS
#ifdef MS_WINDOWS
        fd = _wopen(path->wide, flags, mode);
#else
#ifdef HAVE_OPENAT
        if (dir_fd != DEFAULT_DIR_FD) {
            if (HAVE_OPENAT_RUNTIME) {
                fd = openat(dir_fd, path->narrow, flags, mode);

            } else {
                openat_unavailable = 1;
                fd = -1;
            }
        } else
#endif /* HAVE_OPENAT */
            fd = open(path->narrow, flags, mode);
#endif /* !MS_WINDOWS */
        Py_END_ALLOW_THREADS
    } while (fd < 0 && errno == EINTR && !(async_err = PyErr_CheckSignals()));
    _Py_END_SUPPRESS_IPH

#ifdef HAVE_OPENAT
    if (openat_unavailable) {
        argument_unavailable_error(NULL, "dir_fd");
        return -1;
    }
#endif

    if (fd < 0) {
        if (!async_err)
            PyErr_SetFromErrnoWithFilenameObject(PyExc_OSError, path->object);
        return -1;
    }

#ifndef MS_WINDOWS
    if (_Py_set_inheritable(fd, 0, atomic_flag_works) < 0) {
        close(fd);
        return -1;
    }
#endif

    return fd;
}


/*[clinic input]
os.close

    fd: int

Close a file descriptor.
[clinic start generated code]*/

static PyObject *
os_close_impl(PyObject *module, int fd)
/*[clinic end generated code: output=2fe4e93602822c14 input=2bc42451ca5c3223]*/
{
    int res;
    /* We do not want to retry upon EINTR: see http://lwn.net/Articles/576478/
     * and http://linux.derkeiler.com/Mailing-Lists/Kernel/2005-09/3000.html
     * for more details.
     */
    Py_BEGIN_ALLOW_THREADS
    _Py_BEGIN_SUPPRESS_IPH
    res = close(fd);
    _Py_END_SUPPRESS_IPH
    Py_END_ALLOW_THREADS
    if (res < 0)
        return posix_error();
    Py_RETURN_NONE;
}

/*[clinic input]
os.closerange

    fd_low: int
    fd_high: int
    /

Closes all file descriptors in [fd_low, fd_high), ignoring errors.
[clinic start generated code]*/

static PyObject *
os_closerange_impl(PyObject *module, int fd_low, int fd_high)
/*[clinic end generated code: output=0ce5c20fcda681c2 input=5855a3d053ebd4ec]*/
{
    Py_BEGIN_ALLOW_THREADS
    _Py_closerange(fd_low, fd_high - 1);
    Py_END_ALLOW_THREADS
    Py_RETURN_NONE;
}


/*[clinic input]
os.dup -> int

    fd: int
    /

Return a duplicate of a file descriptor.
[clinic start generated code]*/

static int
os_dup_impl(PyObject *module, int fd)
/*[clinic end generated code: output=486f4860636b2a9f input=6f10f7ea97f7852a]*/
{
    return _Py_dup(fd);
}

// dup2() is either provided by libc or dup2.c with AC_REPLACE_FUNCS().
// dup2.c provides working dup2() if and only if F_DUPFD is available.
#if (defined(HAVE_DUP3) || defined(F_DUPFD) || defined(MS_WINDOWS))
/*[clinic input]
os.dup2 -> int
    fd: int
    fd2: int
    inheritable: bool=True

Duplicate file descriptor.
[clinic start generated code]*/

static int
os_dup2_impl(PyObject *module, int fd, int fd2, int inheritable)
/*[clinic end generated code: output=bc059d34a73404d1 input=c3cddda8922b038d]*/
{
    int res = 0;
#if defined(HAVE_DUP3) && \
    !(defined(HAVE_FCNTL_H) && defined(F_DUP2FD_CLOEXEC))
    /* dup3() is available on Linux 2.6.27+ and glibc 2.9 */
    static int dup3_works = -1;
#endif

    /* dup2() can fail with EINTR if the target FD is already open, because it
     * then has to be closed. See os_close_impl() for why we don't handle EINTR
     * upon close(), and therefore below.
     */
#ifdef MS_WINDOWS
    Py_BEGIN_ALLOW_THREADS
    _Py_BEGIN_SUPPRESS_IPH
    res = dup2(fd, fd2);
    _Py_END_SUPPRESS_IPH
    Py_END_ALLOW_THREADS
    if (res < 0) {
        posix_error();
        return -1;
    }
    res = fd2; // msvcrt dup2 returns 0 on success.

    /* Character files like console cannot be make non-inheritable */
    if (!inheritable && _Py_set_inheritable(fd2, 0, NULL) < 0) {
        close(fd2);
        return -1;
    }

#elif defined(HAVE_FCNTL_H) && defined(F_DUP2FD_CLOEXEC)
    Py_BEGIN_ALLOW_THREADS
    if (!inheritable)
        res = fcntl(fd, F_DUP2FD_CLOEXEC, fd2);
    else
        res = dup2(fd, fd2);
    Py_END_ALLOW_THREADS
    if (res < 0) {
        posix_error();
        return -1;
    }

#else

#ifdef HAVE_DUP3
    if (!inheritable && dup3_works != 0) {
        Py_BEGIN_ALLOW_THREADS
        res = dup3(fd, fd2, O_CLOEXEC);
        Py_END_ALLOW_THREADS
        if (res < 0) {
            if (dup3_works == -1)
                dup3_works = (errno != ENOSYS);
            if (dup3_works) {
                posix_error();
                return -1;
            }
        }
    }

    if (inheritable || dup3_works == 0)
    {
#endif
        Py_BEGIN_ALLOW_THREADS
        res = dup2(fd, fd2);
        Py_END_ALLOW_THREADS
        if (res < 0) {
            posix_error();
            return -1;
        }

        if (!inheritable && _Py_set_inheritable(fd2, 0, NULL) < 0) {
            close(fd2);
            return -1;
        }
#ifdef HAVE_DUP3
    }
#endif

#endif

    return res;
}
#endif


#ifdef HAVE_LOCKF
/*[clinic input]
os.lockf

    fd: int
        An open file descriptor.
    command: int
        One of F_LOCK, F_TLOCK, F_ULOCK or F_TEST.
    length: Py_off_t
        The number of bytes to lock, starting at the current position.
    /

Apply, test or remove a POSIX lock on an open file descriptor.

[clinic start generated code]*/

static PyObject *
os_lockf_impl(PyObject *module, int fd, int command, Py_off_t length)
/*[clinic end generated code: output=af7051f3e7c29651 input=65da41d2106e9b79]*/
{
    int res;

    if (PySys_Audit("os.lockf", "iiL", fd, command, length) < 0) {
        return NULL;
    }

    Py_BEGIN_ALLOW_THREADS
    res = lockf(fd, command, length);
    Py_END_ALLOW_THREADS

    if (res < 0)
        return posix_error();

    Py_RETURN_NONE;
}
#endif /* HAVE_LOCKF */


/*[clinic input]
os.lseek -> Py_off_t

    fd: int
        An open file descriptor, as returned by os.open().
    position: Py_off_t
        Position, interpreted relative to 'whence'.
    whence as how: int
        The relative position to seek from. Valid values are:
        - SEEK_SET: seek from the start of the file.
        - SEEK_CUR: seek from the current file position.
        - SEEK_END: seek from the end of the file.
    /

Set the position of a file descriptor.  Return the new position.

The return value is the number of bytes relative to the beginning of the file.
[clinic start generated code]*/

static Py_off_t
os_lseek_impl(PyObject *module, int fd, Py_off_t position, int how)
/*[clinic end generated code: output=971e1efb6b30bd2f input=f096e754c5367504]*/
{
    Py_off_t result;

#ifdef SEEK_SET
    /* Turn 0, 1, 2 into SEEK_{SET,CUR,END} */
    switch (how) {
        case 0: how = SEEK_SET; break;
        case 1: how = SEEK_CUR; break;
        case 2: how = SEEK_END; break;
    }
#endif /* SEEK_END */

    Py_BEGIN_ALLOW_THREADS
    _Py_BEGIN_SUPPRESS_IPH
#ifdef MS_WINDOWS
    result = _lseeki64(fd, position, how);
#else
    result = lseek(fd, position, how);
#endif
    _Py_END_SUPPRESS_IPH
    Py_END_ALLOW_THREADS
    if (result < 0)
        posix_error();

    return result;
}


/*[clinic input]
os.read
    fd: int
    length: Py_ssize_t
    /

Read from a file descriptor.  Returns a bytes object.
[clinic start generated code]*/

static PyObject *
os_read_impl(PyObject *module, int fd, Py_ssize_t length)
/*[clinic end generated code: output=dafbe9a5cddb987b input=1df2eaa27c0bf1d3]*/
{
    Py_ssize_t n;
    PyObject *buffer;

    if (length < 0) {
        errno = EINVAL;
        return posix_error();
    }

    length = Py_MIN(length, _PY_READ_MAX);

    buffer = PyBytes_FromStringAndSize((char *)NULL, length);
    if (buffer == NULL)
        return NULL;

    n = _Py_read(fd, PyBytes_AS_STRING(buffer), length);
    if (n == -1) {
        Py_DECREF(buffer);
        return NULL;
    }

    if (n != length)
        _PyBytes_Resize(&buffer, n);

    return buffer;
}

#if (defined(HAVE_SENDFILE) && (defined(__FreeBSD__) || defined(__DragonFly__) \
                                || defined(__APPLE__))) \
    || defined(HAVE_READV) || defined(HAVE_PREADV) || defined (HAVE_PREADV2) \
    || defined(HAVE_WRITEV) || defined(HAVE_PWRITEV) || defined (HAVE_PWRITEV2)
static int
iov_setup(struct iovec **iov, Py_buffer **buf, PyObject *seq, Py_ssize_t cnt, int type)
{
    Py_ssize_t i, j;

    *iov = PyMem_New(struct iovec, cnt);
    if (*iov == NULL) {
        PyErr_NoMemory();
        return -1;
    }

    *buf = PyMem_New(Py_buffer, cnt);
    if (*buf == NULL) {
        PyMem_Free(*iov);
        PyErr_NoMemory();
        return -1;
    }

    for (i = 0; i < cnt; i++) {
        PyObject *item = PySequence_GetItem(seq, i);
        if (item == NULL)
            goto fail;
        if (PyObject_GetBuffer(item, &(*buf)[i], type) == -1) {
            Py_DECREF(item);
            goto fail;
        }
        Py_DECREF(item);
        (*iov)[i].iov_base = (*buf)[i].buf;
        (*iov)[i].iov_len = (*buf)[i].len;
    }
    return 0;

fail:
    PyMem_Free(*iov);
    for (j = 0; j < i; j++) {
        PyBuffer_Release(&(*buf)[j]);
    }
    PyMem_Free(*buf);
    return -1;
}

static void
iov_cleanup(struct iovec *iov, Py_buffer *buf, int cnt)
{
    int i;
    PyMem_Free(iov);
    for (i = 0; i < cnt; i++) {
        PyBuffer_Release(&buf[i]);
    }
    PyMem_Free(buf);
}
#endif


#ifdef HAVE_READV
/*[clinic input]
os.readv -> Py_ssize_t

    fd: int
    buffers: object
    /

Read from a file descriptor fd into an iterable of buffers.

The buffers should be mutable buffers accepting bytes.
readv will transfer data into each buffer until it is full
and then move on to the next buffer in the sequence to hold
the rest of the data.

readv returns the total number of bytes read,
which may be less than the total capacity of all the buffers.
[clinic start generated code]*/

static Py_ssize_t
os_readv_impl(PyObject *module, int fd, PyObject *buffers)
/*[clinic end generated code: output=792da062d3fcebdb input=e679eb5dbfa0357d]*/
{
    Py_ssize_t cnt, n;
    int async_err = 0;
    struct iovec *iov;
    Py_buffer *buf;

    if (!PySequence_Check(buffers)) {
        PyErr_SetString(PyExc_TypeError,
            "readv() arg 2 must be a sequence");
        return -1;
    }

    cnt = PySequence_Size(buffers);
    if (cnt < 0)
        return -1;

    if (iov_setup(&iov, &buf, buffers, cnt, PyBUF_WRITABLE) < 0)
        return -1;

    do {
        Py_BEGIN_ALLOW_THREADS
        n = readv(fd, iov, cnt);
        Py_END_ALLOW_THREADS
    } while (n < 0 && errno == EINTR && !(async_err = PyErr_CheckSignals()));

    int saved_errno = errno;
    iov_cleanup(iov, buf, cnt);
    if (n < 0) {
        if (!async_err) {
            errno = saved_errno;
            posix_error();
        }
        return -1;
    }

    return n;
}
#endif /* HAVE_READV */


#ifdef HAVE_PREAD
/*[clinic input]
os.pread

    fd: int
    length: Py_ssize_t
    offset: Py_off_t
    /

Read a number of bytes from a file descriptor starting at a particular offset.

Read length bytes from file descriptor fd, starting at offset bytes from
the beginning of the file.  The file offset remains unchanged.
[clinic start generated code]*/

static PyObject *
os_pread_impl(PyObject *module, int fd, Py_ssize_t length, Py_off_t offset)
/*[clinic end generated code: output=3f875c1eef82e32f input=85cb4a5589627144]*/
{
    Py_ssize_t n;
    int async_err = 0;
    PyObject *buffer;

    if (length < 0) {
        errno = EINVAL;
        return posix_error();
    }
    buffer = PyBytes_FromStringAndSize((char *)NULL, length);
    if (buffer == NULL)
        return NULL;

    do {
        Py_BEGIN_ALLOW_THREADS
        _Py_BEGIN_SUPPRESS_IPH
        n = pread(fd, PyBytes_AS_STRING(buffer), length, offset);
        _Py_END_SUPPRESS_IPH
        Py_END_ALLOW_THREADS
    } while (n < 0 && errno == EINTR && !(async_err = PyErr_CheckSignals()));

    if (n < 0) {
        if (!async_err) {
            posix_error();
        }
        Py_DECREF(buffer);
        return NULL;
    }
    if (n != length)
        _PyBytes_Resize(&buffer, n);
    return buffer;
}
#endif /* HAVE_PREAD */

#if defined(HAVE_PREADV) || defined (HAVE_PREADV2)
/*[clinic input]
os.preadv -> Py_ssize_t

    fd: int
    buffers: object
    offset: Py_off_t
    flags: int = 0
    /

Reads from a file descriptor into a number of mutable bytes-like objects.

Combines the functionality of readv() and pread(). As readv(), it will
transfer data into each buffer until it is full and then move on to the next
buffer in the sequence to hold the rest of the data. Its fourth argument,
specifies the file offset at which the input operation is to be performed. It
will return the total number of bytes read (which can be less than the total
capacity of all the objects).

The flags argument contains a bitwise OR of zero or more of the following flags:

- RWF_HIPRI
- RWF_NOWAIT

Using non-zero flags requires Linux 4.6 or newer.
[clinic start generated code]*/

static Py_ssize_t
os_preadv_impl(PyObject *module, int fd, PyObject *buffers, Py_off_t offset,
               int flags)
/*[clinic end generated code: output=26fc9c6e58e7ada5 input=4173919dc1f7ed99]*/
{
    Py_ssize_t cnt, n;
    int async_err = 0;
    struct iovec *iov;
    Py_buffer *buf;

    if (!PySequence_Check(buffers)) {
        PyErr_SetString(PyExc_TypeError,
            "preadv2() arg 2 must be a sequence");
        return -1;
    }

    cnt = PySequence_Size(buffers);
    if (cnt < 0) {
        return -1;
    }

#ifndef HAVE_PREADV2
    if(flags != 0) {
        argument_unavailable_error("preadv2", "flags");
        return -1;
    }
#endif

    if (iov_setup(&iov, &buf, buffers, cnt, PyBUF_WRITABLE) < 0) {
        return -1;
    }
#ifdef HAVE_PREADV2
    do {
        Py_BEGIN_ALLOW_THREADS
        _Py_BEGIN_SUPPRESS_IPH
        n = preadv2(fd, iov, cnt, offset, flags);
        _Py_END_SUPPRESS_IPH
        Py_END_ALLOW_THREADS
    } while (n < 0 && errno == EINTR && !(async_err = PyErr_CheckSignals()));
#else
    do {
#if defined(__APPLE__) && defined(__clang__)
/* This entire function will be removed from the module dict when the API
 * is not available.
 */
#pragma clang diagnostic push
#pragma clang diagnostic ignored "-Wunguarded-availability"
#pragma clang diagnostic ignored "-Wunguarded-availability-new"
#endif
        Py_BEGIN_ALLOW_THREADS
        _Py_BEGIN_SUPPRESS_IPH
        n = preadv(fd, iov, cnt, offset);
        _Py_END_SUPPRESS_IPH
        Py_END_ALLOW_THREADS
    } while (n < 0 && errno == EINTR && !(async_err = PyErr_CheckSignals()));

#if defined(__APPLE__) && defined(__clang__)
#pragma clang diagnostic pop
#endif

#endif

    int saved_errno = errno;
    iov_cleanup(iov, buf, cnt);
    if (n < 0) {
        if (!async_err) {
            errno = saved_errno;
            posix_error();
        }
        return -1;
    }

    return n;
}
#endif /* HAVE_PREADV */


/*[clinic input]
os.write -> Py_ssize_t

    fd: int
    data: Py_buffer
    /

Write a bytes object to a file descriptor.
[clinic start generated code]*/

static Py_ssize_t
os_write_impl(PyObject *module, int fd, Py_buffer *data)
/*[clinic end generated code: output=e4ef5bc904b58ef9 input=3207e28963234f3c]*/
{
    return _Py_write(fd, data->buf, data->len);
}

#ifdef HAVE_SENDFILE
#ifdef __APPLE__
/*[clinic input]
os.sendfile

    out_fd: int
    in_fd: int
    offset: Py_off_t
    count as sbytes: Py_off_t
    headers: object(c_default="NULL") = ()
    trailers: object(c_default="NULL") = ()
    flags: int = 0

Copy count bytes from file descriptor in_fd to file descriptor out_fd.
[clinic start generated code]*/

static PyObject *
os_sendfile_impl(PyObject *module, int out_fd, int in_fd, Py_off_t offset,
                 Py_off_t sbytes, PyObject *headers, PyObject *trailers,
                 int flags)
/*[clinic end generated code: output=81c4bcd143f5c82b input=b0d72579d4c69afa]*/
#elif defined(__FreeBSD__) || defined(__DragonFly__)
/*[clinic input]
os.sendfile

    out_fd: int
    in_fd: int
    offset: Py_off_t
    count: Py_ssize_t
    headers: object(c_default="NULL") = ()
    trailers: object(c_default="NULL") = ()
    flags: int = 0

Copy count bytes from file descriptor in_fd to file descriptor out_fd.
[clinic start generated code]*/

static PyObject *
os_sendfile_impl(PyObject *module, int out_fd, int in_fd, Py_off_t offset,
                 Py_ssize_t count, PyObject *headers, PyObject *trailers,
                 int flags)
/*[clinic end generated code: output=329ea009bdd55afc input=338adb8ff84ae8cd]*/
#else
/*[clinic input]
os.sendfile

    out_fd: int
    in_fd: int
    offset as offobj: object
    count: Py_ssize_t

Copy count bytes from file descriptor in_fd to file descriptor out_fd.
[clinic start generated code]*/

static PyObject *
os_sendfile_impl(PyObject *module, int out_fd, int in_fd, PyObject *offobj,
                 Py_ssize_t count)
/*[clinic end generated code: output=ae81216e40f167d8 input=76d64058c74477ba]*/
#endif
{
    Py_ssize_t ret;
    int async_err = 0;

#if defined(__FreeBSD__) || defined(__DragonFly__) || defined(__APPLE__)
#ifndef __APPLE__
    off_t sbytes;
#endif
    Py_buffer *hbuf, *tbuf;
    struct sf_hdtr sf;

    sf.headers = NULL;
    sf.trailers = NULL;

    if (headers != NULL) {
        if (!PySequence_Check(headers)) {
            PyErr_SetString(PyExc_TypeError,
                "sendfile() headers must be a sequence");
            return NULL;
        } else {
            Py_ssize_t i = PySequence_Size(headers);
            if (i < 0)
                return NULL;
            if (i > INT_MAX) {
                PyErr_SetString(PyExc_OverflowError,
                    "sendfile() header is too large");
                return NULL;
            }
            if (i > 0) {
                sf.hdr_cnt = (int)i;
                if (iov_setup(&(sf.headers), &hbuf,
                              headers, sf.hdr_cnt, PyBUF_SIMPLE) < 0)
                    return NULL;
#ifdef __APPLE__
                for (i = 0; i < sf.hdr_cnt; i++) {
                    Py_ssize_t blen = sf.headers[i].iov_len;
# define OFF_T_MAX 0x7fffffffffffffff
                    if (sbytes >= OFF_T_MAX - blen) {
                        PyErr_SetString(PyExc_OverflowError,
                            "sendfile() header is too large");
                        return NULL;
                    }
                    sbytes += blen;
                }
#endif
            }
        }
    }
    if (trailers != NULL) {
        if (!PySequence_Check(trailers)) {
            PyErr_SetString(PyExc_TypeError,
                "sendfile() trailers must be a sequence");
            return NULL;
        } else {
            Py_ssize_t i = PySequence_Size(trailers);
            if (i < 0)
                return NULL;
            if (i > INT_MAX) {
                PyErr_SetString(PyExc_OverflowError,
                    "sendfile() trailer is too large");
                return NULL;
            }
            if (i > 0) {
                sf.trl_cnt = (int)i;
                if (iov_setup(&(sf.trailers), &tbuf,
                              trailers, sf.trl_cnt, PyBUF_SIMPLE) < 0)
                    return NULL;
            }
        }
    }

    _Py_BEGIN_SUPPRESS_IPH
    do {
        Py_BEGIN_ALLOW_THREADS
#ifdef __APPLE__
        ret = sendfile(in_fd, out_fd, offset, &sbytes, &sf, flags);
#else
        ret = sendfile(in_fd, out_fd, offset, count, &sf, &sbytes, flags);
#endif
        Py_END_ALLOW_THREADS
    } while (ret < 0 && errno == EINTR && !(async_err = PyErr_CheckSignals()));
    _Py_END_SUPPRESS_IPH

    int saved_errno = errno;
    if (sf.headers != NULL)
        iov_cleanup(sf.headers, hbuf, sf.hdr_cnt);
    if (sf.trailers != NULL)
        iov_cleanup(sf.trailers, tbuf, sf.trl_cnt);

    if (ret < 0) {
        if ((saved_errno == EAGAIN) || (saved_errno == EBUSY)) {
            if (sbytes != 0) {
                // some data has been sent
                goto done;
            }
            // no data has been sent; upper application is supposed
            // to retry on EAGAIN or EBUSY
        }
        if (!async_err) {
            errno = saved_errno;
            posix_error();
        }
        return NULL;
    }
    goto done;

done:
    #if !defined(HAVE_LARGEFILE_SUPPORT)
        return PyLong_FromLong(sbytes);
    #else
        return PyLong_FromLongLong(sbytes);
    #endif

#else
#ifdef __linux__
    if (offobj == Py_None) {
        do {
            Py_BEGIN_ALLOW_THREADS
            ret = sendfile(out_fd, in_fd, NULL, count);
            Py_END_ALLOW_THREADS
        } while (ret < 0 && errno == EINTR && !(async_err = PyErr_CheckSignals()));
        if (ret < 0)
            return (!async_err) ? posix_error() : NULL;
        return PyLong_FromSsize_t(ret);
    }
#endif
    off_t offset;
    if (!Py_off_t_converter(offobj, &offset))
        return NULL;

#if defined(__sun) && defined(__SVR4)
    // On Solaris, sendfile raises EINVAL rather than returning 0
    // when the offset is equal or bigger than the in_fd size.
    struct stat st;

    do {
        Py_BEGIN_ALLOW_THREADS
        ret = fstat(in_fd, &st);
        Py_END_ALLOW_THREADS
    } while (ret != 0 && errno == EINTR && !(async_err = PyErr_CheckSignals()));
    if (ret < 0)
        return (!async_err) ? posix_error() : NULL;

    if (offset >= st.st_size) {
        return PyLong_FromLong(0);
    }

    // On illumos specifically sendfile() may perform a partial write but
    // return -1/an error (in one confirmed case the destination socket
    // had a 5 second timeout set and errno was EAGAIN) and it's on the client
    // code to check if the offset parameter was modified by sendfile().
    //
    // We need this variable to track said change.
    off_t original_offset = offset;
#endif

    do {
        Py_BEGIN_ALLOW_THREADS
        ret = sendfile(out_fd, in_fd, &offset, count);
#if defined(__sun) && defined(__SVR4)
        // This handles illumos-specific sendfile() partial write behavior,
        // see a comment above for more details.
        if (ret < 0 && offset != original_offset) {
            ret = offset - original_offset;
        }
#endif
        Py_END_ALLOW_THREADS
    } while (ret < 0 && errno == EINTR && !(async_err = PyErr_CheckSignals()));
    if (ret < 0)
        return (!async_err) ? posix_error() : NULL;
    return PyLong_FromSsize_t(ret);
#endif
}
#endif /* HAVE_SENDFILE */


#if defined(__APPLE__)
/*[clinic input]
os._fcopyfile

    in_fd: int
    out_fd: int
    flags: int
    /

Efficiently copy content or metadata of 2 regular file descriptors (macOS).
[clinic start generated code]*/

static PyObject *
os__fcopyfile_impl(PyObject *module, int in_fd, int out_fd, int flags)
/*[clinic end generated code: output=c9d1a35a992e401b input=1e34638a86948795]*/
{
    int ret;

    Py_BEGIN_ALLOW_THREADS
    ret = fcopyfile(in_fd, out_fd, NULL, flags);
    Py_END_ALLOW_THREADS
    if (ret < 0)
        return posix_error();
    Py_RETURN_NONE;
}
#endif


/*[clinic input]
os.fstat

    fd : int

Perform a stat system call on the given file descriptor.

Like stat(), but for an open file descriptor.
Equivalent to os.stat(fd).
[clinic start generated code]*/

static PyObject *
os_fstat_impl(PyObject *module, int fd)
/*[clinic end generated code: output=efc038cb5f654492 input=27e0e0ebbe5600c9]*/
{
    STRUCT_STAT st;
    int res;
    int async_err = 0;

    do {
        Py_BEGIN_ALLOW_THREADS
        res = FSTAT(fd, &st);
        Py_END_ALLOW_THREADS
    } while (res != 0 && errno == EINTR && !(async_err = PyErr_CheckSignals()));
    if (res != 0) {
#ifdef MS_WINDOWS
        return PyErr_SetFromWindowsErr(0);
#else
        return (!async_err) ? posix_error() : NULL;
#endif
    }

    return _pystat_fromstructstat(module, &st);
}


/*[clinic input]
os.isatty -> bool
    fd: int
    /

Return True if the fd is connected to a terminal.

Return True if the file descriptor is an open file descriptor
connected to the slave end of a terminal.
[clinic start generated code]*/

static int
os_isatty_impl(PyObject *module, int fd)
/*[clinic end generated code: output=6a48c8b4e644ca00 input=08ce94aa1eaf7b5e]*/
{
    int return_value;
    Py_BEGIN_ALLOW_THREADS
    _Py_BEGIN_SUPPRESS_IPH
    return_value = isatty(fd);
    _Py_END_SUPPRESS_IPH
    Py_END_ALLOW_THREADS
    return return_value;
}


#ifdef HAVE_PIPE
/*[clinic input]
os.pipe

Create a pipe.

Returns a tuple of two file descriptors:
  (read_fd, write_fd)
[clinic start generated code]*/

static PyObject *
os_pipe_impl(PyObject *module)
/*[clinic end generated code: output=ff9b76255793b440 input=02535e8c8fa6c4d4]*/
{
    int fds[2];
#ifdef MS_WINDOWS
    HANDLE read, write;
    SECURITY_ATTRIBUTES attr;
    BOOL ok;
#else
    int res;
#endif

#ifdef MS_WINDOWS
    attr.nLength = sizeof(attr);
    attr.lpSecurityDescriptor = NULL;
    attr.bInheritHandle = FALSE;

    Py_BEGIN_ALLOW_THREADS
    ok = CreatePipe(&read, &write, &attr, 0);
    if (ok) {
        fds[0] = _Py_open_osfhandle_noraise(read, _O_RDONLY | _O_NOINHERIT);
        fds[1] = _Py_open_osfhandle_noraise(write, _O_WRONLY | _O_NOINHERIT);
        if (fds[0] == -1 || fds[1] == -1) {
            CloseHandle(read);
            CloseHandle(write);
            ok = 0;
        }
    }
    Py_END_ALLOW_THREADS

    if (!ok)
        return PyErr_SetFromWindowsErr(0);
#else

#ifdef HAVE_PIPE2
    Py_BEGIN_ALLOW_THREADS
    res = pipe2(fds, O_CLOEXEC);
    Py_END_ALLOW_THREADS

    if (res != 0 && errno == ENOSYS)
    {
#endif
        Py_BEGIN_ALLOW_THREADS
        res = pipe(fds);
        Py_END_ALLOW_THREADS

        if (res == 0) {
            if (_Py_set_inheritable(fds[0], 0, NULL) < 0) {
                close(fds[0]);
                close(fds[1]);
                return NULL;
            }
            if (_Py_set_inheritable(fds[1], 0, NULL) < 0) {
                close(fds[0]);
                close(fds[1]);
                return NULL;
            }
        }
#ifdef HAVE_PIPE2
    }
#endif

    if (res != 0)
        return PyErr_SetFromErrno(PyExc_OSError);
#endif /* !MS_WINDOWS */
    return Py_BuildValue("(ii)", fds[0], fds[1]);
}
#endif  /* HAVE_PIPE */


#ifdef HAVE_PIPE2
/*[clinic input]
os.pipe2

    flags: int
    /

Create a pipe with flags set atomically.

Returns a tuple of two file descriptors:
  (read_fd, write_fd)

flags can be constructed by ORing together one or more of these values:
O_NONBLOCK, O_CLOEXEC.
[clinic start generated code]*/

static PyObject *
os_pipe2_impl(PyObject *module, int flags)
/*[clinic end generated code: output=25751fb43a45540f input=f261b6e7e63c6817]*/
{
    int fds[2];
    int res;

    res = pipe2(fds, flags);
    if (res != 0)
        return posix_error();
    return Py_BuildValue("(ii)", fds[0], fds[1]);
}
#endif /* HAVE_PIPE2 */


#ifdef HAVE_WRITEV
/*[clinic input]
os.writev -> Py_ssize_t
    fd: int
    buffers: object
    /

Iterate over buffers, and write the contents of each to a file descriptor.

Returns the total number of bytes written.
buffers must be a sequence of bytes-like objects.
[clinic start generated code]*/

static Py_ssize_t
os_writev_impl(PyObject *module, int fd, PyObject *buffers)
/*[clinic end generated code: output=56565cfac3aac15b input=5b8d17fe4189d2fe]*/
{
    Py_ssize_t cnt;
    Py_ssize_t result;
    int async_err = 0;
    struct iovec *iov;
    Py_buffer *buf;

    if (!PySequence_Check(buffers)) {
        PyErr_SetString(PyExc_TypeError,
            "writev() arg 2 must be a sequence");
        return -1;
    }
    cnt = PySequence_Size(buffers);
    if (cnt < 0)
        return -1;

    if (iov_setup(&iov, &buf, buffers, cnt, PyBUF_SIMPLE) < 0) {
        return -1;
    }

    do {
        Py_BEGIN_ALLOW_THREADS
        result = writev(fd, iov, cnt);
        Py_END_ALLOW_THREADS
    } while (result < 0 && errno == EINTR && !(async_err = PyErr_CheckSignals()));

    if (result < 0 && !async_err)
        posix_error();

    iov_cleanup(iov, buf, cnt);
    return result;
}
#endif /* HAVE_WRITEV */


#ifdef HAVE_PWRITE
/*[clinic input]
os.pwrite -> Py_ssize_t

    fd: int
    buffer: Py_buffer
    offset: Py_off_t
    /

Write bytes to a file descriptor starting at a particular offset.

Write buffer to fd, starting at offset bytes from the beginning of
the file.  Returns the number of bytes written.  Does not change the
current file offset.
[clinic start generated code]*/

static Py_ssize_t
os_pwrite_impl(PyObject *module, int fd, Py_buffer *buffer, Py_off_t offset)
/*[clinic end generated code: output=c74da630758ee925 input=614acbc7e5a0339a]*/
{
    Py_ssize_t size;
    int async_err = 0;

    do {
        Py_BEGIN_ALLOW_THREADS
        _Py_BEGIN_SUPPRESS_IPH
        size = pwrite(fd, buffer->buf, (size_t)buffer->len, offset);
        _Py_END_SUPPRESS_IPH
        Py_END_ALLOW_THREADS
    } while (size < 0 && errno == EINTR && !(async_err = PyErr_CheckSignals()));

    if (size < 0 && !async_err)
        posix_error();
    return size;
}
#endif /* HAVE_PWRITE */

#if defined(HAVE_PWRITEV) || defined (HAVE_PWRITEV2)
/*[clinic input]
os.pwritev -> Py_ssize_t

    fd: int
    buffers: object
    offset: Py_off_t
    flags: int = 0
    /

Writes the contents of bytes-like objects to a file descriptor at a given offset.

Combines the functionality of writev() and pwrite(). All buffers must be a sequence
of bytes-like objects. Buffers are processed in array order. Entire contents of first
buffer is written before proceeding to second, and so on. The operating system may
set a limit (sysconf() value SC_IOV_MAX) on the number of buffers that can be used.
This function writes the contents of each object to the file descriptor and returns
the total number of bytes written.

The flags argument contains a bitwise OR of zero or more of the following flags:

- RWF_DSYNC
- RWF_SYNC
- RWF_APPEND

Using non-zero flags requires Linux 4.7 or newer.
[clinic start generated code]*/

static Py_ssize_t
os_pwritev_impl(PyObject *module, int fd, PyObject *buffers, Py_off_t offset,
                int flags)
/*[clinic end generated code: output=e3dd3e9d11a6a5c7 input=35358c327e1a2a8e]*/
{
    Py_ssize_t cnt;
    Py_ssize_t result;
    int async_err = 0;
    struct iovec *iov;
    Py_buffer *buf;

    if (!PySequence_Check(buffers)) {
        PyErr_SetString(PyExc_TypeError,
            "pwritev() arg 2 must be a sequence");
        return -1;
    }

    cnt = PySequence_Size(buffers);
    if (cnt < 0) {
        return -1;
    }

#ifndef HAVE_PWRITEV2
    if(flags != 0) {
        argument_unavailable_error("pwritev2", "flags");
        return -1;
    }
#endif

    if (iov_setup(&iov, &buf, buffers, cnt, PyBUF_SIMPLE) < 0) {
        return -1;
    }
#ifdef HAVE_PWRITEV2
    do {
        Py_BEGIN_ALLOW_THREADS
        _Py_BEGIN_SUPPRESS_IPH
        result = pwritev2(fd, iov, cnt, offset, flags);
        _Py_END_SUPPRESS_IPH
        Py_END_ALLOW_THREADS
    } while (result < 0 && errno == EINTR && !(async_err = PyErr_CheckSignals()));
#else

#if defined(__APPLE__) && defined(__clang__)
/* This entire function will be removed from the module dict when the API
 * is not available.
 */
#pragma clang diagnostic push
#pragma clang diagnostic ignored "-Wunguarded-availability"
#pragma clang diagnostic ignored "-Wunguarded-availability-new"
#endif
    do {
        Py_BEGIN_ALLOW_THREADS
        _Py_BEGIN_SUPPRESS_IPH
        result = pwritev(fd, iov, cnt, offset);
        _Py_END_SUPPRESS_IPH
        Py_END_ALLOW_THREADS
    } while (result < 0 && errno == EINTR && !(async_err = PyErr_CheckSignals()));

#if defined(__APPLE__) && defined(__clang__)
#pragma clang diagnostic pop
#endif

#endif

    if (result < 0) {
        if (!async_err) {
            posix_error();
        }
        result = -1;
    }
    iov_cleanup(iov, buf, cnt);

    return result;
}
#endif /* HAVE_PWRITEV */

#ifdef HAVE_COPY_FILE_RANGE
/*[clinic input]

os.copy_file_range
    src: int
        Source file descriptor.
    dst: int
        Destination file descriptor.
    count: Py_ssize_t
        Number of bytes to copy.
    offset_src: object = None
        Starting offset in src.
    offset_dst: object = None
        Starting offset in dst.

Copy count bytes from one file descriptor to another.

If offset_src is None, then src is read from the current position;
respectively for offset_dst.
[clinic start generated code]*/

static PyObject *
os_copy_file_range_impl(PyObject *module, int src, int dst, Py_ssize_t count,
                        PyObject *offset_src, PyObject *offset_dst)
/*[clinic end generated code: output=1a91713a1d99fc7a input=42fdce72681b25a9]*/
{
    off_t offset_src_val, offset_dst_val;
    off_t *p_offset_src = NULL;
    off_t *p_offset_dst = NULL;
    Py_ssize_t ret;
    int async_err = 0;
    /* The flags argument is provided to allow
     * for future extensions and currently must be to 0. */
    int flags = 0;


    if (count < 0) {
        PyErr_SetString(PyExc_ValueError, "negative value for 'count' not allowed");
        return NULL;
    }

    if (offset_src != Py_None) {
        if (!Py_off_t_converter(offset_src, &offset_src_val)) {
            return NULL;
        }
        p_offset_src = &offset_src_val;
    }

    if (offset_dst != Py_None) {
        if (!Py_off_t_converter(offset_dst, &offset_dst_val)) {
            return NULL;
        }
        p_offset_dst = &offset_dst_val;
    }

    do {
        Py_BEGIN_ALLOW_THREADS
        ret = copy_file_range(src, p_offset_src, dst, p_offset_dst, count, flags);
        Py_END_ALLOW_THREADS
    } while (ret < 0 && errno == EINTR && !(async_err = PyErr_CheckSignals()));

    if (ret < 0) {
        return (!async_err) ? posix_error() : NULL;
    }

    return PyLong_FromSsize_t(ret);
}
#endif /* HAVE_COPY_FILE_RANGE*/

#if (defined(HAVE_SPLICE) && !defined(_AIX))
/*[clinic input]

os.splice
    src: int
        Source file descriptor.
    dst: int
        Destination file descriptor.
    count: Py_ssize_t
        Number of bytes to copy.
    offset_src: object = None
        Starting offset in src.
    offset_dst: object = None
        Starting offset in dst.
    flags: unsigned_int = 0
        Flags to modify the semantics of the call.

Transfer count bytes from one pipe to a descriptor or vice versa.

If offset_src is None, then src is read from the current position;
respectively for offset_dst. The offset associated to the file
descriptor that refers to a pipe must be None.
[clinic start generated code]*/

static PyObject *
os_splice_impl(PyObject *module, int src, int dst, Py_ssize_t count,
               PyObject *offset_src, PyObject *offset_dst,
               unsigned int flags)
/*[clinic end generated code: output=d0386f25a8519dc5 input=047527c66c6d2e0a]*/
{
    off_t offset_src_val, offset_dst_val;
    off_t *p_offset_src = NULL;
    off_t *p_offset_dst = NULL;
    Py_ssize_t ret;
    int async_err = 0;

    if (count < 0) {
        PyErr_SetString(PyExc_ValueError, "negative value for 'count' not allowed");
        return NULL;
    }

    if (offset_src != Py_None) {
        if (!Py_off_t_converter(offset_src, &offset_src_val)) {
            return NULL;
        }
        p_offset_src = &offset_src_val;
    }

    if (offset_dst != Py_None) {
        if (!Py_off_t_converter(offset_dst, &offset_dst_val)) {
            return NULL;
        }
        p_offset_dst = &offset_dst_val;
    }

    do {
        Py_BEGIN_ALLOW_THREADS
        ret = splice(src, p_offset_src, dst, p_offset_dst, count, flags);
        Py_END_ALLOW_THREADS
    } while (ret < 0 && errno == EINTR && !(async_err = PyErr_CheckSignals()));

    if (ret < 0) {
        return (!async_err) ? posix_error() : NULL;
    }

    return PyLong_FromSsize_t(ret);
}
#endif /* HAVE_SPLICE*/

#ifdef HAVE_MKFIFO
/*[clinic input]
os.mkfifo

    path: path_t
    mode: int=0o666
    *
    dir_fd: dir_fd(requires='mkfifoat')=None

Create a "fifo" (a POSIX named pipe).

If dir_fd is not None, it should be a file descriptor open to a directory,
  and path should be relative; path will then be relative to that directory.
dir_fd may not be implemented on your platform.
  If it is unavailable, using it will raise a NotImplementedError.
[clinic start generated code]*/

static PyObject *
os_mkfifo_impl(PyObject *module, path_t *path, int mode, int dir_fd)
/*[clinic end generated code: output=ce41cfad0e68c940 input=73032e98a36e0e19]*/
{
    int result;
    int async_err = 0;
#ifdef HAVE_MKFIFOAT
    int mkfifoat_unavailable = 0;
#endif

    do {
        Py_BEGIN_ALLOW_THREADS
#ifdef HAVE_MKFIFOAT
        if (dir_fd != DEFAULT_DIR_FD) {
            if (HAVE_MKFIFOAT_RUNTIME) {
                result = mkfifoat(dir_fd, path->narrow, mode);

            } else {
                mkfifoat_unavailable = 1;
                result = 0;
            }
        } else
#endif
            result = mkfifo(path->narrow, mode);
        Py_END_ALLOW_THREADS
    } while (result != 0 && errno == EINTR &&
             !(async_err = PyErr_CheckSignals()));

#ifdef HAVE_MKFIFOAT
    if (mkfifoat_unavailable) {
        argument_unavailable_error(NULL, "dir_fd");
        return NULL;
    }
#endif

    if (result != 0)
        return (!async_err) ? posix_error() : NULL;

    Py_RETURN_NONE;
}
#endif /* HAVE_MKFIFO */


#if defined(HAVE_MKNOD) && defined(HAVE_MAKEDEV)
/*[clinic input]
os.mknod

    path: path_t
    mode: int=0o600
    device: dev_t=0
    *
    dir_fd: dir_fd(requires='mknodat')=None

Create a node in the file system.

Create a node in the file system (file, device special file or named pipe)
at path.  mode specifies both the permissions to use and the
type of node to be created, being combined (bitwise OR) with one of
S_IFREG, S_IFCHR, S_IFBLK, and S_IFIFO.  If S_IFCHR or S_IFBLK is set on mode,
device defines the newly created device special file (probably using
os.makedev()).  Otherwise device is ignored.

If dir_fd is not None, it should be a file descriptor open to a directory,
  and path should be relative; path will then be relative to that directory.
dir_fd may not be implemented on your platform.
  If it is unavailable, using it will raise a NotImplementedError.
[clinic start generated code]*/

static PyObject *
os_mknod_impl(PyObject *module, path_t *path, int mode, dev_t device,
              int dir_fd)
/*[clinic end generated code: output=92e55d3ca8917461 input=ee44531551a4d83b]*/
{
    int result;
    int async_err = 0;
#ifdef HAVE_MKNODAT
    int mknodat_unavailable = 0;
#endif

    do {
        Py_BEGIN_ALLOW_THREADS
#ifdef HAVE_MKNODAT
        if (dir_fd != DEFAULT_DIR_FD) {
            if (HAVE_MKNODAT_RUNTIME) {
                result = mknodat(dir_fd, path->narrow, mode, device);

            } else {
                mknodat_unavailable = 1;
                result = 0;
            }
        } else
#endif
            result = mknod(path->narrow, mode, device);
        Py_END_ALLOW_THREADS
    } while (result != 0 && errno == EINTR &&
             !(async_err = PyErr_CheckSignals()));
#ifdef HAVE_MKNODAT
    if (mknodat_unavailable) {
        argument_unavailable_error(NULL, "dir_fd");
        return NULL;
    }
#endif
    if (result != 0)
        return (!async_err) ? posix_error() : NULL;

    Py_RETURN_NONE;
}
#endif /* defined(HAVE_MKNOD) && defined(HAVE_MAKEDEV) */


#ifdef HAVE_DEVICE_MACROS
/*[clinic input]
os.major -> unsigned_int

    device: dev_t
    /

Extracts a device major number from a raw device number.
[clinic start generated code]*/

static unsigned int
os_major_impl(PyObject *module, dev_t device)
/*[clinic end generated code: output=5b3b2589bafb498e input=1e16a4d30c4d4462]*/
{
    return major(device);
}


/*[clinic input]
os.minor -> unsigned_int

    device: dev_t
    /

Extracts a device minor number from a raw device number.
[clinic start generated code]*/

static unsigned int
os_minor_impl(PyObject *module, dev_t device)
/*[clinic end generated code: output=5e1a25e630b0157d input=0842c6d23f24c65e]*/
{
    return minor(device);
}


/*[clinic input]
os.makedev -> dev_t

    major: int
    minor: int
    /

Composes a raw device number from the major and minor device numbers.
[clinic start generated code]*/

static dev_t
os_makedev_impl(PyObject *module, int major, int minor)
/*[clinic end generated code: output=881aaa4aba6f6a52 input=4b9fd8fc73cbe48f]*/
{
    return makedev(major, minor);
}
#endif /* HAVE_DEVICE_MACROS */


#if defined HAVE_FTRUNCATE || defined MS_WINDOWS
/*[clinic input]
os.ftruncate

    fd: int
    length: Py_off_t
    /

Truncate a file, specified by file descriptor, to a specific length.
[clinic start generated code]*/

static PyObject *
os_ftruncate_impl(PyObject *module, int fd, Py_off_t length)
/*[clinic end generated code: output=fba15523721be7e4 input=63b43641e52818f2]*/
{
    int result;
    int async_err = 0;

    if (PySys_Audit("os.truncate", "in", fd, length) < 0) {
        return NULL;
    }

    do {
        Py_BEGIN_ALLOW_THREADS
        _Py_BEGIN_SUPPRESS_IPH
#ifdef MS_WINDOWS
        result = _chsize_s(fd, length);
#else
        result = ftruncate(fd, length);
#endif
        _Py_END_SUPPRESS_IPH
        Py_END_ALLOW_THREADS
    } while (result != 0 && errno == EINTR &&
             !(async_err = PyErr_CheckSignals()));
    if (result != 0)
        return (!async_err) ? posix_error() : NULL;
    Py_RETURN_NONE;
}
#endif /* HAVE_FTRUNCATE || MS_WINDOWS */


#if defined HAVE_TRUNCATE || defined MS_WINDOWS
/*[clinic input]
os.truncate
    path: path_t(allow_fd='PATH_HAVE_FTRUNCATE')
    length: Py_off_t

Truncate a file, specified by path, to a specific length.

On some platforms, path may also be specified as an open file descriptor.
  If this functionality is unavailable, using it raises an exception.
[clinic start generated code]*/

static PyObject *
os_truncate_impl(PyObject *module, path_t *path, Py_off_t length)
/*[clinic end generated code: output=43009c8df5c0a12b input=77229cf0b50a9b77]*/
{
    int result;
#ifdef MS_WINDOWS
    int fd;
#endif

    if (path->fd != -1)
        return os_ftruncate_impl(module, path->fd, length);

    if (PySys_Audit("os.truncate", "On", path->object, length) < 0) {
        return NULL;
    }

    Py_BEGIN_ALLOW_THREADS
    _Py_BEGIN_SUPPRESS_IPH
#ifdef MS_WINDOWS
    fd = _wopen(path->wide, _O_WRONLY | _O_BINARY | _O_NOINHERIT);
    if (fd < 0)
        result = -1;
    else {
        result = _chsize_s(fd, length);
        close(fd);
        if (result < 0)
            errno = result;
    }
#else
    result = truncate(path->narrow, length);
#endif
    _Py_END_SUPPRESS_IPH
    Py_END_ALLOW_THREADS
    if (result < 0)
        return posix_path_error(path);

    Py_RETURN_NONE;
}
#endif /* HAVE_TRUNCATE || MS_WINDOWS */


/* Issue #22396: On 32-bit AIX platform, the prototypes of os.posix_fadvise()
   and os.posix_fallocate() in system headers are wrong if _LARGE_FILES is
   defined, which is the case in Python on AIX. AIX bug report:
   http://www-01.ibm.com/support/docview.wss?uid=isg1IV56170 */
#if defined(_AIX) && defined(_LARGE_FILES) && !defined(__64BIT__)
#  define POSIX_FADVISE_AIX_BUG
#endif


/* GH-111804: Due to posix_fallocate() not having consistent semantics across
   OSs, support was dropped in WASI preview2. */
#if defined(HAVE_POSIX_FALLOCATE) && !defined(POSIX_FADVISE_AIX_BUG) && \
    !defined(__wasi__)
/*[clinic input]
os.posix_fallocate

    fd: int
    offset: Py_off_t
    length: Py_off_t
    /

Ensure a file has allocated at least a particular number of bytes on disk.

Ensure that the file specified by fd encompasses a range of bytes
starting at offset bytes from the beginning and continuing for length bytes.
[clinic start generated code]*/

static PyObject *
os_posix_fallocate_impl(PyObject *module, int fd, Py_off_t offset,
                        Py_off_t length)
/*[clinic end generated code: output=73f107139564aa9d input=d7a2ef0ab2ca52fb]*/
{
    int result;
    int async_err = 0;

    do {
        Py_BEGIN_ALLOW_THREADS
        result = posix_fallocate(fd, offset, length);
        Py_END_ALLOW_THREADS
    } while (result == EINTR && !(async_err = PyErr_CheckSignals()));

    if (result == 0)
        Py_RETURN_NONE;

    if (async_err)
        return NULL;

    errno = result;
    return posix_error();
}
#endif /* HAVE_POSIX_FALLOCATE) && !POSIX_FADVISE_AIX_BUG && !defined(__wasi__) */


#if defined(HAVE_POSIX_FADVISE) && !defined(POSIX_FADVISE_AIX_BUG)
/*[clinic input]
os.posix_fadvise

    fd: int
    offset: Py_off_t
    length: Py_off_t
    advice: int
    /

Announce an intention to access data in a specific pattern.

Announce an intention to access data in a specific pattern, thus allowing
the kernel to make optimizations.
The advice applies to the region of the file specified by fd starting at
offset and continuing for length bytes.
advice is one of POSIX_FADV_NORMAL, POSIX_FADV_SEQUENTIAL,
POSIX_FADV_RANDOM, POSIX_FADV_NOREUSE, POSIX_FADV_WILLNEED, or
POSIX_FADV_DONTNEED.
[clinic start generated code]*/

static PyObject *
os_posix_fadvise_impl(PyObject *module, int fd, Py_off_t offset,
                      Py_off_t length, int advice)
/*[clinic end generated code: output=412ef4aa70c98642 input=0fbe554edc2f04b5]*/
{
    int result;
    int async_err = 0;

    do {
        Py_BEGIN_ALLOW_THREADS
        result = posix_fadvise(fd, offset, length, advice);
        Py_END_ALLOW_THREADS
    } while (result == EINTR && !(async_err = PyErr_CheckSignals()));

    if (result == 0)
        Py_RETURN_NONE;

    if (async_err)
        return NULL;

    errno = result;
    return posix_error();
}
#endif /* HAVE_POSIX_FADVISE && !POSIX_FADVISE_AIX_BUG */


#ifdef MS_WINDOWS
static PyObject*
win32_putenv(PyObject *name, PyObject *value)
{
    /* Search from index 1 because on Windows starting '=' is allowed for
       defining hidden environment variables. */
    if (PyUnicode_GET_LENGTH(name) == 0 ||
        PyUnicode_FindChar(name, '=', 1, PyUnicode_GET_LENGTH(name), 1) != -1)
    {
        PyErr_SetString(PyExc_ValueError, "illegal environment variable name");
        return NULL;
    }
    PyObject *unicode;
    if (value != NULL) {
        unicode = PyUnicode_FromFormat("%U=%U", name, value);
    }
    else {
        unicode = PyUnicode_FromFormat("%U=", name);
    }
    if (unicode == NULL) {
        return NULL;
    }

    Py_ssize_t size;
    wchar_t *env = PyUnicode_AsWideCharString(unicode, &size);
    Py_DECREF(unicode);

    if (env == NULL) {
        return NULL;
    }
    if (size > _MAX_ENV) {
        PyErr_Format(PyExc_ValueError,
                     "the environment variable is longer than %u characters",
                     _MAX_ENV);
        PyMem_Free(env);
        return NULL;
    }
    if (wcslen(env) != (size_t)size) {
        PyErr_SetString(PyExc_ValueError,
                        "embedded null character");
        PyMem_Free(env);
        return NULL;
    }

    /* _wputenv() and SetEnvironmentVariableW() update the environment in the
       Process Environment Block (PEB). _wputenv() also updates CRT 'environ'
       and '_wenviron' variables, whereas SetEnvironmentVariableW() does not.

       Prefer _wputenv() to be compatible with C libraries using CRT
       variables and CRT functions using these variables (ex: getenv()). */
    int err = _wputenv(env);

    if (err) {
        posix_error();
        PyMem_Free(env);
        return NULL;
    }
    PyMem_Free(env);

    Py_RETURN_NONE;
}
#endif


#ifdef MS_WINDOWS
/*[clinic input]
os.putenv

    name: unicode
    value: unicode
    /

Change or add an environment variable.
[clinic start generated code]*/

static PyObject *
os_putenv_impl(PyObject *module, PyObject *name, PyObject *value)
/*[clinic end generated code: output=d29a567d6b2327d2 input=ba586581c2e6105f]*/
{
    if (PySys_Audit("os.putenv", "OO", name, value) < 0) {
        return NULL;
    }
    return win32_putenv(name, value);
}
#else
/*[clinic input]
os.putenv

    name: FSConverter
    value: FSConverter
    /

Change or add an environment variable.
[clinic start generated code]*/

static PyObject *
os_putenv_impl(PyObject *module, PyObject *name, PyObject *value)
/*[clinic end generated code: output=d29a567d6b2327d2 input=a97bc6152f688d31]*/
{
    const char *name_string = PyBytes_AS_STRING(name);
    const char *value_string = PyBytes_AS_STRING(value);

    if (strchr(name_string, '=') != NULL) {
        PyErr_SetString(PyExc_ValueError, "illegal environment variable name");
        return NULL;
    }

    if (PySys_Audit("os.putenv", "OO", name, value) < 0) {
        return NULL;
    }

    if (setenv(name_string, value_string, 1)) {
        return posix_error();
    }
    Py_RETURN_NONE;
}
#endif  /* !defined(MS_WINDOWS) */


#ifdef MS_WINDOWS
/*[clinic input]
os.unsetenv
    name: unicode
    /

Delete an environment variable.
[clinic start generated code]*/

static PyObject *
os_unsetenv_impl(PyObject *module, PyObject *name)
/*[clinic end generated code: output=54c4137ab1834f02 input=4d6a1747cc526d2f]*/
{
    if (PySys_Audit("os.unsetenv", "(O)", name) < 0) {
        return NULL;
    }
    return win32_putenv(name, NULL);
}
#else
/*[clinic input]
os.unsetenv
    name: FSConverter
    /

Delete an environment variable.
[clinic start generated code]*/

static PyObject *
os_unsetenv_impl(PyObject *module, PyObject *name)
/*[clinic end generated code: output=54c4137ab1834f02 input=2bb5288a599c7107]*/
{
    if (PySys_Audit("os.unsetenv", "(O)", name) < 0) {
        return NULL;
    }
#ifdef HAVE_BROKEN_UNSETENV
    unsetenv(PyBytes_AS_STRING(name));
#else
    int err = unsetenv(PyBytes_AS_STRING(name));
    if (err) {
        return posix_error();
    }
#endif

    Py_RETURN_NONE;
}
#endif /* !MS_WINDOWS */


/*[clinic input]
os.strerror

    code: int
    /

Translate an error code to a message string.
[clinic start generated code]*/

static PyObject *
os_strerror_impl(PyObject *module, int code)
/*[clinic end generated code: output=baebf09fa02a78f2 input=75a8673d97915a91]*/
{
    char *message = strerror(code);
    if (message == NULL) {
        PyErr_SetString(PyExc_ValueError,
                        "strerror() argument out of range");
        return NULL;
    }
    return PyUnicode_DecodeLocale(message, "surrogateescape");
}


#ifdef HAVE_SYS_WAIT_H
#ifdef WCOREDUMP
/*[clinic input]
os.WCOREDUMP -> bool

    status: int
    /

Return True if the process returning status was dumped to a core file.
[clinic start generated code]*/

static int
os_WCOREDUMP_impl(PyObject *module, int status)
/*[clinic end generated code: output=1a584b147b16bd18 input=8b05e7ab38528d04]*/
{
    WAIT_TYPE wait_status;
    WAIT_STATUS_INT(wait_status) = status;
    return WCOREDUMP(wait_status);
}
#endif /* WCOREDUMP */


#ifdef WIFCONTINUED
/*[clinic input]
os.WIFCONTINUED -> bool

    status: int

Return True if a particular process was continued from a job control stop.

Return True if the process returning status was continued from a
job control stop.
[clinic start generated code]*/

static int
os_WIFCONTINUED_impl(PyObject *module, int status)
/*[clinic end generated code: output=1e35295d844364bd input=e777e7d38eb25bd9]*/
{
    WAIT_TYPE wait_status;
    WAIT_STATUS_INT(wait_status) = status;
    return WIFCONTINUED(wait_status);
}
#endif /* WIFCONTINUED */


#ifdef WIFSTOPPED
/*[clinic input]
os.WIFSTOPPED -> bool

    status: int

Return True if the process returning status was stopped.
[clinic start generated code]*/

static int
os_WIFSTOPPED_impl(PyObject *module, int status)
/*[clinic end generated code: output=fdb57122a5c9b4cb input=043cb7f1289ef904]*/
{
    WAIT_TYPE wait_status;
    WAIT_STATUS_INT(wait_status) = status;
    return WIFSTOPPED(wait_status);
}
#endif /* WIFSTOPPED */


#ifdef WIFSIGNALED
/*[clinic input]
os.WIFSIGNALED -> bool

    status: int

Return True if the process returning status was terminated by a signal.
[clinic start generated code]*/

static int
os_WIFSIGNALED_impl(PyObject *module, int status)
/*[clinic end generated code: output=d1dde4dcc819a5f5 input=d55ba7cc9ce5dc43]*/
{
    WAIT_TYPE wait_status;
    WAIT_STATUS_INT(wait_status) = status;
    return WIFSIGNALED(wait_status);
}
#endif /* WIFSIGNALED */


#ifdef WIFEXITED
/*[clinic input]
os.WIFEXITED -> bool

    status: int

Return True if the process returning status exited via the exit() system call.
[clinic start generated code]*/

static int
os_WIFEXITED_impl(PyObject *module, int status)
/*[clinic end generated code: output=01c09d6ebfeea397 input=d63775a6791586c0]*/
{
    WAIT_TYPE wait_status;
    WAIT_STATUS_INT(wait_status) = status;
    return WIFEXITED(wait_status);
}
#endif /* WIFEXITED */


#ifdef WEXITSTATUS
/*[clinic input]
os.WEXITSTATUS -> int

    status: int

Return the process return code from status.
[clinic start generated code]*/

static int
os_WEXITSTATUS_impl(PyObject *module, int status)
/*[clinic end generated code: output=6e3efbba11f6488d input=e1fb4944e377585b]*/
{
    WAIT_TYPE wait_status;
    WAIT_STATUS_INT(wait_status) = status;
    return WEXITSTATUS(wait_status);
}
#endif /* WEXITSTATUS */


#ifdef WTERMSIG
/*[clinic input]
os.WTERMSIG -> int

    status: int

Return the signal that terminated the process that provided the status value.
[clinic start generated code]*/

static int
os_WTERMSIG_impl(PyObject *module, int status)
/*[clinic end generated code: output=172f7dfc8dcfc3ad input=727fd7f84ec3f243]*/
{
    WAIT_TYPE wait_status;
    WAIT_STATUS_INT(wait_status) = status;
    return WTERMSIG(wait_status);
}
#endif /* WTERMSIG */


#ifdef WSTOPSIG
/*[clinic input]
os.WSTOPSIG -> int

    status: int

Return the signal that stopped the process that provided the status value.
[clinic start generated code]*/

static int
os_WSTOPSIG_impl(PyObject *module, int status)
/*[clinic end generated code: output=0ab7586396f5d82b input=46ebf1d1b293c5c1]*/
{
    WAIT_TYPE wait_status;
    WAIT_STATUS_INT(wait_status) = status;
    return WSTOPSIG(wait_status);
}
#endif /* WSTOPSIG */
#endif /* HAVE_SYS_WAIT_H */


#if defined(HAVE_FSTATVFS) && defined(HAVE_SYS_STATVFS_H)
#ifdef _SCO_DS
/* SCO OpenServer 5.0 and later requires _SVID3 before it reveals the
   needed definitions in sys/statvfs.h */
#define _SVID3
#endif
#include <sys/statvfs.h>

#ifdef __APPLE__
/* On macOS struct statvfs uses 32-bit integers for block counts,
 * resulting in overflow when filesystems are larger than 4TB. Therefore
 * os.statvfs is implemented in terms of statfs(2).
 */

static PyObject*
_pystatvfs_fromstructstatfs(PyObject *module, struct statfs st) {
    PyObject *StatVFSResultType = get_posix_state(module)->StatVFSResultType;
    PyObject *v = PyStructSequence_New((PyTypeObject *)StatVFSResultType);
    if (v == NULL) {
        return NULL;
    }

    long flags = 0;
    if (st.f_flags & MNT_RDONLY) {
        flags |= ST_RDONLY;
    }
    if (st.f_flags & MNT_NOSUID) {
        flags |= ST_NOSUID;
    }

    _Static_assert(sizeof(st.f_blocks) == sizeof(long long), "assuming large file");

#define SET_ITEM(SEQ, INDEX, EXPR)                       \
    do {                                                 \
        PyObject *obj = (EXPR);                          \
        if (obj == NULL) {                               \
            Py_DECREF((SEQ));                            \
            return NULL;                                 \
        }                                                \
        PyStructSequence_SET_ITEM((SEQ), (INDEX), obj);  \
    } while (0)

    SET_ITEM(v, 0, PyLong_FromLong((long) st.f_iosize));
    SET_ITEM(v, 1, PyLong_FromLong((long) st.f_bsize));
    SET_ITEM(v, 2, PyLong_FromLongLong((long long) st.f_blocks));
    SET_ITEM(v, 3, PyLong_FromLongLong((long long) st.f_bfree));
    SET_ITEM(v, 4, PyLong_FromLongLong((long long) st.f_bavail));
    SET_ITEM(v, 5, PyLong_FromLongLong((long long) st.f_files));
    SET_ITEM(v, 6, PyLong_FromLongLong((long long) st.f_ffree));
    SET_ITEM(v, 7, PyLong_FromLongLong((long long) st.f_ffree));
    SET_ITEM(v, 8, PyLong_FromLong((long) flags));

    SET_ITEM(v, 9, PyLong_FromLong((long) NAME_MAX));
    SET_ITEM(v, 10, PyLong_FromUnsignedLong(st.f_fsid.val[0]));

#undef SET_ITEM

    return v;
}

#else



static PyObject*
_pystatvfs_fromstructstatvfs(PyObject *module, struct statvfs st) {
    PyObject *StatVFSResultType = get_posix_state(module)->StatVFSResultType;
    PyObject *v = PyStructSequence_New((PyTypeObject *)StatVFSResultType);
    if (v == NULL)
        return NULL;

    int pos = 0;

#define SET_RESULT(CALL)                                     \
    do {                                                     \
        PyObject *item = (CALL);                             \
        if (item == NULL) {                                  \
            Py_DECREF(v);                                    \
            return NULL;                                     \
        }                                                    \
        PyStructSequence_SET_ITEM(v, pos++, item);           \
    } while(0)

#if !defined(HAVE_LARGEFILE_SUPPORT)
    SET_RESULT(PyLong_FromLong((long) st.f_bsize));
    SET_RESULT(PyLong_FromLong((long) st.f_frsize));
    SET_RESULT(PyLong_FromLong((long) st.f_blocks));
    SET_RESULT(PyLong_FromLong((long) st.f_bfree));
    SET_RESULT(PyLong_FromLong((long) st.f_bavail));
    SET_RESULT(PyLong_FromLong((long) st.f_files));
    SET_RESULT(PyLong_FromLong((long) st.f_ffree));
    SET_RESULT(PyLong_FromLong((long) st.f_favail));
    SET_RESULT(PyLong_FromLong((long) st.f_flag));
    SET_RESULT(PyLong_FromLong((long) st.f_namemax));
#else
    SET_RESULT(PyLong_FromLong((long) st.f_bsize));
    SET_RESULT(PyLong_FromLong((long) st.f_frsize));
    SET_RESULT(PyLong_FromLongLong((long long) st.f_blocks));
    SET_RESULT(PyLong_FromLongLong((long long) st.f_bfree));
    SET_RESULT(PyLong_FromLongLong((long long) st.f_bavail));
    SET_RESULT(PyLong_FromLongLong((long long) st.f_files));
    SET_RESULT(PyLong_FromLongLong((long long) st.f_ffree));
    SET_RESULT(PyLong_FromLongLong((long long) st.f_favail));
    SET_RESULT(PyLong_FromLong((long) st.f_flag));
    SET_RESULT(PyLong_FromLong((long) st.f_namemax));
#endif
/* The _ALL_SOURCE feature test macro defines f_fsid as a structure
 * (issue #32390). */
#if defined(_AIX) && defined(_ALL_SOURCE)
    SET_RESULT(PyLong_FromUnsignedLong(st.f_fsid.val[0]));
#else
    SET_RESULT(PyLong_FromUnsignedLong(st.f_fsid));
#endif

#undef SET_RESULT

    return v;
}

#endif


/*[clinic input]
os.fstatvfs
    fd: int
    /

Perform an fstatvfs system call on the given fd.

Equivalent to statvfs(fd).
[clinic start generated code]*/

static PyObject *
os_fstatvfs_impl(PyObject *module, int fd)
/*[clinic end generated code: output=53547cf0cc55e6c5 input=d8122243ac50975e]*/
{
    int result;
    int async_err = 0;
#ifdef __APPLE__
    struct statfs st;
    /* On macOS os.fstatvfs is implemented using fstatfs(2) because
     * the former uses 32-bit values for block counts.
     */
    do {
        Py_BEGIN_ALLOW_THREADS
        result = fstatfs(fd, &st);
        Py_END_ALLOW_THREADS
    } while (result != 0 && errno == EINTR &&
             !(async_err = PyErr_CheckSignals()));
    if (result != 0)
        return (!async_err) ? posix_error() : NULL;

    return _pystatvfs_fromstructstatfs(module, st);
#else
    struct statvfs st;

    do {
        Py_BEGIN_ALLOW_THREADS
        result = fstatvfs(fd, &st);
        Py_END_ALLOW_THREADS
    } while (result != 0 && errno == EINTR &&
             !(async_err = PyErr_CheckSignals()));
    if (result != 0)
        return (!async_err) ? posix_error() : NULL;

    return _pystatvfs_fromstructstatvfs(module, st);
#endif
}
#endif /* defined(HAVE_FSTATVFS) && defined(HAVE_SYS_STATVFS_H) */


#if defined(HAVE_STATVFS) && defined(HAVE_SYS_STATVFS_H)
#include <sys/statvfs.h>
/*[clinic input]
os.statvfs

    path: path_t(allow_fd='PATH_HAVE_FSTATVFS')

Perform a statvfs system call on the given path.

path may always be specified as a string.
On some platforms, path may also be specified as an open file descriptor.
  If this functionality is unavailable, using it raises an exception.
[clinic start generated code]*/

static PyObject *
os_statvfs_impl(PyObject *module, path_t *path)
/*[clinic end generated code: output=87106dd1beb8556e input=3f5c35791c669bd9]*/
{
    int result;

#ifdef __APPLE__
    /* On macOS os.statvfs is implemented using statfs(2)/fstatfs(2) because
     * the former uses 32-bit values for block counts.
     */
    struct statfs st;

    Py_BEGIN_ALLOW_THREADS
    if (path->fd != -1) {
        result = fstatfs(path->fd, &st);
    }
    else
        result = statfs(path->narrow, &st);
    Py_END_ALLOW_THREADS

    if (result) {
        return path_error(path);
    }

    return _pystatvfs_fromstructstatfs(module, st);

#else
    struct statvfs st;

    Py_BEGIN_ALLOW_THREADS
#ifdef HAVE_FSTATVFS
    if (path->fd != -1) {
        result = fstatvfs(path->fd, &st);
    }
    else
#endif
        result = statvfs(path->narrow, &st);
    Py_END_ALLOW_THREADS

    if (result) {
        return path_error(path);
    }

    return _pystatvfs_fromstructstatvfs(module, st);
#endif
}
#endif /* defined(HAVE_STATVFS) && defined(HAVE_SYS_STATVFS_H) */


#ifdef MS_WINDOWS
/*[clinic input]
os._getdiskusage

    path: path_t

Return disk usage statistics about the given path as a (total, free) tuple.
[clinic start generated code]*/

static PyObject *
os__getdiskusage_impl(PyObject *module, path_t *path)
/*[clinic end generated code: output=3bd3991f5e5c5dfb input=6af8d1b7781cc042]*/
{
    BOOL retval;
    ULARGE_INTEGER _, total, free;
    DWORD err = 0;

    Py_BEGIN_ALLOW_THREADS
    retval = GetDiskFreeSpaceExW(path->wide, &_, &total, &free);
    Py_END_ALLOW_THREADS
    if (retval == 0) {
        if (GetLastError() == ERROR_DIRECTORY) {
            wchar_t *dir_path = NULL;

            dir_path = PyMem_New(wchar_t, path->length + 1);
            if (dir_path == NULL) {
                return PyErr_NoMemory();
            }

            wcscpy_s(dir_path, path->length + 1, path->wide);

            if (_dirnameW(dir_path) != -1) {
                Py_BEGIN_ALLOW_THREADS
                retval = GetDiskFreeSpaceExW(dir_path, &_, &total, &free);
                Py_END_ALLOW_THREADS
            }
            /* Record the last error in case it's modified by PyMem_Free. */
            err = GetLastError();
            PyMem_Free(dir_path);
            if (retval) {
                goto success;
            }
        }
        return PyErr_SetFromWindowsErr(err);
    }

success:
    return Py_BuildValue("(LL)", total.QuadPart, free.QuadPart);
}
#endif /* MS_WINDOWS */


/* This is used for fpathconf(), pathconf(), confstr() and sysconf().
 * It maps strings representing configuration variable names to
 * integer values, allowing those functions to be called with the
 * magic names instead of polluting the module's namespace with tons of
 * rarely-used constants.  There are three separate tables that use
 * these definitions.
 *
 * This code is always included, even if none of the interfaces that
 * need it are included.  The #if hackery needed to avoid it would be
 * sufficiently pervasive that it's not worth the loss of readability.
 */
struct constdef {
    const char *name;
    int value;
};

static int
conv_confname(PyObject *arg, int *valuep, struct constdef *table,
              size_t tablesize)
{
    if (PyLong_Check(arg)) {
        int value = PyLong_AsInt(arg);
        if (value == -1 && PyErr_Occurred())
            return 0;
        *valuep = value;
        return 1;
    }
    else {
        /* look up the value in the table using a binary search */
        size_t lo = 0;
        size_t mid;
        size_t hi = tablesize;
        int cmp;
        const char *confname;
        if (!PyUnicode_Check(arg)) {
            PyErr_SetString(PyExc_TypeError,
                "configuration names must be strings or integers");
            return 0;
        }
        confname = PyUnicode_AsUTF8(arg);
        if (confname == NULL)
            return 0;
        while (lo < hi) {
            mid = (lo + hi) / 2;
            cmp = strcmp(confname, table[mid].name);
            if (cmp < 0)
                hi = mid;
            else if (cmp > 0)
                lo = mid + 1;
            else {
                *valuep = table[mid].value;
                return 1;
            }
        }
        PyErr_SetString(PyExc_ValueError, "unrecognized configuration name");
        return 0;
    }
}


#if defined(HAVE_FPATHCONF) || defined(HAVE_PATHCONF)
static struct constdef  posix_constants_pathconf[] = {
#ifdef _PC_ABI_AIO_XFER_MAX
    {"PC_ABI_AIO_XFER_MAX",     _PC_ABI_AIO_XFER_MAX},
#endif
#ifdef _PC_ABI_ASYNC_IO
    {"PC_ABI_ASYNC_IO", _PC_ABI_ASYNC_IO},
#endif
#ifdef _PC_ASYNC_IO
    {"PC_ASYNC_IO",     _PC_ASYNC_IO},
#endif
#ifdef _PC_CHOWN_RESTRICTED
    {"PC_CHOWN_RESTRICTED",     _PC_CHOWN_RESTRICTED},
#endif
#ifdef _PC_FILESIZEBITS
    {"PC_FILESIZEBITS", _PC_FILESIZEBITS},
#endif
#ifdef _PC_LAST
    {"PC_LAST", _PC_LAST},
#endif
#ifdef _PC_LINK_MAX
    {"PC_LINK_MAX",     _PC_LINK_MAX},
#endif
#ifdef _PC_MAX_CANON
    {"PC_MAX_CANON",    _PC_MAX_CANON},
#endif
#ifdef _PC_MAX_INPUT
    {"PC_MAX_INPUT",    _PC_MAX_INPUT},
#endif
#ifdef _PC_NAME_MAX
    {"PC_NAME_MAX",     _PC_NAME_MAX},
#endif
#ifdef _PC_NO_TRUNC
    {"PC_NO_TRUNC",     _PC_NO_TRUNC},
#endif
#ifdef _PC_PATH_MAX
    {"PC_PATH_MAX",     _PC_PATH_MAX},
#endif
#ifdef _PC_PIPE_BUF
    {"PC_PIPE_BUF",     _PC_PIPE_BUF},
#endif
#ifdef _PC_PRIO_IO
    {"PC_PRIO_IO",      _PC_PRIO_IO},
#endif
#ifdef _PC_SOCK_MAXBUF
    {"PC_SOCK_MAXBUF",  _PC_SOCK_MAXBUF},
#endif
#ifdef _PC_SYNC_IO
    {"PC_SYNC_IO",      _PC_SYNC_IO},
#endif
#ifdef _PC_VDISABLE
    {"PC_VDISABLE",     _PC_VDISABLE},
#endif
#ifdef _PC_ACL_ENABLED
    {"PC_ACL_ENABLED",  _PC_ACL_ENABLED},
#endif
#ifdef _PC_MIN_HOLE_SIZE
    {"PC_MIN_HOLE_SIZE",    _PC_MIN_HOLE_SIZE},
#endif
#ifdef _PC_ALLOC_SIZE_MIN
    {"PC_ALLOC_SIZE_MIN",   _PC_ALLOC_SIZE_MIN},
#endif
#ifdef _PC_REC_INCR_XFER_SIZE
    {"PC_REC_INCR_XFER_SIZE",   _PC_REC_INCR_XFER_SIZE},
#endif
#ifdef _PC_REC_MAX_XFER_SIZE
    {"PC_REC_MAX_XFER_SIZE",    _PC_REC_MAX_XFER_SIZE},
#endif
#ifdef _PC_REC_MIN_XFER_SIZE
    {"PC_REC_MIN_XFER_SIZE",    _PC_REC_MIN_XFER_SIZE},
#endif
#ifdef _PC_REC_XFER_ALIGN
    {"PC_REC_XFER_ALIGN",   _PC_REC_XFER_ALIGN},
#endif
#ifdef _PC_SYMLINK_MAX
    {"PC_SYMLINK_MAX",  _PC_SYMLINK_MAX},
#endif
#ifdef _PC_XATTR_ENABLED
    {"PC_XATTR_ENABLED",    _PC_XATTR_ENABLED},
#endif
#ifdef _PC_XATTR_EXISTS
    {"PC_XATTR_EXISTS", _PC_XATTR_EXISTS},
#endif
#ifdef _PC_TIMESTAMP_RESOLUTION
    {"PC_TIMESTAMP_RESOLUTION", _PC_TIMESTAMP_RESOLUTION},
#endif
};

static int
conv_path_confname(PyObject *arg, int *valuep)
{
    return conv_confname(arg, valuep, posix_constants_pathconf,
                         sizeof(posix_constants_pathconf)
                           / sizeof(struct constdef));
}
#endif


#ifdef HAVE_FPATHCONF
/*[clinic input]
os.fpathconf -> long

    fd: fildes
    name: path_confname
    /

Return the configuration limit name for the file descriptor fd.

If there is no limit, return -1.
[clinic start generated code]*/

static long
os_fpathconf_impl(PyObject *module, int fd, int name)
/*[clinic end generated code: output=d5b7042425fc3e21 input=5b8d2471cfaae186]*/
{
    long limit;

    errno = 0;
    limit = fpathconf(fd, name);
    if (limit == -1 && errno != 0)
        posix_error();

    return limit;
}
#endif /* HAVE_FPATHCONF */


#ifdef HAVE_PATHCONF
/*[clinic input]
os.pathconf -> long
    path: path_t(allow_fd='PATH_HAVE_FPATHCONF')
    name: path_confname

Return the configuration limit name for the file or directory path.

If there is no limit, return -1.
On some platforms, path may also be specified as an open file descriptor.
  If this functionality is unavailable, using it raises an exception.
[clinic start generated code]*/

static long
os_pathconf_impl(PyObject *module, path_t *path, int name)
/*[clinic end generated code: output=5bedee35b293a089 input=bc3e2a985af27e5e]*/
{
    long limit;

    errno = 0;
#ifdef HAVE_FPATHCONF
    if (path->fd != -1)
        limit = fpathconf(path->fd, name);
    else
#endif
        limit = pathconf(path->narrow, name);
    if (limit == -1 && errno != 0) {
        if (errno == EINVAL)
            /* could be a path or name problem */
            posix_error();
        else
            path_error(path);
    }

    return limit;
}
#endif /* HAVE_PATHCONF */

#ifdef HAVE_CONFSTR
static struct constdef posix_constants_confstr[] = {
#ifdef _CS_ARCHITECTURE
    {"CS_ARCHITECTURE", _CS_ARCHITECTURE},
#endif
#ifdef _CS_GNU_LIBC_VERSION
    {"CS_GNU_LIBC_VERSION",     _CS_GNU_LIBC_VERSION},
#endif
#ifdef _CS_GNU_LIBPTHREAD_VERSION
    {"CS_GNU_LIBPTHREAD_VERSION",       _CS_GNU_LIBPTHREAD_VERSION},
#endif
#ifdef _CS_HOSTNAME
    {"CS_HOSTNAME",     _CS_HOSTNAME},
#endif
#ifdef _CS_HW_PROVIDER
    {"CS_HW_PROVIDER",  _CS_HW_PROVIDER},
#endif
#ifdef _CS_HW_SERIAL
    {"CS_HW_SERIAL",    _CS_HW_SERIAL},
#endif
#ifdef _CS_INITTAB_NAME
    {"CS_INITTAB_NAME", _CS_INITTAB_NAME},
#endif
#ifdef _CS_LFS64_CFLAGS
    {"CS_LFS64_CFLAGS", _CS_LFS64_CFLAGS},
#endif
#ifdef _CS_LFS64_LDFLAGS
    {"CS_LFS64_LDFLAGS",        _CS_LFS64_LDFLAGS},
#endif
#ifdef _CS_LFS64_LIBS
    {"CS_LFS64_LIBS",   _CS_LFS64_LIBS},
#endif
#ifdef _CS_LFS64_LINTFLAGS
    {"CS_LFS64_LINTFLAGS",      _CS_LFS64_LINTFLAGS},
#endif
#ifdef _CS_LFS_CFLAGS
    {"CS_LFS_CFLAGS",   _CS_LFS_CFLAGS},
#endif
#ifdef _CS_LFS_LDFLAGS
    {"CS_LFS_LDFLAGS",  _CS_LFS_LDFLAGS},
#endif
#ifdef _CS_LFS_LIBS
    {"CS_LFS_LIBS",     _CS_LFS_LIBS},
#endif
#ifdef _CS_LFS_LINTFLAGS
    {"CS_LFS_LINTFLAGS",        _CS_LFS_LINTFLAGS},
#endif
#ifdef _CS_MACHINE
    {"CS_MACHINE",      _CS_MACHINE},
#endif
#ifdef _CS_PATH
    {"CS_PATH", _CS_PATH},
#endif
#ifdef _CS_RELEASE
    {"CS_RELEASE",      _CS_RELEASE},
#endif
#ifdef _CS_SRPC_DOMAIN
    {"CS_SRPC_DOMAIN",  _CS_SRPC_DOMAIN},
#endif
#ifdef _CS_SYSNAME
    {"CS_SYSNAME",      _CS_SYSNAME},
#endif
#ifdef _CS_VERSION
    {"CS_VERSION",      _CS_VERSION},
#endif
#ifdef _CS_XBS5_ILP32_OFF32_CFLAGS
    {"CS_XBS5_ILP32_OFF32_CFLAGS",      _CS_XBS5_ILP32_OFF32_CFLAGS},
#endif
#ifdef _CS_XBS5_ILP32_OFF32_LDFLAGS
    {"CS_XBS5_ILP32_OFF32_LDFLAGS",     _CS_XBS5_ILP32_OFF32_LDFLAGS},
#endif
#ifdef _CS_XBS5_ILP32_OFF32_LIBS
    {"CS_XBS5_ILP32_OFF32_LIBS",        _CS_XBS5_ILP32_OFF32_LIBS},
#endif
#ifdef _CS_XBS5_ILP32_OFF32_LINTFLAGS
    {"CS_XBS5_ILP32_OFF32_LINTFLAGS",   _CS_XBS5_ILP32_OFF32_LINTFLAGS},
#endif
#ifdef _CS_XBS5_ILP32_OFFBIG_CFLAGS
    {"CS_XBS5_ILP32_OFFBIG_CFLAGS",     _CS_XBS5_ILP32_OFFBIG_CFLAGS},
#endif
#ifdef _CS_XBS5_ILP32_OFFBIG_LDFLAGS
    {"CS_XBS5_ILP32_OFFBIG_LDFLAGS",    _CS_XBS5_ILP32_OFFBIG_LDFLAGS},
#endif
#ifdef _CS_XBS5_ILP32_OFFBIG_LIBS
    {"CS_XBS5_ILP32_OFFBIG_LIBS",       _CS_XBS5_ILP32_OFFBIG_LIBS},
#endif
#ifdef _CS_XBS5_ILP32_OFFBIG_LINTFLAGS
    {"CS_XBS5_ILP32_OFFBIG_LINTFLAGS",  _CS_XBS5_ILP32_OFFBIG_LINTFLAGS},
#endif
#ifdef _CS_XBS5_LP64_OFF64_CFLAGS
    {"CS_XBS5_LP64_OFF64_CFLAGS",       _CS_XBS5_LP64_OFF64_CFLAGS},
#endif
#ifdef _CS_XBS5_LP64_OFF64_LDFLAGS
    {"CS_XBS5_LP64_OFF64_LDFLAGS",      _CS_XBS5_LP64_OFF64_LDFLAGS},
#endif
#ifdef _CS_XBS5_LP64_OFF64_LIBS
    {"CS_XBS5_LP64_OFF64_LIBS", _CS_XBS5_LP64_OFF64_LIBS},
#endif
#ifdef _CS_XBS5_LP64_OFF64_LINTFLAGS
    {"CS_XBS5_LP64_OFF64_LINTFLAGS",    _CS_XBS5_LP64_OFF64_LINTFLAGS},
#endif
#ifdef _CS_XBS5_LPBIG_OFFBIG_CFLAGS
    {"CS_XBS5_LPBIG_OFFBIG_CFLAGS",     _CS_XBS5_LPBIG_OFFBIG_CFLAGS},
#endif
#ifdef _CS_XBS5_LPBIG_OFFBIG_LDFLAGS
    {"CS_XBS5_LPBIG_OFFBIG_LDFLAGS",    _CS_XBS5_LPBIG_OFFBIG_LDFLAGS},
#endif
#ifdef _CS_XBS5_LPBIG_OFFBIG_LIBS
    {"CS_XBS5_LPBIG_OFFBIG_LIBS",       _CS_XBS5_LPBIG_OFFBIG_LIBS},
#endif
#ifdef _CS_XBS5_LPBIG_OFFBIG_LINTFLAGS
    {"CS_XBS5_LPBIG_OFFBIG_LINTFLAGS",  _CS_XBS5_LPBIG_OFFBIG_LINTFLAGS},
#endif
#ifdef _MIPS_CS_AVAIL_PROCESSORS
    {"MIPS_CS_AVAIL_PROCESSORS",        _MIPS_CS_AVAIL_PROCESSORS},
#endif
#ifdef _MIPS_CS_BASE
    {"MIPS_CS_BASE",    _MIPS_CS_BASE},
#endif
#ifdef _MIPS_CS_HOSTID
    {"MIPS_CS_HOSTID",  _MIPS_CS_HOSTID},
#endif
#ifdef _MIPS_CS_HW_NAME
    {"MIPS_CS_HW_NAME", _MIPS_CS_HW_NAME},
#endif
#ifdef _MIPS_CS_NUM_PROCESSORS
    {"MIPS_CS_NUM_PROCESSORS",  _MIPS_CS_NUM_PROCESSORS},
#endif
#ifdef _MIPS_CS_OSREL_MAJ
    {"MIPS_CS_OSREL_MAJ",       _MIPS_CS_OSREL_MAJ},
#endif
#ifdef _MIPS_CS_OSREL_MIN
    {"MIPS_CS_OSREL_MIN",       _MIPS_CS_OSREL_MIN},
#endif
#ifdef _MIPS_CS_OSREL_PATCH
    {"MIPS_CS_OSREL_PATCH",     _MIPS_CS_OSREL_PATCH},
#endif
#ifdef _MIPS_CS_OS_NAME
    {"MIPS_CS_OS_NAME", _MIPS_CS_OS_NAME},
#endif
#ifdef _MIPS_CS_OS_PROVIDER
    {"MIPS_CS_OS_PROVIDER",     _MIPS_CS_OS_PROVIDER},
#endif
#ifdef _MIPS_CS_PROCESSORS
    {"MIPS_CS_PROCESSORS",      _MIPS_CS_PROCESSORS},
#endif
#ifdef _MIPS_CS_SERIAL
    {"MIPS_CS_SERIAL",  _MIPS_CS_SERIAL},
#endif
#ifdef _MIPS_CS_VENDOR
    {"MIPS_CS_VENDOR",  _MIPS_CS_VENDOR},
#endif
};

static int
conv_confstr_confname(PyObject *arg, int *valuep)
{
    return conv_confname(arg, valuep, posix_constants_confstr,
                         sizeof(posix_constants_confstr)
                           / sizeof(struct constdef));
}


/*[clinic input]
os.confstr

    name: confstr_confname
    /

Return a string-valued system configuration variable.
[clinic start generated code]*/

static PyObject *
os_confstr_impl(PyObject *module, int name)
/*[clinic end generated code: output=bfb0b1b1e49b9383 input=18fb4d0567242e65]*/
{
    PyObject *result = NULL;
    char buffer[255];
    size_t len;

    errno = 0;
    len = confstr(name, buffer, sizeof(buffer));
    if (len == 0) {
        if (errno) {
            posix_error();
            return NULL;
        }
        else {
            Py_RETURN_NONE;
        }
    }

    if (len >= sizeof(buffer)) {
        size_t len2;
        char *buf = PyMem_Malloc(len);
        if (buf == NULL)
            return PyErr_NoMemory();
        len2 = confstr(name, buf, len);
        assert(len == len2);
        result = PyUnicode_DecodeFSDefaultAndSize(buf, len2-1);
        PyMem_Free(buf);
    }
    else
        result = PyUnicode_DecodeFSDefaultAndSize(buffer, len-1);
    return result;
}
#endif /* HAVE_CONFSTR */


#ifdef HAVE_SYSCONF
static struct constdef posix_constants_sysconf[] = {
#ifdef _SC_2_CHAR_TERM
    {"SC_2_CHAR_TERM",  _SC_2_CHAR_TERM},
#endif
#ifdef _SC_2_C_BIND
    {"SC_2_C_BIND",     _SC_2_C_BIND},
#endif
#ifdef _SC_2_C_DEV
    {"SC_2_C_DEV",      _SC_2_C_DEV},
#endif
#ifdef _SC_2_C_VERSION
    {"SC_2_C_VERSION",  _SC_2_C_VERSION},
#endif
#ifdef _SC_2_FORT_DEV
    {"SC_2_FORT_DEV",   _SC_2_FORT_DEV},
#endif
#ifdef _SC_2_FORT_RUN
    {"SC_2_FORT_RUN",   _SC_2_FORT_RUN},
#endif
#ifdef _SC_2_LOCALEDEF
    {"SC_2_LOCALEDEF",  _SC_2_LOCALEDEF},
#endif
#ifdef _SC_2_SW_DEV
    {"SC_2_SW_DEV",     _SC_2_SW_DEV},
#endif
#ifdef _SC_2_UPE
    {"SC_2_UPE",        _SC_2_UPE},
#endif
#ifdef _SC_2_VERSION
    {"SC_2_VERSION",    _SC_2_VERSION},
#endif
#ifdef _SC_ABI_ASYNCHRONOUS_IO
    {"SC_ABI_ASYNCHRONOUS_IO",  _SC_ABI_ASYNCHRONOUS_IO},
#endif
#ifdef _SC_ACL
    {"SC_ACL",  _SC_ACL},
#endif
#ifdef _SC_AIO_LISTIO_MAX
    {"SC_AIO_LISTIO_MAX",       _SC_AIO_LISTIO_MAX},
#endif
#ifdef _SC_AIO_MAX
    {"SC_AIO_MAX",      _SC_AIO_MAX},
#endif
#ifdef _SC_AIO_PRIO_DELTA_MAX
    {"SC_AIO_PRIO_DELTA_MAX",   _SC_AIO_PRIO_DELTA_MAX},
#endif
#ifdef _SC_ARG_MAX
    {"SC_ARG_MAX",      _SC_ARG_MAX},
#endif
#ifdef _SC_ASYNCHRONOUS_IO
    {"SC_ASYNCHRONOUS_IO",      _SC_ASYNCHRONOUS_IO},
#endif
#ifdef _SC_ATEXIT_MAX
    {"SC_ATEXIT_MAX",   _SC_ATEXIT_MAX},
#endif
#ifdef _SC_AUDIT
    {"SC_AUDIT",        _SC_AUDIT},
#endif
#ifdef _SC_AVPHYS_PAGES
    {"SC_AVPHYS_PAGES", _SC_AVPHYS_PAGES},
#endif
#ifdef _SC_BC_BASE_MAX
    {"SC_BC_BASE_MAX",  _SC_BC_BASE_MAX},
#endif
#ifdef _SC_BC_DIM_MAX
    {"SC_BC_DIM_MAX",   _SC_BC_DIM_MAX},
#endif
#ifdef _SC_BC_SCALE_MAX
    {"SC_BC_SCALE_MAX", _SC_BC_SCALE_MAX},
#endif
#ifdef _SC_BC_STRING_MAX
    {"SC_BC_STRING_MAX",        _SC_BC_STRING_MAX},
#endif
#ifdef _SC_CAP
    {"SC_CAP",  _SC_CAP},
#endif
#ifdef _SC_CHARCLASS_NAME_MAX
    {"SC_CHARCLASS_NAME_MAX",   _SC_CHARCLASS_NAME_MAX},
#endif
#ifdef _SC_CHAR_BIT
    {"SC_CHAR_BIT",     _SC_CHAR_BIT},
#endif
#ifdef _SC_CHAR_MAX
    {"SC_CHAR_MAX",     _SC_CHAR_MAX},
#endif
#ifdef _SC_CHAR_MIN
    {"SC_CHAR_MIN",     _SC_CHAR_MIN},
#endif
#ifdef _SC_CHILD_MAX
    {"SC_CHILD_MAX",    _SC_CHILD_MAX},
#endif
#ifdef _SC_CLK_TCK
    {"SC_CLK_TCK",      _SC_CLK_TCK},
#endif
#ifdef _SC_COHER_BLKSZ
    {"SC_COHER_BLKSZ",  _SC_COHER_BLKSZ},
#endif
#ifdef _SC_COLL_WEIGHTS_MAX
    {"SC_COLL_WEIGHTS_MAX",     _SC_COLL_WEIGHTS_MAX},
#endif
#ifdef _SC_DCACHE_ASSOC
    {"SC_DCACHE_ASSOC", _SC_DCACHE_ASSOC},
#endif
#ifdef _SC_DCACHE_BLKSZ
    {"SC_DCACHE_BLKSZ", _SC_DCACHE_BLKSZ},
#endif
#ifdef _SC_DCACHE_LINESZ
    {"SC_DCACHE_LINESZ",        _SC_DCACHE_LINESZ},
#endif
#ifdef _SC_DCACHE_SZ
    {"SC_DCACHE_SZ",    _SC_DCACHE_SZ},
#endif
#ifdef _SC_DCACHE_TBLKSZ
    {"SC_DCACHE_TBLKSZ",        _SC_DCACHE_TBLKSZ},
#endif
#ifdef _SC_DELAYTIMER_MAX
    {"SC_DELAYTIMER_MAX",       _SC_DELAYTIMER_MAX},
#endif
#ifdef _SC_EQUIV_CLASS_MAX
    {"SC_EQUIV_CLASS_MAX",      _SC_EQUIV_CLASS_MAX},
#endif
#ifdef _SC_EXPR_NEST_MAX
    {"SC_EXPR_NEST_MAX",        _SC_EXPR_NEST_MAX},
#endif
#ifdef _SC_FSYNC
    {"SC_FSYNC",        _SC_FSYNC},
#endif
#ifdef _SC_GETGR_R_SIZE_MAX
    {"SC_GETGR_R_SIZE_MAX",     _SC_GETGR_R_SIZE_MAX},
#endif
#ifdef _SC_GETPW_R_SIZE_MAX
    {"SC_GETPW_R_SIZE_MAX",     _SC_GETPW_R_SIZE_MAX},
#endif
#ifdef _SC_ICACHE_ASSOC
    {"SC_ICACHE_ASSOC", _SC_ICACHE_ASSOC},
#endif
#ifdef _SC_ICACHE_BLKSZ
    {"SC_ICACHE_BLKSZ", _SC_ICACHE_BLKSZ},
#endif
#ifdef _SC_ICACHE_LINESZ
    {"SC_ICACHE_LINESZ",        _SC_ICACHE_LINESZ},
#endif
#ifdef _SC_ICACHE_SZ
    {"SC_ICACHE_SZ",    _SC_ICACHE_SZ},
#endif
#ifdef _SC_INF
    {"SC_INF",  _SC_INF},
#endif
#ifdef _SC_INT_MAX
    {"SC_INT_MAX",      _SC_INT_MAX},
#endif
#ifdef _SC_INT_MIN
    {"SC_INT_MIN",      _SC_INT_MIN},
#endif
#ifdef _SC_IOV_MAX
    {"SC_IOV_MAX",      _SC_IOV_MAX},
#endif
#ifdef _SC_IP_SECOPTS
    {"SC_IP_SECOPTS",   _SC_IP_SECOPTS},
#endif
#ifdef _SC_JOB_CONTROL
    {"SC_JOB_CONTROL",  _SC_JOB_CONTROL},
#endif
#ifdef _SC_KERN_POINTERS
    {"SC_KERN_POINTERS",        _SC_KERN_POINTERS},
#endif
#ifdef _SC_KERN_SIM
    {"SC_KERN_SIM",     _SC_KERN_SIM},
#endif
#ifdef _SC_LINE_MAX
    {"SC_LINE_MAX",     _SC_LINE_MAX},
#endif
#ifdef _SC_LOGIN_NAME_MAX
    {"SC_LOGIN_NAME_MAX",       _SC_LOGIN_NAME_MAX},
#endif
#ifdef _SC_LOGNAME_MAX
    {"SC_LOGNAME_MAX",  _SC_LOGNAME_MAX},
#endif
#ifdef _SC_LONG_BIT
    {"SC_LONG_BIT",     _SC_LONG_BIT},
#endif
#ifdef _SC_MAC
    {"SC_MAC",  _SC_MAC},
#endif
#ifdef _SC_MAPPED_FILES
    {"SC_MAPPED_FILES", _SC_MAPPED_FILES},
#endif
#ifdef _SC_MAXPID
    {"SC_MAXPID",       _SC_MAXPID},
#endif
#ifdef _SC_MB_LEN_MAX
    {"SC_MB_LEN_MAX",   _SC_MB_LEN_MAX},
#endif
#ifdef _SC_MEMLOCK
    {"SC_MEMLOCK",      _SC_MEMLOCK},
#endif
#ifdef _SC_MEMLOCK_RANGE
    {"SC_MEMLOCK_RANGE",        _SC_MEMLOCK_RANGE},
#endif
#ifdef _SC_MEMORY_PROTECTION
    {"SC_MEMORY_PROTECTION",    _SC_MEMORY_PROTECTION},
#endif
#ifdef _SC_MESSAGE_PASSING
    {"SC_MESSAGE_PASSING",      _SC_MESSAGE_PASSING},
#endif
#ifdef _SC_MMAP_FIXED_ALIGNMENT
    {"SC_MMAP_FIXED_ALIGNMENT", _SC_MMAP_FIXED_ALIGNMENT},
#endif
#ifdef _SC_MQ_OPEN_MAX
    {"SC_MQ_OPEN_MAX",  _SC_MQ_OPEN_MAX},
#endif
#ifdef _SC_MQ_PRIO_MAX
    {"SC_MQ_PRIO_MAX",  _SC_MQ_PRIO_MAX},
#endif
#ifdef _SC_NACLS_MAX
    {"SC_NACLS_MAX",    _SC_NACLS_MAX},
#endif
#ifdef _SC_NGROUPS_MAX
    {"SC_NGROUPS_MAX",  _SC_NGROUPS_MAX},
#endif
#ifdef _SC_NL_ARGMAX
    {"SC_NL_ARGMAX",    _SC_NL_ARGMAX},
#endif
#ifdef _SC_NL_LANGMAX
    {"SC_NL_LANGMAX",   _SC_NL_LANGMAX},
#endif
#ifdef _SC_NL_MSGMAX
    {"SC_NL_MSGMAX",    _SC_NL_MSGMAX},
#endif
#ifdef _SC_NL_NMAX
    {"SC_NL_NMAX",      _SC_NL_NMAX},
#endif
#ifdef _SC_NL_SETMAX
    {"SC_NL_SETMAX",    _SC_NL_SETMAX},
#endif
#ifdef _SC_NL_TEXTMAX
    {"SC_NL_TEXTMAX",   _SC_NL_TEXTMAX},
#endif
#ifdef _SC_NPROCESSORS_CONF
    {"SC_NPROCESSORS_CONF",     _SC_NPROCESSORS_CONF},
#endif
#ifdef _SC_NPROCESSORS_ONLN
    {"SC_NPROCESSORS_ONLN",     _SC_NPROCESSORS_ONLN},
#endif
#ifdef _SC_NPROC_CONF
    {"SC_NPROC_CONF",   _SC_NPROC_CONF},
#endif
#ifdef _SC_NPROC_ONLN
    {"SC_NPROC_ONLN",   _SC_NPROC_ONLN},
#endif
#ifdef _SC_NZERO
    {"SC_NZERO",        _SC_NZERO},
#endif
#ifdef _SC_OPEN_MAX
    {"SC_OPEN_MAX",     _SC_OPEN_MAX},
#endif
#ifdef _SC_PAGESIZE
    {"SC_PAGESIZE",     _SC_PAGESIZE},
#endif
#ifdef _SC_PAGE_SIZE
    {"SC_PAGE_SIZE",    _SC_PAGE_SIZE},
#endif
#ifdef _SC_AIX_REALMEM
    {"SC_AIX_REALMEM", _SC_AIX_REALMEM},
#endif
#ifdef _SC_PASS_MAX
    {"SC_PASS_MAX",     _SC_PASS_MAX},
#endif
#ifdef _SC_PHYS_PAGES
    {"SC_PHYS_PAGES",   _SC_PHYS_PAGES},
#endif
#ifdef _SC_PII
    {"SC_PII",  _SC_PII},
#endif
#ifdef _SC_PII_INTERNET
    {"SC_PII_INTERNET", _SC_PII_INTERNET},
#endif
#ifdef _SC_PII_INTERNET_DGRAM
    {"SC_PII_INTERNET_DGRAM",   _SC_PII_INTERNET_DGRAM},
#endif
#ifdef _SC_PII_INTERNET_STREAM
    {"SC_PII_INTERNET_STREAM",  _SC_PII_INTERNET_STREAM},
#endif
#ifdef _SC_PII_OSI
    {"SC_PII_OSI",      _SC_PII_OSI},
#endif
#ifdef _SC_PII_OSI_CLTS
    {"SC_PII_OSI_CLTS", _SC_PII_OSI_CLTS},
#endif
#ifdef _SC_PII_OSI_COTS
    {"SC_PII_OSI_COTS", _SC_PII_OSI_COTS},
#endif
#ifdef _SC_PII_OSI_M
    {"SC_PII_OSI_M",    _SC_PII_OSI_M},
#endif
#ifdef _SC_PII_SOCKET
    {"SC_PII_SOCKET",   _SC_PII_SOCKET},
#endif
#ifdef _SC_PII_XTI
    {"SC_PII_XTI",      _SC_PII_XTI},
#endif
#ifdef _SC_POLL
    {"SC_POLL", _SC_POLL},
#endif
#ifdef _SC_PRIORITIZED_IO
    {"SC_PRIORITIZED_IO",       _SC_PRIORITIZED_IO},
#endif
#ifdef _SC_PRIORITY_SCHEDULING
    {"SC_PRIORITY_SCHEDULING",  _SC_PRIORITY_SCHEDULING},
#endif
#ifdef _SC_REALTIME_SIGNALS
    {"SC_REALTIME_SIGNALS",     _SC_REALTIME_SIGNALS},
#endif
#ifdef _SC_RE_DUP_MAX
    {"SC_RE_DUP_MAX",   _SC_RE_DUP_MAX},
#endif
#ifdef _SC_RTSIG_MAX
    {"SC_RTSIG_MAX",    _SC_RTSIG_MAX},
#endif
#ifdef _SC_SAVED_IDS
    {"SC_SAVED_IDS",    _SC_SAVED_IDS},
#endif
#ifdef _SC_SCHAR_MAX
    {"SC_SCHAR_MAX",    _SC_SCHAR_MAX},
#endif
#ifdef _SC_SCHAR_MIN
    {"SC_SCHAR_MIN",    _SC_SCHAR_MIN},
#endif
#ifdef _SC_SELECT
    {"SC_SELECT",       _SC_SELECT},
#endif
#ifdef _SC_SEMAPHORES
    {"SC_SEMAPHORES",   _SC_SEMAPHORES},
#endif
#ifdef _SC_SEM_NSEMS_MAX
    {"SC_SEM_NSEMS_MAX",        _SC_SEM_NSEMS_MAX},
#endif
#ifdef _SC_SEM_VALUE_MAX
    {"SC_SEM_VALUE_MAX",        _SC_SEM_VALUE_MAX},
#endif
#ifdef _SC_SHARED_MEMORY_OBJECTS
    {"SC_SHARED_MEMORY_OBJECTS",        _SC_SHARED_MEMORY_OBJECTS},
#endif
#ifdef _SC_SHRT_MAX
    {"SC_SHRT_MAX",     _SC_SHRT_MAX},
#endif
#ifdef _SC_SHRT_MIN
    {"SC_SHRT_MIN",     _SC_SHRT_MIN},
#endif
#ifdef _SC_SIGQUEUE_MAX
    {"SC_SIGQUEUE_MAX", _SC_SIGQUEUE_MAX},
#endif
#ifdef _SC_SIGRT_MAX
    {"SC_SIGRT_MAX",    _SC_SIGRT_MAX},
#endif
#ifdef _SC_SIGRT_MIN
    {"SC_SIGRT_MIN",    _SC_SIGRT_MIN},
#endif
#ifdef _SC_SOFTPOWER
    {"SC_SOFTPOWER",    _SC_SOFTPOWER},
#endif
#ifdef _SC_SPLIT_CACHE
    {"SC_SPLIT_CACHE",  _SC_SPLIT_CACHE},
#endif
#ifdef _SC_SSIZE_MAX
    {"SC_SSIZE_MAX",    _SC_SSIZE_MAX},
#endif
#ifdef _SC_STACK_PROT
    {"SC_STACK_PROT",   _SC_STACK_PROT},
#endif
#ifdef _SC_STREAM_MAX
    {"SC_STREAM_MAX",   _SC_STREAM_MAX},
#endif
#ifdef _SC_SYNCHRONIZED_IO
    {"SC_SYNCHRONIZED_IO",      _SC_SYNCHRONIZED_IO},
#endif
#ifdef _SC_THREADS
    {"SC_THREADS",      _SC_THREADS},
#endif
#ifdef _SC_THREAD_ATTR_STACKADDR
    {"SC_THREAD_ATTR_STACKADDR",        _SC_THREAD_ATTR_STACKADDR},
#endif
#ifdef _SC_THREAD_ATTR_STACKSIZE
    {"SC_THREAD_ATTR_STACKSIZE",        _SC_THREAD_ATTR_STACKSIZE},
#endif
#ifdef _SC_THREAD_DESTRUCTOR_ITERATIONS
    {"SC_THREAD_DESTRUCTOR_ITERATIONS", _SC_THREAD_DESTRUCTOR_ITERATIONS},
#endif
#ifdef _SC_THREAD_KEYS_MAX
    {"SC_THREAD_KEYS_MAX",      _SC_THREAD_KEYS_MAX},
#endif
#ifdef _SC_THREAD_PRIORITY_SCHEDULING
    {"SC_THREAD_PRIORITY_SCHEDULING",   _SC_THREAD_PRIORITY_SCHEDULING},
#endif
#ifdef _SC_THREAD_PRIO_INHERIT
    {"SC_THREAD_PRIO_INHERIT",  _SC_THREAD_PRIO_INHERIT},
#endif
#ifdef _SC_THREAD_PRIO_PROTECT
    {"SC_THREAD_PRIO_PROTECT",  _SC_THREAD_PRIO_PROTECT},
#endif
#ifdef _SC_THREAD_PROCESS_SHARED
    {"SC_THREAD_PROCESS_SHARED",        _SC_THREAD_PROCESS_SHARED},
#endif
#ifdef _SC_THREAD_SAFE_FUNCTIONS
    {"SC_THREAD_SAFE_FUNCTIONS",        _SC_THREAD_SAFE_FUNCTIONS},
#endif
#ifdef _SC_THREAD_STACK_MIN
    {"SC_THREAD_STACK_MIN",     _SC_THREAD_STACK_MIN},
#endif
#ifdef _SC_THREAD_THREADS_MAX
    {"SC_THREAD_THREADS_MAX",   _SC_THREAD_THREADS_MAX},
#endif
#ifdef _SC_TIMERS
    {"SC_TIMERS",       _SC_TIMERS},
#endif
#ifdef _SC_TIMER_MAX
    {"SC_TIMER_MAX",    _SC_TIMER_MAX},
#endif
#ifdef _SC_TTY_NAME_MAX
    {"SC_TTY_NAME_MAX", _SC_TTY_NAME_MAX},
#endif
#ifdef _SC_TZNAME_MAX
    {"SC_TZNAME_MAX",   _SC_TZNAME_MAX},
#endif
#ifdef _SC_T_IOV_MAX
    {"SC_T_IOV_MAX",    _SC_T_IOV_MAX},
#endif
#ifdef _SC_UCHAR_MAX
    {"SC_UCHAR_MAX",    _SC_UCHAR_MAX},
#endif
#ifdef _SC_UINT_MAX
    {"SC_UINT_MAX",     _SC_UINT_MAX},
#endif
#ifdef _SC_UIO_MAXIOV
    {"SC_UIO_MAXIOV",   _SC_UIO_MAXIOV},
#endif
#ifdef _SC_ULONG_MAX
    {"SC_ULONG_MAX",    _SC_ULONG_MAX},
#endif
#ifdef _SC_USHRT_MAX
    {"SC_USHRT_MAX",    _SC_USHRT_MAX},
#endif
#ifdef _SC_VERSION
    {"SC_VERSION",      _SC_VERSION},
#endif
#ifdef _SC_WORD_BIT
    {"SC_WORD_BIT",     _SC_WORD_BIT},
#endif
#ifdef _SC_XBS5_ILP32_OFF32
    {"SC_XBS5_ILP32_OFF32",     _SC_XBS5_ILP32_OFF32},
#endif
#ifdef _SC_XBS5_ILP32_OFFBIG
    {"SC_XBS5_ILP32_OFFBIG",    _SC_XBS5_ILP32_OFFBIG},
#endif
#ifdef _SC_XBS5_LP64_OFF64
    {"SC_XBS5_LP64_OFF64",      _SC_XBS5_LP64_OFF64},
#endif
#ifdef _SC_XBS5_LPBIG_OFFBIG
    {"SC_XBS5_LPBIG_OFFBIG",    _SC_XBS5_LPBIG_OFFBIG},
#endif
#ifdef _SC_XOPEN_CRYPT
    {"SC_XOPEN_CRYPT",  _SC_XOPEN_CRYPT},
#endif
#ifdef _SC_XOPEN_ENH_I18N
    {"SC_XOPEN_ENH_I18N",       _SC_XOPEN_ENH_I18N},
#endif
#ifdef _SC_XOPEN_LEGACY
    {"SC_XOPEN_LEGACY", _SC_XOPEN_LEGACY},
#endif
#ifdef _SC_XOPEN_REALTIME
    {"SC_XOPEN_REALTIME",       _SC_XOPEN_REALTIME},
#endif
#ifdef _SC_XOPEN_REALTIME_THREADS
    {"SC_XOPEN_REALTIME_THREADS",       _SC_XOPEN_REALTIME_THREADS},
#endif
#ifdef _SC_XOPEN_SHM
    {"SC_XOPEN_SHM",    _SC_XOPEN_SHM},
#endif
#ifdef _SC_XOPEN_UNIX
    {"SC_XOPEN_UNIX",   _SC_XOPEN_UNIX},
#endif
#ifdef _SC_XOPEN_VERSION
    {"SC_XOPEN_VERSION",        _SC_XOPEN_VERSION},
#endif
#ifdef _SC_XOPEN_XCU_VERSION
    {"SC_XOPEN_XCU_VERSION",    _SC_XOPEN_XCU_VERSION},
#endif
#ifdef _SC_XOPEN_XPG2
    {"SC_XOPEN_XPG2",   _SC_XOPEN_XPG2},
#endif
#ifdef _SC_XOPEN_XPG3
    {"SC_XOPEN_XPG3",   _SC_XOPEN_XPG3},
#endif
#ifdef _SC_XOPEN_XPG4
    {"SC_XOPEN_XPG4",   _SC_XOPEN_XPG4},
#endif
#ifdef _SC_MINSIGSTKSZ
    {"SC_MINSIGSTKSZ",   _SC_MINSIGSTKSZ},
#endif
};

static int
conv_sysconf_confname(PyObject *arg, int *valuep)
{
    return conv_confname(arg, valuep, posix_constants_sysconf,
                         sizeof(posix_constants_sysconf)
                           / sizeof(struct constdef));
}


/*[clinic input]
os.sysconf -> long
    name: sysconf_confname
    /

Return an integer-valued system configuration variable.
[clinic start generated code]*/

static long
os_sysconf_impl(PyObject *module, int name)
/*[clinic end generated code: output=3662f945fc0cc756 input=279e3430a33f29e4]*/
{
    long value;

    errno = 0;
    value = sysconf(name);
    if (value == -1 && errno != 0)
        posix_error();
    return value;
}
#endif /* HAVE_SYSCONF */


/* This code is used to ensure that the tables of configuration value names
 * are in sorted order as required by conv_confname(), and also to build
 * the exported dictionaries that are used to publish information about the
 * names available on the host platform.
 *
 * Sorting the table at runtime ensures that the table is properly ordered
 * when used, even for platforms we're not able to test on.  It also makes
 * it easier to add additional entries to the tables.
 */

static int
cmp_constdefs(const void *v1,  const void *v2)
{
    const struct constdef *c1 =
    (const struct constdef *) v1;
    const struct constdef *c2 =
    (const struct constdef *) v2;

    return strcmp(c1->name, c2->name);
}

static int
setup_confname_table(struct constdef *table, size_t tablesize,
                     const char *tablename, PyObject *module)
{
    PyObject *d = NULL;
    size_t i;

    qsort(table, tablesize, sizeof(struct constdef), cmp_constdefs);
    d = PyDict_New();
    if (d == NULL)
        return -1;

    for (i=0; i < tablesize; ++i) {
        PyObject *o = PyLong_FromLong(table[i].value);
        if (o == NULL || PyDict_SetItemString(d, table[i].name, o) == -1) {
            Py_XDECREF(o);
            Py_DECREF(d);
            return -1;
        }
        Py_DECREF(o);
    }
    return PyModule_Add(module, tablename, d);
}

/* Return -1 on failure, 0 on success. */
static int
setup_confname_tables(PyObject *module)
{
#if defined(HAVE_FPATHCONF) || defined(HAVE_PATHCONF)
    if (setup_confname_table(posix_constants_pathconf,
                             sizeof(posix_constants_pathconf)
                               / sizeof(struct constdef),
                             "pathconf_names", module))
        return -1;
#endif
#ifdef HAVE_CONFSTR
    if (setup_confname_table(posix_constants_confstr,
                             sizeof(posix_constants_confstr)
                               / sizeof(struct constdef),
                             "confstr_names", module))
        return -1;
#endif
#ifdef HAVE_SYSCONF
    if (setup_confname_table(posix_constants_sysconf,
                             sizeof(posix_constants_sysconf)
                               / sizeof(struct constdef),
                             "sysconf_names", module))
        return -1;
#endif
    return 0;
}


/*[clinic input]
os.abort

Abort the interpreter immediately.

This function 'dumps core' or otherwise fails in the hardest way possible
on the hosting operating system.  This function never returns.
[clinic start generated code]*/

static PyObject *
os_abort_impl(PyObject *module)
/*[clinic end generated code: output=dcf52586dad2467c input=cf2c7d98bc504047]*/
{
    abort();
    /*NOTREACHED*/
#ifndef __clang__
    /* Issue #28152: abort() is declared with __attribute__((__noreturn__)).
       GCC emits a warning without "return NULL;" (compiler bug?), but Clang
       is smarter and emits a warning on the return. */
    Py_FatalError("abort() called from Python code didn't abort!");
    return NULL;
#endif
}

#ifdef MS_WINDOWS
/* Grab ShellExecute dynamically from shell32 */
static int has_ShellExecute = -1;
static HINSTANCE (CALLBACK *Py_ShellExecuteW)(HWND, LPCWSTR, LPCWSTR, LPCWSTR,
                                              LPCWSTR, INT);
static int
check_ShellExecute(void)
{
    HINSTANCE hShell32;

    /* only recheck */
    if (-1 == has_ShellExecute) {
        Py_BEGIN_ALLOW_THREADS
        /* Security note: this call is not vulnerable to "DLL hijacking".
           SHELL32 is part of "KnownDLLs" and so Windows always load
           the system SHELL32.DLL, even if there is another SHELL32.DLL
           in the DLL search path. */
        hShell32 = LoadLibraryW(L"SHELL32");
        if (hShell32) {
            *(FARPROC*)&Py_ShellExecuteW = GetProcAddress(hShell32,
                                            "ShellExecuteW");
            has_ShellExecute = Py_ShellExecuteW != NULL;
        } else {
            has_ShellExecute = 0;
        }
        Py_END_ALLOW_THREADS
    }
    return has_ShellExecute;
}


/*[clinic input]
os.startfile
    filepath: path_t
    operation: Py_UNICODE = NULL
    arguments: Py_UNICODE = NULL
    cwd: path_t(nullable=True) = None
    show_cmd: int = 1

Start a file with its associated application.

When "operation" is not specified or "open", this acts like
double-clicking the file in Explorer, or giving the file name as an
argument to the DOS "start" command: the file is opened with whatever
application (if any) its extension is associated.
When another "operation" is given, it specifies what should be done with
the file.  A typical operation is "print".

"arguments" is passed to the application, but should be omitted if the
file is a document.

"cwd" is the working directory for the operation. If "filepath" is
relative, it will be resolved against this directory. This argument
should usually be an absolute path.

"show_cmd" can be used to override the recommended visibility option.
See the Windows ShellExecute documentation for values.

startfile returns as soon as the associated application is launched.
There is no option to wait for the application to close, and no way
to retrieve the application's exit status.

The filepath is relative to the current directory.  If you want to use
an absolute path, make sure the first character is not a slash ("/");
the underlying Win32 ShellExecute function doesn't work if it is.
[clinic start generated code]*/

static PyObject *
os_startfile_impl(PyObject *module, path_t *filepath,
                  const wchar_t *operation, const wchar_t *arguments,
                  path_t *cwd, int show_cmd)
/*[clinic end generated code: output=1c6f2f3340e31ffa input=8248997b80669622]*/
{
    HINSTANCE rc;

    if(!check_ShellExecute()) {
        /* If the OS doesn't have ShellExecute, return a
           NotImplementedError. */
        return PyErr_Format(PyExc_NotImplementedError,
            "startfile not available on this platform");
    }

    if (PySys_Audit("os.startfile", "Ou", filepath->object, operation) < 0) {
        return NULL;
    }
    if (PySys_Audit("os.startfile/2", "OuuOi", filepath->object, operation,
                    arguments, cwd->object ? cwd->object : Py_None,
                    show_cmd) < 0) {
        return NULL;
    }

    Py_BEGIN_ALLOW_THREADS
    rc = Py_ShellExecuteW((HWND)0, operation, filepath->wide,
                          arguments, cwd->wide, show_cmd);
    Py_END_ALLOW_THREADS

    if (rc <= (HINSTANCE)32) {
        win32_error_object("startfile", filepath->object);
        return NULL;
    }
    Py_RETURN_NONE;
}
#endif /* MS_WINDOWS */


#ifdef HAVE_GETLOADAVG
/*[clinic input]
os.getloadavg

Return average recent system load information.

Return the number of processes in the system run queue averaged over
the last 1, 5, and 15 minutes as a tuple of three floats.
Raises OSError if the load average was unobtainable.
[clinic start generated code]*/

static PyObject *
os_getloadavg_impl(PyObject *module)
/*[clinic end generated code: output=9ad3a11bfb4f4bd2 input=3d6d826b76d8a34e]*/
{
    double loadavg[3];
    if (getloadavg(loadavg, 3)!=3) {
        PyErr_SetString(PyExc_OSError, "Load averages are unobtainable");
        return NULL;
    } else
        return Py_BuildValue("ddd", loadavg[0], loadavg[1], loadavg[2]);
}
#endif /* HAVE_GETLOADAVG */


/*[clinic input]
os.device_encoding
    fd: int

Return a string describing the encoding of a terminal's file descriptor.

The file descriptor must be attached to a terminal.
If the device is not a terminal, return None.
[clinic start generated code]*/

static PyObject *
os_device_encoding_impl(PyObject *module, int fd)
/*[clinic end generated code: output=e0d294bbab7e8c2b input=9e1d4a42b66df312]*/
{
    return _Py_device_encoding(fd);
}


#ifdef HAVE_SETRESUID
/*[clinic input]
os.setresuid

    ruid: uid_t
    euid: uid_t
    suid: uid_t
    /

Set the current process's real, effective, and saved user ids.
[clinic start generated code]*/

static PyObject *
os_setresuid_impl(PyObject *module, uid_t ruid, uid_t euid, uid_t suid)
/*[clinic end generated code: output=834a641e15373e97 input=9e33cb79a82792f3]*/
{
    if (setresuid(ruid, euid, suid) < 0)
        return posix_error();
    Py_RETURN_NONE;
}
#endif /* HAVE_SETRESUID */


#ifdef HAVE_SETRESGID
/*[clinic input]
os.setresgid

    rgid: gid_t
    egid: gid_t
    sgid: gid_t
    /

Set the current process's real, effective, and saved group ids.
[clinic start generated code]*/

static PyObject *
os_setresgid_impl(PyObject *module, gid_t rgid, gid_t egid, gid_t sgid)
/*[clinic end generated code: output=6aa402f3d2e514a9 input=33e9e0785ef426b1]*/
{
    if (setresgid(rgid, egid, sgid) < 0)
        return posix_error();
    Py_RETURN_NONE;
}
#endif /* HAVE_SETRESGID */


#ifdef HAVE_GETRESUID
/*[clinic input]
os.getresuid

Return a tuple of the current process's real, effective, and saved user ids.
[clinic start generated code]*/

static PyObject *
os_getresuid_impl(PyObject *module)
/*[clinic end generated code: output=8e0becff5dece5bf input=41ccfa8e1f6517ad]*/
{
    uid_t ruid, euid, suid;
    if (getresuid(&ruid, &euid, &suid) < 0)
        return posix_error();
    return Py_BuildValue("(NNN)", _PyLong_FromUid(ruid),
                                  _PyLong_FromUid(euid),
                                  _PyLong_FromUid(suid));
}
#endif /* HAVE_GETRESUID */


#ifdef HAVE_GETRESGID
/*[clinic input]
os.getresgid

Return a tuple of the current process's real, effective, and saved group ids.
[clinic start generated code]*/

static PyObject *
os_getresgid_impl(PyObject *module)
/*[clinic end generated code: output=2719c4bfcf27fb9f input=517e68db9ca32df6]*/
{
    gid_t rgid, egid, sgid;
    if (getresgid(&rgid, &egid, &sgid) < 0)
        return posix_error();
    return Py_BuildValue("(NNN)", _PyLong_FromGid(rgid),
                                  _PyLong_FromGid(egid),
                                  _PyLong_FromGid(sgid));
}
#endif /* HAVE_GETRESGID */


#ifdef USE_XATTRS
/*[clinic input]
os.getxattr

    path: path_t(allow_fd=True)
    attribute: path_t
    *
    follow_symlinks: bool = True

Return the value of extended attribute attribute on path.

path may be either a string, a path-like object, or an open file descriptor.
If follow_symlinks is False, and the last element of the path is a symbolic
  link, getxattr will examine the symbolic link itself instead of the file
  the link points to.

[clinic start generated code]*/

static PyObject *
os_getxattr_impl(PyObject *module, path_t *path, path_t *attribute,
                 int follow_symlinks)
/*[clinic end generated code: output=5f2f44200a43cff2 input=025789491708f7eb]*/
{
    Py_ssize_t i;
    PyObject *buffer = NULL;

    if (fd_and_follow_symlinks_invalid("getxattr", path->fd, follow_symlinks))
        return NULL;

    if (PySys_Audit("os.getxattr", "OO", path->object, attribute->object) < 0) {
        return NULL;
    }

    for (i = 0; ; i++) {
        void *ptr;
        ssize_t result;
        static const Py_ssize_t buffer_sizes[] = {128, XATTR_SIZE_MAX, 0};
        Py_ssize_t buffer_size = buffer_sizes[i];
        if (!buffer_size) {
            path_error(path);
            return NULL;
        }
        buffer = PyBytes_FromStringAndSize(NULL, buffer_size);
        if (!buffer)
            return NULL;
        ptr = PyBytes_AS_STRING(buffer);

        Py_BEGIN_ALLOW_THREADS;
        if (path->fd >= 0)
            result = fgetxattr(path->fd, attribute->narrow, ptr, buffer_size);
        else if (follow_symlinks)
            result = getxattr(path->narrow, attribute->narrow, ptr, buffer_size);
        else
            result = lgetxattr(path->narrow, attribute->narrow, ptr, buffer_size);
        Py_END_ALLOW_THREADS;

        if (result < 0) {
            if (errno == ERANGE) {
                Py_DECREF(buffer);
                continue;
            }
            path_error(path);
            Py_DECREF(buffer);
            return NULL;
        }

        if (result != buffer_size) {
            /* Can only shrink. */
            _PyBytes_Resize(&buffer, result);
        }
        break;
    }

    return buffer;
}


/*[clinic input]
os.setxattr

    path: path_t(allow_fd=True)
    attribute: path_t
    value: Py_buffer
    flags: int = 0
    *
    follow_symlinks: bool = True

Set extended attribute attribute on path to value.

path may be either a string, a path-like object,  or an open file descriptor.
If follow_symlinks is False, and the last element of the path is a symbolic
  link, setxattr will modify the symbolic link itself instead of the file
  the link points to.

[clinic start generated code]*/

static PyObject *
os_setxattr_impl(PyObject *module, path_t *path, path_t *attribute,
                 Py_buffer *value, int flags, int follow_symlinks)
/*[clinic end generated code: output=98b83f63fdde26bb input=c17c0103009042f0]*/
{
    ssize_t result;

    if (fd_and_follow_symlinks_invalid("setxattr", path->fd, follow_symlinks))
        return NULL;

    if (PySys_Audit("os.setxattr", "OOy#i", path->object, attribute->object,
                    value->buf, value->len, flags) < 0) {
        return NULL;
    }

    Py_BEGIN_ALLOW_THREADS;
    if (path->fd > -1)
        result = fsetxattr(path->fd, attribute->narrow,
                           value->buf, value->len, flags);
    else if (follow_symlinks)
        result = setxattr(path->narrow, attribute->narrow,
                           value->buf, value->len, flags);
    else
        result = lsetxattr(path->narrow, attribute->narrow,
                           value->buf, value->len, flags);
    Py_END_ALLOW_THREADS;

    if (result) {
        path_error(path);
        return NULL;
    }

    Py_RETURN_NONE;
}


/*[clinic input]
os.removexattr

    path: path_t(allow_fd=True)
    attribute: path_t
    *
    follow_symlinks: bool = True

Remove extended attribute attribute on path.

path may be either a string, a path-like object, or an open file descriptor.
If follow_symlinks is False, and the last element of the path is a symbolic
  link, removexattr will modify the symbolic link itself instead of the file
  the link points to.

[clinic start generated code]*/

static PyObject *
os_removexattr_impl(PyObject *module, path_t *path, path_t *attribute,
                    int follow_symlinks)
/*[clinic end generated code: output=521a51817980cda6 input=3d9a7d36fe2f7c4e]*/
{
    ssize_t result;

    if (fd_and_follow_symlinks_invalid("removexattr", path->fd, follow_symlinks))
        return NULL;

    if (PySys_Audit("os.removexattr", "OO", path->object, attribute->object) < 0) {
        return NULL;
    }

    Py_BEGIN_ALLOW_THREADS;
    if (path->fd > -1)
        result = fremovexattr(path->fd, attribute->narrow);
    else if (follow_symlinks)
        result = removexattr(path->narrow, attribute->narrow);
    else
        result = lremovexattr(path->narrow, attribute->narrow);
    Py_END_ALLOW_THREADS;

    if (result) {
        return path_error(path);
    }

    Py_RETURN_NONE;
}


/*[clinic input]
os.listxattr

    path: path_t(allow_fd=True, nullable=True) = None
    *
    follow_symlinks: bool = True

Return a list of extended attributes on path.

path may be either None, a string, a path-like object, or an open file descriptor.
if path is None, listxattr will examine the current directory.
If follow_symlinks is False, and the last element of the path is a symbolic
  link, listxattr will examine the symbolic link itself instead of the file
  the link points to.
[clinic start generated code]*/

static PyObject *
os_listxattr_impl(PyObject *module, path_t *path, int follow_symlinks)
/*[clinic end generated code: output=bebdb4e2ad0ce435 input=9826edf9fdb90869]*/
{
    Py_ssize_t i;
    PyObject *result = NULL;
    const char *name;
    char *buffer = NULL;

    if (fd_and_follow_symlinks_invalid("listxattr", path->fd, follow_symlinks))
        goto exit;

    if (PySys_Audit("os.listxattr", "(O)",
                    path->object ? path->object : Py_None) < 0) {
        return NULL;
    }

    name = path->narrow ? path->narrow : ".";

    for (i = 0; ; i++) {
        const char *start, *trace, *end;
        ssize_t length;
        static const Py_ssize_t buffer_sizes[] = { 256, XATTR_LIST_MAX, 0 };
        Py_ssize_t buffer_size = buffer_sizes[i];
        if (!buffer_size) {
            /* ERANGE */
            path_error(path);
            break;
        }
        buffer = PyMem_Malloc(buffer_size);
        if (!buffer) {
            PyErr_NoMemory();
            break;
        }

        Py_BEGIN_ALLOW_THREADS;
        if (path->fd > -1)
            length = flistxattr(path->fd, buffer, buffer_size);
        else if (follow_symlinks)
            length = listxattr(name, buffer, buffer_size);
        else
            length = llistxattr(name, buffer, buffer_size);
        Py_END_ALLOW_THREADS;

        if (length < 0) {
            if (errno == ERANGE) {
                PyMem_Free(buffer);
                buffer = NULL;
                continue;
            }
            path_error(path);
            break;
        }

        result = PyList_New(0);
        if (!result) {
            goto exit;
        }

        end = buffer + length;
        for (trace = start = buffer; trace != end; trace++) {
            if (!*trace) {
                int error;
                PyObject *attribute = PyUnicode_DecodeFSDefaultAndSize(start,
                                                                 trace - start);
                if (!attribute) {
                    Py_SETREF(result, NULL);
                    goto exit;
                }
                error = PyList_Append(result, attribute);
                Py_DECREF(attribute);
                if (error) {
                    Py_SETREF(result, NULL);
                    goto exit;
                }
                start = trace + 1;
            }
        }
    break;
    }
exit:
    if (buffer)
        PyMem_Free(buffer);
    return result;
}
#endif /* USE_XATTRS */


/*[clinic input]
os.urandom

    size: Py_ssize_t
    /

Return a bytes object containing random bytes suitable for cryptographic use.
[clinic start generated code]*/

static PyObject *
os_urandom_impl(PyObject *module, Py_ssize_t size)
/*[clinic end generated code: output=42c5cca9d18068e9 input=4067cdb1b6776c29]*/
{
    PyObject *bytes;
    int result;

    if (size < 0)
        return PyErr_Format(PyExc_ValueError,
                            "negative argument not allowed");
    bytes = PyBytes_FromStringAndSize(NULL, size);
    if (bytes == NULL)
        return NULL;

    result = _PyOS_URandom(PyBytes_AS_STRING(bytes), PyBytes_GET_SIZE(bytes));
    if (result == -1) {
        Py_DECREF(bytes);
        return NULL;
    }
    return bytes;
}

#ifdef HAVE_MEMFD_CREATE
/*[clinic input]
os.memfd_create

    name: FSConverter
    flags: unsigned_int(bitwise=True, c_default="MFD_CLOEXEC") = MFD_CLOEXEC

[clinic start generated code]*/

static PyObject *
os_memfd_create_impl(PyObject *module, PyObject *name, unsigned int flags)
/*[clinic end generated code: output=6681ede983bdb9a6 input=a42cfc199bcd56e9]*/
{
    int fd;
    const char *bytes = PyBytes_AS_STRING(name);
    Py_BEGIN_ALLOW_THREADS
    fd = memfd_create(bytes, flags);
    Py_END_ALLOW_THREADS
    if (fd == -1) {
        return PyErr_SetFromErrno(PyExc_OSError);
    }
    return PyLong_FromLong(fd);
}
#endif

#if defined(HAVE_EVENTFD) && defined(EFD_CLOEXEC)
/*[clinic input]
os.eventfd

    initval: unsigned_int
    flags: int(c_default="EFD_CLOEXEC") = EFD_CLOEXEC

Creates and returns an event notification file descriptor.
[clinic start generated code]*/

static PyObject *
os_eventfd_impl(PyObject *module, unsigned int initval, int flags)
/*[clinic end generated code: output=ce9c9bbd1446f2de input=66203e3c50c4028b]*/

{
    /* initval is limited to uint32_t, internal counter is uint64_t */
    int fd;
    Py_BEGIN_ALLOW_THREADS
    fd = eventfd(initval, flags);
    Py_END_ALLOW_THREADS
    if (fd == -1) {
        return PyErr_SetFromErrno(PyExc_OSError);
    }
    return PyLong_FromLong(fd);
}

/*[clinic input]
os.eventfd_read

    fd: fildes

Read eventfd value
[clinic start generated code]*/

static PyObject *
os_eventfd_read_impl(PyObject *module, int fd)
/*[clinic end generated code: output=8f2c7b59a3521fd1 input=110f8b57fa596afe]*/
{
    eventfd_t value;
    int result;
    Py_BEGIN_ALLOW_THREADS
    result = eventfd_read(fd, &value);
    Py_END_ALLOW_THREADS
    if (result == -1) {
        return PyErr_SetFromErrno(PyExc_OSError);
    }
    return PyLong_FromUnsignedLongLong(value);
}

/*[clinic input]
os.eventfd_write

    fd: fildes
    value: unsigned_long_long

Write eventfd value.
[clinic start generated code]*/

static PyObject *
os_eventfd_write_impl(PyObject *module, int fd, unsigned long long value)
/*[clinic end generated code: output=bebd9040bbf987f5 input=156de8555be5a949]*/
{
    int result;
    Py_BEGIN_ALLOW_THREADS
    result = eventfd_write(fd, value);
    Py_END_ALLOW_THREADS
    if (result == -1) {
        return PyErr_SetFromErrno(PyExc_OSError);
    }
    Py_RETURN_NONE;
}
#endif  /* HAVE_EVENTFD && EFD_CLOEXEC */

/* Terminal size querying */

PyDoc_STRVAR(TerminalSize_docstring,
    "A tuple of (columns, lines) for holding terminal window size");

static PyStructSequence_Field TerminalSize_fields[] = {
    {"columns", "width of the terminal window in characters"},
    {"lines", "height of the terminal window in characters"},
    {NULL, NULL}
};

static PyStructSequence_Desc TerminalSize_desc = {
    "os.terminal_size",
    TerminalSize_docstring,
    TerminalSize_fields,
    2,
};

#if defined(TERMSIZE_USE_CONIO) || defined(TERMSIZE_USE_IOCTL)
/*[clinic input]
os.get_terminal_size

    fd: int(c_default="fileno(stdout)", py_default="<unrepresentable>") = -1
    /

Return the size of the terminal window as (columns, lines).

The optional argument fd (default standard output) specifies
which file descriptor should be queried.

If the file descriptor is not connected to a terminal, an OSError
is thrown.

This function will only be defined if an implementation is
available for this system.

shutil.get_terminal_size is the high-level function which should
normally be used, os.get_terminal_size is the low-level implementation.
[clinic start generated code]*/

static PyObject *
os_get_terminal_size_impl(PyObject *module, int fd)
/*[clinic end generated code: output=fbab93acef980508 input=ead5679b82ddb920]*/
{
    int columns, lines;
    PyObject *termsize;

    /* Under some conditions stdout may not be connected and
     * fileno(stdout) may point to an invalid file descriptor. For example
     * GUI apps don't have valid standard streams by default.
     *
     * If this happens, and the optional fd argument is not present,
     * the ioctl below will fail returning EBADF. This is what we want.
     */

#ifdef TERMSIZE_USE_IOCTL
    {
        struct winsize w;
        if (ioctl(fd, TIOCGWINSZ, &w))
            return PyErr_SetFromErrno(PyExc_OSError);
        columns = w.ws_col;
        lines = w.ws_row;
    }
#endif /* TERMSIZE_USE_IOCTL */

#ifdef TERMSIZE_USE_CONIO
    {
        HANDLE handle;
        CONSOLE_SCREEN_BUFFER_INFO csbi;
        handle = _Py_get_osfhandle(fd);
        if (handle == INVALID_HANDLE_VALUE)
            return NULL;

        if (!GetConsoleScreenBufferInfo(handle, &csbi))
            return PyErr_SetFromWindowsErr(0);

        columns = csbi.srWindow.Right - csbi.srWindow.Left + 1;
        lines = csbi.srWindow.Bottom - csbi.srWindow.Top + 1;
    }
#endif /* TERMSIZE_USE_CONIO */

    PyObject *TerminalSizeType = get_posix_state(module)->TerminalSizeType;
    termsize = PyStructSequence_New((PyTypeObject *)TerminalSizeType);
    if (termsize == NULL)
        return NULL;

    int pos = 0;

#define SET_TERMSIZE(CALL)                                   \
    do {                                                     \
        PyObject *item = (CALL);                             \
        if (item == NULL) {                                  \
            Py_DECREF(termsize);                             \
            return NULL;                                     \
        }                                                    \
        PyStructSequence_SET_ITEM(termsize, pos++, item);    \
    } while(0)

    SET_TERMSIZE(PyLong_FromLong(columns));
    SET_TERMSIZE(PyLong_FromLong(lines));
#undef SET_TERMSIZE

    return termsize;
}
#endif /* defined(TERMSIZE_USE_CONIO) || defined(TERMSIZE_USE_IOCTL) */

/*[clinic input]
os.cpu_count

Return the number of logical CPUs in the system.

Return None if indeterminable.
[clinic start generated code]*/

static PyObject *
os_cpu_count_impl(PyObject *module)
/*[clinic end generated code: output=5fc29463c3936a9c input=ba2f6f8980a0e2eb]*/
{
    const PyConfig *config = _Py_GetConfig();
    if (config->cpu_count > 0) {
        return PyLong_FromLong(config->cpu_count);
    }

    int ncpu = 0;
#ifdef MS_WINDOWS
# ifdef MS_WINDOWS_DESKTOP
    ncpu = GetActiveProcessorCount(ALL_PROCESSOR_GROUPS);
# else
    ncpu = 0;
# endif

#elif defined(__hpux)
    ncpu = mpctl(MPC_GETNUMSPUS, NULL, NULL);

#elif defined(HAVE_SYSCONF) && defined(_SC_NPROCESSORS_ONLN)
    ncpu = sysconf(_SC_NPROCESSORS_ONLN);

#elif defined(__VXWORKS__)
    ncpu = _Py_popcount32(vxCpuEnabledGet());

#elif defined(__DragonFly__) || \
      defined(__OpenBSD__)   || \
      defined(__FreeBSD__)   || \
      defined(__NetBSD__)    || \
      defined(__APPLE__)
    ncpu = 0;
    size_t len = sizeof(ncpu);
    int mib[2] = {CTL_HW, HW_NCPU};
    if (sysctl(mib, 2, &ncpu, &len, NULL, 0) != 0) {
        ncpu = 0;
    }
#endif

    if (ncpu < 1) {
        Py_RETURN_NONE;
    }
    return PyLong_FromLong(ncpu);
}


/*[clinic input]
os.get_inheritable -> bool

    fd: int
    /

Get the close-on-exe flag of the specified file descriptor.
[clinic start generated code]*/

static int
os_get_inheritable_impl(PyObject *module, int fd)
/*[clinic end generated code: output=0445e20e149aa5b8 input=89ac008dc9ab6b95]*/
{
    int return_value;
    _Py_BEGIN_SUPPRESS_IPH
    return_value = _Py_get_inheritable(fd);
    _Py_END_SUPPRESS_IPH
    return return_value;
}


/*[clinic input]
os.set_inheritable
    fd: int
    inheritable: int
    /

Set the inheritable flag of the specified file descriptor.
[clinic start generated code]*/

static PyObject *
os_set_inheritable_impl(PyObject *module, int fd, int inheritable)
/*[clinic end generated code: output=f1b1918a2f3c38c2 input=9ceaead87a1e2402]*/
{
    int result;

    _Py_BEGIN_SUPPRESS_IPH
    result = _Py_set_inheritable(fd, inheritable, NULL);
    _Py_END_SUPPRESS_IPH
    if (result < 0)
        return NULL;
    Py_RETURN_NONE;
}


#ifdef MS_WINDOWS
#ifndef HANDLE_FLAG_INHERIT
#define HANDLE_FLAG_INHERIT 0x00000001
#endif

/*[clinic input]
os.get_handle_inheritable -> bool
    handle: intptr_t
    /

Get the close-on-exe flag of the specified file descriptor.
[clinic start generated code]*/

static int
os_get_handle_inheritable_impl(PyObject *module, intptr_t handle)
/*[clinic end generated code: output=36be5afca6ea84d8 input=cfe99f9c05c70ad1]*/
{
    DWORD flags;

    if (!GetHandleInformation((HANDLE)handle, &flags)) {
        PyErr_SetFromWindowsErr(0);
        return -1;
    }

    return flags & HANDLE_FLAG_INHERIT;
}


/*[clinic input]
os.set_handle_inheritable
    handle: intptr_t
    inheritable: bool
    /

Set the inheritable flag of the specified handle.
[clinic start generated code]*/

static PyObject *
os_set_handle_inheritable_impl(PyObject *module, intptr_t handle,
                               int inheritable)
/*[clinic end generated code: output=021d74fe6c96baa3 input=7a7641390d8364fc]*/
{
    DWORD flags = inheritable ? HANDLE_FLAG_INHERIT : 0;
    if (!SetHandleInformation((HANDLE)handle, HANDLE_FLAG_INHERIT, flags)) {
        PyErr_SetFromWindowsErr(0);
        return NULL;
    }
    Py_RETURN_NONE;
}
#endif /* MS_WINDOWS */

/*[clinic input]
os.get_blocking -> bool
    fd: int
    /

Get the blocking mode of the file descriptor.

Return False if the O_NONBLOCK flag is set, True if the flag is cleared.
[clinic start generated code]*/

static int
os_get_blocking_impl(PyObject *module, int fd)
/*[clinic end generated code: output=336a12ad76a61482 input=f4afb59d51560179]*/
{
    int blocking;

    _Py_BEGIN_SUPPRESS_IPH
    blocking = _Py_get_blocking(fd);
    _Py_END_SUPPRESS_IPH
    return blocking;
}

/*[clinic input]
os.set_blocking
    fd: int
    blocking: bool
    /

Set the blocking mode of the specified file descriptor.

Set the O_NONBLOCK flag if blocking is False,
clear the O_NONBLOCK flag otherwise.
[clinic start generated code]*/

static PyObject *
os_set_blocking_impl(PyObject *module, int fd, int blocking)
/*[clinic end generated code: output=384eb43aa0762a9d input=7e9dfc9b14804dd4]*/
{
    int result;

    _Py_BEGIN_SUPPRESS_IPH
    result = _Py_set_blocking(fd, blocking);
    _Py_END_SUPPRESS_IPH
    if (result < 0)
        return NULL;
    Py_RETURN_NONE;
}


/*[clinic input]
class os.DirEntry "DirEntry *" "DirEntryType"
[clinic start generated code]*/
/*[clinic end generated code: output=da39a3ee5e6b4b0d input=3c18c7a448247980]*/

typedef struct {
    PyObject_HEAD
    PyObject *name;
    PyObject *path;
    PyObject *stat;
    PyObject *lstat;
#ifdef MS_WINDOWS
    struct _Py_stat_struct win32_lstat;
    uint64_t win32_file_index;
    uint64_t win32_file_index_high;
    int got_file_index;
#else /* POSIX */
#ifdef HAVE_DIRENT_D_TYPE
    unsigned char d_type;
#endif
    ino_t d_ino;
    int dir_fd;
#endif
} DirEntry;

static void
DirEntry_dealloc(DirEntry *entry)
{
    PyTypeObject *tp = Py_TYPE(entry);
    Py_XDECREF(entry->name);
    Py_XDECREF(entry->path);
    Py_XDECREF(entry->stat);
    Py_XDECREF(entry->lstat);
    freefunc free_func = PyType_GetSlot(tp, Py_tp_free);
    free_func(entry);
    Py_DECREF(tp);
}

/* Forward reference */
static int
DirEntry_test_mode(PyTypeObject *defining_class, DirEntry *self,
                   int follow_symlinks, unsigned short mode_bits);

/*[clinic input]
os.DirEntry.is_symlink -> bool
    defining_class: defining_class
    /

Return True if the entry is a symbolic link; cached per entry.
[clinic start generated code]*/

static int
os_DirEntry_is_symlink_impl(DirEntry *self, PyTypeObject *defining_class)
/*[clinic end generated code: output=293096d589b6d47c input=e9acc5ee4d511113]*/
{
#ifdef MS_WINDOWS
    return (self->win32_lstat.st_mode & S_IFMT) == S_IFLNK;
#elif defined(HAVE_DIRENT_D_TYPE)
    /* POSIX */
    if (self->d_type != DT_UNKNOWN)
        return self->d_type == DT_LNK;
    else
        return DirEntry_test_mode(defining_class, self, 0, S_IFLNK);
#else
    /* POSIX without d_type */
    return DirEntry_test_mode(defining_class, self, 0, S_IFLNK);
#endif
}

/*[clinic input]
os.DirEntry.is_junction -> bool

Return True if the entry is a junction; cached per entry.
[clinic start generated code]*/

static int
os_DirEntry_is_junction_impl(DirEntry *self)
/*[clinic end generated code: output=97f64d5d99eeccb5 input=4fc8e701eea118a1]*/
{
#ifdef MS_WINDOWS
    return self->win32_lstat.st_reparse_tag == IO_REPARSE_TAG_MOUNT_POINT;
#else
    return 0;
#endif
}

static PyObject *
DirEntry_fetch_stat(PyObject *module, DirEntry *self, int follow_symlinks)
{
    int result;
    STRUCT_STAT st;
    PyObject *ub;

#ifdef MS_WINDOWS
    if (!PyUnicode_FSDecoder(self->path, &ub))
        return NULL;
    wchar_t *path = PyUnicode_AsWideCharString(ub, NULL);
    Py_DECREF(ub);
#else /* POSIX */
    if (!PyUnicode_FSConverter(self->path, &ub))
        return NULL;
    const char *path = PyBytes_AS_STRING(ub);
    if (self->dir_fd != DEFAULT_DIR_FD) {
#ifdef HAVE_FSTATAT
      if (HAVE_FSTATAT_RUNTIME) {
        Py_BEGIN_ALLOW_THREADS
        result = fstatat(self->dir_fd, path, &st,
                         follow_symlinks ? 0 : AT_SYMLINK_NOFOLLOW);
        Py_END_ALLOW_THREADS
      } else

#endif /* HAVE_FSTATAT */
      {
        Py_DECREF(ub);
        PyErr_SetString(PyExc_NotImplementedError, "can't fetch stat");
        return NULL;
      }
    }
    else
#endif
    {
        Py_BEGIN_ALLOW_THREADS
        if (follow_symlinks) {
            result = STAT(path, &st);
        }
        else {
            result = LSTAT(path, &st);
        }
        Py_END_ALLOW_THREADS
    }

    int saved_errno = errno;
#if defined(MS_WINDOWS)
    PyMem_Free(path);
#else
    Py_DECREF(ub);
#endif

    if (result != 0) {
        errno = saved_errno;
        path_object_error(self->path);
        return NULL;
    }

    return _pystat_fromstructstat(module, &st);
}

static PyObject *
DirEntry_get_lstat(PyTypeObject *defining_class, DirEntry *self)
{
    if (!self->lstat) {
        PyObject *module = PyType_GetModule(defining_class);
#ifdef MS_WINDOWS
        self->lstat = _pystat_fromstructstat(module, &self->win32_lstat);
#else /* POSIX */
        self->lstat = DirEntry_fetch_stat(module, self, 0);
#endif
    }
    return Py_XNewRef(self->lstat);
}

/*[clinic input]
os.DirEntry.stat
    defining_class: defining_class
    /
    *
    follow_symlinks: bool = True

Return stat_result object for the entry; cached per entry.
[clinic start generated code]*/

static PyObject *
os_DirEntry_stat_impl(DirEntry *self, PyTypeObject *defining_class,
                      int follow_symlinks)
/*[clinic end generated code: output=23f803e19c3e780e input=e816273c4e67ee98]*/
{
    if (!follow_symlinks) {
        return DirEntry_get_lstat(defining_class, self);
    }

    if (!self->stat) {
        int result = os_DirEntry_is_symlink_impl(self, defining_class);
        if (result == -1) {
            return NULL;
        }
        if (result) {
            PyObject *module = PyType_GetModule(defining_class);
            self->stat = DirEntry_fetch_stat(module, self, 1);
        }
        else {
            self->stat = DirEntry_get_lstat(defining_class, self);
        }
    }

    return Py_XNewRef(self->stat);
}

/* Set exception and return -1 on error, 0 for False, 1 for True */
static int
DirEntry_test_mode(PyTypeObject *defining_class, DirEntry *self,
                   int follow_symlinks, unsigned short mode_bits)
{
    PyObject *stat = NULL;
    PyObject *st_mode = NULL;
    long mode;
    int result;
#if defined(MS_WINDOWS) || defined(HAVE_DIRENT_D_TYPE)
    int is_symlink;
    int need_stat;
#endif
#ifdef MS_WINDOWS
    unsigned long dir_bits;
#endif

#ifdef MS_WINDOWS
    is_symlink = (self->win32_lstat.st_mode & S_IFMT) == S_IFLNK;
    need_stat = follow_symlinks && is_symlink;
#elif defined(HAVE_DIRENT_D_TYPE)
    is_symlink = self->d_type == DT_LNK;
    need_stat = self->d_type == DT_UNKNOWN || (follow_symlinks && is_symlink);
#endif

#if defined(MS_WINDOWS) || defined(HAVE_DIRENT_D_TYPE)
    if (need_stat) {
#endif
        stat = os_DirEntry_stat_impl(self, defining_class, follow_symlinks);
        if (!stat) {
            if (PyErr_ExceptionMatches(PyExc_FileNotFoundError)) {
                /* If file doesn't exist (anymore), then return False
                   (i.e., say it's not a file/directory) */
                PyErr_Clear();
                return 0;
            }
            goto error;
        }
        _posixstate* state = get_posix_state(PyType_GetModule(defining_class));
        st_mode = PyObject_GetAttr(stat, state->st_mode);
        if (!st_mode)
            goto error;

        mode = PyLong_AsLong(st_mode);
        if (mode == -1 && PyErr_Occurred())
            goto error;
        Py_CLEAR(st_mode);
        Py_CLEAR(stat);
        result = (mode & S_IFMT) == mode_bits;
#if defined(MS_WINDOWS) || defined(HAVE_DIRENT_D_TYPE)
    }
    else if (is_symlink) {
        assert(mode_bits != S_IFLNK);
        result = 0;
    }
    else {
        assert(mode_bits == S_IFDIR || mode_bits == S_IFREG);
#ifdef MS_WINDOWS
        dir_bits = self->win32_lstat.st_file_attributes & FILE_ATTRIBUTE_DIRECTORY;
        if (mode_bits == S_IFDIR)
            result = dir_bits != 0;
        else
            result = dir_bits == 0;
#else /* POSIX */
        if (mode_bits == S_IFDIR)
            result = self->d_type == DT_DIR;
        else
            result = self->d_type == DT_REG;
#endif
    }
#endif

    return result;

error:
    Py_XDECREF(st_mode);
    Py_XDECREF(stat);
    return -1;
}

/*[clinic input]
os.DirEntry.is_dir -> bool
    defining_class: defining_class
    /
    *
    follow_symlinks: bool = True

Return True if the entry is a directory; cached per entry.
[clinic start generated code]*/

static int
os_DirEntry_is_dir_impl(DirEntry *self, PyTypeObject *defining_class,
                        int follow_symlinks)
/*[clinic end generated code: output=0cd453b9c0987fdf input=1a4ffd6dec9920cb]*/
{
    return DirEntry_test_mode(defining_class, self, follow_symlinks, S_IFDIR);
}

/*[clinic input]
os.DirEntry.is_file -> bool
    defining_class: defining_class
    /
    *
    follow_symlinks: bool = True

Return True if the entry is a file; cached per entry.
[clinic start generated code]*/

static int
os_DirEntry_is_file_impl(DirEntry *self, PyTypeObject *defining_class,
                         int follow_symlinks)
/*[clinic end generated code: output=f7c277ab5ba80908 input=0a64c5a12e802e3b]*/
{
    return DirEntry_test_mode(defining_class, self, follow_symlinks, S_IFREG);
}

/*[clinic input]
os.DirEntry.inode

Return inode of the entry; cached per entry.
[clinic start generated code]*/

static PyObject *
os_DirEntry_inode_impl(DirEntry *self)
/*[clinic end generated code: output=156bb3a72162440e input=3ee7b872ae8649f0]*/
{
#ifdef MS_WINDOWS
    if (!self->got_file_index) {
        PyObject *unicode;
        STRUCT_STAT stat;
        int result;

        if (!PyUnicode_FSDecoder(self->path, &unicode))
            return NULL;
        wchar_t *path = PyUnicode_AsWideCharString(unicode, NULL);
        Py_DECREF(unicode);
        result = LSTAT(path, &stat);

        int saved_errno = errno;
        PyMem_Free(path);

        if (result != 0) {
            errno = saved_errno;
            return path_object_error(self->path);
        }

        self->win32_file_index = stat.st_ino;
        self->win32_file_index_high = stat.st_ino_high;
        self->got_file_index = 1;
    }
    return _pystat_l128_from_l64_l64(self->win32_file_index, self->win32_file_index_high);
#else /* POSIX */
    static_assert(sizeof(unsigned long long) >= sizeof(self->d_ino),
                  "DirEntry.d_ino is larger than unsigned long long");
    return PyLong_FromUnsignedLongLong(self->d_ino);
#endif
}

static PyObject *
DirEntry_repr(DirEntry *self)
{
    return PyUnicode_FromFormat("<DirEntry %R>", self->name);
}

/*[clinic input]
os.DirEntry.__fspath__

Returns the path for the entry.
[clinic start generated code]*/

static PyObject *
os_DirEntry___fspath___impl(DirEntry *self)
/*[clinic end generated code: output=6dd7f7ef752e6f4f input=3c49d0cf38df4fac]*/
{
    return Py_NewRef(self->path);
}

static PyMemberDef DirEntry_members[] = {
    {"name", Py_T_OBJECT_EX, offsetof(DirEntry, name), Py_READONLY,
     "the entry's base filename, relative to scandir() \"path\" argument"},
    {"path", Py_T_OBJECT_EX, offsetof(DirEntry, path), Py_READONLY,
     "the entry's full path name; equivalent to os.path.join(scandir_path, entry.name)"},
    {NULL}
};

#include "clinic/posixmodule.c.h"

static PyMethodDef DirEntry_methods[] = {
    OS_DIRENTRY_IS_DIR_METHODDEF
    OS_DIRENTRY_IS_FILE_METHODDEF
    OS_DIRENTRY_IS_SYMLINK_METHODDEF
    OS_DIRENTRY_IS_JUNCTION_METHODDEF
    OS_DIRENTRY_STAT_METHODDEF
    OS_DIRENTRY_INODE_METHODDEF
    OS_DIRENTRY___FSPATH___METHODDEF
    {"__class_getitem__",       Py_GenericAlias,
    METH_O|METH_CLASS,          PyDoc_STR("See PEP 585")},
    {NULL}
};

static PyType_Slot DirEntryType_slots[] = {
    {Py_tp_dealloc, DirEntry_dealloc},
    {Py_tp_repr, DirEntry_repr},
    {Py_tp_methods, DirEntry_methods},
    {Py_tp_members, DirEntry_members},
    {0, 0},
};

static PyType_Spec DirEntryType_spec = {
    MODNAME ".DirEntry",
    sizeof(DirEntry),
    0,
    Py_TPFLAGS_DEFAULT | Py_TPFLAGS_DISALLOW_INSTANTIATION,
    DirEntryType_slots
};


#ifdef MS_WINDOWS

static wchar_t *
join_path_filenameW(const wchar_t *path_wide, const wchar_t *filename)
{
    Py_ssize_t path_len;
    Py_ssize_t size;
    wchar_t *result;
    wchar_t ch;

    if (!path_wide) { /* Default arg: "." */
        path_wide = L".";
        path_len = 1;
    }
    else {
        path_len = wcslen(path_wide);
    }

    /* The +1's are for the path separator and the NUL */
    size = path_len + 1 + wcslen(filename) + 1;
    result = PyMem_New(wchar_t, size);
    if (!result) {
        PyErr_NoMemory();
        return NULL;
    }
    wcscpy(result, path_wide);
    if (path_len > 0) {
        ch = result[path_len - 1];
        if (ch != SEP && ch != ALTSEP && ch != L':')
            result[path_len++] = SEP;
        wcscpy(result + path_len, filename);
    }
    return result;
}

static PyObject *
DirEntry_from_find_data(PyObject *module, path_t *path, WIN32_FIND_DATAW *dataW)
{
    DirEntry *entry;
    BY_HANDLE_FILE_INFORMATION file_info;
    ULONG reparse_tag;
    wchar_t *joined_path;

    PyObject *DirEntryType = get_posix_state(module)->DirEntryType;
    entry = PyObject_New(DirEntry, (PyTypeObject *)DirEntryType);
    if (!entry)
        return NULL;
    entry->name = NULL;
    entry->path = NULL;
    entry->stat = NULL;
    entry->lstat = NULL;
    entry->got_file_index = 0;

    entry->name = PyUnicode_FromWideChar(dataW->cFileName, -1);
    if (!entry->name)
        goto error;
    int return_bytes = path->wide && PyBytes_Check(path->object);
    if (return_bytes) {
        Py_SETREF(entry->name, PyUnicode_EncodeFSDefault(entry->name));
        if (!entry->name)
            goto error;
    }

    joined_path = join_path_filenameW(path->wide, dataW->cFileName);
    if (!joined_path)
        goto error;

    entry->path = PyUnicode_FromWideChar(joined_path, -1);
    PyMem_Free(joined_path);
    if (!entry->path)
        goto error;
    if (return_bytes) {
        Py_SETREF(entry->path, PyUnicode_EncodeFSDefault(entry->path));
        if (!entry->path)
            goto error;
    }

    find_data_to_file_info(dataW, &file_info, &reparse_tag);
    _Py_attribute_data_to_stat(&file_info, reparse_tag, NULL, NULL, &entry->win32_lstat);

    /* ctime is only deprecated from 3.12, so we copy birthtime across */
    entry->win32_lstat.st_ctime = entry->win32_lstat.st_birthtime;
    entry->win32_lstat.st_ctime_nsec = entry->win32_lstat.st_birthtime_nsec;

    return (PyObject *)entry;

error:
    Py_DECREF(entry);
    return NULL;
}

#else /* POSIX */

static char *
join_path_filename(const char *path_narrow, const char* filename, Py_ssize_t filename_len)
{
    Py_ssize_t path_len;
    Py_ssize_t size;
    char *result;

    if (!path_narrow) { /* Default arg: "." */
        path_narrow = ".";
        path_len = 1;
    }
    else {
        path_len = strlen(path_narrow);
    }

    if (filename_len == -1)
        filename_len = strlen(filename);

    /* The +1's are for the path separator and the NUL */
    size = path_len + 1 + filename_len + 1;
    result = PyMem_New(char, size);
    if (!result) {
        PyErr_NoMemory();
        return NULL;
    }
    strcpy(result, path_narrow);
    if (path_len > 0 && result[path_len - 1] != '/')
        result[path_len++] = '/';
    strcpy(result + path_len, filename);
    return result;
}

static PyObject *
DirEntry_from_posix_info(PyObject *module, path_t *path, const char *name,
                         Py_ssize_t name_len, ino_t d_ino
#ifdef HAVE_DIRENT_D_TYPE
                         , unsigned char d_type
#endif
                         )
{
    DirEntry *entry;
    char *joined_path;

    PyObject *DirEntryType = get_posix_state(module)->DirEntryType;
    entry = PyObject_New(DirEntry, (PyTypeObject *)DirEntryType);
    if (!entry)
        return NULL;
    entry->name = NULL;
    entry->path = NULL;
    entry->stat = NULL;
    entry->lstat = NULL;

    if (path->fd != -1) {
        entry->dir_fd = path->fd;
        joined_path = NULL;
    }
    else {
        entry->dir_fd = DEFAULT_DIR_FD;
        joined_path = join_path_filename(path->narrow, name, name_len);
        if (!joined_path)
            goto error;
    }

    if (!path->narrow || !PyBytes_Check(path->object)) {
        entry->name = PyUnicode_DecodeFSDefaultAndSize(name, name_len);
        if (joined_path)
            entry->path = PyUnicode_DecodeFSDefault(joined_path);
    }
    else {
        entry->name = PyBytes_FromStringAndSize(name, name_len);
        if (joined_path)
            entry->path = PyBytes_FromString(joined_path);
    }
    PyMem_Free(joined_path);
    if (!entry->name)
        goto error;

    if (path->fd != -1) {
        entry->path = Py_NewRef(entry->name);
    }
    else if (!entry->path)
        goto error;

#ifdef HAVE_DIRENT_D_TYPE
    entry->d_type = d_type;
#endif
    entry->d_ino = d_ino;

    return (PyObject *)entry;

error:
    Py_XDECREF(entry);
    return NULL;
}

#endif


typedef struct {
    PyObject_HEAD
    path_t path;
#ifdef MS_WINDOWS
    HANDLE handle;
    WIN32_FIND_DATAW file_data;
    int first_time;
#else /* POSIX */
    DIR *dirp;
#endif
#ifdef HAVE_FDOPENDIR
    int fd;
#endif
} ScandirIterator;

#ifdef MS_WINDOWS

static int
ScandirIterator_is_closed(ScandirIterator *iterator)
{
    return iterator->handle == INVALID_HANDLE_VALUE;
}

static void
ScandirIterator_closedir(ScandirIterator *iterator)
{
    HANDLE handle = iterator->handle;

    if (handle == INVALID_HANDLE_VALUE)
        return;

    iterator->handle = INVALID_HANDLE_VALUE;
    Py_BEGIN_ALLOW_THREADS
    FindClose(handle);
    Py_END_ALLOW_THREADS
}

static PyObject *
ScandirIterator_iternext(ScandirIterator *iterator)
{
    WIN32_FIND_DATAW *file_data = &iterator->file_data;
    BOOL success;
    PyObject *entry;

    /* Happens if the iterator is iterated twice, or closed explicitly */
    if (iterator->handle == INVALID_HANDLE_VALUE)
        return NULL;

    while (1) {
        if (!iterator->first_time) {
            Py_BEGIN_ALLOW_THREADS
            success = FindNextFileW(iterator->handle, file_data);
            Py_END_ALLOW_THREADS
            if (!success) {
                /* Error or no more files */
                if (GetLastError() != ERROR_NO_MORE_FILES)
                    path_error(&iterator->path);
                break;
            }
        }
        iterator->first_time = 0;

        /* Skip over . and .. */
        if (wcscmp(file_data->cFileName, L".") != 0 &&
            wcscmp(file_data->cFileName, L"..") != 0)
        {
            PyObject *module = PyType_GetModule(Py_TYPE(iterator));
            entry = DirEntry_from_find_data(module, &iterator->path, file_data);
            if (!entry)
                break;
            return entry;
        }

        /* Loop till we get a non-dot directory or finish iterating */
    }

    /* Error or no more files */
    ScandirIterator_closedir(iterator);
    return NULL;
}

#else /* POSIX */

static int
ScandirIterator_is_closed(ScandirIterator *iterator)
{
    return !iterator->dirp;
}

static void
ScandirIterator_closedir(ScandirIterator *iterator)
{
    DIR *dirp = iterator->dirp;

    if (!dirp)
        return;

    iterator->dirp = NULL;
    Py_BEGIN_ALLOW_THREADS
#ifdef HAVE_FDOPENDIR
    if (iterator->path.fd != -1)
        rewinddir(dirp);
#endif
    closedir(dirp);
    Py_END_ALLOW_THREADS
    return;
}

static PyObject *
ScandirIterator_iternext(ScandirIterator *iterator)
{
    struct dirent *direntp;
    Py_ssize_t name_len;
    int is_dot;
    PyObject *entry;

    /* Happens if the iterator is iterated twice, or closed explicitly */
    if (!iterator->dirp)
        return NULL;

    while (1) {
        errno = 0;
        Py_BEGIN_ALLOW_THREADS
        direntp = readdir(iterator->dirp);
        Py_END_ALLOW_THREADS

        if (!direntp) {
            /* Error or no more files */
            if (errno != 0)
                path_error(&iterator->path);
            break;
        }

        /* Skip over . and .. */
        name_len = NAMLEN(direntp);
        is_dot = direntp->d_name[0] == '.' &&
                 (name_len == 1 || (direntp->d_name[1] == '.' && name_len == 2));
        if (!is_dot) {
            PyObject *module = PyType_GetModule(Py_TYPE(iterator));
            entry = DirEntry_from_posix_info(module,
                                             &iterator->path, direntp->d_name,
                                             name_len, direntp->d_ino
#ifdef HAVE_DIRENT_D_TYPE
                                             , direntp->d_type
#endif
                                            );
            if (!entry)
                break;
            return entry;
        }

        /* Loop till we get a non-dot directory or finish iterating */
    }

    /* Error or no more files */
    ScandirIterator_closedir(iterator);
    return NULL;
}

#endif

static PyObject *
ScandirIterator_close(ScandirIterator *self, PyObject *args)
{
    ScandirIterator_closedir(self);
    Py_RETURN_NONE;
}

static PyObject *
ScandirIterator_enter(PyObject *self, PyObject *args)
{
    return Py_NewRef(self);
}

static PyObject *
ScandirIterator_exit(ScandirIterator *self, PyObject *args)
{
    ScandirIterator_closedir(self);
    Py_RETURN_NONE;
}

static void
ScandirIterator_finalize(ScandirIterator *iterator)
{

    /* Save the current exception, if any. */
    PyObject *exc = PyErr_GetRaisedException();

    if (!ScandirIterator_is_closed(iterator)) {
        ScandirIterator_closedir(iterator);

        if (PyErr_ResourceWarning((PyObject *)iterator, 1,
                                  "unclosed scandir iterator %R", iterator)) {
            /* Spurious errors can appear at shutdown */
            if (PyErr_ExceptionMatches(PyExc_Warning)) {
                PyErr_WriteUnraisable((PyObject *) iterator);
            }
        }
    }

    path_cleanup(&iterator->path);

    /* Restore the saved exception. */
    PyErr_SetRaisedException(exc);
}

static void
ScandirIterator_dealloc(ScandirIterator *iterator)
{
    PyTypeObject *tp = Py_TYPE(iterator);
    if (PyObject_CallFinalizerFromDealloc((PyObject *)iterator) < 0)
        return;

    freefunc free_func = PyType_GetSlot(tp, Py_tp_free);
    free_func(iterator);
    Py_DECREF(tp);
}

static PyMethodDef ScandirIterator_methods[] = {
    {"__enter__", (PyCFunction)ScandirIterator_enter, METH_NOARGS},
    {"__exit__", (PyCFunction)ScandirIterator_exit, METH_VARARGS},
    {"close", (PyCFunction)ScandirIterator_close, METH_NOARGS},
    {NULL}
};

static PyType_Slot ScandirIteratorType_slots[] = {
    {Py_tp_dealloc, ScandirIterator_dealloc},
    {Py_tp_finalize, ScandirIterator_finalize},
    {Py_tp_iter, PyObject_SelfIter},
    {Py_tp_iternext, ScandirIterator_iternext},
    {Py_tp_methods, ScandirIterator_methods},
    {0, 0},
};

static PyType_Spec ScandirIteratorType_spec = {
    MODNAME ".ScandirIterator",
    sizeof(ScandirIterator),
    0,
    // bpo-40549: Py_TPFLAGS_BASETYPE should not be used, since
    // PyType_GetModule(Py_TYPE(self)) doesn't work on a subclass instance.
    (Py_TPFLAGS_DEFAULT | Py_TPFLAGS_HAVE_FINALIZE
        | Py_TPFLAGS_DISALLOW_INSTANTIATION),
    ScandirIteratorType_slots
};

/*[clinic input]
os.scandir

    path : path_t(nullable=True, allow_fd='PATH_HAVE_FDOPENDIR') = None

Return an iterator of DirEntry objects for given path.

path can be specified as either str, bytes, or a path-like object.  If path
is bytes, the names of yielded DirEntry objects will also be bytes; in
all other circumstances they will be str.

If path is None, uses the path='.'.
[clinic start generated code]*/

static PyObject *
os_scandir_impl(PyObject *module, path_t *path)
/*[clinic end generated code: output=6eb2668b675ca89e input=6bdd312708fc3bb0]*/
{
    ScandirIterator *iterator;
#ifdef MS_WINDOWS
    wchar_t *path_strW;
#else
    const char *path_str;
#ifdef HAVE_FDOPENDIR
    int fd = -1;
#endif
#endif

    if (PySys_Audit("os.scandir", "O",
                    path->object ? path->object : Py_None) < 0) {
        return NULL;
    }

    PyObject *ScandirIteratorType = get_posix_state(module)->ScandirIteratorType;
    iterator = PyObject_New(ScandirIterator, (PyTypeObject *)ScandirIteratorType);
    if (!iterator)
        return NULL;

#ifdef MS_WINDOWS
    iterator->handle = INVALID_HANDLE_VALUE;
#else
    iterator->dirp = NULL;
#endif

    /* Move the ownership to iterator->path */
    memcpy(&iterator->path, path, sizeof(path_t));
    memset(path, 0, sizeof(path_t));

#ifdef MS_WINDOWS
    iterator->first_time = 1;

    path_strW = join_path_filenameW(iterator->path.wide, L"*.*");
    if (!path_strW)
        goto error;

    Py_BEGIN_ALLOW_THREADS
    iterator->handle = FindFirstFileW(path_strW, &iterator->file_data);
    Py_END_ALLOW_THREADS

    if (iterator->handle == INVALID_HANDLE_VALUE) {
        path_error(&iterator->path);
        PyMem_Free(path_strW);
        goto error;
    }
    PyMem_Free(path_strW);
#else /* POSIX */
    errno = 0;
#ifdef HAVE_FDOPENDIR
    if (iterator->path.fd != -1) {
      if (HAVE_FDOPENDIR_RUNTIME) {
        /* closedir() closes the FD, so we duplicate it */
        fd = _Py_dup(iterator->path.fd);
        if (fd == -1)
            goto error;

        Py_BEGIN_ALLOW_THREADS
        iterator->dirp = fdopendir(fd);
        Py_END_ALLOW_THREADS
      } else {
        PyErr_SetString(PyExc_TypeError,
            "scandir: path should be string, bytes, os.PathLike or None, not int");
        return NULL;
      }
    }
    else
#endif
    {
        if (iterator->path.narrow)
            path_str = iterator->path.narrow;
        else
            path_str = ".";

        Py_BEGIN_ALLOW_THREADS
        iterator->dirp = opendir(path_str);
        Py_END_ALLOW_THREADS
    }

    if (!iterator->dirp) {
        path_error(&iterator->path);
#ifdef HAVE_FDOPENDIR
        if (fd != -1) {
            Py_BEGIN_ALLOW_THREADS
            close(fd);
            Py_END_ALLOW_THREADS
        }
#endif
        goto error;
    }
#endif

    return (PyObject *)iterator;

error:
    Py_DECREF(iterator);
    return NULL;
}

/*
    Return the file system path representation of the object.

    If the object is str or bytes, then allow it to pass through with
    an incremented refcount. If the object defines __fspath__(), then
    return the result of that method. All other types raise a TypeError.
*/
PyObject *
PyOS_FSPath(PyObject *path)
{
    /* For error message reasons, this function is manually inlined in
       path_converter(). */
    PyObject *func = NULL;
    PyObject *path_repr = NULL;

    if (PyUnicode_Check(path) || PyBytes_Check(path)) {
        return Py_NewRef(path);
    }

    func = _PyObject_LookupSpecial(path, &_Py_ID(__fspath__));
    if ((NULL == func) || (func == Py_None)) {
        return PyErr_Format(PyExc_TypeError,
                            "expected str, bytes or os.PathLike object, "
                            "not %.200s",
                            _PyType_Name(Py_TYPE(path)));
    }

    path_repr = _PyObject_CallNoArgs(func);
    Py_DECREF(func);
    if (NULL == path_repr) {
        return NULL;
    }

    if (!(PyUnicode_Check(path_repr) || PyBytes_Check(path_repr))) {
        PyErr_Format(PyExc_TypeError,
                     "expected %.200s.__fspath__() to return str or bytes, "
                     "not %.200s", _PyType_Name(Py_TYPE(path)),
                     _PyType_Name(Py_TYPE(path_repr)));
        Py_DECREF(path_repr);
        return NULL;
    }

    return path_repr;
}

/*[clinic input]
os.fspath

    path: object

Return the file system path representation of the object.

If the object is str or bytes, then allow it to pass through as-is. If the
object defines __fspath__(), then return the result of that method. All other
types raise a TypeError.
[clinic start generated code]*/

static PyObject *
os_fspath_impl(PyObject *module, PyObject *path)
/*[clinic end generated code: output=c3c3b78ecff2914f input=e357165f7b22490f]*/
{
    return PyOS_FSPath(path);
}

#ifdef HAVE_GETRANDOM_SYSCALL
/*[clinic input]
os.getrandom

    size: Py_ssize_t
    flags: int=0

Obtain a series of random bytes.
[clinic start generated code]*/

static PyObject *
os_getrandom_impl(PyObject *module, Py_ssize_t size, int flags)
/*[clinic end generated code: output=b3a618196a61409c input=59bafac39c594947]*/
{
    PyObject *bytes;
    Py_ssize_t n;

    if (size < 0) {
        errno = EINVAL;
        return posix_error();
    }

    bytes = PyBytes_FromStringAndSize(NULL, size);
    if (bytes == NULL) {
        PyErr_NoMemory();
        return NULL;
    }

    while (1) {
        n = syscall(SYS_getrandom,
                    PyBytes_AS_STRING(bytes),
                    PyBytes_GET_SIZE(bytes),
                    flags);
        if (n < 0 && errno == EINTR) {
            if (PyErr_CheckSignals() < 0) {
                goto error;
            }

            /* getrandom() was interrupted by a signal: retry */
            continue;
        }
        break;
    }

    if (n < 0) {
        PyErr_SetFromErrno(PyExc_OSError);
        goto error;
    }

    if (n != size) {
        _PyBytes_Resize(&bytes, n);
    }

    return bytes;

error:
    Py_DECREF(bytes);
    return NULL;
}
#endif   /* HAVE_GETRANDOM_SYSCALL */

#if defined(MS_WINDOWS_DESKTOP) || defined(MS_WINDOWS_APP) || defined(MS_WINDOWS_SYSTEM)

/* bpo-36085: Helper functions for managing DLL search directories
 * on win32
 */

/*[clinic input]
os._add_dll_directory

    path: path_t

Add a path to the DLL search path.

This search path is used when resolving dependencies for imported
extension modules (the module itself is resolved through sys.path),
and also by ctypes.

Returns an opaque value that may be passed to os.remove_dll_directory
to remove this directory from the search path.
[clinic start generated code]*/

static PyObject *
os__add_dll_directory_impl(PyObject *module, path_t *path)
/*[clinic end generated code: output=80b025daebb5d683 input=1de3e6c13a5808c8]*/
{
    DLL_DIRECTORY_COOKIE cookie = 0;
    DWORD err = 0;

    if (PySys_Audit("os.add_dll_directory", "(O)", path->object) < 0) {
        return NULL;
    }

    Py_BEGIN_ALLOW_THREADS
    if (!(cookie = AddDllDirectory(path->wide))) {
        err = GetLastError();
    }
    Py_END_ALLOW_THREADS

    if (err) {
        return win32_error_object_err("add_dll_directory",
                                      path->object, err);
    }

    return PyCapsule_New(cookie, "DLL directory cookie", NULL);
}

/*[clinic input]
os._remove_dll_directory

    cookie: object

Removes a path from the DLL search path.

The parameter is an opaque value that was returned from
os.add_dll_directory. You can only remove directories that you added
yourself.
[clinic start generated code]*/

static PyObject *
os__remove_dll_directory_impl(PyObject *module, PyObject *cookie)
/*[clinic end generated code: output=594350433ae535bc input=c1d16a7e7d9dc5dc]*/
{
    DLL_DIRECTORY_COOKIE cookieValue;
    DWORD err = 0;

    if (!PyCapsule_IsValid(cookie, "DLL directory cookie")) {
        PyErr_SetString(PyExc_TypeError,
            "Provided cookie was not returned from os.add_dll_directory");
        return NULL;
    }

    cookieValue = (DLL_DIRECTORY_COOKIE)PyCapsule_GetPointer(
        cookie, "DLL directory cookie");

    Py_BEGIN_ALLOW_THREADS
    if (!RemoveDllDirectory(cookieValue)) {
        err = GetLastError();
    }
    Py_END_ALLOW_THREADS

    if (err) {
        return win32_error_object_err("remove_dll_directory",
                                      NULL, err);
    }

    if (PyCapsule_SetName(cookie, NULL)) {
        return NULL;
    }

    Py_RETURN_NONE;
}

#endif /* MS_WINDOWS_APP || MS_WINDOWS_SYSTEM */


/* Only check if WIFEXITED is available: expect that it comes
   with WEXITSTATUS, WIFSIGNALED, etc.

   os.waitstatus_to_exitcode() is implemented in C and not in Python, so
   subprocess can safely call it during late Python finalization without
   risking that used os attributes were set to None by finalize_modules(). */
#if defined(WIFEXITED) || defined(MS_WINDOWS)
/*[clinic input]
os.waitstatus_to_exitcode

    status as status_obj: object

Convert a wait status to an exit code.

On Unix:

* If WIFEXITED(status) is true, return WEXITSTATUS(status).
* If WIFSIGNALED(status) is true, return -WTERMSIG(status).
* Otherwise, raise a ValueError.

On Windows, return status shifted right by 8 bits.

On Unix, if the process is being traced or if waitpid() was called with
WUNTRACED option, the caller must first check if WIFSTOPPED(status) is true.
This function must not be called if WIFSTOPPED(status) is true.
[clinic start generated code]*/

static PyObject *
os_waitstatus_to_exitcode_impl(PyObject *module, PyObject *status_obj)
/*[clinic end generated code: output=db50b1b0ba3c7153 input=7fe2d7fdaea3db42]*/
{
#ifndef MS_WINDOWS
    int status = PyLong_AsInt(status_obj);
    if (status == -1 && PyErr_Occurred()) {
        return NULL;
    }

    WAIT_TYPE wait_status;
    WAIT_STATUS_INT(wait_status) = status;
    int exitcode;
    if (WIFEXITED(wait_status)) {
        exitcode = WEXITSTATUS(wait_status);
        /* Sanity check to provide warranty on the function behavior.
           It should not occur in practice */
        if (exitcode < 0) {
            PyErr_Format(PyExc_ValueError, "invalid WEXITSTATUS: %i", exitcode);
            return NULL;
        }
    }
    else if (WIFSIGNALED(wait_status)) {
        int signum = WTERMSIG(wait_status);
        /* Sanity check to provide warranty on the function behavior.
           It should not occurs in practice */
        if (signum <= 0) {
            PyErr_Format(PyExc_ValueError, "invalid WTERMSIG: %i", signum);
            return NULL;
        }
        exitcode = -signum;
    } else if (WIFSTOPPED(wait_status)) {
        /* Status only received if the process is being traced
           or if waitpid() was called with WUNTRACED option. */
        int signum = WSTOPSIG(wait_status);
        PyErr_Format(PyExc_ValueError,
                     "process stopped by delivery of signal %i",
                     signum);
        return NULL;
    }
    else {
        PyErr_Format(PyExc_ValueError, "invalid wait status: %i", status);
        return NULL;
    }
    return PyLong_FromLong(exitcode);
#else
    /* Windows implementation: see os.waitpid() implementation
       which uses _cwait(). */
    unsigned long long status = PyLong_AsUnsignedLongLong(status_obj);
    if (status == (unsigned long long)-1 && PyErr_Occurred()) {
        return NULL;
    }

    unsigned long long exitcode = (status >> 8);
    /* ExitProcess() accepts an UINT type:
       reject exit code which doesn't fit in an UINT */
    if (exitcode > UINT_MAX) {
        PyErr_Format(PyExc_ValueError, "invalid exit code: %llu", exitcode);
        return NULL;
    }
    return PyLong_FromUnsignedLong((unsigned long)exitcode);
#endif
}
#endif

#if defined(MS_WINDOWS)
/*[clinic input]
os._supports_virtual_terminal

Checks if virtual terminal is supported in windows
[clinic start generated code]*/

static PyObject *
os__supports_virtual_terminal_impl(PyObject *module)
/*[clinic end generated code: output=bd0556a6d9d99fe6 input=0752c98e5d321542]*/
{
    DWORD mode = 0;
    HANDLE handle = GetStdHandle(STD_ERROR_HANDLE);
    if (!GetConsoleMode(handle, &mode)) {
        Py_RETURN_FALSE;
    }
    return PyBool_FromLong(mode & ENABLE_VIRTUAL_TERMINAL_PROCESSING);
}
#endif


static PyMethodDef posix_methods[] = {

    OS_STAT_METHODDEF
    OS_ACCESS_METHODDEF
    OS_TTYNAME_METHODDEF
    OS_CHDIR_METHODDEF
    OS_CHFLAGS_METHODDEF
    OS_CHMOD_METHODDEF
    OS_FCHMOD_METHODDEF
    OS_LCHMOD_METHODDEF
    OS_CHOWN_METHODDEF
    OS_FCHOWN_METHODDEF
    OS_LCHOWN_METHODDEF
    OS_LCHFLAGS_METHODDEF
    OS_CHROOT_METHODDEF
    OS_CTERMID_METHODDEF
    OS_GETCWD_METHODDEF
    OS_GETCWDB_METHODDEF
    OS_LINK_METHODDEF
    OS_LISTDIR_METHODDEF
    OS_LISTDRIVES_METHODDEF
    OS_LISTMOUNTS_METHODDEF
    OS_LISTVOLUMES_METHODDEF
    OS_LSTAT_METHODDEF
    OS_MKDIR_METHODDEF
    OS_NICE_METHODDEF
    OS_GETPRIORITY_METHODDEF
    OS_SETPRIORITY_METHODDEF
    OS_POSIX_SPAWN_METHODDEF
    OS_POSIX_SPAWNP_METHODDEF
    OS_READLINK_METHODDEF
    OS_COPY_FILE_RANGE_METHODDEF
    OS_SPLICE_METHODDEF
    OS_RENAME_METHODDEF
    OS_REPLACE_METHODDEF
    OS_RMDIR_METHODDEF
    OS_SYMLINK_METHODDEF
    OS_SYSTEM_METHODDEF
    OS_UMASK_METHODDEF
    OS_UNAME_METHODDEF
    OS_UNLINK_METHODDEF
    OS_REMOVE_METHODDEF
    OS_UTIME_METHODDEF
    OS_TIMES_METHODDEF
    OS__EXIT_METHODDEF
    OS__FCOPYFILE_METHODDEF
    OS_EXECV_METHODDEF
    OS_EXECVE_METHODDEF
    OS_SPAWNV_METHODDEF
    OS_SPAWNVE_METHODDEF
    OS_FORK1_METHODDEF
    OS_FORK_METHODDEF
    OS_REGISTER_AT_FORK_METHODDEF
    OS_SCHED_GET_PRIORITY_MAX_METHODDEF
    OS_SCHED_GET_PRIORITY_MIN_METHODDEF
    OS_SCHED_GETPARAM_METHODDEF
    OS_SCHED_GETSCHEDULER_METHODDEF
    OS_SCHED_RR_GET_INTERVAL_METHODDEF
    OS_SCHED_SETPARAM_METHODDEF
    OS_SCHED_SETSCHEDULER_METHODDEF
    OS_SCHED_YIELD_METHODDEF
    OS_SCHED_SETAFFINITY_METHODDEF
    OS_SCHED_GETAFFINITY_METHODDEF
    OS_POSIX_OPENPT_METHODDEF
    OS_GRANTPT_METHODDEF
    OS_UNLOCKPT_METHODDEF
    OS_PTSNAME_METHODDEF
    OS_OPENPTY_METHODDEF
    OS_LOGIN_TTY_METHODDEF
    OS_FORKPTY_METHODDEF
    OS_GETEGID_METHODDEF
    OS_GETEUID_METHODDEF
    OS_GETGID_METHODDEF
    OS_GETGROUPLIST_METHODDEF
    OS_GETGROUPS_METHODDEF
    OS_GETPID_METHODDEF
    OS_GETPGRP_METHODDEF
    OS_GETPPID_METHODDEF
    OS_GETUID_METHODDEF
    OS_GETLOGIN_METHODDEF
    OS_KILL_METHODDEF
    OS_KILLPG_METHODDEF
    OS_PLOCK_METHODDEF
    OS_STARTFILE_METHODDEF
    OS_SETUID_METHODDEF
    OS_SETEUID_METHODDEF
    OS_SETREUID_METHODDEF
    OS_SETGID_METHODDEF
    OS_SETEGID_METHODDEF
    OS_SETREGID_METHODDEF
    OS_SETGROUPS_METHODDEF
    OS_INITGROUPS_METHODDEF
    OS_GETPGID_METHODDEF
    OS_SETPGRP_METHODDEF
    OS_WAIT_METHODDEF
    OS_WAIT3_METHODDEF
    OS_WAIT4_METHODDEF
    OS_WAITID_METHODDEF
    OS_WAITPID_METHODDEF
    OS_PIDFD_OPEN_METHODDEF
    OS_GETSID_METHODDEF
    OS_SETSID_METHODDEF
    OS_SETPGID_METHODDEF
    OS_TCGETPGRP_METHODDEF
    OS_TCSETPGRP_METHODDEF
    OS_OPEN_METHODDEF
    OS_CLOSE_METHODDEF
    OS_CLOSERANGE_METHODDEF
    OS_DEVICE_ENCODING_METHODDEF
    OS_DUP_METHODDEF
    OS_DUP2_METHODDEF
    OS_LOCKF_METHODDEF
    OS_LSEEK_METHODDEF
    OS_READ_METHODDEF
    OS_READV_METHODDEF
    OS_PREAD_METHODDEF
    OS_PREADV_METHODDEF
    OS_WRITE_METHODDEF
    OS_WRITEV_METHODDEF
    OS_PWRITE_METHODDEF
    OS_PWRITEV_METHODDEF
    OS_SENDFILE_METHODDEF
    OS_FSTAT_METHODDEF
    OS_ISATTY_METHODDEF
    OS_PIPE_METHODDEF
    OS_PIPE2_METHODDEF
    OS_MKFIFO_METHODDEF
    OS_MKNOD_METHODDEF
    OS_MAJOR_METHODDEF
    OS_MINOR_METHODDEF
    OS_MAKEDEV_METHODDEF
    OS_FTRUNCATE_METHODDEF
    OS_TRUNCATE_METHODDEF
    OS_POSIX_FALLOCATE_METHODDEF
    OS_POSIX_FADVISE_METHODDEF
    OS_PUTENV_METHODDEF
    OS_UNSETENV_METHODDEF
    OS_STRERROR_METHODDEF
    OS_FCHDIR_METHODDEF
    OS_FSYNC_METHODDEF
    OS_SYNC_METHODDEF
    OS_FDATASYNC_METHODDEF
    OS_WCOREDUMP_METHODDEF
    OS_WIFCONTINUED_METHODDEF
    OS_WIFSTOPPED_METHODDEF
    OS_WIFSIGNALED_METHODDEF
    OS_WIFEXITED_METHODDEF
    OS_WEXITSTATUS_METHODDEF
    OS_WTERMSIG_METHODDEF
    OS_WSTOPSIG_METHODDEF
    OS_FSTATVFS_METHODDEF
    OS_STATVFS_METHODDEF
    OS_CONFSTR_METHODDEF
    OS_SYSCONF_METHODDEF
    OS_FPATHCONF_METHODDEF
    OS_PATHCONF_METHODDEF
    OS_ABORT_METHODDEF
    OS__GETFULLPATHNAME_METHODDEF
    OS__GETDISKUSAGE_METHODDEF
    OS__GETFINALPATHNAME_METHODDEF
    OS__FINDFIRSTFILE_METHODDEF
    OS__GETVOLUMEPATHNAME_METHODDEF
    OS__PATH_SPLITROOT_METHODDEF
    OS__PATH_SPLITROOT_EX_METHODDEF
    OS__PATH_NORMPATH_METHODDEF
    OS_GETLOADAVG_METHODDEF
    OS_URANDOM_METHODDEF
    OS_SETRESUID_METHODDEF
    OS_SETRESGID_METHODDEF
    OS_GETRESUID_METHODDEF
    OS_GETRESGID_METHODDEF

    OS_GETXATTR_METHODDEF
    OS_SETXATTR_METHODDEF
    OS_REMOVEXATTR_METHODDEF
    OS_LISTXATTR_METHODDEF

    OS_GET_TERMINAL_SIZE_METHODDEF
    OS_CPU_COUNT_METHODDEF
    OS_GET_INHERITABLE_METHODDEF
    OS_SET_INHERITABLE_METHODDEF
    OS_GET_HANDLE_INHERITABLE_METHODDEF
    OS_SET_HANDLE_INHERITABLE_METHODDEF
    OS_GET_BLOCKING_METHODDEF
    OS_SET_BLOCKING_METHODDEF
    OS_SCANDIR_METHODDEF
    OS_FSPATH_METHODDEF
    OS_GETRANDOM_METHODDEF
    OS_MEMFD_CREATE_METHODDEF
    OS_EVENTFD_METHODDEF
    OS_EVENTFD_READ_METHODDEF
    OS_EVENTFD_WRITE_METHODDEF
    OS__ADD_DLL_DIRECTORY_METHODDEF
    OS__REMOVE_DLL_DIRECTORY_METHODDEF
    OS_WAITSTATUS_TO_EXITCODE_METHODDEF
    OS_SETNS_METHODDEF
    OS_UNSHARE_METHODDEF
    OS_TIMERFD_CREATE_METHODDEF
    OS_TIMERFD_SETTIME_METHODDEF
    OS_TIMERFD_SETTIME_NS_METHODDEF
    OS_TIMERFD_GETTIME_METHODDEF
    OS_TIMERFD_GETTIME_NS_METHODDEF

    OS__PATH_ISDEVDRIVE_METHODDEF
    OS__PATH_ISDIR_METHODDEF
    OS__PATH_ISFILE_METHODDEF
    OS__PATH_ISLINK_METHODDEF
    OS__PATH_ISJUNCTION_METHODDEF
    OS__PATH_EXISTS_METHODDEF
    OS__PATH_LEXISTS_METHODDEF

    OS__SUPPORTS_VIRTUAL_TERMINAL_METHODDEF
    {NULL,              NULL}            /* Sentinel */
};

static int
all_ins(PyObject *m)
{
#ifdef F_OK
    if (PyModule_AddIntMacro(m, F_OK)) return -1;
#endif
#ifdef R_OK
    if (PyModule_AddIntMacro(m, R_OK)) return -1;
#endif
#ifdef W_OK
    if (PyModule_AddIntMacro(m, W_OK)) return -1;
#endif
#ifdef X_OK
    if (PyModule_AddIntMacro(m, X_OK)) return -1;
#endif
#ifdef NGROUPS_MAX
    if (PyModule_AddIntMacro(m, NGROUPS_MAX)) return -1;
#endif
#ifdef TMP_MAX
    if (PyModule_AddIntMacro(m, TMP_MAX)) return -1;
#endif
#ifdef WCONTINUED
    if (PyModule_AddIntMacro(m, WCONTINUED)) return -1;
#endif
#ifdef WNOHANG
    if (PyModule_AddIntMacro(m, WNOHANG)) return -1;
#endif
#ifdef WUNTRACED
    if (PyModule_AddIntMacro(m, WUNTRACED)) return -1;
#endif
#ifdef O_RDONLY
    if (PyModule_AddIntMacro(m, O_RDONLY)) return -1;
#endif
#ifdef O_WRONLY
    if (PyModule_AddIntMacro(m, O_WRONLY)) return -1;
#endif
#ifdef O_RDWR
    if (PyModule_AddIntMacro(m, O_RDWR)) return -1;
#endif
#ifdef O_NDELAY
    if (PyModule_AddIntMacro(m, O_NDELAY)) return -1;
#endif
#ifdef O_NONBLOCK
    if (PyModule_AddIntMacro(m, O_NONBLOCK)) return -1;
#endif
#ifdef O_APPEND
    if (PyModule_AddIntMacro(m, O_APPEND)) return -1;
#endif
#ifdef O_DSYNC
    if (PyModule_AddIntMacro(m, O_DSYNC)) return -1;
#endif
#ifdef O_RSYNC
    if (PyModule_AddIntMacro(m, O_RSYNC)) return -1;
#endif
#ifdef O_SYNC
    if (PyModule_AddIntMacro(m, O_SYNC)) return -1;
#endif
#ifdef O_NOCTTY
    if (PyModule_AddIntMacro(m, O_NOCTTY)) return -1;
#endif
#ifdef O_CREAT
    if (PyModule_AddIntMacro(m, O_CREAT)) return -1;
#endif
#ifdef O_EXCL
    if (PyModule_AddIntMacro(m, O_EXCL)) return -1;
#endif
#ifdef O_TRUNC
    if (PyModule_AddIntMacro(m, O_TRUNC)) return -1;
#endif
#ifdef O_BINARY
    if (PyModule_AddIntMacro(m, O_BINARY)) return -1;
#endif
#ifdef O_TEXT
    if (PyModule_AddIntMacro(m, O_TEXT)) return -1;
#endif
#ifdef O_XATTR
    if (PyModule_AddIntMacro(m, O_XATTR)) return -1;
#endif
#ifdef O_LARGEFILE
    if (PyModule_AddIntMacro(m, O_LARGEFILE)) return -1;
#endif
#ifndef __GNU__
#ifdef O_SHLOCK
    if (PyModule_AddIntMacro(m, O_SHLOCK)) return -1;
#endif
#ifdef O_EXLOCK
    if (PyModule_AddIntMacro(m, O_EXLOCK)) return -1;
#endif
#endif
#ifdef O_EXEC
    if (PyModule_AddIntMacro(m, O_EXEC)) return -1;
#endif
#ifdef O_SEARCH
    if (PyModule_AddIntMacro(m, O_SEARCH)) return -1;
#endif
#ifdef O_PATH
    if (PyModule_AddIntMacro(m, O_PATH)) return -1;
#endif
#ifdef O_TTY_INIT
    if (PyModule_AddIntMacro(m, O_TTY_INIT)) return -1;
#endif
#ifdef O_TMPFILE
    if (PyModule_AddIntMacro(m, O_TMPFILE)) return -1;
#endif
#ifdef PRIO_PROCESS
    if (PyModule_AddIntMacro(m, PRIO_PROCESS)) return -1;
#endif
#ifdef PRIO_PGRP
    if (PyModule_AddIntMacro(m, PRIO_PGRP)) return -1;
#endif
#ifdef PRIO_USER
    if (PyModule_AddIntMacro(m, PRIO_USER)) return -1;
#endif
#ifdef PRIO_DARWIN_THREAD
    if (PyModule_AddIntMacro(m, PRIO_DARWIN_THREAD)) return -1;
#endif
#ifdef PRIO_DARWIN_PROCESS
    if (PyModule_AddIntMacro(m, PRIO_DARWIN_PROCESS)) return -1;
#endif
#ifdef PRIO_DARWIN_BG
    if (PyModule_AddIntMacro(m, PRIO_DARWIN_BG)) return -1;
#endif
#ifdef PRIO_DARWIN_NONUI
    if (PyModule_AddIntMacro(m, PRIO_DARWIN_NONUI)) return -1;
#endif
#ifdef O_CLOEXEC
    if (PyModule_AddIntMacro(m, O_CLOEXEC)) return -1;
#endif
#ifdef O_ACCMODE
    if (PyModule_AddIntMacro(m, O_ACCMODE)) return -1;
#endif
#ifdef O_EVTONLY
    if (PyModule_AddIntMacro(m, O_EVTONLY)) return -1;
#endif
#ifdef O_FSYNC
    if (PyModule_AddIntMacro(m, O_FSYNC)) return -1;
#endif
#ifdef O_SYMLINK
    if (PyModule_AddIntMacro(m, O_SYMLINK)) return -1;
#endif

#ifdef SEEK_HOLE
    if (PyModule_AddIntMacro(m, SEEK_HOLE)) return -1;
#endif
#ifdef SEEK_DATA
    if (PyModule_AddIntMacro(m, SEEK_DATA)) return -1;
#endif

/* MS Windows */
#ifdef O_NOINHERIT
    /* Don't inherit in child processes. */
    if (PyModule_AddIntMacro(m, O_NOINHERIT)) return -1;
#endif
#ifdef _O_SHORT_LIVED
    /* Optimize for short life (keep in memory). */
    /* MS forgot to define this one with a non-underscore form too. */
    if (PyModule_AddIntConstant(m, "O_SHORT_LIVED", _O_SHORT_LIVED)) return -1;
#endif
#ifdef O_TEMPORARY
    /* Automatically delete when last handle is closed. */
    if (PyModule_AddIntMacro(m, O_TEMPORARY)) return -1;
#endif
#ifdef O_RANDOM
    /* Optimize for random access. */
    if (PyModule_AddIntMacro(m, O_RANDOM)) return -1;
#endif
#ifdef O_SEQUENTIAL
    /* Optimize for sequential access. */
    if (PyModule_AddIntMacro(m, O_SEQUENTIAL)) return -1;
#endif

/* GNU extensions. */
#ifdef O_ASYNC
    /* Send a SIGIO signal whenever input or output
       becomes available on file descriptor */
    if (PyModule_AddIntMacro(m, O_ASYNC)) return -1;
#endif
#ifdef O_DIRECT
    /* Direct disk access. */
    if (PyModule_AddIntMacro(m, O_DIRECT)) return -1;
#endif
#ifdef O_DIRECTORY
    /* Must be a directory.      */
    if (PyModule_AddIntMacro(m, O_DIRECTORY)) return -1;
#endif
#ifdef O_NOFOLLOW
    /* Do not follow links.      */
    if (PyModule_AddIntMacro(m, O_NOFOLLOW)) return -1;
#endif
#ifdef O_NOFOLLOW_ANY
    if (PyModule_AddIntMacro(m, O_NOFOLLOW_ANY)) return -1;
#endif
#ifdef O_NOLINKS
    /* Fails if link count of the named file is greater than 1 */
    if (PyModule_AddIntMacro(m, O_NOLINKS)) return -1;
#endif
#ifdef O_NOATIME
    /* Do not update the access time. */
    if (PyModule_AddIntMacro(m, O_NOATIME)) return -1;
#endif

    /* These come from sysexits.h */
#ifdef EX_OK
    if (PyModule_AddIntMacro(m, EX_OK)) return -1;
#endif /* EX_OK */
#ifdef EX_USAGE
    if (PyModule_AddIntMacro(m, EX_USAGE)) return -1;
#endif /* EX_USAGE */
#ifdef EX_DATAERR
    if (PyModule_AddIntMacro(m, EX_DATAERR)) return -1;
#endif /* EX_DATAERR */
#ifdef EX_NOINPUT
    if (PyModule_AddIntMacro(m, EX_NOINPUT)) return -1;
#endif /* EX_NOINPUT */
#ifdef EX_NOUSER
    if (PyModule_AddIntMacro(m, EX_NOUSER)) return -1;
#endif /* EX_NOUSER */
#ifdef EX_NOHOST
    if (PyModule_AddIntMacro(m, EX_NOHOST)) return -1;
#endif /* EX_NOHOST */
#ifdef EX_UNAVAILABLE
    if (PyModule_AddIntMacro(m, EX_UNAVAILABLE)) return -1;
#endif /* EX_UNAVAILABLE */
#ifdef EX_SOFTWARE
    if (PyModule_AddIntMacro(m, EX_SOFTWARE)) return -1;
#endif /* EX_SOFTWARE */
#ifdef EX_OSERR
    if (PyModule_AddIntMacro(m, EX_OSERR)) return -1;
#endif /* EX_OSERR */
#ifdef EX_OSFILE
    if (PyModule_AddIntMacro(m, EX_OSFILE)) return -1;
#endif /* EX_OSFILE */
#ifdef EX_CANTCREAT
    if (PyModule_AddIntMacro(m, EX_CANTCREAT)) return -1;
#endif /* EX_CANTCREAT */
#ifdef EX_IOERR
    if (PyModule_AddIntMacro(m, EX_IOERR)) return -1;
#endif /* EX_IOERR */
#ifdef EX_TEMPFAIL
    if (PyModule_AddIntMacro(m, EX_TEMPFAIL)) return -1;
#endif /* EX_TEMPFAIL */
#ifdef EX_PROTOCOL
    if (PyModule_AddIntMacro(m, EX_PROTOCOL)) return -1;
#endif /* EX_PROTOCOL */
#ifdef EX_NOPERM
    if (PyModule_AddIntMacro(m, EX_NOPERM)) return -1;
#endif /* EX_NOPERM */
#ifdef EX_CONFIG
    if (PyModule_AddIntMacro(m, EX_CONFIG)) return -1;
#endif /* EX_CONFIG */
#ifdef EX_NOTFOUND
    if (PyModule_AddIntMacro(m, EX_NOTFOUND)) return -1;
#endif /* EX_NOTFOUND */

    /* statvfs */
#ifdef ST_RDONLY
    if (PyModule_AddIntMacro(m, ST_RDONLY)) return -1;
#endif /* ST_RDONLY */
#ifdef ST_NOSUID
    if (PyModule_AddIntMacro(m, ST_NOSUID)) return -1;
#endif /* ST_NOSUID */

       /* GNU extensions */
#ifdef ST_NODEV
    if (PyModule_AddIntMacro(m, ST_NODEV)) return -1;
#endif /* ST_NODEV */
#ifdef ST_NOEXEC
    if (PyModule_AddIntMacro(m, ST_NOEXEC)) return -1;
#endif /* ST_NOEXEC */
#ifdef ST_SYNCHRONOUS
    if (PyModule_AddIntMacro(m, ST_SYNCHRONOUS)) return -1;
#endif /* ST_SYNCHRONOUS */
#ifdef ST_MANDLOCK
    if (PyModule_AddIntMacro(m, ST_MANDLOCK)) return -1;
#endif /* ST_MANDLOCK */
#ifdef ST_WRITE
    if (PyModule_AddIntMacro(m, ST_WRITE)) return -1;
#endif /* ST_WRITE */
#ifdef ST_APPEND
    if (PyModule_AddIntMacro(m, ST_APPEND)) return -1;
#endif /* ST_APPEND */
#ifdef ST_NOATIME
    if (PyModule_AddIntMacro(m, ST_NOATIME)) return -1;
#endif /* ST_NOATIME */
#ifdef ST_NODIRATIME
    if (PyModule_AddIntMacro(m, ST_NODIRATIME)) return -1;
#endif /* ST_NODIRATIME */
#ifdef ST_RELATIME
    if (PyModule_AddIntMacro(m, ST_RELATIME)) return -1;
#endif /* ST_RELATIME */

    /* FreeBSD sendfile() constants */
#ifdef SF_NODISKIO
    if (PyModule_AddIntMacro(m, SF_NODISKIO)) return -1;
#endif
    /* is obsolete since the 11.x release */
#ifdef SF_MNOWAIT
    if (PyModule_AddIntMacro(m, SF_MNOWAIT)) return -1;
#endif
#ifdef SF_SYNC
    if (PyModule_AddIntMacro(m, SF_SYNC)) return -1;
#endif
#ifdef SF_NOCACHE
    if (PyModule_AddIntMacro(m, SF_NOCACHE)) return -1;
#endif

#ifdef TFD_NONBLOCK
    if (PyModule_AddIntMacro(m, TFD_NONBLOCK)) return -1;
#endif
#ifdef TFD_CLOEXEC
    if (PyModule_AddIntMacro(m, TFD_CLOEXEC)) return -1;
#endif
#ifdef TFD_TIMER_ABSTIME
    if (PyModule_AddIntMacro(m, TFD_TIMER_ABSTIME)) return -1;
#endif
#ifdef TFD_TIMER_CANCEL_ON_SET
    if (PyModule_AddIntMacro(m, TFD_TIMER_CANCEL_ON_SET)) return -1;
#endif

    /* constants for posix_fadvise */
#ifdef POSIX_FADV_NORMAL
    if (PyModule_AddIntMacro(m, POSIX_FADV_NORMAL)) return -1;
#endif
#ifdef POSIX_FADV_SEQUENTIAL
    if (PyModule_AddIntMacro(m, POSIX_FADV_SEQUENTIAL)) return -1;
#endif
#ifdef POSIX_FADV_RANDOM
    if (PyModule_AddIntMacro(m, POSIX_FADV_RANDOM)) return -1;
#endif
#ifdef POSIX_FADV_NOREUSE
    if (PyModule_AddIntMacro(m, POSIX_FADV_NOREUSE)) return -1;
#endif
#ifdef POSIX_FADV_WILLNEED
    if (PyModule_AddIntMacro(m, POSIX_FADV_WILLNEED)) return -1;
#endif
#ifdef POSIX_FADV_DONTNEED
    if (PyModule_AddIntMacro(m, POSIX_FADV_DONTNEED)) return -1;
#endif

    /* constants for waitid */
#if defined(HAVE_SYS_WAIT_H) && defined(HAVE_WAITID)
    if (PyModule_AddIntMacro(m, P_PID)) return -1;
    if (PyModule_AddIntMacro(m, P_PGID)) return -1;
    if (PyModule_AddIntMacro(m, P_ALL)) return -1;
#ifdef P_PIDFD
    if (PyModule_AddIntMacro(m, P_PIDFD)) return -1;
#endif
#ifdef PIDFD_NONBLOCK
    if (PyModule_AddIntMacro(m, PIDFD_NONBLOCK)) return -1;
#endif
#endif
#ifdef WEXITED
    if (PyModule_AddIntMacro(m, WEXITED)) return -1;
#endif
#ifdef WNOWAIT
    if (PyModule_AddIntMacro(m, WNOWAIT)) return -1;
#endif
#ifdef WSTOPPED
    if (PyModule_AddIntMacro(m, WSTOPPED)) return -1;
#endif
#ifdef CLD_EXITED
    if (PyModule_AddIntMacro(m, CLD_EXITED)) return -1;
#endif
#ifdef CLD_KILLED
    if (PyModule_AddIntMacro(m, CLD_KILLED)) return -1;
#endif
#ifdef CLD_DUMPED
    if (PyModule_AddIntMacro(m, CLD_DUMPED)) return -1;
#endif
#ifdef CLD_TRAPPED
    if (PyModule_AddIntMacro(m, CLD_TRAPPED)) return -1;
#endif
#ifdef CLD_STOPPED
    if (PyModule_AddIntMacro(m, CLD_STOPPED)) return -1;
#endif
#ifdef CLD_CONTINUED
    if (PyModule_AddIntMacro(m, CLD_CONTINUED)) return -1;
#endif

    /* constants for lockf */
#ifdef F_LOCK
    if (PyModule_AddIntMacro(m, F_LOCK)) return -1;
#endif
#ifdef F_TLOCK
    if (PyModule_AddIntMacro(m, F_TLOCK)) return -1;
#endif
#ifdef F_ULOCK
    if (PyModule_AddIntMacro(m, F_ULOCK)) return -1;
#endif
#ifdef F_TEST
    if (PyModule_AddIntMacro(m, F_TEST)) return -1;
#endif

#ifdef RWF_DSYNC
    if (PyModule_AddIntConstant(m, "RWF_DSYNC", RWF_DSYNC)) return -1;
#endif
#ifdef RWF_HIPRI
    if (PyModule_AddIntConstant(m, "RWF_HIPRI", RWF_HIPRI)) return -1;
#endif
#ifdef RWF_SYNC
    if (PyModule_AddIntConstant(m, "RWF_SYNC", RWF_SYNC)) return -1;
#endif
#ifdef RWF_NOWAIT
    if (PyModule_AddIntConstant(m, "RWF_NOWAIT", RWF_NOWAIT)) return -1;
#endif
#ifdef RWF_APPEND
    if (PyModule_AddIntConstant(m, "RWF_APPEND", RWF_APPEND)) return -1;
#endif

/* constants for splice */
#if defined(HAVE_SPLICE) && defined(__linux__)
    if (PyModule_AddIntConstant(m, "SPLICE_F_MOVE", SPLICE_F_MOVE)) return -1;
    if (PyModule_AddIntConstant(m, "SPLICE_F_NONBLOCK", SPLICE_F_NONBLOCK)) return -1;
    if (PyModule_AddIntConstant(m, "SPLICE_F_MORE", SPLICE_F_MORE)) return -1;
#endif

/* constants for posix_spawn */
#ifdef HAVE_POSIX_SPAWN
    if (PyModule_AddIntConstant(m, "POSIX_SPAWN_OPEN", POSIX_SPAWN_OPEN)) return -1;
    if (PyModule_AddIntConstant(m, "POSIX_SPAWN_CLOSE", POSIX_SPAWN_CLOSE)) return -1;
    if (PyModule_AddIntConstant(m, "POSIX_SPAWN_DUP2", POSIX_SPAWN_DUP2)) return -1;
#ifdef HAVE_POSIX_SPAWN_FILE_ACTIONS_ADDCLOSEFROM_NP
    if (PyModule_AddIntMacro(m, POSIX_SPAWN_CLOSEFROM)) return -1;
#endif
#endif

#if defined(HAVE_SPAWNV) || defined (HAVE_RTPSPAWN)
    if (PyModule_AddIntConstant(m, "P_WAIT", _P_WAIT)) return -1;
    if (PyModule_AddIntConstant(m, "P_NOWAIT", _P_NOWAIT)) return -1;
    if (PyModule_AddIntConstant(m, "P_NOWAITO", _P_NOWAITO)) return -1;
#endif
#ifdef HAVE_SPAWNV
    if (PyModule_AddIntConstant(m, "P_OVERLAY", _OLD_P_OVERLAY)) return -1;
    if (PyModule_AddIntConstant(m, "P_DETACH", _P_DETACH)) return -1;
#endif

#ifdef HAVE_SCHED_H
#ifdef SCHED_OTHER
    if (PyModule_AddIntMacro(m, SCHED_OTHER)) return -1;
#endif
#ifdef SCHED_FIFO
    if (PyModule_AddIntMacro(m, SCHED_FIFO)) return -1;
#endif
#ifdef SCHED_RR
    if (PyModule_AddIntMacro(m, SCHED_RR)) return -1;
#endif
#ifdef SCHED_SPORADIC
    if (PyModule_AddIntMacro(m, SCHED_SPORADIC)) return -1;
#endif
#ifdef SCHED_BATCH
    if (PyModule_AddIntMacro(m, SCHED_BATCH)) return -1;
#endif
#ifdef SCHED_IDLE
    if (PyModule_AddIntMacro(m, SCHED_IDLE)) return -1;
#endif
#ifdef SCHED_RESET_ON_FORK
    if (PyModule_AddIntMacro(m, SCHED_RESET_ON_FORK)) return -1;
#endif
#ifdef SCHED_SYS
    if (PyModule_AddIntMacro(m, SCHED_SYS)) return -1;
#endif
#ifdef SCHED_IA
    if (PyModule_AddIntMacro(m, SCHED_IA)) return -1;
#endif
#ifdef SCHED_FSS
    if (PyModule_AddIntMacro(m, SCHED_FSS)) return -1;
#endif
#ifdef SCHED_FX
    if (PyModule_AddIntConstant(m, "SCHED_FX", SCHED_FSS)) return -1;
#endif

/* constants for namespaces */
#if defined(HAVE_SETNS) || defined(HAVE_UNSHARE)
#ifdef CLONE_FS
    if (PyModule_AddIntMacro(m, CLONE_FS)) return -1;
#endif
#ifdef CLONE_FILES
    if (PyModule_AddIntMacro(m, CLONE_FILES)) return -1;
#endif
#ifdef CLONE_NEWNS
    if (PyModule_AddIntMacro(m, CLONE_NEWNS)) return -1;
#endif
#ifdef CLONE_NEWCGROUP
    if (PyModule_AddIntMacro(m, CLONE_NEWCGROUP)) return -1;
#endif
#ifdef CLONE_NEWUTS
    if (PyModule_AddIntMacro(m, CLONE_NEWUTS)) return -1;
#endif
#ifdef CLONE_NEWIPC
    if (PyModule_AddIntMacro(m, CLONE_NEWIPC)) return -1;
#endif
#ifdef CLONE_NEWUSER
    if (PyModule_AddIntMacro(m, CLONE_NEWUSER)) return -1;
#endif
#ifdef CLONE_NEWPID
    if (PyModule_AddIntMacro(m, CLONE_NEWPID)) return -1;
#endif
#ifdef CLONE_NEWNET
    if (PyModule_AddIntMacro(m, CLONE_NEWNET)) return -1;
#endif
#ifdef CLONE_NEWTIME
    if (PyModule_AddIntMacro(m, CLONE_NEWTIME)) return -1;
#endif
#ifdef CLONE_SYSVSEM
    if (PyModule_AddIntMacro(m, CLONE_SYSVSEM)) return -1;
#endif
#ifdef CLONE_THREAD
    if (PyModule_AddIntMacro(m, CLONE_THREAD)) return -1;
#endif
#ifdef CLONE_SIGHAND
    if (PyModule_AddIntMacro(m, CLONE_SIGHAND)) return -1;
#endif
#ifdef CLONE_VM
    if (PyModule_AddIntMacro(m, CLONE_VM)) return -1;
#endif
#endif

#endif

#ifdef USE_XATTRS
    if (PyModule_AddIntMacro(m, XATTR_CREATE)) return -1;
    if (PyModule_AddIntMacro(m, XATTR_REPLACE)) return -1;
    if (PyModule_AddIntMacro(m, XATTR_SIZE_MAX)) return -1;
#endif

#if HAVE_DECL_RTLD_LAZY
    if (PyModule_AddIntMacro(m, RTLD_LAZY)) return -1;
#endif
#if HAVE_DECL_RTLD_NOW
    if (PyModule_AddIntMacro(m, RTLD_NOW)) return -1;
#endif
#if HAVE_DECL_RTLD_GLOBAL
    if (PyModule_AddIntMacro(m, RTLD_GLOBAL)) return -1;
#endif
#if HAVE_DECL_RTLD_LOCAL
    if (PyModule_AddIntMacro(m, RTLD_LOCAL)) return -1;
#endif
#if HAVE_DECL_RTLD_NODELETE
    if (PyModule_AddIntMacro(m, RTLD_NODELETE)) return -1;
#endif
#if HAVE_DECL_RTLD_NOLOAD
    if (PyModule_AddIntMacro(m, RTLD_NOLOAD)) return -1;
#endif
#if HAVE_DECL_RTLD_DEEPBIND
    if (PyModule_AddIntMacro(m, RTLD_DEEPBIND)) return -1;
#endif
#if HAVE_DECL_RTLD_MEMBER
    if (PyModule_AddIntMacro(m, RTLD_MEMBER)) return -1;
#endif

#ifdef HAVE_GETRANDOM_SYSCALL
    if (PyModule_AddIntMacro(m, GRND_RANDOM)) return -1;
    if (PyModule_AddIntMacro(m, GRND_NONBLOCK)) return -1;
#endif
#ifdef HAVE_MEMFD_CREATE
    if (PyModule_AddIntMacro(m, MFD_CLOEXEC)) return -1;
    if (PyModule_AddIntMacro(m, MFD_ALLOW_SEALING)) return -1;
#ifdef MFD_HUGETLB
    if (PyModule_AddIntMacro(m, MFD_HUGETLB)) return -1;
#endif
#ifdef MFD_HUGE_SHIFT
    if (PyModule_AddIntMacro(m, MFD_HUGE_SHIFT)) return -1;
#endif
#ifdef MFD_HUGE_MASK
    if (PyModule_AddIntMacro(m, MFD_HUGE_MASK)) return -1;
#endif
#ifdef MFD_HUGE_64KB
    if (PyModule_AddIntMacro(m, MFD_HUGE_64KB)) return -1;
#endif
#ifdef MFD_HUGE_512KB
    if (PyModule_AddIntMacro(m, MFD_HUGE_512KB)) return -1;
#endif
#ifdef MFD_HUGE_1MB
    if (PyModule_AddIntMacro(m, MFD_HUGE_1MB)) return -1;
#endif
#ifdef MFD_HUGE_2MB
    if (PyModule_AddIntMacro(m, MFD_HUGE_2MB)) return -1;
#endif
#ifdef MFD_HUGE_8MB
    if (PyModule_AddIntMacro(m, MFD_HUGE_8MB)) return -1;
#endif
#ifdef MFD_HUGE_16MB
    if (PyModule_AddIntMacro(m, MFD_HUGE_16MB)) return -1;
#endif
#ifdef MFD_HUGE_32MB
    if (PyModule_AddIntMacro(m, MFD_HUGE_32MB)) return -1;
#endif
#ifdef MFD_HUGE_256MB
    if (PyModule_AddIntMacro(m, MFD_HUGE_256MB)) return -1;
#endif
#ifdef MFD_HUGE_512MB
    if (PyModule_AddIntMacro(m, MFD_HUGE_512MB)) return -1;
#endif
#ifdef MFD_HUGE_1GB
    if (PyModule_AddIntMacro(m, MFD_HUGE_1GB)) return -1;
#endif
#ifdef MFD_HUGE_2GB
    if (PyModule_AddIntMacro(m, MFD_HUGE_2GB)) return -1;
#endif
#ifdef MFD_HUGE_16GB
    if (PyModule_AddIntMacro(m, MFD_HUGE_16GB)) return -1;
#endif
#endif /* HAVE_MEMFD_CREATE */

#if defined(HAVE_EVENTFD) && defined(EFD_CLOEXEC)
    if (PyModule_AddIntMacro(m, EFD_CLOEXEC)) return -1;
#ifdef EFD_NONBLOCK
    if (PyModule_AddIntMacro(m, EFD_NONBLOCK)) return -1;
#endif
#ifdef EFD_SEMAPHORE
    if (PyModule_AddIntMacro(m, EFD_SEMAPHORE)) return -1;
#endif
#endif  /* HAVE_EVENTFD && EFD_CLOEXEC */

#if defined(__APPLE__)
    if (PyModule_AddIntConstant(m, "_COPYFILE_DATA", COPYFILE_DATA)) return -1;
    if (PyModule_AddIntConstant(m, "_COPYFILE_STAT", COPYFILE_STAT)) return -1;
    if (PyModule_AddIntConstant(m, "_COPYFILE_ACL", COPYFILE_ACL)) return -1;
    if (PyModule_AddIntConstant(m, "_COPYFILE_XATTR", COPYFILE_XATTR)) return -1;
#endif

#ifdef MS_WINDOWS
    if (PyModule_AddIntConstant(m, "_LOAD_LIBRARY_SEARCH_DEFAULT_DIRS", LOAD_LIBRARY_SEARCH_DEFAULT_DIRS)) return -1;
    if (PyModule_AddIntConstant(m, "_LOAD_LIBRARY_SEARCH_APPLICATION_DIR", LOAD_LIBRARY_SEARCH_APPLICATION_DIR)) return -1;
    if (PyModule_AddIntConstant(m, "_LOAD_LIBRARY_SEARCH_SYSTEM32", LOAD_LIBRARY_SEARCH_SYSTEM32)) return -1;
    if (PyModule_AddIntConstant(m, "_LOAD_LIBRARY_SEARCH_USER_DIRS", LOAD_LIBRARY_SEARCH_USER_DIRS)) return -1;
    if (PyModule_AddIntConstant(m, "_LOAD_LIBRARY_SEARCH_DLL_LOAD_DIR", LOAD_LIBRARY_SEARCH_DLL_LOAD_DIR)) return -1;
#endif

    return 0;
}



#define PROBE(name, test) \
   static int name(void)  \
   {                      \
      if (test) {        \
          return 1;       \
      } else {            \
          return 0;       \
      }                   \
   }

#ifdef HAVE_FSTATAT
PROBE(probe_fstatat, HAVE_FSTATAT_RUNTIME)
#endif

#ifdef HAVE_FACCESSAT
PROBE(probe_faccessat, HAVE_FACCESSAT_RUNTIME)
#endif

#ifdef HAVE_FCHMODAT
PROBE(probe_fchmodat, HAVE_FCHMODAT_RUNTIME)
#endif

#ifdef HAVE_FCHOWNAT
PROBE(probe_fchownat, HAVE_FCHOWNAT_RUNTIME)
#endif

#ifdef HAVE_LINKAT
PROBE(probe_linkat, HAVE_LINKAT_RUNTIME)
#endif

#ifdef HAVE_FDOPENDIR
PROBE(probe_fdopendir, HAVE_FDOPENDIR_RUNTIME)
#endif

#ifdef HAVE_MKDIRAT
PROBE(probe_mkdirat, HAVE_MKDIRAT_RUNTIME)
#endif

#ifdef HAVE_MKFIFOAT
PROBE(probe_mkfifoat, HAVE_MKFIFOAT_RUNTIME)
#endif

#ifdef HAVE_MKNODAT
PROBE(probe_mknodat, HAVE_MKNODAT_RUNTIME)
#endif

#ifdef HAVE_RENAMEAT
PROBE(probe_renameat, HAVE_RENAMEAT_RUNTIME)
#endif

#ifdef HAVE_UNLINKAT
PROBE(probe_unlinkat, HAVE_UNLINKAT_RUNTIME)
#endif

#ifdef HAVE_OPENAT
PROBE(probe_openat, HAVE_OPENAT_RUNTIME)
#endif

#ifdef HAVE_READLINKAT
PROBE(probe_readlinkat, HAVE_READLINKAT_RUNTIME)
#endif

#ifdef HAVE_SYMLINKAT
PROBE(probe_symlinkat, HAVE_SYMLINKAT_RUNTIME)
#endif

#ifdef HAVE_FUTIMENS
PROBE(probe_futimens, HAVE_FUTIMENS_RUNTIME)
#endif

#ifdef HAVE_UTIMENSAT
PROBE(probe_utimensat, HAVE_UTIMENSAT_RUNTIME)
#endif




static const struct have_function {
    const char * const label;
    int (*probe)(void);
} have_functions[] = {

#ifdef HAVE_EVENTFD
    {"HAVE_EVENTFD", NULL},
#endif

#ifdef HAVE_TIMERFD_CREATE
    {"HAVE_TIMERFD_CREATE", NULL},
#endif

#ifdef HAVE_FACCESSAT
    { "HAVE_FACCESSAT", probe_faccessat },
#endif

#ifdef HAVE_FCHDIR
    { "HAVE_FCHDIR", NULL },
#endif

#ifdef HAVE_FCHMOD
    { "HAVE_FCHMOD", NULL },
#endif

#ifdef HAVE_FCHMODAT
    { "HAVE_FCHMODAT", probe_fchmodat },
#endif

#ifdef HAVE_FCHOWN
    { "HAVE_FCHOWN", NULL },
#endif

#ifdef HAVE_FCHOWNAT
    { "HAVE_FCHOWNAT", probe_fchownat },
#endif

#ifdef HAVE_FEXECVE
    { "HAVE_FEXECVE", NULL },
#endif

#ifdef HAVE_FDOPENDIR
    { "HAVE_FDOPENDIR", probe_fdopendir },
#endif

#ifdef HAVE_FPATHCONF
    { "HAVE_FPATHCONF", NULL },
#endif

#ifdef HAVE_FSTATAT
    { "HAVE_FSTATAT", probe_fstatat },
#endif

#ifdef HAVE_FSTATVFS
    { "HAVE_FSTATVFS", NULL },
#endif

#if defined HAVE_FTRUNCATE || defined MS_WINDOWS
    { "HAVE_FTRUNCATE", NULL },
#endif

#ifdef HAVE_FUTIMENS
    { "HAVE_FUTIMENS", probe_futimens },
#endif

#ifdef HAVE_FUTIMES
    { "HAVE_FUTIMES", NULL },
#endif

#ifdef HAVE_FUTIMESAT
    { "HAVE_FUTIMESAT", NULL },
#endif

#ifdef HAVE_LINKAT
    { "HAVE_LINKAT", probe_linkat },
#endif

#ifdef HAVE_LCHFLAGS
    { "HAVE_LCHFLAGS", NULL },
#endif

#ifdef HAVE_LCHMOD
    { "HAVE_LCHMOD", NULL },
#endif

#ifdef HAVE_LCHOWN
    { "HAVE_LCHOWN", NULL },
#endif

#ifdef HAVE_LSTAT
    { "HAVE_LSTAT", NULL },
#endif

#ifdef HAVE_LUTIMES
    { "HAVE_LUTIMES", NULL },
#endif

#ifdef HAVE_MEMFD_CREATE
    { "HAVE_MEMFD_CREATE", NULL },
#endif

#ifdef HAVE_MKDIRAT
    { "HAVE_MKDIRAT", probe_mkdirat },
#endif

#ifdef HAVE_MKFIFOAT
    { "HAVE_MKFIFOAT", probe_mkfifoat },
#endif

#ifdef HAVE_MKNODAT
    { "HAVE_MKNODAT", probe_mknodat },
#endif

#ifdef HAVE_OPENAT
    { "HAVE_OPENAT", probe_openat },
#endif

#ifdef HAVE_READLINKAT
    { "HAVE_READLINKAT", probe_readlinkat },
#endif

#ifdef HAVE_RENAMEAT
    { "HAVE_RENAMEAT", probe_renameat },
#endif

#ifdef HAVE_SYMLINKAT
    { "HAVE_SYMLINKAT", probe_symlinkat },
#endif

#ifdef HAVE_UNLINKAT
    { "HAVE_UNLINKAT", probe_unlinkat },
#endif

#ifdef HAVE_UTIMENSAT
    { "HAVE_UTIMENSAT", probe_utimensat },
#endif

#ifdef MS_WINDOWS
    { "MS_WINDOWS", NULL },
#endif

    { NULL, NULL }
};


static int
posixmodule_exec(PyObject *m)
{
    _posixstate *state = get_posix_state(m);

#if defined(HAVE_PWRITEV)
    if (HAVE_PWRITEV_RUNTIME) {} else {
        PyObject* dct = PyModule_GetDict(m);

        if (dct == NULL) {
            return -1;
        }

        if (PyDict_PopString(dct, "pwritev", NULL) < 0) {
            return -1;
        }
        if (PyDict_PopString(dct, "preadv", NULL) < 0) {
            return -1;
        }
    }
#endif

    /* Initialize environ dictionary */
    if (PyModule_Add(m, "environ", convertenviron()) != 0) {
        return -1;
    }

    if (all_ins(m))
        return -1;

    if (setup_confname_tables(m))
        return -1;

    if (PyModule_AddObjectRef(m, "error", PyExc_OSError) < 0) {
        return -1;
    }

#if defined(HAVE_WAITID)
    waitid_result_desc.name = MODNAME ".waitid_result";
    state->WaitidResultType = (PyObject *)PyStructSequence_NewType(&waitid_result_desc);
    if (PyModule_AddObjectRef(m, "waitid_result", state->WaitidResultType) < 0) {
        return -1;
    }
#endif

    stat_result_desc.name = "os.stat_result"; /* see issue #19209 */
    stat_result_desc.fields[7].name = PyStructSequence_UnnamedField;
    stat_result_desc.fields[8].name = PyStructSequence_UnnamedField;
    stat_result_desc.fields[9].name = PyStructSequence_UnnamedField;
    state->StatResultType = (PyObject *)PyStructSequence_NewType(&stat_result_desc);
    if (PyModule_AddObjectRef(m, "stat_result", state->StatResultType) < 0) {
        return -1;
    }
    state->statresult_new_orig = ((PyTypeObject *)state->StatResultType)->tp_new;
    ((PyTypeObject *)state->StatResultType)->tp_new = statresult_new;

    statvfs_result_desc.name = "os.statvfs_result"; /* see issue #19209 */
    state->StatVFSResultType = (PyObject *)PyStructSequence_NewType(&statvfs_result_desc);
    if (PyModule_AddObjectRef(m, "statvfs_result", state->StatVFSResultType) < 0) {
        return -1;
    }

#if defined(HAVE_SCHED_SETPARAM) || defined(HAVE_SCHED_SETSCHEDULER) || defined(POSIX_SPAWN_SETSCHEDULER) || defined(POSIX_SPAWN_SETSCHEDPARAM)
    sched_param_desc.name = MODNAME ".sched_param";
    state->SchedParamType = (PyObject *)PyStructSequence_NewType(&sched_param_desc);
    if (PyModule_AddObjectRef(m, "sched_param", state->SchedParamType) < 0) {
        return -1;
    }
    ((PyTypeObject *)state->SchedParamType)->tp_new = os_sched_param;
#endif

    /* initialize TerminalSize_info */
    state->TerminalSizeType = (PyObject *)PyStructSequence_NewType(&TerminalSize_desc);
    if (PyModule_AddObjectRef(m, "terminal_size", state->TerminalSizeType) < 0) {
        return -1;
    }

    /* initialize scandir types */
    PyObject *ScandirIteratorType = PyType_FromModuleAndSpec(m, &ScandirIteratorType_spec, NULL);
    if (ScandirIteratorType == NULL) {
        return -1;
    }
    state->ScandirIteratorType = ScandirIteratorType;

    state->DirEntryType = PyType_FromModuleAndSpec(m, &DirEntryType_spec, NULL);
    if (PyModule_AddObjectRef(m, "DirEntry", state->DirEntryType) < 0) {
        return -1;
    }

    times_result_desc.name = MODNAME ".times_result";
    state->TimesResultType = (PyObject *)PyStructSequence_NewType(&times_result_desc);
    if (PyModule_AddObjectRef(m, "times_result", state->TimesResultType) < 0) {
        return -1;
    }

    state->UnameResultType = (PyObject *)PyStructSequence_NewType(&uname_result_desc);
    if (PyModule_AddObjectRef(m, "uname_result", state->UnameResultType) < 0) {
        return -1;
    }

    if ((state->billion = PyLong_FromLong(1000000000)) == NULL)
        return -1;
#if defined(HAVE_WAIT3) || defined(HAVE_WAIT4)
    state->struct_rusage = PyUnicode_InternFromString("struct_rusage");
    if (state->struct_rusage == NULL)
        return -1;
#endif
    state->st_mode = PyUnicode_InternFromString("st_mode");
    if (state->st_mode == NULL)
        return -1;

    /* suppress "function not used" warnings */
    {
    int ignored;
    fd_specified("", -1);
    follow_symlinks_specified("", 1);
    dir_fd_and_follow_symlinks_invalid("chmod", DEFAULT_DIR_FD, 1);
    dir_fd_converter(Py_None, &ignored);
    dir_fd_unavailable(Py_None, &ignored);
    }

    /*
     * provide list of locally available functions
     * so os.py can populate support_* lists
     */
    PyObject *list = PyList_New(0);
    if (!list) {
        return -1;
    }
    for (const struct have_function *trace = have_functions; trace->label; trace++) {
        PyObject *unicode;
        if (trace->probe && !trace->probe()) continue;
        unicode = PyUnicode_DecodeASCII(trace->label, strlen(trace->label), NULL);
        if (!unicode)
            return -1;
        if (PyList_Append(list, unicode))
            return -1;
        Py_DECREF(unicode);
    }

#ifndef MS_WINDOWS
    if (_Py_GetTicksPerSecond(&state->ticks_per_second) < 0) {
        PyErr_SetString(PyExc_RuntimeError,
                        "cannot read ticks_per_second");
        return -1;
    }
    assert(state->ticks_per_second >= 1);
#endif

    return PyModule_Add(m, "_have_functions", list);
}


static PyModuleDef_Slot posixmodile_slots[] = {
    {Py_mod_exec, posixmodule_exec},
    {Py_mod_multiple_interpreters, Py_MOD_PER_INTERPRETER_GIL_SUPPORTED},
    {Py_mod_gil, Py_MOD_GIL_NOT_USED},
    {0, NULL}
};

static struct PyModuleDef posixmodule = {
    PyModuleDef_HEAD_INIT,
    .m_name = MODNAME,
    .m_doc = posix__doc__,
    .m_size = sizeof(_posixstate),
    .m_methods = posix_methods,
    .m_slots = posixmodile_slots,
    .m_traverse = _posix_traverse,
    .m_clear = _posix_clear,
    .m_free = _posix_free,
};

PyMODINIT_FUNC
INITFUNC(void)
{
    return PyModuleDef_Init(&posixmodule);
}<|MERGE_RESOLUTION|>--- conflicted
+++ resolved
@@ -5128,19 +5128,12 @@
 }
 
 
-<<<<<<< HEAD
-/*[clinic input]
-os._path_isdir
-
-    s as path: path_t(allow_fd=True, suppress_value_error=True)
-=======
 #define PY_IFREG  1 // Regular file
 #define PY_IFDIR  2 // Directory
 #define PY_IFLNK  4 // Symlink
 #define PY_IFMNT  8 // Mount Point (junction)
 #define PY_IFLRP 16 // Link Reparse Point (name-surrogate, symlink, junction)
 #define PY_IFRRP 32 // Regular Reparse Point
->>>>>>> 5091c440
 
 static inline BOOL
 _testInfo(DWORD attributes, DWORD reparseTag, BOOL diskDevice, int testedType)
@@ -5168,14 +5161,8 @@
     return FALSE;
 }
 
-<<<<<<< HEAD
-static PyObject *
-os__path_isdir_impl(PyObject *module, path_t *path)
-/*[clinic end generated code: output=0adeafd60704f710 input=2d09b8801fd2f638]*/
-=======
 static BOOL
 _testFileTypeByHandle(HANDLE hfile, int testedType, BOOL diskOnly)
->>>>>>> 5091c440
 {
     assert(testedType == PY_IFREG || testedType == PY_IFDIR ||
            testedType == PY_IFLNK || testedType == PY_IFMNT ||
@@ -5193,71 +5180,6 @@
                          testedType);
     }
     FILE_BASIC_INFO info;
-<<<<<<< HEAD
-    int result;
-    BOOL slow_path = TRUE;
-    FILE_STAT_BASIC_INFORMATION statInfo;
-
-    if (path->value_error) {
-        Py_RETURN_FALSE;
-    }
-
-    Py_BEGIN_ALLOW_THREADS
-    if (path->wide) {
-        if (_Py_GetFileInformationByName(path->wide, FileStatBasicByNameInfo,
-                                         &statInfo, sizeof(statInfo))) {
-            if (!(statInfo.FileAttributes & FILE_ATTRIBUTE_REPARSE_POINT)) {
-                slow_path = FALSE;
-                result = statInfo.FileAttributes & FILE_ATTRIBUTE_DIRECTORY;
-            } else if (!(statInfo.FileAttributes & FILE_ATTRIBUTE_DIRECTORY)) {
-                slow_path = FALSE;
-                result = 0;
-            }
-        } else if (_Py_GetFileInformationByName_ErrorIsTrustworthy(GetLastError())) {
-                    slow_path = FALSE;
-                    result = 0;
-        }
-    }
-    if (slow_path) {
-        if (path->fd != -1) {
-            hfile = _Py_get_osfhandle_noraise(path->fd);
-            close_file = FALSE;
-        }
-        else {
-            hfile = CreateFileW(path->wide, FILE_READ_ATTRIBUTES, 0, NULL,
-                                OPEN_EXISTING, FILE_FLAG_BACKUP_SEMANTICS, NULL);
-        }
-        if (hfile != INVALID_HANDLE_VALUE) {
-            if (GetFileInformationByHandleEx(hfile, FileBasicInfo, &info,
-                                            sizeof(info)))
-            {
-                result = info.FileAttributes & FILE_ATTRIBUTE_DIRECTORY;
-            }
-            else {
-                result = 0;
-            }
-            if (close_file) {
-                CloseHandle(hfile);
-            }
-        }
-        else {
-            STRUCT_STAT st;
-            switch (GetLastError()) {
-            case ERROR_ACCESS_DENIED:
-            case ERROR_SHARING_VIOLATION:
-            case ERROR_CANT_ACCESS_FILE:
-            case ERROR_INVALID_PARAMETER:
-                if (STAT(path->wide, &st)) {
-                    result = 0;
-                }
-                else {
-                    result = S_ISDIR(st.st_mode);
-                }
-                break;
-            default:
-                result = 0;
-            }
-=======
     return GetFileInformationByHandleEx(hfile, FileBasicInfo, &info,
                                         sizeof(info)) &&
            _testInfo(info.FileAttributes, 0, diskDevice, testedType);
@@ -5321,18 +5243,10 @@
         if (!rc) {
             return _testInfo(st.st_file_attributes, st.st_reparse_tag,
                              st.st_mode & S_IFREG, testedType);
->>>>>>> 5091c440
-        }
-    }
-
-<<<<<<< HEAD
-    if (result) {
-        Py_RETURN_TRUE;
-    }
-    Py_RETURN_FALSE;
-=======
+        }
+    }
+
     return FALSE;
->>>>>>> 5091c440
 }
 
 
@@ -5355,9 +5269,6 @@
         return FALSE;
     }
 
-<<<<<<< HEAD
-    path: path_t(allow_fd=True, suppress_value_error=True)
-=======
     DWORD flags = FILE_FLAG_BACKUP_SEMANTICS;
     if (!followLinks) {
         flags |= FILE_FLAG_OPEN_REPARSE_POINT;
@@ -5382,7 +5293,6 @@
             return TRUE;
         }
     }
->>>>>>> 5091c440
 
     switch (GetLastError()) {
     case ERROR_ACCESS_DENIED:
@@ -5396,415 +5306,158 @@
     return FALSE;
 }
 
-<<<<<<< HEAD
-static PyObject *
-os__path_isfile_impl(PyObject *module, path_t *path)
-/*[clinic end generated code: output=4f72e7b1ada002da input=c378f54b14ae878a]*/
-{
-    HANDLE hfile;
-    BOOL close_file = TRUE;
-    FILE_BASIC_INFO info;
-    int result;
-    BOOL slow_path = TRUE;
-    FILE_STAT_BASIC_INFORMATION statInfo;
-
+
+static int
+_testFileExists(path_t *path, BOOL followLinks)
+{
+    BOOL result = FALSE;
     if (path->value_error) {
-        Py_RETURN_FALSE;
+        return -1;
     }
 
     Py_BEGIN_ALLOW_THREADS
-    if (path->wide) {
-        if (_Py_GetFileInformationByName(path->wide, FileStatBasicByNameInfo,
-                                         &statInfo, sizeof(statInfo))) {
-            if (!(statInfo.FileAttributes & FILE_ATTRIBUTE_REPARSE_POINT)) {
-                slow_path = FALSE;
-                result = !(statInfo.FileAttributes & FILE_ATTRIBUTE_DIRECTORY);
-            } else if (statInfo.FileAttributes & FILE_ATTRIBUTE_DIRECTORY) {
-                slow_path = FALSE;
-                result = 0;
-=======
-
-static int
-_testFileExists(path_t *_path, PyObject *path, BOOL followLinks)
-{
-    BOOL result = FALSE;
-    if (!path_converter(path, _path)) {
-        path_cleanup(_path);
-        if (PyErr_ExceptionMatches(PyExc_ValueError)) {
-            PyErr_Clear();
-            return FALSE;
-        }
-        return -1;
-    }
-
-    Py_BEGIN_ALLOW_THREADS
-    if (_path->fd != -1) {
-        HANDLE hfile = _Py_get_osfhandle_noraise(_path->fd);
+    if (path->fd != -1) {
+        HANDLE hfile = _Py_get_osfhandle_noraise(path->fd);
         if (hfile != INVALID_HANDLE_VALUE) {
             if (GetFileType(hfile) != FILE_TYPE_UNKNOWN || !GetLastError()) {
                 result = TRUE;
->>>>>>> 5091c440
             }
         }
     }
-<<<<<<< HEAD
-    if (slow_path) {
-        if (path->fd != -1) {
-            hfile = _Py_get_osfhandle_noraise(path->fd);
-            close_file = FALSE;
-        }
-        else {
-            hfile = CreateFileW(path->wide, FILE_READ_ATTRIBUTES, 0, NULL,
-                                OPEN_EXISTING, FILE_FLAG_BACKUP_SEMANTICS, NULL);
-=======
-    else if (_path->wide) {
-        result = _testFileExistsByName(_path->wide, followLinks);
+    else if (path->wide) {
+        result = _testFileExistsByName(path->wide, followLinks);
     }
     Py_END_ALLOW_THREADS
 
-    path_cleanup(_path);
     return result;
 }
 
 
 static int
-_testFileType(path_t *_path, PyObject *path, int testedType)
+_testFileType(path_t *path, int testedType)
 {
     BOOL result = FALSE;
-    if (!path_converter(path, _path)) {
-        path_cleanup(_path);
-        if (PyErr_ExceptionMatches(PyExc_ValueError)) {
-            PyErr_Clear();
-            return FALSE;
->>>>>>> 5091c440
-        }
+    if (path->value_error) {
         return -1;
     }
 
     Py_BEGIN_ALLOW_THREADS
-    if (_path->fd != -1) {
-        HANDLE hfile = _Py_get_osfhandle_noraise(_path->fd);
+    if (path->fd != -1) {
+        HANDLE hfile = _Py_get_osfhandle_noraise(path->fd);
         if (hfile != INVALID_HANDLE_VALUE) {
-<<<<<<< HEAD
-            if (GetFileInformationByHandleEx(hfile, FileBasicInfo, &info,
-                                            sizeof(info)))
-            {
-                result = !(info.FileAttributes & FILE_ATTRIBUTE_DIRECTORY);
-            }
-            else {
-                result = 0;
-            }
-            if (close_file) {
-                CloseHandle(hfile);
-            }
-        }
-        else {
-            STRUCT_STAT st;
-            switch (GetLastError()) {
-            case ERROR_ACCESS_DENIED:
-            case ERROR_SHARING_VIOLATION:
-            case ERROR_CANT_ACCESS_FILE:
-            case ERROR_INVALID_PARAMETER:
-                if (STAT(path->wide, &st)) {
-                    result = 0;
-                }
-                else {
-                    result = S_ISREG(st.st_mode);
-                }
-                break;
-            default:
-                result = 0;
-            }
-=======
             result = _testFileTypeByHandle(hfile, testedType, TRUE);
->>>>>>> 5091c440
-        }
-    }
-    else if (_path->wide) {
-        result = _testFileTypeByName(_path->wide, testedType);
+        }
+    }
+    else if (path->wide) {
+        result = _testFileTypeByName(path->wide, testedType);
     }
     Py_END_ALLOW_THREADS
 
-<<<<<<< HEAD
-    if (result) {
-        Py_RETURN_TRUE;
-    }
-    Py_RETURN_FALSE;
-=======
-    path_cleanup(_path);
     return result;
->>>>>>> 5091c440
 }
 
 
 /*[clinic input]
 os._path_exists -> bool
 
-<<<<<<< HEAD
     path: path_t(allow_fd=True, suppress_value_error=True)
-=======
-    path: object
     /
->>>>>>> 5091c440
 
 Test whether a path exists.  Returns False for broken symbolic links.
 
 [clinic start generated code]*/
 
-<<<<<<< HEAD
-static PyObject *
+static int
 os__path_exists_impl(PyObject *module, path_t *path)
-/*[clinic end generated code: output=69e6089df1fe463a input=a62c424c1784c43b]*/
-{
-    HANDLE hfile;
-    BOOL close_file = TRUE;
-    int result;
-    BOOL slow_path = TRUE;
-    FILE_STAT_BASIC_INFORMATION statInfo;
-
-    if (path->value_error) {
-        Py_RETURN_FALSE;
-    }
-
-    Py_BEGIN_ALLOW_THREADS
-    if (path->wide) {
-        if (_Py_GetFileInformationByName(path->wide, FileStatBasicByNameInfo,
-                                         &statInfo, sizeof(statInfo))) {
-            if (!(statInfo.FileAttributes & FILE_ATTRIBUTE_REPARSE_POINT)) {
-                slow_path = FALSE;
-                result = 1;
-            }
-        } else if (_Py_GetFileInformationByName_ErrorIsTrustworthy(GetLastError())) {
-                    slow_path = FALSE;
-                    result = 0;
-        }
-    }
-    if (slow_path) {
-        if (path->fd != -1) {
-            hfile = _Py_get_osfhandle_noraise(path->fd);
-            close_file = FALSE;
-        }
-        else {
-            hfile = CreateFileW(path->wide, FILE_READ_ATTRIBUTES, 0, NULL,
-                                OPEN_EXISTING, FILE_FLAG_BACKUP_SEMANTICS, NULL);
-        }
-        if (hfile != INVALID_HANDLE_VALUE) {
-            result = 1;
-            if (close_file) {
-                CloseHandle(hfile);
-            }
-        }
-        else {
-            STRUCT_STAT st;
-            switch (GetLastError()) {
-            case ERROR_ACCESS_DENIED:
-            case ERROR_SHARING_VIOLATION:
-            case ERROR_CANT_ACCESS_FILE:
-            case ERROR_INVALID_PARAMETER:
-                if (STAT(path->wide, &st)) {
-                    result = 0;
-                }
-                else {
-                    result = 1;
-                }
-                break;
-            default:
-                result = 0;
-            }
-        }
-    }
-    Py_END_ALLOW_THREADS
-
-    if (result) {
-        Py_RETURN_TRUE;
-    }
-    Py_RETURN_FALSE;
-=======
+/*[clinic end generated code: output=8da13acf666e16ba input=29198507a6082a57]*/
+{
+    return _testFileExists(&path, TRUE);
+}
+
+
+/*[clinic input]
+os._path_lexists -> bool
+
+    path: path_t(allow_fd=True, suppress_value_error=True)
+    /
+
+Test whether a path exists.  Returns True for broken symbolic links.
+
+[clinic start generated code]*/
+
 static int
-os__path_exists_impl(PyObject *module, PyObject *path)
-/*[clinic end generated code: output=8f784b3abf9f8588 input=2777da15bc4ba5a3]*/
-{
-    path_t _path = PATH_T_INITIALIZE("_path_exists", "path", 0, 1);
-    return _testFileExists(&_path, path, TRUE);
-}
-
-
-/*[clinic input]
-os._path_lexists -> bool
-
-    path: object
-    /
-
-Test whether a path exists.  Returns True for broken symbolic links.
+os__path_lexists_impl(PyObject *module, path_t *path)
+/*[clinic end generated code: output=e7240ed5fc45bff3 input=03d9fed8bc6ce96f]*/
+{
+    return _testFileExists(&path, FALSE);
+}
+
+
+/*[clinic input]
+os._path_isdir -> bool
+
+    s as path: path_t(allow_fd=True, suppress_value_error=True)
+
+Return true if the pathname refers to an existing directory.
 
 [clinic start generated code]*/
 
 static int
-os__path_lexists_impl(PyObject *module, PyObject *path)
-/*[clinic end generated code: output=fec4a91cf4ffccf1 input=8843d4d6d4e7c779]*/
-{
-    path_t _path = PATH_T_INITIALIZE("_path_lexists", "path", 0, 1);
-    return _testFileExists(&_path, path, FALSE);
-}
-
-
-/*[clinic input]
-os._path_isdir -> bool
-
-    s as path: object
-
-Return true if the pathname refers to an existing directory.
+os__path_isdir_impl(PyObject *module, path_t *path)
+/*[clinic end generated code: output=d5786196f9e2fa7a input=132a3b5301aecf79]*/
+{
+    return _testFileType(&path, PY_IFDIR);
+}
+
+
+/*[clinic input]
+os._path_isfile -> bool
+
+    path: path_t(allow_fd=True, suppress_value_error=True)
+
+Test whether a path is a regular file
 
 [clinic start generated code]*/
 
 static int
-os__path_isdir_impl(PyObject *module, PyObject *path)
-/*[clinic end generated code: output=0504fd403f369701 input=2cb54dd97eb970f7]*/
-{
-    path_t _path = PATH_T_INITIALIZE("_path_isdir", "s", 0, 1);
-    return _testFileType(&_path, path, PY_IFDIR);
->>>>>>> 5091c440
-}
-
-
-/*[clinic input]
-os._path_isfile -> bool
-
-    path: object
-
-Test whether a path is a regular file
-
-<<<<<<< HEAD
+os__path_isfile_impl(PyObject *module, path_t *path)
+/*[clinic end generated code: output=5c3073bc212b9863 input=4ac1fd350b30a39e]*/
+{
+    return _testFileType(&path, PY_IFREG);
+}
+
+
+/*[clinic input]
+os._path_islink -> bool
+
     path: path_t(allow_fd=True, suppress_value_error=True)
-=======
+
+Test whether a path is a symbolic link
+
 [clinic start generated code]*/
 
 static int
-os__path_isfile_impl(PyObject *module, PyObject *path)
-/*[clinic end generated code: output=b40d620efe5a896f input=54b428a310debaea]*/
-{
-    path_t _path = PATH_T_INITIALIZE("_path_isfile", "path", 0, 1);
-    return _testFileType(&_path, path, PY_IFREG);
-}
-
-
-/*[clinic input]
-os._path_islink -> bool
-
-    path: object
->>>>>>> 5091c440
-
-Test whether a path is a symbolic link
-
-[clinic start generated code]*/
-
-<<<<<<< HEAD
-static PyObject *
 os__path_islink_impl(PyObject *module, path_t *path)
-/*[clinic end generated code: output=109ad77ec747b3b7 input=80bd45abdecb418e]*/
-{
-    HANDLE hfile;
-    BOOL close_file = TRUE;
-    FILE_ATTRIBUTE_TAG_INFO info;
-    int result;
-    BOOL slow_path = TRUE;
-    FILE_STAT_BASIC_INFORMATION statInfo;
-
-    if (path->value_error) {
-        Py_RETURN_FALSE;
-    }
-
-    Py_BEGIN_ALLOW_THREADS
-    if (path->wide) {
-        if (_Py_GetFileInformationByName(path->wide, FileStatBasicByNameInfo,
-                                         &statInfo, sizeof(statInfo))) {
-            slow_path = FALSE;
-            if (statInfo.FileAttributes & FILE_ATTRIBUTE_REPARSE_POINT) {
-                result = (statInfo.ReparseTag == IO_REPARSE_TAG_SYMLINK);
-            }
-            else {
-                result = 0;
-            }
-        } else if (_Py_GetFileInformationByName_ErrorIsTrustworthy(GetLastError())) {
-                    slow_path = FALSE;
-                    result = 0;
-        }
-    }
-    if (slow_path) {
-        if (path->fd != -1) {
-            hfile = _Py_get_osfhandle_noraise(path->fd);
-            close_file = FALSE;
-        }
-        else {
-            hfile = CreateFileW(path->wide, FILE_READ_ATTRIBUTES, 0, NULL,
-                                OPEN_EXISTING,
-                                FILE_FLAG_OPEN_REPARSE_POINT | FILE_FLAG_BACKUP_SEMANTICS,
-                                NULL);
-        }
-        if (hfile != INVALID_HANDLE_VALUE) {
-            if (GetFileInformationByHandleEx(hfile, FileAttributeTagInfo, &info,
-                                            sizeof(info)))
-            {
-                result = (info.ReparseTag == IO_REPARSE_TAG_SYMLINK);
-            }
-            else {
-                result = 0;
-            }
-            if (close_file) {
-                CloseHandle(hfile);
-            }
-        }
-        else {
-            STRUCT_STAT st;
-            switch (GetLastError()) {
-            case ERROR_ACCESS_DENIED:
-            case ERROR_SHARING_VIOLATION:
-            case ERROR_CANT_ACCESS_FILE:
-            case ERROR_INVALID_PARAMETER:
-                if (LSTAT(path->wide, &st)) {
-                    result = 0;
-                }
-                else {
-                    result = S_ISLNK(st.st_mode);
-                }
-                break;
-            default:
-                result = 0;
-            }
-        }
-    }
-    Py_END_ALLOW_THREADS
-
-    if (result) {
-        Py_RETURN_TRUE;
-    }
-    Py_RETURN_FALSE;
-=======
+/*[clinic end generated code: output=30da7bda8296adcc input=7510ce05b547debb]*/
+{
+    return _testFileType(&path, PY_IFLNK);
+}
+
+
+/*[clinic input]
+os._path_isjunction -> bool
+
+    path: path_t(allow_fd=True, suppress_value_error=True)
+
+Test whether a path is a junction
+
+[clinic start generated code]*/
+
 static int
-os__path_islink_impl(PyObject *module, PyObject *path)
-/*[clinic end generated code: output=9d0cf8e4c640dfe6 input=b71fed60b9b2cd73]*/
-{
-    path_t _path = PATH_T_INITIALIZE("_path_islink", "path", 0, 1);
-    return _testFileType(&_path, path, PY_IFLNK);
-}
-
-
-/*[clinic input]
-os._path_isjunction -> bool
-
-    path: object
-
-Test whether a path is a junction
-
-[clinic start generated code]*/
-
-static int
-os__path_isjunction_impl(PyObject *module, PyObject *path)
-/*[clinic end generated code: output=f1d51682a077654d input=103ccedcdb714f11]*/
-{
-    path_t _path = PATH_T_INITIALIZE("_path_isjunction", "path", 0, 1);
-    return _testFileType(&_path, path, PY_IFMNT);
->>>>>>> 5091c440
+os__path_isjunction_impl(PyObject *module, path_t *path)
+/*[clinic end generated code: output=e1d17a9dd18a9945 input=7dcb8bc4e972fcaf]*/
+{
+    return _testFileType(&path, PY_IFMNT);
 }
 
 #undef PY_IFREG
