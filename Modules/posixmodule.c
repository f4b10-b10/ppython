/* POSIX module implementation */

/* This file is also used for Windows NT/MS-Win.  In that case the
   module actually calls itself 'nt', not 'posix', and a few
   functions are either unimplemented or implemented differently.  The source
   assumes that for Windows NT, the macro 'MS_WINDOWS' is defined independent
   of the compiler used.  Different compilers define their own feature
   test macro, e.g. '_MSC_VER'. */

#include "Python.h"

#ifdef __VXWORKS__
#  include "pycore_bitutils.h"    // _Py_popcount32()
#endif
#include "pycore_abstract.h"      // _PyNumber_Index()
#include "pycore_call.h"          // _PyObject_CallNoArgs()
#include "pycore_ceval.h"         // _PyEval_ReInitThreads()
#include "pycore_fileutils.h"     // _Py_closerange()
#include "pycore_import.h"        // _PyImport_ReInitLock()
#include "pycore_initconfig.h"    // _PyStatus_EXCEPTION()
#include "pycore_moduleobject.h"  // _PyModule_GetState()
#include "pycore_object.h"        // _PyObject_LookupSpecial()
#include "pycore_pylifecycle.h"   // _PyOS_URandom()
#include "pycore_pystate.h"       // _PyInterpreterState_GET()
#include "pycore_signal.h"        // Py_NSIG
#include "pycore_time.h"          // _PyLong_FromTime_t()

#ifdef HAVE_UNISTD_H
#  include <unistd.h>             // symlink()
#endif

#ifdef MS_WINDOWS
#  include <windows.h>
#  if !defined(MS_WINDOWS_GAMES) || defined(MS_WINDOWS_DESKTOP)
#    include <pathcch.h>
#  endif
#  include <winioctl.h>
#  include <lmcons.h>             // UNLEN
#  include "osdefs.h"             // SEP
#  include <aclapi.h>             // SetEntriesInAcl
#  include <sddl.h>               // SDDL_REVISION_1
#  if defined(MS_WINDOWS_DESKTOP) || defined(MS_WINDOWS_SYSTEM)
#    define HAVE_SYMLINK
#  endif /* MS_WINDOWS_DESKTOP | MS_WINDOWS_SYSTEM */
#endif

#ifndef MS_WINDOWS
#  include "posixmodule.h"
#else
#  include "pycore_fileutils_windows.h"
#  include "winreparse.h"
#endif

#if !defined(EX_OK) && defined(EXIT_SUCCESS)
#  define EX_OK EXIT_SUCCESS
#endif

#ifdef __APPLE__
 /* Needed for the implementation of os.statvfs */
#  include <sys/param.h>
#  include <sys/mount.h>
#endif

/* On android API level 21, 'AT_EACCESS' is not declared although
 * HAVE_FACCESSAT is defined. */
#ifdef __ANDROID__
#  undef HAVE_FACCESSAT
#endif

#include <stdio.h>                // ctermid()
#include <stdlib.h>               // system()
#ifdef HAVE_SYS_TIME_H
#  include <sys/time.h>           // futimes()
#endif


// SGI apparently needs this forward declaration
#ifdef HAVE__GETPTY
#  include <sys/types.h>          // mode_t
   extern char * _getpty(int *, int, mode_t, int);
#endif


/*
 * A number of APIs are available on macOS from a certain macOS version.
 * To support building with a new SDK while deploying to older versions
 * the availability test is split into two:
 *   - HAVE_<FUNCTION>:  The configure check for compile time availability
 *   - HAVE_<FUNCTION>_RUNTIME: Runtime check for availability
 *
 * The latter is always true when not on macOS, or when using a compiler
 * that does not support __has_builtin (older versions of Xcode).
 *
 * Due to compiler restrictions there is one valid use of HAVE_<FUNCTION>_RUNTIME:
 *    if (HAVE_<FUNCTION>_RUNTIME) { ... }
 *
 * In mixing the test with other tests or using negations will result in compile
 * errors.
 */
#if defined(__APPLE__)

#include <mach/mach.h>

#if defined(__has_builtin)
#if __has_builtin(__builtin_available)
#define HAVE_BUILTIN_AVAILABLE 1
#endif
#endif

#ifdef HAVE_BUILTIN_AVAILABLE
#  define HAVE_FSTATAT_RUNTIME __builtin_available(macOS 10.10, iOS 8.0, *)
#  define HAVE_FACCESSAT_RUNTIME __builtin_available(macOS 10.10, iOS 8.0, *)
#  define HAVE_FCHMODAT_RUNTIME __builtin_available(macOS 10.10, iOS 8.0, *)
#  define HAVE_FCHOWNAT_RUNTIME __builtin_available(macOS 10.10, iOS 8.0, *)
#  define HAVE_LINKAT_RUNTIME __builtin_available(macOS 10.10, iOS 8.0, *)
#  define HAVE_FDOPENDIR_RUNTIME __builtin_available(macOS 10.10, iOS 8.0, *)
#  define HAVE_MKDIRAT_RUNTIME __builtin_available(macOS 10.10, iOS 8.0, *)
#  define HAVE_RENAMEAT_RUNTIME __builtin_available(macOS 10.10, iOS 8.0, *)
#  define HAVE_UNLINKAT_RUNTIME __builtin_available(macOS 10.10, iOS 8.0, *)
#  define HAVE_OPENAT_RUNTIME __builtin_available(macOS 10.10, iOS 8.0, *)
#  define HAVE_READLINKAT_RUNTIME __builtin_available(macOS 10.10, iOS 8.0, *)
#  define HAVE_SYMLINKAT_RUNTIME __builtin_available(macOS 10.10, iOS 8.0, *)
#  define HAVE_FUTIMENS_RUNTIME __builtin_available(macOS 10.13, iOS 11.0, tvOS 11.0, watchOS 4.0, *)
#  define HAVE_UTIMENSAT_RUNTIME __builtin_available(macOS 10.13, iOS 11.0, tvOS 11.0, watchOS 4.0, *)
#  define HAVE_PWRITEV_RUNTIME __builtin_available(macOS 11.0, iOS 14.0, tvOS 14.0, watchOS 7.0, *)
#  define HAVE_MKFIFOAT_RUNTIME __builtin_available(macOS 13.0, iOS 16.0, tvOS 16.0, watchOS 9.0, *)
#  define HAVE_MKNODAT_RUNTIME __builtin_available(macOS 13.0, iOS 16.0, tvOS 16.0, watchOS 9.0, *)

#  define HAVE_POSIX_SPAWN_SETSID_RUNTIME __builtin_available(macOS 10.15, *)

#else /* Xcode 8 or earlier */

   /* __builtin_available is not present in these compilers, but
    * some of the symbols might be weak linked (10.10 SDK or later
    * deploying on 10.9.
    *
    * Fall back to the older style of availability checking for
    * symbols introduced in macOS 10.10.
    */

#  ifdef HAVE_FSTATAT
#    define HAVE_FSTATAT_RUNTIME (fstatat != NULL)
#  endif

#  ifdef HAVE_FACCESSAT
#    define HAVE_FACCESSAT_RUNTIME (faccessat != NULL)
#  endif

#  ifdef HAVE_FCHMODAT
#    define HAVE_FCHMODAT_RUNTIME (fchmodat != NULL)
#  endif

#  ifdef HAVE_FCHOWNAT
#    define HAVE_FCHOWNAT_RUNTIME (fchownat != NULL)
#  endif

#  ifdef HAVE_LINKAT
#    define HAVE_LINKAT_RUNTIME (linkat != NULL)
#  endif

#  ifdef HAVE_FDOPENDIR
#    define HAVE_FDOPENDIR_RUNTIME (fdopendir != NULL)
#  endif

#  ifdef HAVE_MKDIRAT
#    define HAVE_MKDIRAT_RUNTIME (mkdirat != NULL)
#  endif

#  ifdef HAVE_RENAMEAT
#    define HAVE_RENAMEAT_RUNTIME (renameat != NULL)
#  endif

#  ifdef HAVE_UNLINKAT
#    define HAVE_UNLINKAT_RUNTIME (unlinkat != NULL)
#  endif

#  ifdef HAVE_OPENAT
#    define HAVE_OPENAT_RUNTIME (openat != NULL)
#  endif

#  ifdef HAVE_READLINKAT
#    define HAVE_READLINKAT_RUNTIME (readlinkat != NULL)
#  endif

#  ifdef HAVE_SYMLINKAT
#    define HAVE_SYMLINKAT_RUNTIME (symlinkat != NULL)
#  endif

#  ifdef HAVE_UTIMENSAT
#    define HAVE_UTIMENSAT_RUNTIME (utimensat != NULL)
#  endif

#  ifdef HAVE_FUTIMENS
#    define HAVE_FUTIMENS_RUNTIME (futimens != NULL)
#  endif

#  ifdef HAVE_PWRITEV
#    define HAVE_PWRITEV_RUNTIME (pwritev != NULL)
#  endif

#  ifdef HAVE_MKFIFOAT
#    define HAVE_MKFIFOAT_RUNTIME (mkfifoat != NULL)
#  endif

#  ifdef HAVE_MKNODAT
#    define HAVE_MKNODAT_RUNTIME (mknodat != NULL)
#  endif

#endif

#ifdef HAVE_FUTIMESAT
/* Some of the logic for weak linking depends on this assertion */
# error "HAVE_FUTIMESAT unexpectedly defined"
#endif

#else
#  define HAVE_FSTATAT_RUNTIME 1
#  define HAVE_FACCESSAT_RUNTIME 1
#  define HAVE_FCHMODAT_RUNTIME 1
#  define HAVE_FCHOWNAT_RUNTIME 1
#  define HAVE_LINKAT_RUNTIME 1
#  define HAVE_FDOPENDIR_RUNTIME 1
#  define HAVE_MKDIRAT_RUNTIME 1
#  define HAVE_RENAMEAT_RUNTIME 1
#  define HAVE_UNLINKAT_RUNTIME 1
#  define HAVE_OPENAT_RUNTIME 1
#  define HAVE_READLINKAT_RUNTIME 1
#  define HAVE_SYMLINKAT_RUNTIME 1
#  define HAVE_FUTIMENS_RUNTIME 1
#  define HAVE_UTIMENSAT_RUNTIME 1
#  define HAVE_PWRITEV_RUNTIME 1
#  define HAVE_MKFIFOAT_RUNTIME 1
#  define HAVE_MKNODAT_RUNTIME 1
#endif


PyDoc_STRVAR(posix__doc__,
"This module provides access to operating system functionality that is\n\
standardized by the C Standard and the POSIX standard (a thinly\n\
disguised Unix interface).  Refer to the library manual and\n\
corresponding Unix manual entries for more information on calls.");


#ifdef HAVE_SYS_UIO_H
#  include <sys/uio.h>
#endif

#ifdef HAVE_SYS_TYPES_H
/* Should be included before <sys/sysmacros.h> on HP-UX v3 */
#  include <sys/types.h>
#endif /* HAVE_SYS_TYPES_H */

#ifdef HAVE_SYS_SYSMACROS_H
/* GNU C Library: major(), minor(), makedev() */
#  include <sys/sysmacros.h>
#endif

#ifdef HAVE_SYS_STAT_H
#  include <sys/stat.h>
#endif /* HAVE_SYS_STAT_H */

#ifdef HAVE_SYS_WAIT_H
#  include <sys/wait.h>           // WNOHANG
#endif
#ifdef HAVE_LINUX_WAIT_H
#  include <linux/wait.h>         // P_PIDFD
#endif

#ifdef HAVE_SIGNAL_H
#  include <signal.h>
#endif

#ifdef HAVE_FCNTL_H
#  include <fcntl.h>
#endif

#ifdef HAVE_GRP_H
#  include <grp.h>
#endif

#ifdef HAVE_SYSEXITS_H
#  include <sysexits.h>
#endif

#ifdef HAVE_SYS_LOADAVG_H
#  include <sys/loadavg.h>
#endif

#ifdef HAVE_SYS_SENDFILE_H
#  include <sys/sendfile.h>
#endif

#if defined(__APPLE__)
#  include <copyfile.h>
#endif

#ifdef HAVE_SCHED_H
#  include <sched.h>
#endif

#if !defined(CPU_ALLOC) && defined(HAVE_SCHED_SETAFFINITY)
#  undef HAVE_SCHED_SETAFFINITY
#endif

#if defined(HAVE_SYS_XATTR_H)
#  if defined(HAVE_LINUX_LIMITS_H) && !defined(__FreeBSD_kernel__) && !defined(__GNU__)
#    define USE_XATTRS
#    include <linux/limits.h>  // Needed for XATTR_SIZE_MAX on musl libc.
#  endif
#  if defined(__CYGWIN__)
#    define USE_XATTRS
#    include <cygwin/limits.h>  // Needed for XATTR_SIZE_MAX and XATTR_LIST_MAX.
#  endif
#endif

#ifdef USE_XATTRS
#  include <sys/xattr.h>
#endif

#if defined(__FreeBSD__) || defined(__DragonFly__) || defined(__APPLE__)
#  ifdef HAVE_SYS_SOCKET_H
#    include <sys/socket.h>
#  endif
#endif

#ifdef HAVE_DLFCN_H
#  include <dlfcn.h>
#endif

#ifdef __hpux
#  include <sys/mpctl.h>
#endif

#if defined(__DragonFly__) || \
    defined(__OpenBSD__)   || \
    defined(__FreeBSD__)   || \
    defined(__NetBSD__)    || \
    defined(__APPLE__)
#  include <sys/sysctl.h>
#endif

#ifdef HAVE_LINUX_RANDOM_H
#  include <linux/random.h>
#endif
#ifdef HAVE_GETRANDOM_SYSCALL
#  include <sys/syscall.h>
#endif

#ifdef HAVE_WINDOWS_CONSOLE_IO
#  define TERMSIZE_USE_CONIO
#elif defined(HAVE_SYS_IOCTL_H)
#  include <sys/ioctl.h>
#  if defined(HAVE_TERMIOS_H)
#    include <termios.h>
#  endif
#  if defined(TIOCGWINSZ)
#    define TERMSIZE_USE_IOCTL
#  endif
#endif /* HAVE_WINDOWS_CONSOLE_IO */

/* Various compilers have only certain posix functions */
/* XXX Gosh I wish these were all moved into pyconfig.h */
#if defined(__WATCOMC__) && !defined(__QNX__)           /* Watcom compiler */
#  define HAVE_OPENDIR    1
#  define HAVE_SYSTEM     1
#  include <process.h>
#elif defined( _MSC_VER)
  /* Microsoft compiler */
#  if defined(MS_WINDOWS_DESKTOP) || defined(MS_WINDOWS_APP) || defined(MS_WINDOWS_SYSTEM)
#    define HAVE_GETPPID    1
#  endif /* MS_WINDOWS_DESKTOP | MS_WINDOWS_APP | MS_WINDOWS_SYSTEM */
#  if defined(MS_WINDOWS_DESKTOP)
#    define HAVE_GETLOGIN   1
#  endif /* MS_WINDOWS_DESKTOP */
#  if defined(MS_WINDOWS_DESKTOP) || defined(MS_WINDOWS_SYSTEM)
#    define HAVE_SPAWNV     1
#    define HAVE_EXECV      1
#    define HAVE_WSPAWNV    1
#    define HAVE_WEXECV     1
#    define HAVE_SYSTEM     1
#    define HAVE_CWAIT      1
#  endif /* MS_WINDOWS_DESKTOP | MS_WINDOWS_SYSTEM */
#  define HAVE_PIPE       1
#  define HAVE_FSYNC      1
#  define fsync _commit
#endif  /* ! __WATCOMC__ || __QNX__ */

/*[clinic input]
# one of the few times we lie about this name!
module os
[clinic start generated code]*/
/*[clinic end generated code: output=da39a3ee5e6b4b0d input=94a0f0f978acae17]*/

#ifndef _MSC_VER

#if defined(__sgi)&&_COMPILER_VERSION>=700
/* declare ctermid_r if compiling with MIPSPro 7.x in ANSI C mode
   (default) */
extern char        *ctermid_r(char *);
#endif

#endif /* !_MSC_VER */

#if defined(__VXWORKS__)
#  include <vxCpuLib.h>
#  include <rtpLib.h>
#  include <wait.h>
#  include <taskLib.h>
#  ifndef _P_WAIT
#    define _P_WAIT          0
#    define _P_NOWAIT        1
#    define _P_NOWAITO       1
#  endif
#endif /* __VXWORKS__ */

#ifdef HAVE_POSIX_SPAWN
#  include <spawn.h>
#endif

#ifdef HAVE_UTIME_H
#  include <utime.h>
#endif /* HAVE_UTIME_H */

#ifdef HAVE_SYS_UTIME_H
#  include <sys/utime.h>
#  define HAVE_UTIME_H /* pretend we do for the rest of this file */
#endif /* HAVE_SYS_UTIME_H */

#ifdef HAVE_SYS_TIMES_H
#  include <sys/times.h>
#endif /* HAVE_SYS_TIMES_H */

#ifdef HAVE_SYS_PARAM_H
#  include <sys/param.h>
#endif /* HAVE_SYS_PARAM_H */

#ifdef HAVE_SYS_UTSNAME_H
#  include <sys/utsname.h>
#endif /* HAVE_SYS_UTSNAME_H */

#ifdef HAVE_DIRENT_H
#  include <dirent.h>
#  define NAMLEN(dirent) strlen((dirent)->d_name)
#else
#  if defined(__WATCOMC__) && !defined(__QNX__)
#    include <direct.h>
#    define NAMLEN(dirent) strlen((dirent)->d_name)
#  else
#    define dirent direct
#    define NAMLEN(dirent) (dirent)->d_namlen
#  endif
#  ifdef HAVE_SYS_NDIR_H
#    include <sys/ndir.h>
#  endif
#  ifdef HAVE_SYS_DIR_H
#    include <sys/dir.h>
#  endif
#  ifdef HAVE_NDIR_H
#    include <ndir.h>
#  endif
#endif

#ifdef _MSC_VER
#  ifdef HAVE_DIRECT_H
#    include <direct.h>
#  endif
#  ifdef HAVE_IO_H
#    include <io.h>
#  endif
#  ifdef HAVE_PROCESS_H
#    include <process.h>
#  endif
#  include <malloc.h>
#endif /* _MSC_VER */

#ifndef MAXPATHLEN
#  if defined(PATH_MAX) && PATH_MAX > 1024
#    define MAXPATHLEN PATH_MAX
#  else
#    define MAXPATHLEN 1024
#  endif
#endif /* MAXPATHLEN */

#ifdef UNION_WAIT
   /* Emulate some macros on systems that have a union instead of macros */
#  ifndef WIFEXITED
#    define WIFEXITED(u_wait) (!(u_wait).w_termsig && !(u_wait).w_coredump)
#  endif
#  ifndef WEXITSTATUS
#    define WEXITSTATUS(u_wait) (WIFEXITED(u_wait)?((u_wait).w_retcode):-1)
#  endif
#  ifndef WTERMSIG
#    define WTERMSIG(u_wait) ((u_wait).w_termsig)
#  endif
#  define WAIT_TYPE union wait
#  define WAIT_STATUS_INT(s) (s.w_status)
#else
   /* !UNION_WAIT */
#  define WAIT_TYPE int
#  define WAIT_STATUS_INT(s) (s)
#endif /* UNION_WAIT */

/* Don't use the "_r" form if we don't need it (also, won't have a
   prototype for it, at least on Solaris -- maybe others as well?). */
#if defined(HAVE_CTERMID_R)
#  define USE_CTERMID_R
#endif

/* choose the appropriate stat and fstat functions and return structs */
#undef STAT
#undef FSTAT
#undef STRUCT_STAT
#ifdef MS_WINDOWS
#  define STAT win32_stat
#  define LSTAT win32_lstat
#  define FSTAT _Py_fstat_noraise
#  define STRUCT_STAT struct _Py_stat_struct
#else
#  define STAT stat
#  define LSTAT lstat
#  define FSTAT fstat
#  define STRUCT_STAT struct stat
#endif

#if defined(MAJOR_IN_MKDEV)
#  include <sys/mkdev.h>
#else
#  if defined(MAJOR_IN_SYSMACROS)
#    include <sys/sysmacros.h>
#  endif
#  if defined(HAVE_MKNOD) && defined(HAVE_SYS_MKDEV_H)
#    include <sys/mkdev.h>
#  endif
#endif

#ifdef MS_WINDOWS
#  define INITFUNC PyInit_nt
#  define MODNAME "nt"
#  define MODNAME_OBJ &_Py_ID(nt)
#else
#  define INITFUNC PyInit_posix
#  define MODNAME "posix"
#  define MODNAME_OBJ &_Py_ID(posix)
#endif

#if defined(__sun)
/* Something to implement in autoconf, not present in autoconf 2.69 */
#  define HAVE_STRUCT_STAT_ST_FSTYPE 1
#endif

/* memfd_create is either defined in sys/mman.h or sys/memfd.h
 * linux/memfd.h defines additional flags
 */
#ifdef HAVE_SYS_MMAN_H
#  include <sys/mman.h>
#endif
#ifdef HAVE_SYS_MEMFD_H
#  include <sys/memfd.h>
#endif
#ifdef HAVE_LINUX_MEMFD_H
#  include <linux/memfd.h>
#endif

/* eventfd() */
#ifdef HAVE_SYS_EVENTFD_H
#  include <sys/eventfd.h>
#endif

/* timerfd_create() */
#ifdef HAVE_SYS_TIMERFD_H
#  include <sys/timerfd.h>
#endif

#ifdef _Py_MEMORY_SANITIZER
#  include <sanitizer/msan_interface.h>
#endif

#ifdef HAVE_FORK
static void
run_at_forkers(PyObject *lst, int reverse)
{
    Py_ssize_t i;
    PyObject *cpy;

    if (lst != NULL) {
        assert(PyList_CheckExact(lst));

        /* Use a list copy in case register_at_fork() is called from
         * one of the callbacks.
         */
        cpy = PyList_GetSlice(lst, 0, PyList_GET_SIZE(lst));
        if (cpy == NULL)
            PyErr_WriteUnraisable(lst);
        else {
            if (reverse)
                PyList_Reverse(cpy);
            for (i = 0; i < PyList_GET_SIZE(cpy); i++) {
                PyObject *func, *res;
                func = PyList_GET_ITEM(cpy, i);
                res = _PyObject_CallNoArgs(func);
                if (res == NULL)
                    PyErr_WriteUnraisable(func);
                else
                    Py_DECREF(res);
            }
            Py_DECREF(cpy);
        }
    }
}

void
PyOS_BeforeFork(void)
{
    PyInterpreterState *interp = _PyInterpreterState_GET();
    run_at_forkers(interp->before_forkers, 1);

    _PyImport_AcquireLock(interp);
    _PyEval_StopTheWorldAll(&_PyRuntime);
    HEAD_LOCK(&_PyRuntime);
}

void
PyOS_AfterFork_Parent(void)
{
    HEAD_UNLOCK(&_PyRuntime);
    _PyEval_StartTheWorldAll(&_PyRuntime);

    PyInterpreterState *interp = _PyInterpreterState_GET();
    if (_PyImport_ReleaseLock(interp) <= 0) {
        Py_FatalError("failed releasing import lock after fork");
    }

    run_at_forkers(interp->after_forkers_parent, 0);
}

void
PyOS_AfterFork_Child(void)
{
    PyStatus status;
    _PyRuntimeState *runtime = &_PyRuntime;

    // re-creates runtime->interpreters.mutex (HEAD_UNLOCK)
    status = _PyRuntimeState_ReInitThreads(runtime);
    if (_PyStatus_EXCEPTION(status)) {
        goto fatal_error;
    }

    PyThreadState *tstate = _PyThreadState_GET();
    _Py_EnsureTstateNotNULL(tstate);

    assert(tstate->thread_id == PyThread_get_thread_ident());
#ifdef PY_HAVE_THREAD_NATIVE_ID
    tstate->native_thread_id = PyThread_get_thread_native_id();
#endif

#ifdef Py_GIL_DISABLED
    _Py_brc_after_fork(tstate->interp);
    _Py_qsbr_after_fork((_PyThreadStateImpl *)tstate);
#endif

    // Ideally we could guarantee tstate is running main.
    _PyInterpreterState_ReinitRunningMain(tstate);

    status = _PyEval_ReInitThreads(tstate);
    if (_PyStatus_EXCEPTION(status)) {
        goto fatal_error;
    }

    // Remove the dead thread states. We "start the world" once we are the only
    // thread state left to undo the stop the world call in `PyOS_BeforeFork`.
    // That needs to happen before `_PyThreadState_DeleteList`, because that
    // may call destructors.
    PyThreadState *list = _PyThreadState_RemoveExcept(tstate);
    _PyEval_StartTheWorldAll(&_PyRuntime);
    _PyThreadState_DeleteList(list);

    status = _PyImport_ReInitLock(tstate->interp);
    if (_PyStatus_EXCEPTION(status)) {
        goto fatal_error;
    }

    _PySignal_AfterFork();

    status = _PyInterpreterState_DeleteExceptMain(runtime);
    if (_PyStatus_EXCEPTION(status)) {
        goto fatal_error;
    }
    assert(_PyThreadState_GET() == tstate);

    status = _PyPerfTrampoline_AfterFork_Child();
    if (_PyStatus_EXCEPTION(status)) {
        goto fatal_error;
    }

    run_at_forkers(tstate->interp->after_forkers_child, 0);
    return;

fatal_error:
    Py_ExitStatusException(status);
}

static int
register_at_forker(PyObject **lst, PyObject *func)
{
    if (func == NULL)  /* nothing to register? do nothing. */
        return 0;
    if (*lst == NULL) {
        *lst = PyList_New(0);
        if (*lst == NULL)
            return -1;
    }
    return PyList_Append(*lst, func);
}
#endif  /* HAVE_FORK */


/* Legacy wrapper */
void
PyOS_AfterFork(void)
{
#ifdef HAVE_FORK
    PyOS_AfterFork_Child();
#endif
}


#ifdef MS_WINDOWS
/* defined in fileutils.c */
void _Py_time_t_to_FILE_TIME(time_t, int, FILETIME *);
void _Py_attribute_data_to_stat(BY_HANDLE_FILE_INFORMATION *, ULONG,
                                FILE_BASIC_INFO *, FILE_ID_INFO *,
                                struct _Py_stat_struct *);
void _Py_stat_basic_info_to_stat(FILE_STAT_BASIC_INFORMATION *,
                                 struct _Py_stat_struct *);
#endif


#ifndef MS_WINDOWS
PyObject *
_PyLong_FromUid(uid_t uid)
{
    if (uid == (uid_t)-1)
        return PyLong_FromLong(-1);
    return PyLong_FromUnsignedLong(uid);
}

PyObject *
_PyLong_FromGid(gid_t gid)
{
    if (gid == (gid_t)-1)
        return PyLong_FromLong(-1);
    return PyLong_FromUnsignedLong(gid);
}

int
_Py_Uid_Converter(PyObject *obj, uid_t *p)
{
    uid_t uid;
    PyObject *index;
    int overflow;
    long result;
    unsigned long uresult;

    index = _PyNumber_Index(obj);
    if (index == NULL) {
        PyErr_Format(PyExc_TypeError,
                     "uid should be integer, not %.200s",
                     _PyType_Name(Py_TYPE(obj)));
        return 0;
    }

    /*
     * Handling uid_t is complicated for two reasons:
     *  * Although uid_t is (always?) unsigned, it still
     *    accepts -1.
     *  * We don't know its size in advance--it may be
     *    bigger than an int, or it may be smaller than
     *    a long.
     *
     * So a bit of defensive programming is in order.
     * Start with interpreting the value passed
     * in as a signed long and see if it works.
     */

    result = PyLong_AsLongAndOverflow(index, &overflow);

    if (!overflow) {
        uid = (uid_t)result;

        if (result == -1) {
            if (PyErr_Occurred())
                goto fail;
            /* It's a legitimate -1, we're done. */
            goto success;
        }

        /* Any other negative number is disallowed. */
        if (result < 0)
            goto underflow;

        /* Ensure the value wasn't truncated. */
        if (sizeof(uid_t) < sizeof(long) &&
            (long)uid != result)
            goto underflow;
        goto success;
    }

    if (overflow < 0)
        goto underflow;

    /*
     * Okay, the value overflowed a signed long.  If it
     * fits in an *unsigned* long, it may still be okay,
     * as uid_t may be unsigned long on this platform.
     */
    uresult = PyLong_AsUnsignedLong(index);
    if (PyErr_Occurred()) {
        if (PyErr_ExceptionMatches(PyExc_OverflowError))
            goto overflow;
        goto fail;
    }

    uid = (uid_t)uresult;

    /*
     * If uid == (uid_t)-1, the user actually passed in ULONG_MAX,
     * but this value would get interpreted as (uid_t)-1  by chown
     * and its siblings.   That's not what the user meant!  So we
     * throw an overflow exception instead.   (We already
     * handled a real -1 with PyLong_AsLongAndOverflow() above.)
     */
    if (uid == (uid_t)-1)
        goto overflow;

    /* Ensure the value wasn't truncated. */
    if (sizeof(uid_t) < sizeof(long) &&
        (unsigned long)uid != uresult)
        goto overflow;
    /* fallthrough */

success:
    Py_DECREF(index);
    *p = uid;
    return 1;

underflow:
    PyErr_SetString(PyExc_OverflowError,
                    "uid is less than minimum");
    goto fail;

overflow:
    PyErr_SetString(PyExc_OverflowError,
                    "uid is greater than maximum");
    /* fallthrough */

fail:
    Py_DECREF(index);
    return 0;
}

int
_Py_Gid_Converter(PyObject *obj, gid_t *p)
{
    gid_t gid;
    PyObject *index;
    int overflow;
    long result;
    unsigned long uresult;

    index = _PyNumber_Index(obj);
    if (index == NULL) {
        PyErr_Format(PyExc_TypeError,
                     "gid should be integer, not %.200s",
                     _PyType_Name(Py_TYPE(obj)));
        return 0;
    }

    /*
     * Handling gid_t is complicated for two reasons:
     *  * Although gid_t is (always?) unsigned, it still
     *    accepts -1.
     *  * We don't know its size in advance--it may be
     *    bigger than an int, or it may be smaller than
     *    a long.
     *
     * So a bit of defensive programming is in order.
     * Start with interpreting the value passed
     * in as a signed long and see if it works.
     */

    result = PyLong_AsLongAndOverflow(index, &overflow);

    if (!overflow) {
        gid = (gid_t)result;

        if (result == -1) {
            if (PyErr_Occurred())
                goto fail;
            /* It's a legitimate -1, we're done. */
            goto success;
        }

        /* Any other negative number is disallowed. */
        if (result < 0) {
            goto underflow;
        }

        /* Ensure the value wasn't truncated. */
        if (sizeof(gid_t) < sizeof(long) &&
            (long)gid != result)
            goto underflow;
        goto success;
    }

    if (overflow < 0)
        goto underflow;

    /*
     * Okay, the value overflowed a signed long.  If it
     * fits in an *unsigned* long, it may still be okay,
     * as gid_t may be unsigned long on this platform.
     */
    uresult = PyLong_AsUnsignedLong(index);
    if (PyErr_Occurred()) {
        if (PyErr_ExceptionMatches(PyExc_OverflowError))
            goto overflow;
        goto fail;
    }

    gid = (gid_t)uresult;

    /*
     * If gid == (gid_t)-1, the user actually passed in ULONG_MAX,
     * but this value would get interpreted as (gid_t)-1  by chown
     * and its siblings.   That's not what the user meant!  So we
     * throw an overflow exception instead.   (We already
     * handled a real -1 with PyLong_AsLongAndOverflow() above.)
     */
    if (gid == (gid_t)-1)
        goto overflow;

    /* Ensure the value wasn't truncated. */
    if (sizeof(gid_t) < sizeof(long) &&
        (unsigned long)gid != uresult)
        goto overflow;
    /* fallthrough */

success:
    Py_DECREF(index);
    *p = gid;
    return 1;

underflow:
    PyErr_SetString(PyExc_OverflowError,
                    "gid is less than minimum");
    goto fail;

overflow:
    PyErr_SetString(PyExc_OverflowError,
                    "gid is greater than maximum");
    /* fallthrough */

fail:
    Py_DECREF(index);
    return 0;
}
#endif /* MS_WINDOWS */


#define _PyLong_FromDev PyLong_FromLongLong


#if (defined(HAVE_MKNOD) && defined(HAVE_MAKEDEV)) || defined(HAVE_DEVICE_MACROS)
static int
_Py_Dev_Converter(PyObject *obj, void *p)
{
    *((dev_t *)p) = PyLong_AsUnsignedLongLong(obj);
    if (PyErr_Occurred())
        return 0;
    return 1;
}
#endif /* (HAVE_MKNOD && HAVE_MAKEDEV) || HAVE_DEVICE_MACROS */


#ifdef AT_FDCWD
/*
 * Why the (int) cast?  Solaris 10 defines AT_FDCWD as 0xffd19553 (-3041965);
 * without the int cast, the value gets interpreted as uint (4291925331),
 * which doesn't play nicely with all the initializer lines in this file that
 * look like this:
 *      int dir_fd = DEFAULT_DIR_FD;
 */
#define DEFAULT_DIR_FD (int)AT_FDCWD
#else
#define DEFAULT_DIR_FD (-100)
#endif

static int
_fd_converter(PyObject *o, int *p)
{
    int overflow;
    long long_value;

    if (PyBool_Check(o)) {
        if (PyErr_WarnEx(PyExc_RuntimeWarning,
                "bool is used as a file descriptor", 1))
        {
            return 0;
        }
    }
    PyObject *index = _PyNumber_Index(o);
    if (index == NULL) {
        return 0;
    }

    assert(PyLong_Check(index));
    long_value = PyLong_AsLongAndOverflow(index, &overflow);
    Py_DECREF(index);
    assert(!PyErr_Occurred());
    if (overflow > 0 || long_value > INT_MAX) {
        PyErr_SetString(PyExc_OverflowError,
                        "fd is greater than maximum");
        return 0;
    }
    if (overflow < 0 || long_value < INT_MIN) {
        PyErr_SetString(PyExc_OverflowError,
                        "fd is less than minimum");
        return 0;
    }

    *p = (int)long_value;
    return 1;
}

static int
dir_fd_converter(PyObject *o, void *p)
{
    if (o == Py_None) {
        *(int *)p = DEFAULT_DIR_FD;
        return 1;
    }
    else if (PyIndex_Check(o)) {
        return _fd_converter(o, (int *)p);
    }
    else {
        PyErr_Format(PyExc_TypeError,
                     "argument should be integer or None, not %.200s",
                     _PyType_Name(Py_TYPE(o)));
        return 0;
    }
}

typedef struct {
    PyObject *billion;
    PyObject *DirEntryType;
    PyObject *ScandirIteratorType;
#if defined(HAVE_SCHED_SETPARAM) || defined(HAVE_SCHED_SETSCHEDULER) || defined(POSIX_SPAWN_SETSCHEDULER) || defined(POSIX_SPAWN_SETSCHEDPARAM)
    PyObject *SchedParamType;
#endif
    newfunc statresult_new_orig;
    PyObject *StatResultType;
    PyObject *StatVFSResultType;
    PyObject *TerminalSizeType;
    PyObject *TimesResultType;
    PyObject *UnameResultType;
#if defined(HAVE_WAITID)
    PyObject *WaitidResultType;
#endif
#if defined(HAVE_WAIT3) || defined(HAVE_WAIT4)
    PyObject *struct_rusage;
#endif
    PyObject *st_mode;
#ifndef MS_WINDOWS
    // times() clock frequency in hertz; used by os.times()
    long ticks_per_second;
#endif
} _posixstate;


static inline _posixstate*
get_posix_state(PyObject *module)
{
    void *state = _PyModule_GetState(module);
    assert(state != NULL);
    return (_posixstate *)state;
}

/*
 * A PyArg_ParseTuple "converter" function
 * that handles filesystem paths in the manner
 * preferred by the os module.
 *
 * path_converter accepts (Unicode) strings and their
 * subclasses, and bytes and their subclasses.  What
 * it does with the argument depends on the platform:
 *
 *   * On Windows, if we get a (Unicode) string we
 *     extract the wchar_t * and return it; if we get
 *     bytes we decode to wchar_t * and return that.
 *
 *   * On all other platforms, strings are encoded
 *     to bytes using PyUnicode_FSConverter, then we
 *     extract the char * from the bytes object and
 *     return that.
 *
 * path_converter also optionally accepts signed
 * integers (representing open file descriptors) instead
 * of path strings.
 *
 * Input fields:
 *   path.nullable
 *     If nonzero, the path is permitted to be None.
 *   path.allow_fd
 *     If nonzero, the path is permitted to be a file handle
 *     (a signed int) instead of a string.
 *   path.function_name
 *     If non-NULL, path_converter will use that as the name
 *     of the function in error messages.
 *     (If path.function_name is NULL it omits the function name.)
 *   path.argument_name
 *     If non-NULL, path_converter will use that as the name
 *     of the parameter in error messages.
 *     (If path.argument_name is NULL it uses "path".)
 *
 * Output fields:
 *   path.wide
 *     Points to the path if it was expressed as Unicode
 *     and was not encoded.  (Only used on Windows.)
 *   path.narrow
 *     Points to the path if it was expressed as bytes,
 *     or it was Unicode and was encoded to bytes. (On Windows,
 *     is a non-zero integer if the path was expressed as bytes.
 *     The type is deliberately incompatible to prevent misuse.)
 *   path.fd
 *     Contains a file descriptor if path.accept_fd was true
 *     and the caller provided a signed integer instead of any
 *     sort of string.
 *
 *     WARNING: if your "path" parameter is optional, and is
 *     unspecified, path_converter will never get called.
 *     So if you set allow_fd, you *MUST* initialize path.fd = -1
 *     yourself!
 *   path.length
 *     The length of the path in characters, if specified as
 *     a string.
 *   path.object
 *     The original object passed in (if get a PathLike object,
 *     the result of PyOS_FSPath() is treated as the original object).
 *     Own a reference to the object.
 *   path.cleanup
 *     For internal use only.  May point to a temporary object.
 *     (Pay no attention to the man behind the curtain.)
 *
 *   At most one of path.wide or path.narrow will be non-NULL.
 *   If path was None and path.nullable was set,
 *     or if path was an integer and path.allow_fd was set,
 *     both path.wide and path.narrow will be NULL
 *     and path.length will be 0.
 *
 *   path_converter takes care to not write to the path_t
 *   unless it's successful.  However it must reset the
 *   "cleanup" field each time it's called.
 *
 * Use as follows:
 *      path_t path;
 *      memset(&path, 0, sizeof(path));
 *      PyArg_ParseTuple(args, "O&", path_converter, &path);
 *      // ... use values from path ...
 *      path_cleanup(&path);
 *
 * (Note that if PyArg_Parse fails you don't need to call
 * path_cleanup().  However it is safe to do so.)
 */
typedef struct {
    const char *function_name;
    const char *argument_name;
    int nullable;
    int allow_fd;
    const wchar_t *wide;
#ifdef MS_WINDOWS
    BOOL narrow;
#else
    const char *narrow;
#endif
    int fd;
    Py_ssize_t length;
    PyObject *object;
    PyObject *cleanup;
} path_t;

#ifdef MS_WINDOWS
#define PATH_T_INITIALIZE(function_name, argument_name, nullable, allow_fd) \
    {function_name, argument_name, nullable, allow_fd, NULL, FALSE, -1, 0, NULL, NULL}
#else
#define PATH_T_INITIALIZE(function_name, argument_name, nullable, allow_fd) \
    {function_name, argument_name, nullable, allow_fd, NULL, NULL, -1, 0, NULL, NULL}
#endif

static void
path_cleanup(path_t *path)
{
    wchar_t *wide = (wchar_t *)path->wide;
    path->wide = NULL;
    PyMem_Free(wide);
    Py_CLEAR(path->object);
    Py_CLEAR(path->cleanup);
}

static int
path_converter(PyObject *o, void *p)
{
    path_t *path = (path_t *)p;
    PyObject *bytes = NULL;
    Py_ssize_t length = 0;
    int is_index, is_bytes, is_unicode;
    const char *narrow;
#ifdef MS_WINDOWS
    PyObject *wo = NULL;
    wchar_t *wide = NULL;
#endif

#define FORMAT_EXCEPTION(exc, fmt) \
    PyErr_Format(exc, "%s%s" fmt, \
        path->function_name ? path->function_name : "", \
        path->function_name ? ": "                : "", \
        path->argument_name ? path->argument_name : "path")

    /* Py_CLEANUP_SUPPORTED support */
    if (o == NULL) {
        path_cleanup(path);
        return 1;
    }

    /* Ensure it's always safe to call path_cleanup(). */
    path->object = path->cleanup = NULL;
    /* path->object owns a reference to the original object */
    Py_INCREF(o);

    if ((o == Py_None) && path->nullable) {
        path->wide = NULL;
#ifdef MS_WINDOWS
        path->narrow = FALSE;
#else
        path->narrow = NULL;
#endif
        path->fd = -1;
        goto success_exit;
    }

    /* Only call this here so that we don't treat the return value of
       os.fspath() as an fd or buffer. */
    is_index = path->allow_fd && PyIndex_Check(o);
    is_bytes = PyBytes_Check(o);
    is_unicode = PyUnicode_Check(o);

    if (!is_index && !is_unicode && !is_bytes) {
        /* Inline PyOS_FSPath() for better error messages. */
        PyObject *func, *res;

        func = _PyObject_LookupSpecial(o, &_Py_ID(__fspath__));
        if ((NULL == func) || (func == Py_None)) {
            goto error_format;
        }
        res = _PyObject_CallNoArgs(func);
        Py_DECREF(func);
        if (NULL == res) {
            goto error_exit;
        }
        else if (PyUnicode_Check(res)) {
            is_unicode = 1;
        }
        else if (PyBytes_Check(res)) {
            is_bytes = 1;
        }
        else {
            PyErr_Format(PyExc_TypeError,
                 "expected %.200s.__fspath__() to return str or bytes, "
                 "not %.200s", _PyType_Name(Py_TYPE(o)),
                 _PyType_Name(Py_TYPE(res)));
            Py_DECREF(res);
            goto error_exit;
        }

        /* still owns a reference to the original object */
        Py_SETREF(o, res);
    }

    if (is_unicode) {
#ifdef MS_WINDOWS
        wide = PyUnicode_AsWideCharString(o, &length);
        if (!wide) {
            goto error_exit;
        }
        if (length > 32767) {
            FORMAT_EXCEPTION(PyExc_ValueError, "%s too long for Windows");
            goto error_exit;
        }
        if (wcslen(wide) != length) {
            FORMAT_EXCEPTION(PyExc_ValueError, "embedded null character in %s");
            goto error_exit;
        }

        path->wide = wide;
        path->narrow = FALSE;
        path->fd = -1;
        wide = NULL;
        goto success_exit;
#else
        if (!PyUnicode_FSConverter(o, &bytes)) {
            goto error_exit;
        }
#endif
    }
    else if (is_bytes) {
        bytes = Py_NewRef(o);
    }
    else if (is_index) {
        if (!_fd_converter(o, &path->fd)) {
            goto error_exit;
        }
        path->wide = NULL;
#ifdef MS_WINDOWS
        path->narrow = FALSE;
#else
        path->narrow = NULL;
#endif
        goto success_exit;
    }
    else {
 error_format:
        PyErr_Format(PyExc_TypeError, "%s%s%s should be %s, not %.200s",
            path->function_name ? path->function_name : "",
            path->function_name ? ": "                : "",
            path->argument_name ? path->argument_name : "path",
            path->allow_fd && path->nullable ? "string, bytes, os.PathLike, "
                                               "integer or None" :
            path->allow_fd ? "string, bytes, os.PathLike or integer" :
            path->nullable ? "string, bytes, os.PathLike or None" :
                             "string, bytes or os.PathLike",
            _PyType_Name(Py_TYPE(o)));
        goto error_exit;
    }

    length = PyBytes_GET_SIZE(bytes);
    narrow = PyBytes_AS_STRING(bytes);
    if ((size_t)length != strlen(narrow)) {
        FORMAT_EXCEPTION(PyExc_ValueError, "embedded null character in %s");
        goto error_exit;
    }

#ifdef MS_WINDOWS
    wo = PyUnicode_DecodeFSDefaultAndSize(
        narrow,
        length
    );
    if (!wo) {
        goto error_exit;
    }

    wide = PyUnicode_AsWideCharString(wo, &length);
    Py_DECREF(wo);
    if (!wide) {
        goto error_exit;
    }
    if (length > 32767) {
        FORMAT_EXCEPTION(PyExc_ValueError, "%s too long for Windows");
        goto error_exit;
    }
    if (wcslen(wide) != length) {
        FORMAT_EXCEPTION(PyExc_ValueError, "embedded null character in %s");
        goto error_exit;
    }
    path->wide = wide;
    path->narrow = TRUE;
    Py_DECREF(bytes);
    wide = NULL;
#else
    path->wide = NULL;
    path->narrow = narrow;
    if (bytes == o) {
        /* Still a reference owned by path->object, don't have to
           worry about path->narrow is used after free. */
        Py_DECREF(bytes);
    }
    else {
        path->cleanup = bytes;
    }
#endif
    path->fd = -1;

 success_exit:
    path->length = length;
    path->object = o;
    return Py_CLEANUP_SUPPORTED;

 error_exit:
    Py_XDECREF(o);
    Py_XDECREF(bytes);
#ifdef MS_WINDOWS
    PyMem_Free(wide);
#endif
    return 0;
}

static void
argument_unavailable_error(const char *function_name, const char *argument_name)
{
    PyErr_Format(PyExc_NotImplementedError,
        "%s%s%s unavailable on this platform",
        (function_name != NULL) ? function_name : "",
        (function_name != NULL) ? ": ": "",
        argument_name);
}

static int
dir_fd_unavailable(PyObject *o, void *p)
{
    int dir_fd;
    if (!dir_fd_converter(o, &dir_fd))
        return 0;
    if (dir_fd != DEFAULT_DIR_FD) {
        argument_unavailable_error(NULL, "dir_fd");
        return 0;
    }
    *(int *)p = dir_fd;
    return 1;
}

static int
fd_specified(const char *function_name, int fd)
{
    if (fd == -1)
        return 0;

    argument_unavailable_error(function_name, "fd");
    return 1;
}

static int
follow_symlinks_specified(const char *function_name, int follow_symlinks)
{
    if (follow_symlinks)
        return 0;

    argument_unavailable_error(function_name, "follow_symlinks");
    return 1;
}

static int
path_and_dir_fd_invalid(const char *function_name, path_t *path, int dir_fd)
{
    if (!path->wide && (dir_fd != DEFAULT_DIR_FD)
#ifndef MS_WINDOWS
        && !path->narrow
#endif
    ) {
        PyErr_Format(PyExc_ValueError,
                     "%s: can't specify dir_fd without matching path",
                     function_name);
        return 1;
    }
    return 0;
}

static int
dir_fd_and_fd_invalid(const char *function_name, int dir_fd, int fd)
{
    if ((dir_fd != DEFAULT_DIR_FD) && (fd != -1)) {
        PyErr_Format(PyExc_ValueError,
                     "%s: can't specify both dir_fd and fd",
                     function_name);
        return 1;
    }
    return 0;
}

static int
fd_and_follow_symlinks_invalid(const char *function_name, int fd,
                               int follow_symlinks)
{
    if ((fd > 0) && (!follow_symlinks)) {
        PyErr_Format(PyExc_ValueError,
                     "%s: cannot use fd and follow_symlinks together",
                     function_name);
        return 1;
    }
    return 0;
}

static int
dir_fd_and_follow_symlinks_invalid(const char *function_name, int dir_fd,
                                   int follow_symlinks)
{
    if ((dir_fd != DEFAULT_DIR_FD) && (!follow_symlinks)) {
        PyErr_Format(PyExc_ValueError,
                     "%s: cannot use dir_fd and follow_symlinks together",
                     function_name);
        return 1;
    }
    return 0;
}

#ifdef MS_WINDOWS
    typedef long long Py_off_t;
#else
    typedef off_t Py_off_t;
#endif

static int
Py_off_t_converter(PyObject *arg, void *addr)
{
#ifdef HAVE_LARGEFILE_SUPPORT
    *((Py_off_t *)addr) = PyLong_AsLongLong(arg);
#else
    *((Py_off_t *)addr) = PyLong_AsLong(arg);
#endif
    if (PyErr_Occurred())
        return 0;
    return 1;
}

static PyObject *
PyLong_FromPy_off_t(Py_off_t offset)
{
#ifdef HAVE_LARGEFILE_SUPPORT
    return PyLong_FromLongLong(offset);
#else
    return PyLong_FromLong(offset);
#endif
}

#ifdef HAVE_SIGSET_T
/* Convert an iterable of integers to a sigset.
   Return 1 on success, return 0 and raise an exception on error. */
int
_Py_Sigset_Converter(PyObject *obj, void *addr)
{
    sigset_t *mask = (sigset_t *)addr;
    PyObject *iterator, *item;
    long signum;
    int overflow;

    // The extra parens suppress the unreachable-code warning with clang on MacOS
    if (sigemptyset(mask) < (0)) {
        /* Probably only if mask == NULL. */
        PyErr_SetFromErrno(PyExc_OSError);
        return 0;
    }

    iterator = PyObject_GetIter(obj);
    if (iterator == NULL) {
        return 0;
    }

    while ((item = PyIter_Next(iterator)) != NULL) {
        signum = PyLong_AsLongAndOverflow(item, &overflow);
        Py_DECREF(item);
        if (signum <= 0 || signum >= Py_NSIG) {
            if (overflow || signum != -1 || !PyErr_Occurred()) {
                PyErr_Format(PyExc_ValueError,
                             "signal number %ld out of range [1; %i]",
                             signum, Py_NSIG - 1);
            }
            goto error;
        }
        if (sigaddset(mask, (int)signum)) {
            if (errno != EINVAL) {
                /* Probably impossible */
                PyErr_SetFromErrno(PyExc_OSError);
                goto error;
            }
            /* For backwards compatibility, allow idioms such as
             * `range(1, NSIG)` but warn about invalid signal numbers
             */
            const char msg[] =
                "invalid signal number %ld, please use valid_signals()";
            if (PyErr_WarnFormat(PyExc_RuntimeWarning, 1, msg, signum)) {
                goto error;
            }
        }
    }
    if (!PyErr_Occurred()) {
        Py_DECREF(iterator);
        return 1;
    }

error:
    Py_DECREF(iterator);
    return 0;
}
#endif /* HAVE_SIGSET_T */

/* Return a dictionary corresponding to the POSIX environment table */
#if defined(WITH_NEXT_FRAMEWORK) || (defined(__APPLE__) && defined(Py_ENABLE_SHARED))
/* On Darwin/MacOSX a shared library or framework has no access to
** environ directly, we must obtain it with _NSGetEnviron(). See also
** man environ(7).
*/
#include <crt_externs.h>
#define USE_DARWIN_NS_GET_ENVIRON 1
#elif !defined(_MSC_VER) && (!defined(__WATCOMC__) || defined(__QNX__) || defined(__VXWORKS__))
extern char **environ;
#endif /* !_MSC_VER */

static PyObject *
convertenviron(void)
{
    PyObject *d;
#ifdef MS_WINDOWS
    wchar_t **e;
#else
    char **e;
#endif

    d = PyDict_New();
    if (d == NULL)
        return NULL;
#ifdef MS_WINDOWS
    /* _wenviron must be initialized in this way if the program is started
       through main() instead of wmain(). */
    (void)_wgetenv(L"");
    e = _wenviron;
#elif defined(USE_DARWIN_NS_GET_ENVIRON)
    /* environ is not accessible as an extern in a shared object on OSX; use
       _NSGetEnviron to resolve it. The value changes if you add environment
       variables between calls to Py_Initialize, so don't cache the value. */
    e = *_NSGetEnviron();
#else
    e = environ;
#endif
    if (e == NULL)
        return d;
    for (; *e != NULL; e++) {
        PyObject *k;
        PyObject *v;
#ifdef MS_WINDOWS
        const wchar_t *p = wcschr(*e, L'=');
#else
        const char *p = strchr(*e, '=');
#endif
        if (p == NULL)
            continue;
#ifdef MS_WINDOWS
        k = PyUnicode_FromWideChar(*e, (Py_ssize_t)(p-*e));
#else
        k = PyBytes_FromStringAndSize(*e, (int)(p-*e));
#endif
        if (k == NULL) {
            Py_DECREF(d);
            return NULL;
        }
#ifdef MS_WINDOWS
        v = PyUnicode_FromWideChar(p+1, wcslen(p+1));
#else
        v = PyBytes_FromStringAndSize(p+1, strlen(p+1));
#endif
        if (v == NULL) {
            Py_DECREF(k);
            Py_DECREF(d);
            return NULL;
        }
        if (PyDict_SetDefaultRef(d, k, v, NULL) < 0) {
            Py_DECREF(v);
            Py_DECREF(k);
            Py_DECREF(d);
            return NULL;
        }
        Py_DECREF(k);
        Py_DECREF(v);
    }
    return d;
}

/* Set a POSIX-specific error from errno, and return NULL */

static PyObject *
posix_error(void)
{
    return PyErr_SetFromErrno(PyExc_OSError);
}

#ifdef MS_WINDOWS
static PyObject *
win32_error(const char* function, const char* filename)
{
    /* XXX We should pass the function name along in the future.
       (winreg.c also wants to pass the function name.)
       This would however require an additional param to the
       Windows error object, which is non-trivial.
    */
    errno = GetLastError();
    if (filename)
        return PyErr_SetFromWindowsErrWithFilename(errno, filename);
    else
        return PyErr_SetFromWindowsErr(errno);
}

static PyObject *
win32_error_object_err(const char* function, PyObject* filename, DWORD err)
{
    /* XXX - see win32_error for comments on 'function' */
    if (filename)
        return PyErr_SetExcFromWindowsErrWithFilenameObject(
                    PyExc_OSError,
                    err,
                    filename);
    else
        return PyErr_SetFromWindowsErr(err);
}

static PyObject *
win32_error_object(const char* function, PyObject* filename)
{
    errno = GetLastError();
    return win32_error_object_err(function, filename, errno);
}

#endif /* MS_WINDOWS */

static PyObject *
posix_path_object_error(PyObject *path)
{
    return PyErr_SetFromErrnoWithFilenameObject(PyExc_OSError, path);
}

static PyObject *
path_object_error(PyObject *path)
{
#ifdef MS_WINDOWS
    return PyErr_SetExcFromWindowsErrWithFilenameObject(
                PyExc_OSError, 0, path);
#else
    return posix_path_object_error(path);
#endif
}

static PyObject *
path_object_error2(PyObject *path, PyObject *path2)
{
#ifdef MS_WINDOWS
    return PyErr_SetExcFromWindowsErrWithFilenameObjects(
                PyExc_OSError, 0, path, path2);
#else
    return PyErr_SetFromErrnoWithFilenameObjects(PyExc_OSError, path, path2);
#endif
}

static PyObject *
path_error(path_t *path)
{
    return path_object_error(path->object);
}

static PyObject *
posix_path_error(path_t *path)
{
    return posix_path_object_error(path->object);
}

static PyObject *
path_error2(path_t *path, path_t *path2)
{
    return path_object_error2(path->object, path2->object);
}


/* POSIX generic methods */

static PyObject *
posix_fildes_fd(int fd, int (*func)(int))
{
    int res;
    int async_err = 0;

    do {
        Py_BEGIN_ALLOW_THREADS
        _Py_BEGIN_SUPPRESS_IPH
        res = (*func)(fd);
        _Py_END_SUPPRESS_IPH
        Py_END_ALLOW_THREADS
    } while (res != 0 && errno == EINTR && !(async_err = PyErr_CheckSignals()));
    if (res != 0)
        return (!async_err) ? posix_error() : NULL;
    Py_RETURN_NONE;
}


#ifdef MS_WINDOWS
/* This is a reimplementation of the C library's chdir function,
   but one that produces Win32 errors instead of DOS error codes.
   chdir is essentially a wrapper around SetCurrentDirectory; however,
   it also needs to set "magic" environment variables indicating
   the per-drive current directory, which are of the form =<drive>: */
static BOOL __stdcall
win32_wchdir(LPCWSTR path)
{
    wchar_t path_buf[MAX_PATH], *new_path = path_buf;
    int result;
    wchar_t env[4] = L"=x:";

    if(!SetCurrentDirectoryW(path))
        return FALSE;
    result = GetCurrentDirectoryW(Py_ARRAY_LENGTH(path_buf), new_path);
    if (!result)
        return FALSE;
    if (result > Py_ARRAY_LENGTH(path_buf)) {
        new_path = PyMem_RawMalloc(result * sizeof(wchar_t));
        if (!new_path) {
            SetLastError(ERROR_OUTOFMEMORY);
            return FALSE;
        }
        result = GetCurrentDirectoryW(result, new_path);
        if (!result) {
            PyMem_RawFree(new_path);
            return FALSE;
        }
    }
    int is_unc_like_path = (wcsncmp(new_path, L"\\\\", 2) == 0 ||
                            wcsncmp(new_path, L"//", 2) == 0);
    if (!is_unc_like_path) {
        env[1] = new_path[0];
        result = SetEnvironmentVariableW(env, new_path);
    }
    if (new_path != path_buf)
        PyMem_RawFree(new_path);
    return result ? TRUE : FALSE;
}
#endif

#ifdef MS_WINDOWS
/* The CRT of Windows has a number of flaws wrt. its stat() implementation:
   - time stamps are restricted to second resolution
   - file modification times suffer from forth-and-back conversions between
     UTC and local time
   Therefore, we implement our own stat, based on the Win32 API directly.
*/
#define HAVE_STAT_NSEC 1
#define HAVE_STRUCT_STAT_ST_FILE_ATTRIBUTES 1
#define HAVE_STRUCT_STAT_ST_REPARSE_TAG 1

static void
find_data_to_file_info(WIN32_FIND_DATAW *pFileData,
                       BY_HANDLE_FILE_INFORMATION *info,
                       ULONG *reparse_tag)
{
    memset(info, 0, sizeof(*info));
    info->dwFileAttributes = pFileData->dwFileAttributes;
    info->ftCreationTime   = pFileData->ftCreationTime;
    info->ftLastAccessTime = pFileData->ftLastAccessTime;
    info->ftLastWriteTime  = pFileData->ftLastWriteTime;
    info->nFileSizeHigh    = pFileData->nFileSizeHigh;
    info->nFileSizeLow     = pFileData->nFileSizeLow;
/*  info->nNumberOfLinks   = 1; */
    if (pFileData->dwFileAttributes & FILE_ATTRIBUTE_REPARSE_POINT)
        *reparse_tag = pFileData->dwReserved0;
    else
        *reparse_tag = 0;
}

static BOOL
attributes_from_dir(LPCWSTR pszFile, BY_HANDLE_FILE_INFORMATION *info, ULONG *reparse_tag)
{
    HANDLE hFindFile;
    WIN32_FIND_DATAW FileData;
    LPCWSTR filename = pszFile;
    size_t n = wcslen(pszFile);
    if (n && (pszFile[n - 1] == L'\\' || pszFile[n - 1] == L'/')) {
        // cannot use PyMem_Malloc here because we do not hold the GIL
        filename = (LPCWSTR)malloc((n + 1) * sizeof(filename[0]));
        if(!filename) {
            SetLastError(ERROR_NOT_ENOUGH_MEMORY);
            return FALSE;
        }
        wcsncpy_s((LPWSTR)filename, n + 1, pszFile, n);
        while (--n > 0 && (filename[n] == L'\\' || filename[n] == L'/')) {
            ((LPWSTR)filename)[n] = L'\0';
        }
        if (!n || (n == 1 && filename[1] == L':')) {
            // Nothing left to query
            free((void *)filename);
            return FALSE;
        }
    }
    hFindFile = FindFirstFileW(filename, &FileData);
    if (pszFile != filename) {
        free((void *)filename);
    }
    if (hFindFile == INVALID_HANDLE_VALUE) {
        return FALSE;
    }
    FindClose(hFindFile);
    find_data_to_file_info(&FileData, info, reparse_tag);
    return TRUE;
}


static void
update_st_mode_from_path(const wchar_t *path, DWORD attr,
                         struct _Py_stat_struct *result)
{
    if (!(attr & FILE_ATTRIBUTE_DIRECTORY)) {
        /* Fix the file execute permissions. This hack sets S_IEXEC if
           the filename has an extension that is commonly used by files
           that CreateProcessW can execute. A real implementation calls
           GetSecurityInfo, OpenThreadToken/OpenProcessToken, and
           AccessCheck to check for generic read, write, and execute
           access. */
        const wchar_t *fileExtension = wcsrchr(path, '.');
        if (fileExtension) {
            if (_wcsicmp(fileExtension, L".exe") == 0 ||
                _wcsicmp(fileExtension, L".bat") == 0 ||
                _wcsicmp(fileExtension, L".cmd") == 0 ||
                _wcsicmp(fileExtension, L".com") == 0) {
                result->st_mode |= 0111;
            }
        }
    }
}


static int
win32_xstat_slow_impl(const wchar_t *path, struct _Py_stat_struct *result,
                      BOOL traverse)
{
    HANDLE hFile;
    BY_HANDLE_FILE_INFORMATION fileInfo;
    FILE_BASIC_INFO basicInfo;
    FILE_BASIC_INFO *pBasicInfo = NULL;
    FILE_ID_INFO idInfo;
    FILE_ID_INFO *pIdInfo = NULL;
    FILE_ATTRIBUTE_TAG_INFO tagInfo = { 0 };
    DWORD fileType, error;
    BOOL isUnhandledTag = FALSE;
    int retval = 0;

    DWORD access = FILE_READ_ATTRIBUTES;
    DWORD flags = FILE_FLAG_BACKUP_SEMANTICS; /* Allow opening directories. */
    if (!traverse) {
        flags |= FILE_FLAG_OPEN_REPARSE_POINT;
    }

    hFile = CreateFileW(path, access, 0, NULL, OPEN_EXISTING, flags, NULL);
    if (hFile == INVALID_HANDLE_VALUE) {
        /* Either the path doesn't exist, or the caller lacks access. */
        error = GetLastError();
        switch (error) {
        case ERROR_ACCESS_DENIED:     /* Cannot sync or read attributes. */
        case ERROR_SHARING_VIOLATION: /* It's a paging file. */
            /* Try reading the parent directory. */
            if (!attributes_from_dir(path, &fileInfo, &tagInfo.ReparseTag)) {
                /* Cannot read the parent directory. */
                switch (GetLastError()) {
                case ERROR_FILE_NOT_FOUND: /* File cannot be found */
                case ERROR_PATH_NOT_FOUND: /* File parent directory cannot be found */
                case ERROR_NOT_READY: /* Drive exists but unavailable */
                case ERROR_BAD_NET_NAME: /* Remote drive unavailable */
                    break;
                /* Restore the error from CreateFileW(). */
                default:
                    SetLastError(error);
                }

                return -1;
            }
            if (fileInfo.dwFileAttributes & FILE_ATTRIBUTE_REPARSE_POINT) {
                if (traverse ||
                    !IsReparseTagNameSurrogate(tagInfo.ReparseTag)) {
                    /* The stat call has to traverse but cannot, so fail. */
                    SetLastError(error);
                    return -1;
                }
            }
            break;

        case ERROR_INVALID_PARAMETER:
            /* \\.\con requires read or write access. */
            hFile = CreateFileW(path, access | GENERIC_READ,
                        FILE_SHARE_READ | FILE_SHARE_WRITE, NULL,
                        OPEN_EXISTING, flags, NULL);
            if (hFile == INVALID_HANDLE_VALUE) {
                SetLastError(error);
                return -1;
            }
            break;

        case ERROR_CANT_ACCESS_FILE:
            /* bpo37834: open unhandled reparse points if traverse fails. */
            if (traverse) {
                traverse = FALSE;
                isUnhandledTag = TRUE;
                hFile = CreateFileW(path, access, 0, NULL, OPEN_EXISTING,
                            flags | FILE_FLAG_OPEN_REPARSE_POINT, NULL);
            }
            if (hFile == INVALID_HANDLE_VALUE) {
                SetLastError(error);
                return -1;
            }
            break;

        default:
            return -1;
        }
    }

    if (hFile != INVALID_HANDLE_VALUE) {
        /* Handle types other than files on disk. */
        fileType = GetFileType(hFile);
        if (fileType != FILE_TYPE_DISK) {
            if (fileType == FILE_TYPE_UNKNOWN && GetLastError() != 0) {
                retval = -1;
                goto cleanup;
            }
            DWORD fileAttributes = GetFileAttributesW(path);
            memset(result, 0, sizeof(*result));
            if (fileAttributes != INVALID_FILE_ATTRIBUTES &&
                fileAttributes & FILE_ATTRIBUTE_DIRECTORY) {
                /* \\.\pipe\ or \\.\mailslot\ */
                result->st_mode = _S_IFDIR;
            } else if (fileType == FILE_TYPE_CHAR) {
                /* \\.\nul */
                result->st_mode = _S_IFCHR;
            } else if (fileType == FILE_TYPE_PIPE) {
                /* \\.\pipe\spam */
                result->st_mode = _S_IFIFO;
            }
            /* FILE_TYPE_UNKNOWN, e.g. \\.\mailslot\waitfor.exe\spam */
            goto cleanup;
        }

        /* Query the reparse tag, and traverse a non-link. */
        if (!traverse) {
            if (!GetFileInformationByHandleEx(hFile, FileAttributeTagInfo,
                    &tagInfo, sizeof(tagInfo))) {
                /* Allow devices that do not support FileAttributeTagInfo. */
                switch (GetLastError()) {
                case ERROR_INVALID_PARAMETER:
                case ERROR_INVALID_FUNCTION:
                case ERROR_NOT_SUPPORTED:
                    tagInfo.FileAttributes = FILE_ATTRIBUTE_NORMAL;
                    tagInfo.ReparseTag = 0;
                    break;
                default:
                    retval = -1;
                    goto cleanup;
                }
            } else if (tagInfo.FileAttributes &
                         FILE_ATTRIBUTE_REPARSE_POINT) {
                if (IsReparseTagNameSurrogate(tagInfo.ReparseTag)) {
                    if (isUnhandledTag) {
                        /* Traversing previously failed for either this link
                           or its target. */
                        SetLastError(ERROR_CANT_ACCESS_FILE);
                        retval = -1;
                        goto cleanup;
                    }
                /* Traverse a non-link, but not if traversing already failed
                   for an unhandled tag. */
                } else if (!isUnhandledTag) {
                    CloseHandle(hFile);
                    return win32_xstat_slow_impl(path, result, TRUE);
                }
            }
        }

        if (!GetFileInformationByHandle(hFile, &fileInfo) ||
            !GetFileInformationByHandleEx(hFile, FileBasicInfo,
                                          &basicInfo, sizeof(basicInfo))) {
            switch (GetLastError()) {
            case ERROR_INVALID_PARAMETER:
            case ERROR_INVALID_FUNCTION:
            case ERROR_NOT_SUPPORTED:
                /* Volumes and physical disks are block devices, e.g.
                   \\.\C: and \\.\PhysicalDrive0. */
                memset(result, 0, sizeof(*result));
                result->st_mode = 0x6000; /* S_IFBLK */
                goto cleanup;
            }
            retval = -1;
            goto cleanup;
        }

        /* Successfully got FileBasicInfo, so we'll pass it along */
        pBasicInfo = &basicInfo;

        if (GetFileInformationByHandleEx(hFile, FileIdInfo, &idInfo, sizeof(idInfo))) {
            /* Successfully got FileIdInfo, so pass it along */
            pIdInfo = &idInfo;
        }
    }

    _Py_attribute_data_to_stat(&fileInfo, tagInfo.ReparseTag, pBasicInfo, pIdInfo, result);
    update_st_mode_from_path(path, fileInfo.dwFileAttributes, result);

cleanup:
    if (hFile != INVALID_HANDLE_VALUE) {
        /* Preserve last error if we are failing */
        error = retval ? GetLastError() : 0;
        if (!CloseHandle(hFile)) {
            retval = -1;
        } else if (retval) {
            /* Restore last error */
            SetLastError(error);
        }
    }

    return retval;
}

static int
win32_xstat_impl(const wchar_t *path, struct _Py_stat_struct *result,
                 BOOL traverse)
{
    FILE_STAT_BASIC_INFORMATION statInfo;
    if (_Py_GetFileInformationByName(path, FileStatBasicByNameInfo,
                                     &statInfo, sizeof(statInfo))) {
        if (// Cannot use fast path for reparse points ...
            !(statInfo.FileAttributes & FILE_ATTRIBUTE_REPARSE_POINT)
            // ... unless it's a name surrogate (symlink) and we're not following
            || (!traverse && IsReparseTagNameSurrogate(statInfo.ReparseTag))
        ) {
            _Py_stat_basic_info_to_stat(&statInfo, result);
            update_st_mode_from_path(path, statInfo.FileAttributes, result);
            return 0;
        }
    } else {
        switch(GetLastError()) {
        case ERROR_FILE_NOT_FOUND:
        case ERROR_PATH_NOT_FOUND:
        case ERROR_NOT_READY:
        case ERROR_BAD_NET_NAME:
            /* These errors aren't worth retrying with the slow path */
            return -1;
        case ERROR_NOT_SUPPORTED:
            /* indicates the API couldn't be loaded */
            break;
        }
    }

    return win32_xstat_slow_impl(path, result, traverse);
}

static int
win32_xstat(const wchar_t *path, struct _Py_stat_struct *result, BOOL traverse)
{
    /* Protocol violation: we explicitly clear errno, instead of
       setting it to a POSIX error. Callers should use GetLastError. */
    int code = win32_xstat_impl(path, result, traverse);
    errno = 0;

    /* ctime is only deprecated from 3.12, so we copy birthtime across */
    result->st_ctime = result->st_birthtime;
    result->st_ctime_nsec = result->st_birthtime_nsec;
    return code;
}
/* About the following functions: win32_lstat_w, win32_stat, win32_stat_w

   In Posix, stat automatically traverses symlinks and returns the stat
   structure for the target.  In Windows, the equivalent GetFileAttributes by
   default does not traverse symlinks and instead returns attributes for
   the symlink.

   Instead, we will open the file (which *does* traverse symlinks by default)
   and GetFileInformationByHandle(). */

static int
win32_lstat(const wchar_t* path, struct _Py_stat_struct *result)
{
    return win32_xstat(path, result, FALSE);
}

static int
win32_stat(const wchar_t* path, struct _Py_stat_struct *result)
{
    return win32_xstat(path, result, TRUE);
}

#endif /* MS_WINDOWS */

PyDoc_STRVAR(stat_result__doc__,
"stat_result: Result from stat, fstat, or lstat.\n\n\
This object may be accessed either as a tuple of\n\
  (mode, ino, dev, nlink, uid, gid, size, atime, mtime, ctime)\n\
or via the attributes st_mode, st_ino, st_dev, st_nlink, st_uid, and so on.\n\
\n\
Posix/windows: If your platform supports st_blksize, st_blocks, st_rdev,\n\
or st_flags, they are available as attributes only.\n\
\n\
See os.stat for more information.");

static PyStructSequence_Field stat_result_fields[] = {
    {"st_mode",    "protection bits"},
    {"st_ino",     "inode"},
    {"st_dev",     "device"},
    {"st_nlink",   "number of hard links"},
    {"st_uid",     "user ID of owner"},
    {"st_gid",     "group ID of owner"},
    {"st_size",    "total size, in bytes"},
    /* The NULL is replaced with PyStructSequence_UnnamedField later. */
    {NULL,   "integer time of last access"},
    {NULL,   "integer time of last modification"},
    {NULL,   "integer time of last change"},
    {"st_atime",   "time of last access"},
    {"st_mtime",   "time of last modification"},
    {"st_ctime",   "time of last change"},
    {"st_atime_ns",   "time of last access in nanoseconds"},
    {"st_mtime_ns",   "time of last modification in nanoseconds"},
    {"st_ctime_ns",   "time of last change in nanoseconds"},
#ifdef HAVE_STRUCT_STAT_ST_BLKSIZE
    {"st_blksize", "blocksize for filesystem I/O"},
#endif
#ifdef HAVE_STRUCT_STAT_ST_BLOCKS
    {"st_blocks",  "number of blocks allocated"},
#endif
#ifdef HAVE_STRUCT_STAT_ST_RDEV
    {"st_rdev",    "device type (if inode device)"},
#endif
#ifdef HAVE_STRUCT_STAT_ST_FLAGS
    {"st_flags",   "user defined flags for file"},
#endif
#ifdef HAVE_STRUCT_STAT_ST_GEN
    {"st_gen",    "generation number"},
#endif
#if defined(HAVE_STRUCT_STAT_ST_BIRTHTIME) || defined(MS_WINDOWS)
    {"st_birthtime",   "time of creation"},
#endif
#ifdef MS_WINDOWS
    {"st_birthtime_ns", "time of creation in nanoseconds"},
#endif
#ifdef HAVE_STRUCT_STAT_ST_FILE_ATTRIBUTES
    {"st_file_attributes", "Windows file attribute bits"},
#endif
#ifdef HAVE_STRUCT_STAT_ST_FSTYPE
    {"st_fstype",  "Type of filesystem"},
#endif
#ifdef HAVE_STRUCT_STAT_ST_REPARSE_TAG
    {"st_reparse_tag", "Windows reparse tag"},
#endif
    {0}
};

#ifdef HAVE_STRUCT_STAT_ST_BLKSIZE
#define ST_BLKSIZE_IDX 16
#else
#define ST_BLKSIZE_IDX 15
#endif

#ifdef HAVE_STRUCT_STAT_ST_BLOCKS
#define ST_BLOCKS_IDX (ST_BLKSIZE_IDX+1)
#else
#define ST_BLOCKS_IDX ST_BLKSIZE_IDX
#endif

#ifdef HAVE_STRUCT_STAT_ST_RDEV
#define ST_RDEV_IDX (ST_BLOCKS_IDX+1)
#else
#define ST_RDEV_IDX ST_BLOCKS_IDX
#endif

#ifdef HAVE_STRUCT_STAT_ST_FLAGS
#define ST_FLAGS_IDX (ST_RDEV_IDX+1)
#else
#define ST_FLAGS_IDX ST_RDEV_IDX
#endif

#ifdef HAVE_STRUCT_STAT_ST_GEN
#define ST_GEN_IDX (ST_FLAGS_IDX+1)
#else
#define ST_GEN_IDX ST_FLAGS_IDX
#endif

#if defined(HAVE_STRUCT_STAT_ST_BIRTHTIME) || defined(MS_WINDOWS)
#define ST_BIRTHTIME_IDX (ST_GEN_IDX+1)
#else
#define ST_BIRTHTIME_IDX ST_GEN_IDX
#endif

#ifdef MS_WINDOWS
#define ST_BIRTHTIME_NS_IDX (ST_BIRTHTIME_IDX+1)
#else
#define ST_BIRTHTIME_NS_IDX ST_BIRTHTIME_IDX
#endif

#if defined(HAVE_STRUCT_STAT_ST_FILE_ATTRIBUTES) || defined(MS_WINDOWS)
#define ST_FILE_ATTRIBUTES_IDX (ST_BIRTHTIME_NS_IDX+1)
#else
#define ST_FILE_ATTRIBUTES_IDX ST_BIRTHTIME_NS_IDX
#endif

#ifdef HAVE_STRUCT_STAT_ST_FSTYPE
#define ST_FSTYPE_IDX (ST_FILE_ATTRIBUTES_IDX+1)
#else
#define ST_FSTYPE_IDX ST_FILE_ATTRIBUTES_IDX
#endif

#ifdef HAVE_STRUCT_STAT_ST_REPARSE_TAG
#define ST_REPARSE_TAG_IDX (ST_FSTYPE_IDX+1)
#else
#define ST_REPARSE_TAG_IDX ST_FSTYPE_IDX
#endif

static PyStructSequence_Desc stat_result_desc = {
    "stat_result", /* name */
    stat_result__doc__, /* doc */
    stat_result_fields,
    10
};

PyDoc_STRVAR(statvfs_result__doc__,
"statvfs_result: Result from statvfs or fstatvfs.\n\n\
This object may be accessed either as a tuple of\n\
  (bsize, frsize, blocks, bfree, bavail, files, ffree, favail, flag, namemax),\n\
or via the attributes f_bsize, f_frsize, f_blocks, f_bfree, and so on.\n\
\n\
See os.statvfs for more information.");

static PyStructSequence_Field statvfs_result_fields[] = {
    {"f_bsize",  },
    {"f_frsize", },
    {"f_blocks", },
    {"f_bfree",  },
    {"f_bavail", },
    {"f_files",  },
    {"f_ffree",  },
    {"f_favail", },
    {"f_flag",   },
    {"f_namemax",},
    {"f_fsid",   },
    {0}
};

static PyStructSequence_Desc statvfs_result_desc = {
    "statvfs_result", /* name */
    statvfs_result__doc__, /* doc */
    statvfs_result_fields,
    10
};

#if defined(HAVE_WAITID)
PyDoc_STRVAR(waitid_result__doc__,
"waitid_result: Result from waitid.\n\n\
This object may be accessed either as a tuple of\n\
  (si_pid, si_uid, si_signo, si_status, si_code),\n\
or via the attributes si_pid, si_uid, and so on.\n\
\n\
See os.waitid for more information.");

static PyStructSequence_Field waitid_result_fields[] = {
    {"si_pid",  },
    {"si_uid", },
    {"si_signo", },
    {"si_status",  },
    {"si_code", },
    {0}
};

static PyStructSequence_Desc waitid_result_desc = {
    "waitid_result", /* name */
    waitid_result__doc__, /* doc */
    waitid_result_fields,
    5
};
#endif

static PyObject *
statresult_new(PyTypeObject *type, PyObject *args, PyObject *kwds)
{
    PyStructSequence *result;
    int i;

    // ht_module doesn't get set in PyStructSequence_NewType(),
    // so we can't use PyType_GetModule().
    PyObject *mod = PyImport_GetModule(MODNAME_OBJ);
    if (mod == NULL) {
        return NULL;
    }
    _posixstate *state = get_posix_state(mod);
    Py_DECREF(mod);
    if (state == NULL) {
        return NULL;
    }
#define structseq_new state->statresult_new_orig

    result = (PyStructSequence*)structseq_new(type, args, kwds);
    if (!result)
        return NULL;
    /* If we have been initialized from a tuple,
       st_?time might be set to None. Initialize it
       from the int slots.  */
    for (i = 7; i <= 9; i++) {
        if (result->ob_item[i+3] == Py_None) {
            Py_DECREF(Py_None);
            result->ob_item[i+3] = Py_NewRef(result->ob_item[i]);
        }
    }
    return (PyObject*)result;
}

static int
_posix_clear(PyObject *module)
{
    _posixstate *state = get_posix_state(module);
    Py_CLEAR(state->billion);
    Py_CLEAR(state->DirEntryType);
    Py_CLEAR(state->ScandirIteratorType);
#if defined(HAVE_SCHED_SETPARAM) || defined(HAVE_SCHED_SETSCHEDULER) || defined(POSIX_SPAWN_SETSCHEDULER) || defined(POSIX_SPAWN_SETSCHEDPARAM)
    Py_CLEAR(state->SchedParamType);
#endif
    Py_CLEAR(state->StatResultType);
    Py_CLEAR(state->StatVFSResultType);
    Py_CLEAR(state->TerminalSizeType);
    Py_CLEAR(state->TimesResultType);
    Py_CLEAR(state->UnameResultType);
#if defined(HAVE_WAITID)
    Py_CLEAR(state->WaitidResultType);
#endif
#if defined(HAVE_WAIT3) || defined(HAVE_WAIT4)
    Py_CLEAR(state->struct_rusage);
#endif
    Py_CLEAR(state->st_mode);
    return 0;
}

static int
_posix_traverse(PyObject *module, visitproc visit, void *arg)
{
    _posixstate *state = get_posix_state(module);
    Py_VISIT(state->billion);
    Py_VISIT(state->DirEntryType);
    Py_VISIT(state->ScandirIteratorType);
#if defined(HAVE_SCHED_SETPARAM) || defined(HAVE_SCHED_SETSCHEDULER) || defined(POSIX_SPAWN_SETSCHEDULER) || defined(POSIX_SPAWN_SETSCHEDPARAM)
    Py_VISIT(state->SchedParamType);
#endif
    Py_VISIT(state->StatResultType);
    Py_VISIT(state->StatVFSResultType);
    Py_VISIT(state->TerminalSizeType);
    Py_VISIT(state->TimesResultType);
    Py_VISIT(state->UnameResultType);
#if defined(HAVE_WAITID)
    Py_VISIT(state->WaitidResultType);
#endif
#if defined(HAVE_WAIT3) || defined(HAVE_WAIT4)
    Py_VISIT(state->struct_rusage);
#endif
    Py_VISIT(state->st_mode);
    return 0;
}

static void
_posix_free(void *module)
{
   _posix_clear((PyObject *)module);
}

static int
fill_time(PyObject *module, PyObject *v, int s_index, int f_index, int ns_index, time_t sec, unsigned long nsec)
{
    assert(!PyErr_Occurred());

    int res = -1;
    PyObject *s_in_ns = NULL;
    PyObject *ns_total = NULL;
    PyObject *float_s = NULL;

    PyObject *s = _PyLong_FromTime_t(sec);
    PyObject *ns_fractional = PyLong_FromUnsignedLong(nsec);
    if (!(s && ns_fractional)) {
        goto exit;
    }

    s_in_ns = PyNumber_Multiply(s, get_posix_state(module)->billion);
    if (!s_in_ns) {
        goto exit;
    }

    ns_total = PyNumber_Add(s_in_ns, ns_fractional);
    if (!ns_total)
        goto exit;

    float_s = PyFloat_FromDouble(sec + 1e-9*nsec);
    if (!float_s) {
        goto exit;
    }

    if (s_index >= 0) {
        PyStructSequence_SET_ITEM(v, s_index, s);
        s = NULL;
    }
    if (f_index >= 0) {
        PyStructSequence_SET_ITEM(v, f_index, float_s);
        float_s = NULL;
    }
    if (ns_index >= 0) {
        PyStructSequence_SET_ITEM(v, ns_index, ns_total);
        ns_total = NULL;
    }

    assert(!PyErr_Occurred());
    res = 0;

exit:
    Py_XDECREF(s);
    Py_XDECREF(ns_fractional);
    Py_XDECREF(s_in_ns);
    Py_XDECREF(ns_total);
    Py_XDECREF(float_s);
    return res;
}

#ifdef MS_WINDOWS
static PyObject*
_pystat_l128_from_l64_l64(uint64_t low, uint64_t high)
{
    PyObject *o_low = PyLong_FromUnsignedLongLong(low);
    if (!o_low || !high) {
        return o_low;
    }
    PyObject *o_high = PyLong_FromUnsignedLongLong(high);
    PyObject *l64 = o_high ? PyLong_FromLong(64) : NULL;
    if (!l64) {
        Py_XDECREF(o_high);
        Py_DECREF(o_low);
        return NULL;
    }
    Py_SETREF(o_high, PyNumber_Lshift(o_high, l64));
    Py_DECREF(l64);
    if (!o_high) {
        Py_DECREF(o_low);
        return NULL;
    }
    Py_SETREF(o_low, PyNumber_Add(o_low, o_high));
    Py_DECREF(o_high);
    return o_low;
}
#endif

/* pack a system stat C structure into the Python stat tuple
   (used by posix_stat() and posix_fstat()) */
static PyObject*
_pystat_fromstructstat(PyObject *module, STRUCT_STAT *st)
{
    assert(!PyErr_Occurred());

    PyObject *StatResultType = get_posix_state(module)->StatResultType;
    PyObject *v = PyStructSequence_New((PyTypeObject *)StatResultType);
    if (v == NULL) {
        return NULL;
    }

#define SET_ITEM(pos, expr) \
    do { \
        PyObject *obj = (expr); \
        if (obj == NULL) { \
            goto error; \
        } \
        PyStructSequence_SET_ITEM(v, (pos), obj); \
    } while (0)

    SET_ITEM(0, PyLong_FromLong((long)st->st_mode));
#ifdef MS_WINDOWS
    SET_ITEM(1, _pystat_l128_from_l64_l64(st->st_ino, st->st_ino_high));
    SET_ITEM(2, PyLong_FromUnsignedLongLong(st->st_dev));
#else
    static_assert(sizeof(unsigned long long) >= sizeof(st->st_ino),
                  "stat.st_ino is larger than unsigned long long");
    SET_ITEM(1, PyLong_FromUnsignedLongLong(st->st_ino));
    SET_ITEM(2, _PyLong_FromDev(st->st_dev));
#endif
    SET_ITEM(3, PyLong_FromLong((long)st->st_nlink));
#if defined(MS_WINDOWS)
    SET_ITEM(4, PyLong_FromLong(0));
    SET_ITEM(5, PyLong_FromLong(0));
#else
    SET_ITEM(4, _PyLong_FromUid(st->st_uid));
    SET_ITEM(5, _PyLong_FromGid(st->st_gid));
#endif
    static_assert(sizeof(long long) >= sizeof(st->st_size),
                  "stat.st_size is larger than long long");
    SET_ITEM(6, PyLong_FromLongLong(st->st_size));

    // Set st_atime, st_mtime and st_ctime
    unsigned long ansec, mnsec, cnsec;
#if defined(HAVE_STAT_TV_NSEC)
    ansec = st->st_atim.tv_nsec;
    mnsec = st->st_mtim.tv_nsec;
    cnsec = st->st_ctim.tv_nsec;
#elif defined(HAVE_STAT_TV_NSEC2)
    ansec = st->st_atimespec.tv_nsec;
    mnsec = st->st_mtimespec.tv_nsec;
    cnsec = st->st_ctimespec.tv_nsec;
#elif defined(HAVE_STAT_NSEC)
    ansec = st->st_atime_nsec;
    mnsec = st->st_mtime_nsec;
    cnsec = st->st_ctime_nsec;
#else
    ansec = mnsec = cnsec = 0;
#endif
    if (fill_time(module, v, 7, 10, 13, st->st_atime, ansec) < 0) {
        goto error;
    }
    if (fill_time(module, v, 8, 11, 14, st->st_mtime, mnsec) < 0) {
        goto error;
    }
    if (fill_time(module, v, 9, 12, 15, st->st_ctime, cnsec) < 0) {
        goto error;
    }

#ifdef HAVE_STRUCT_STAT_ST_BLKSIZE
    SET_ITEM(ST_BLKSIZE_IDX, PyLong_FromLong((long)st->st_blksize));
#endif
#ifdef HAVE_STRUCT_STAT_ST_BLOCKS
    SET_ITEM(ST_BLOCKS_IDX, PyLong_FromLong((long)st->st_blocks));
#endif
#ifdef HAVE_STRUCT_STAT_ST_RDEV
    SET_ITEM(ST_RDEV_IDX, PyLong_FromLong((long)st->st_rdev));
#endif
#ifdef HAVE_STRUCT_STAT_ST_GEN
    SET_ITEM(ST_GEN_IDX, PyLong_FromLong((long)st->st_gen));
#endif
#if defined(HAVE_STRUCT_STAT_ST_BIRTHTIME)
    {
      unsigned long bsec, bnsec;
      bsec = (long)st->st_birthtime;
#ifdef HAVE_STAT_TV_NSEC2
      bnsec = st->st_birthtimespec.tv_nsec;
#else
      bnsec = 0;
#endif
      SET_ITEM(ST_BIRTHTIME_IDX, PyFloat_FromDouble(bsec + bnsec * 1e-9));
    }
#elif defined(MS_WINDOWS)
    if (fill_time(module, v, -1, ST_BIRTHTIME_IDX, ST_BIRTHTIME_NS_IDX,
                  st->st_birthtime, st->st_birthtime_nsec) < 0) {
        goto error;
    }
#endif
#ifdef HAVE_STRUCT_STAT_ST_FLAGS
    SET_ITEM(ST_FLAGS_IDX, PyLong_FromLong((long)st->st_flags));
#endif
#ifdef HAVE_STRUCT_STAT_ST_FILE_ATTRIBUTES
    SET_ITEM(ST_FILE_ATTRIBUTES_IDX,
             PyLong_FromUnsignedLong(st->st_file_attributes));
#endif
#ifdef HAVE_STRUCT_STAT_ST_FSTYPE
   SET_ITEM(ST_FSTYPE_IDX, PyUnicode_FromString(st->st_fstype));
#endif
#ifdef HAVE_STRUCT_STAT_ST_REPARSE_TAG
    SET_ITEM(ST_REPARSE_TAG_IDX, PyLong_FromUnsignedLong(st->st_reparse_tag));
#endif

    assert(!PyErr_Occurred());
    return v;

error:
    Py_DECREF(v);
    return NULL;

#undef SET_ITEM
}

/* POSIX methods */


static PyObject *
posix_do_stat(PyObject *module, const char *function_name, path_t *path,
              int dir_fd, int follow_symlinks)
{
    STRUCT_STAT st;
    int result;

#ifdef HAVE_FSTATAT
    int fstatat_unavailable = 0;
#endif

#if !defined(MS_WINDOWS) && !defined(HAVE_FSTATAT) && !defined(HAVE_LSTAT)
    if (follow_symlinks_specified(function_name, follow_symlinks))
        return NULL;
#endif

    if (path_and_dir_fd_invalid("stat", path, dir_fd) ||
        dir_fd_and_fd_invalid("stat", dir_fd, path->fd) ||
        fd_and_follow_symlinks_invalid("stat", path->fd, follow_symlinks))
        return NULL;

    Py_BEGIN_ALLOW_THREADS
    if (path->fd != -1)
        result = FSTAT(path->fd, &st);
#ifdef MS_WINDOWS
    else if (follow_symlinks)
        result = win32_stat(path->wide, &st);
    else
        result = win32_lstat(path->wide, &st);
#else
    else
#if defined(HAVE_LSTAT)
    if ((!follow_symlinks) && (dir_fd == DEFAULT_DIR_FD))
        result = LSTAT(path->narrow, &st);
    else
#endif /* HAVE_LSTAT */
#ifdef HAVE_FSTATAT
    if ((dir_fd != DEFAULT_DIR_FD) || !follow_symlinks) {
        if (HAVE_FSTATAT_RUNTIME) {
            result = fstatat(dir_fd, path->narrow, &st,
                         follow_symlinks ? 0 : AT_SYMLINK_NOFOLLOW);

        } else {
            fstatat_unavailable = 1;
        }
    } else
#endif /* HAVE_FSTATAT */
        result = STAT(path->narrow, &st);
#endif /* MS_WINDOWS */
    Py_END_ALLOW_THREADS

#ifdef HAVE_FSTATAT
    if (fstatat_unavailable) {
        argument_unavailable_error("stat", "dir_fd");
        return NULL;
    }
#endif

    if (result != 0) {
        return path_error(path);
    }

    return _pystat_fromstructstat(module, &st);
}

/*[python input]

for s in """

FACCESSAT
FCHMODAT
FCHOWNAT
FSTATAT
LINKAT
MKDIRAT
MKFIFOAT
MKNODAT
OPENAT
READLINKAT
SYMLINKAT
UNLINKAT

""".strip().split():
    s = s.strip()
    print("""
#ifdef HAVE_{s}
    #define {s}_DIR_FD_CONVERTER dir_fd_converter
#else
    #define {s}_DIR_FD_CONVERTER dir_fd_unavailable
#endif
""".rstrip().format(s=s))

for s in """

FCHDIR
FCHMOD
FCHOWN
FDOPENDIR
FEXECVE
FPATHCONF
FSTATVFS
FTRUNCATE

""".strip().split():
    s = s.strip()
    print("""
#ifdef HAVE_{s}
    #define PATH_HAVE_{s} 1
#else
    #define PATH_HAVE_{s} 0
#endif

""".rstrip().format(s=s))
[python start generated code]*/

#ifdef HAVE_FACCESSAT
    #define FACCESSAT_DIR_FD_CONVERTER dir_fd_converter
#else
    #define FACCESSAT_DIR_FD_CONVERTER dir_fd_unavailable
#endif

#ifdef HAVE_FCHMODAT
    #define FCHMODAT_DIR_FD_CONVERTER dir_fd_converter
#else
    #define FCHMODAT_DIR_FD_CONVERTER dir_fd_unavailable
#endif

#ifdef HAVE_FCHOWNAT
    #define FCHOWNAT_DIR_FD_CONVERTER dir_fd_converter
#else
    #define FCHOWNAT_DIR_FD_CONVERTER dir_fd_unavailable
#endif

#ifdef HAVE_FSTATAT
    #define FSTATAT_DIR_FD_CONVERTER dir_fd_converter
#else
    #define FSTATAT_DIR_FD_CONVERTER dir_fd_unavailable
#endif

#ifdef HAVE_LINKAT
    #define LINKAT_DIR_FD_CONVERTER dir_fd_converter
#else
    #define LINKAT_DIR_FD_CONVERTER dir_fd_unavailable
#endif

#ifdef HAVE_MKDIRAT
    #define MKDIRAT_DIR_FD_CONVERTER dir_fd_converter
#else
    #define MKDIRAT_DIR_FD_CONVERTER dir_fd_unavailable
#endif

#ifdef HAVE_MKFIFOAT
    #define MKFIFOAT_DIR_FD_CONVERTER dir_fd_converter
#else
    #define MKFIFOAT_DIR_FD_CONVERTER dir_fd_unavailable
#endif

#ifdef HAVE_MKNODAT
    #define MKNODAT_DIR_FD_CONVERTER dir_fd_converter
#else
    #define MKNODAT_DIR_FD_CONVERTER dir_fd_unavailable
#endif

#ifdef HAVE_OPENAT
    #define OPENAT_DIR_FD_CONVERTER dir_fd_converter
#else
    #define OPENAT_DIR_FD_CONVERTER dir_fd_unavailable
#endif

#ifdef HAVE_READLINKAT
    #define READLINKAT_DIR_FD_CONVERTER dir_fd_converter
#else
    #define READLINKAT_DIR_FD_CONVERTER dir_fd_unavailable
#endif

#ifdef HAVE_SYMLINKAT
    #define SYMLINKAT_DIR_FD_CONVERTER dir_fd_converter
#else
    #define SYMLINKAT_DIR_FD_CONVERTER dir_fd_unavailable
#endif

#ifdef HAVE_UNLINKAT
    #define UNLINKAT_DIR_FD_CONVERTER dir_fd_converter
#else
    #define UNLINKAT_DIR_FD_CONVERTER dir_fd_unavailable
#endif

#ifdef HAVE_FCHDIR
    #define PATH_HAVE_FCHDIR 1
#else
    #define PATH_HAVE_FCHDIR 0
#endif

#ifdef HAVE_FCHMOD
    #define PATH_HAVE_FCHMOD 1
#else
    #define PATH_HAVE_FCHMOD 0
#endif

#ifdef HAVE_FCHOWN
    #define PATH_HAVE_FCHOWN 1
#else
    #define PATH_HAVE_FCHOWN 0
#endif

#ifdef HAVE_FDOPENDIR
    #define PATH_HAVE_FDOPENDIR 1
#else
    #define PATH_HAVE_FDOPENDIR 0
#endif

#ifdef HAVE_FEXECVE
    #define PATH_HAVE_FEXECVE 1
#else
    #define PATH_HAVE_FEXECVE 0
#endif

#ifdef HAVE_FPATHCONF
    #define PATH_HAVE_FPATHCONF 1
#else
    #define PATH_HAVE_FPATHCONF 0
#endif

#ifdef HAVE_FSTATVFS
    #define PATH_HAVE_FSTATVFS 1
#else
    #define PATH_HAVE_FSTATVFS 0
#endif

#ifdef HAVE_FTRUNCATE
    #define PATH_HAVE_FTRUNCATE 1
#else
    #define PATH_HAVE_FTRUNCATE 0
#endif
/*[python end generated code: output=4bd4f6f7d41267f1 input=80b4c890b6774ea5]*/

#ifdef MS_WINDOWS
    #undef PATH_HAVE_FTRUNCATE
    #define PATH_HAVE_FTRUNCATE 1
    #undef PATH_HAVE_FCHMOD
    #define PATH_HAVE_FCHMOD 1
#endif

/*[python input]

class path_t_converter(CConverter):

    type = "path_t"
    impl_by_reference = True
    parse_by_reference = True

    converter = 'path_converter'

    def converter_init(self, *, allow_fd=False, nullable=False):
        # right now path_t doesn't support default values.
        # to support a default value, you'll need to override initialize().
        if self.default not in (unspecified, None):
            fail("Can't specify a default to the path_t converter!")

        if self.c_default not in (None, 'Py_None'):
            raise RuntimeError("Can't specify a c_default to the path_t converter!")

        self.nullable = nullable
        self.allow_fd = allow_fd

    def pre_render(self):
        def strify(value):
            if isinstance(value, str):
                return value
            return str(int(bool(value)))

        # add self.py_name here when merging with posixmodule conversion
        self.c_default = 'PATH_T_INITIALIZE("{}", "{}", {}, {})'.format(
            self.function.name,
            self.name,
            strify(self.nullable),
            strify(self.allow_fd),
            )

    def cleanup(self):
        return "path_cleanup(&" + self.name + ");\n"


class dir_fd_converter(CConverter):
    type = 'int'

    def converter_init(self, requires=None):
        if self.default in (unspecified, None):
            self.c_default = 'DEFAULT_DIR_FD'
        if isinstance(requires, str):
            self.converter = requires.upper() + '_DIR_FD_CONVERTER'
        else:
            self.converter = 'dir_fd_converter'

class uid_t_converter(CConverter):
    type = "uid_t"
    converter = '_Py_Uid_Converter'

class gid_t_converter(CConverter):
    type = "gid_t"
    converter = '_Py_Gid_Converter'

class dev_t_converter(CConverter):
    type = 'dev_t'
    converter = '_Py_Dev_Converter'

class dev_t_return_converter(unsigned_long_return_converter):
    type = 'dev_t'
    conversion_fn = '_PyLong_FromDev'
    unsigned_cast = '(dev_t)'

class FSConverter_converter(CConverter):
    type = 'PyObject *'
    converter = 'PyUnicode_FSConverter'
    def converter_init(self):
        if self.default is not unspecified:
            fail("FSConverter_converter does not support default values")
        self.c_default = 'NULL'

    def cleanup(self):
        return "Py_XDECREF(" + self.name + ");\n"

class pid_t_converter(CConverter):
    type = 'pid_t'
    format_unit = '" _Py_PARSE_PID "'

class idtype_t_converter(int_converter):
    type = 'idtype_t'

class id_t_converter(CConverter):
    type = 'id_t'
    format_unit = '" _Py_PARSE_PID "'

class intptr_t_converter(CConverter):
    type = 'intptr_t'
    format_unit = '" _Py_PARSE_INTPTR "'

class Py_off_t_converter(CConverter):
    type = 'Py_off_t'
    converter = 'Py_off_t_converter'

class Py_off_t_return_converter(long_return_converter):
    type = 'Py_off_t'
    conversion_fn = 'PyLong_FromPy_off_t'

class path_confname_converter(CConverter):
    type="int"
    converter="conv_path_confname"

class confstr_confname_converter(path_confname_converter):
    converter='conv_confstr_confname'

class sysconf_confname_converter(path_confname_converter):
    converter="conv_sysconf_confname"

[python start generated code]*/
/*[python end generated code: output=da39a3ee5e6b4b0d input=3338733161aa7879]*/

/*[clinic input]

os.stat

    path : path_t(allow_fd=True)
        Path to be examined; can be string, bytes, a path-like object or
        open-file-descriptor int.

    *

    dir_fd : dir_fd(requires='fstatat') = None
        If not None, it should be a file descriptor open to a directory,
        and path should be a relative string; path will then be relative to
        that directory.

    follow_symlinks: bool = True
        If False, and the last element of the path is a symbolic link,
        stat will examine the symbolic link itself instead of the file
        the link points to.

Perform a stat system call on the given path.

dir_fd and follow_symlinks may not be implemented
  on your platform.  If they are unavailable, using them will raise a
  NotImplementedError.

It's an error to use dir_fd or follow_symlinks when specifying path as
  an open file descriptor.

[clinic start generated code]*/

static PyObject *
os_stat_impl(PyObject *module, path_t *path, int dir_fd, int follow_symlinks)
/*[clinic end generated code: output=7d4976e6f18a59c5 input=01d362ebcc06996b]*/
{
    return posix_do_stat(module, "stat", path, dir_fd, follow_symlinks);
}


/*[clinic input]
os.lstat

    path : path_t

    *

    dir_fd : dir_fd(requires='fstatat') = None

Perform a stat system call on the given path, without following symbolic links.

Like stat(), but do not follow symbolic links.
Equivalent to stat(path, follow_symlinks=False).
[clinic start generated code]*/

static PyObject *
os_lstat_impl(PyObject *module, path_t *path, int dir_fd)
/*[clinic end generated code: output=ef82a5d35ce8ab37 input=0b7474765927b925]*/
{
    int follow_symlinks = 0;
    return posix_do_stat(module, "lstat", path, dir_fd, follow_symlinks);
}


/*[clinic input]
os.access -> bool

    path: path_t
        Path to be tested; can be string, bytes, or a path-like object.

    mode: int
        Operating-system mode bitfield.  Can be F_OK to test existence,
        or the inclusive-OR of R_OK, W_OK, and X_OK.

    *

    dir_fd : dir_fd(requires='faccessat') = None
        If not None, it should be a file descriptor open to a directory,
        and path should be relative; path will then be relative to that
        directory.

    effective_ids: bool = False
        If True, access will use the effective uid/gid instead of
        the real uid/gid.

    follow_symlinks: bool = True
        If False, and the last element of the path is a symbolic link,
        access will examine the symbolic link itself instead of the file
        the link points to.

Use the real uid/gid to test for access to a path.

{parameters}
dir_fd, effective_ids, and follow_symlinks may not be implemented
  on your platform.  If they are unavailable, using them will raise a
  NotImplementedError.

Note that most operations will use the effective uid/gid, therefore this
  routine can be used in a suid/sgid environment to test if the invoking user
  has the specified access to the path.

[clinic start generated code]*/

static int
os_access_impl(PyObject *module, path_t *path, int mode, int dir_fd,
               int effective_ids, int follow_symlinks)
/*[clinic end generated code: output=cf84158bc90b1a77 input=3ffe4e650ee3bf20]*/
{
    int return_value;

#ifdef MS_WINDOWS
    DWORD attr;
#else
    int result;
#endif

#ifdef HAVE_FACCESSAT
    int faccessat_unavailable = 0;
#endif

#ifndef HAVE_FACCESSAT
    if (follow_symlinks_specified("access", follow_symlinks))
        return -1;

    if (effective_ids) {
        argument_unavailable_error("access", "effective_ids");
        return -1;
    }
#endif

#ifdef MS_WINDOWS
    Py_BEGIN_ALLOW_THREADS
    attr = GetFileAttributesW(path->wide);
    Py_END_ALLOW_THREADS

    /*
     * Access is possible if
     *   * we didn't get a -1, and
     *     * write access wasn't requested,
     *     * or the file isn't read-only,
     *     * or it's a directory.
     * (Directories cannot be read-only on Windows.)
    */
    return_value = (attr != INVALID_FILE_ATTRIBUTES) &&
            (!(mode & 2) ||
            !(attr & FILE_ATTRIBUTE_READONLY) ||
            (attr & FILE_ATTRIBUTE_DIRECTORY));
#else

    Py_BEGIN_ALLOW_THREADS
#ifdef HAVE_FACCESSAT
    if ((dir_fd != DEFAULT_DIR_FD) ||
        effective_ids ||
        !follow_symlinks) {

        if (HAVE_FACCESSAT_RUNTIME) {
            int flags = 0;
            if (!follow_symlinks)
                flags |= AT_SYMLINK_NOFOLLOW;
            if (effective_ids)
                flags |= AT_EACCESS;
            result = faccessat(dir_fd, path->narrow, mode, flags);
        } else {
            faccessat_unavailable = 1;
        }
    }
    else
#endif
        result = access(path->narrow, mode);
    Py_END_ALLOW_THREADS

#ifdef HAVE_FACCESSAT
    if (faccessat_unavailable) {
        if (dir_fd != DEFAULT_DIR_FD) {
            argument_unavailable_error("access", "dir_fd");
            return -1;
        }
        if (follow_symlinks_specified("access", follow_symlinks))
            return -1;

        if (effective_ids) {
            argument_unavailable_error("access", "effective_ids");
            return -1;
        }
        /* should be unreachable */
        return -1;
    }
#endif
    return_value = !result;
#endif

    return return_value;
}

#ifndef F_OK
#define F_OK 0
#endif
#ifndef R_OK
#define R_OK 4
#endif
#ifndef W_OK
#define W_OK 2
#endif
#ifndef X_OK
#define X_OK 1
#endif


#ifdef HAVE_TTYNAME
/*[clinic input]
os.ttyname

    fd: int
        Integer file descriptor handle.

    /

Return the name of the terminal device connected to 'fd'.
[clinic start generated code]*/

static PyObject *
os_ttyname_impl(PyObject *module, int fd)
/*[clinic end generated code: output=c424d2e9d1cd636a input=9ff5a58b08115c55]*/
{

    long size = sysconf(_SC_TTY_NAME_MAX);
    if (size == -1) {
        return posix_error();
    }
    char *buffer = (char *)PyMem_RawMalloc(size);
    if (buffer == NULL) {
        return PyErr_NoMemory();
    }
    int ret = ttyname_r(fd, buffer, size);
    if (ret != 0) {
        PyMem_RawFree(buffer);
        errno = ret;
        return posix_error();
    }
    PyObject *res = PyUnicode_DecodeFSDefault(buffer);
    PyMem_RawFree(buffer);
    return res;
}
#endif

#ifdef HAVE_CTERMID
/*[clinic input]
os.ctermid

Return the name of the controlling terminal for this process.
[clinic start generated code]*/

static PyObject *
os_ctermid_impl(PyObject *module)
/*[clinic end generated code: output=02f017e6c9e620db input=3b87fdd52556382d]*/
{
    char *ret;
    char buffer[L_ctermid];

#ifdef USE_CTERMID_R
    ret = ctermid_r(buffer);
#else
    ret = ctermid(buffer);
#endif
    if (ret == NULL)
        return posix_error();
    return PyUnicode_DecodeFSDefault(buffer);
}
#endif /* HAVE_CTERMID */


/*[clinic input]
os.chdir

    path: path_t(allow_fd='PATH_HAVE_FCHDIR')

Change the current working directory to the specified path.

path may always be specified as a string.
On some platforms, path may also be specified as an open file descriptor.
  If this functionality is unavailable, using it raises an exception.
[clinic start generated code]*/

static PyObject *
os_chdir_impl(PyObject *module, path_t *path)
/*[clinic end generated code: output=3be6400eee26eaae input=1a4a15b4d12cb15d]*/
{
    int result;

    if (PySys_Audit("os.chdir", "(O)", path->object) < 0) {
        return NULL;
    }

    Py_BEGIN_ALLOW_THREADS
#ifdef MS_WINDOWS
    /* on unix, success = 0, on windows, success = !0 */
    result = !win32_wchdir(path->wide);
#else
#ifdef HAVE_FCHDIR
    if (path->fd != -1)
        result = fchdir(path->fd);
    else
#endif
        result = chdir(path->narrow);
#endif
    Py_END_ALLOW_THREADS

    if (result) {
        return path_error(path);
    }

    Py_RETURN_NONE;
}


#ifdef HAVE_FCHDIR
/*[clinic input]
os.fchdir

    fd: fildes

Change to the directory of the given file descriptor.

fd must be opened on a directory, not a file.
Equivalent to os.chdir(fd).

[clinic start generated code]*/

static PyObject *
os_fchdir_impl(PyObject *module, int fd)
/*[clinic end generated code: output=42e064ec4dc00ab0 input=18e816479a2fa985]*/
{
    if (PySys_Audit("os.chdir", "(i)", fd) < 0) {
        return NULL;
    }
    return posix_fildes_fd(fd, fchdir);
}
#endif /* HAVE_FCHDIR */

#ifdef MS_WINDOWS
# define CHMOD_DEFAULT_FOLLOW_SYMLINKS 0
#else
# define CHMOD_DEFAULT_FOLLOW_SYMLINKS 1
#endif

#ifdef MS_WINDOWS
static int
win32_lchmod(LPCWSTR path, int mode)
{
    DWORD attr = GetFileAttributesW(path);
    if (attr == INVALID_FILE_ATTRIBUTES) {
        return 0;
    }
    if (mode & _S_IWRITE) {
        attr &= ~FILE_ATTRIBUTE_READONLY;
    }
    else {
        attr |= FILE_ATTRIBUTE_READONLY;
    }
    return SetFileAttributesW(path, attr);
}

static int
win32_hchmod(HANDLE hfile, int mode)
{
    FILE_BASIC_INFO info;
    if (!GetFileInformationByHandleEx(hfile, FileBasicInfo,
                                      &info, sizeof(info)))
    {
        return 0;
    }
    if (mode & _S_IWRITE) {
        info.FileAttributes &= ~FILE_ATTRIBUTE_READONLY;
    }
    else {
        info.FileAttributes |= FILE_ATTRIBUTE_READONLY;
    }
    return SetFileInformationByHandle(hfile, FileBasicInfo,
                                      &info, sizeof(info));
}

static int
win32_fchmod(int fd, int mode)
{
    HANDLE hfile = _Py_get_osfhandle_noraise(fd);
    if (hfile == INVALID_HANDLE_VALUE) {
        SetLastError(ERROR_INVALID_HANDLE);
        return 0;
    }
    return win32_hchmod(hfile, mode);
}

#endif /* MS_WINDOWS */

/*[clinic input]
os.chmod

    path: path_t(allow_fd='PATH_HAVE_FCHMOD')
        Path to be modified.  May always be specified as a str, bytes, or a path-like object.
        On some platforms, path may also be specified as an open file descriptor.
        If this functionality is unavailable, using it raises an exception.

    mode: int
        Operating-system mode bitfield.
        Be careful when using number literals for *mode*. The conventional UNIX notation for
        numeric modes uses an octal base, which needs to be indicated with a ``0o`` prefix in
        Python.

    *

    dir_fd : dir_fd(requires='fchmodat') = None
        If not None, it should be a file descriptor open to a directory,
        and path should be relative; path will then be relative to that
        directory.

    follow_symlinks: bool(c_default="CHMOD_DEFAULT_FOLLOW_SYMLINKS", \
                          py_default="(os.name != 'nt')") = CHMOD_DEFAULT_FOLLOW_SYMLINKS
        If False, and the last element of the path is a symbolic link,
        chmod will modify the symbolic link itself instead of the file
        the link points to.

Change the access permissions of a file.

It is an error to use dir_fd or follow_symlinks when specifying path as
  an open file descriptor.
dir_fd and follow_symlinks may not be implemented on your platform.
  If they are unavailable, using them will raise a NotImplementedError.

[clinic start generated code]*/

static PyObject *
os_chmod_impl(PyObject *module, path_t *path, int mode, int dir_fd,
              int follow_symlinks)
/*[clinic end generated code: output=5cf6a94915cc7bff input=fcf115d174b9f3d8]*/
{
    int result;

#ifdef HAVE_FCHMODAT
    int fchmodat_nofollow_unsupported = 0;
    int fchmodat_unsupported = 0;
#endif

#if !(defined(HAVE_FCHMODAT) || defined(HAVE_LCHMOD) || defined(MS_WINDOWS))
    if (follow_symlinks_specified("chmod", follow_symlinks))
        return NULL;
#endif

    if (PySys_Audit("os.chmod", "Oii", path->object, mode,
                    dir_fd == DEFAULT_DIR_FD ? -1 : dir_fd) < 0) {
        return NULL;
    }

#ifdef MS_WINDOWS
    result = 0;
    Py_BEGIN_ALLOW_THREADS
    if (path->fd != -1) {
        result = win32_fchmod(path->fd, mode);
    }
    else if (follow_symlinks) {
        HANDLE hfile = CreateFileW(path->wide,
                                   FILE_READ_ATTRIBUTES|FILE_WRITE_ATTRIBUTES,
                                   0, NULL,
                                   OPEN_EXISTING, FILE_FLAG_BACKUP_SEMANTICS, NULL);
        if (hfile != INVALID_HANDLE_VALUE) {
            result = win32_hchmod(hfile, mode);
            (void)CloseHandle(hfile);
        }
    }
    else {
        result = win32_lchmod(path->wide, mode);
    }
    Py_END_ALLOW_THREADS
    if (!result) {
        return path_error(path);
    }
#else /* MS_WINDOWS */
    Py_BEGIN_ALLOW_THREADS
#ifdef HAVE_FCHMOD
    if (path->fd != -1)
        result = fchmod(path->fd, mode);
    else
#endif /* HAVE_CHMOD */
#ifdef HAVE_LCHMOD
    if ((!follow_symlinks) && (dir_fd == DEFAULT_DIR_FD))
        result = lchmod(path->narrow, mode);
    else
#endif /* HAVE_LCHMOD */
#ifdef HAVE_FCHMODAT
    if ((dir_fd != DEFAULT_DIR_FD) || !follow_symlinks) {
        if (HAVE_FCHMODAT_RUNTIME) {
            /*
             * fchmodat() doesn't currently support AT_SYMLINK_NOFOLLOW!
             * The documentation specifically shows how to use it,
             * and then says it isn't implemented yet.
             * (true on linux with glibc 2.15, and openindiana 3.x)
             *
             * Once it is supported, os.chmod will automatically
             * support dir_fd and follow_symlinks=False.  (Hopefully.)
             * Until then, we need to be careful what exception we raise.
             */
            result = fchmodat(dir_fd, path->narrow, mode,
                              follow_symlinks ? 0 : AT_SYMLINK_NOFOLLOW);
            /*
             * But wait!  We can't throw the exception without allowing threads,
             * and we can't do that in this nested scope.  (Macro trickery, sigh.)
             */
            fchmodat_nofollow_unsupported =
                             result &&
                             ((errno == ENOTSUP) || (errno == EOPNOTSUPP)) &&
                             !follow_symlinks;
        } else {
            fchmodat_unsupported = 1;
            fchmodat_nofollow_unsupported = 1;

            result = -1;
        }
    }
    else
#endif /* HAVE_FHCMODAT */
    {
#ifdef HAVE_CHMOD
        result = chmod(path->narrow, mode);
#elif defined(__wasi__)
        // WASI SDK 15.0 does not support chmod.
        // Ignore missing syscall for now.
        result = 0;
#else
        result = -1;
        errno = ENOSYS;
#endif
    }
    Py_END_ALLOW_THREADS

    if (result) {
#ifdef HAVE_FCHMODAT
        if (fchmodat_unsupported) {
            if (dir_fd != DEFAULT_DIR_FD) {
                argument_unavailable_error("chmod", "dir_fd");
                return NULL;
            }
        }

        if (fchmodat_nofollow_unsupported) {
            if (dir_fd != DEFAULT_DIR_FD)
                dir_fd_and_follow_symlinks_invalid("chmod",
                                                   dir_fd, follow_symlinks);
            else
                follow_symlinks_specified("chmod", follow_symlinks);
            return NULL;
        }
        else
#endif /* HAVE_FCHMODAT */
        return path_error(path);
    }
#endif /* MS_WINDOWS */

    Py_RETURN_NONE;
}


#if defined(HAVE_FCHMOD) || defined(MS_WINDOWS)
/*[clinic input]
os.fchmod

    fd: int
        The file descriptor of the file to be modified.
    mode: int
        Operating-system mode bitfield.
        Be careful when using number literals for *mode*. The conventional UNIX notation for
        numeric modes uses an octal base, which needs to be indicated with a ``0o`` prefix in
        Python.

Change the access permissions of the file given by file descriptor fd.

Equivalent to os.chmod(fd, mode).
[clinic start generated code]*/

static PyObject *
os_fchmod_impl(PyObject *module, int fd, int mode)
/*[clinic end generated code: output=afd9bc05b4e426b3 input=b5594618bbbc22df]*/
{
    int res;

    if (PySys_Audit("os.chmod", "iii", fd, mode, -1) < 0) {
        return NULL;
    }

#ifdef MS_WINDOWS
    res = 0;
    Py_BEGIN_ALLOW_THREADS
    res = win32_fchmod(fd, mode);
    Py_END_ALLOW_THREADS
    if (!res) {
        return PyErr_SetFromWindowsErr(0);
    }
#else /* MS_WINDOWS */
    int async_err = 0;
    do {
        Py_BEGIN_ALLOW_THREADS
        res = fchmod(fd, mode);
        Py_END_ALLOW_THREADS
    } while (res != 0 && errno == EINTR && !(async_err = PyErr_CheckSignals()));
    if (res != 0)
        return (!async_err) ? posix_error() : NULL;
#endif /* MS_WINDOWS */

    Py_RETURN_NONE;
}
#endif /* HAVE_FCHMOD || MS_WINDOWS */


#if defined(HAVE_LCHMOD) || defined(MS_WINDOWS)
/*[clinic input]
os.lchmod

    path: path_t
    mode: int

Change the access permissions of a file, without following symbolic links.

If path is a symlink, this affects the link itself rather than the target.
Equivalent to chmod(path, mode, follow_symlinks=False)."
[clinic start generated code]*/

static PyObject *
os_lchmod_impl(PyObject *module, path_t *path, int mode)
/*[clinic end generated code: output=082344022b51a1d5 input=90c5663c7465d24f]*/
{
    int res;
    if (PySys_Audit("os.chmod", "Oii", path->object, mode, -1) < 0) {
        return NULL;
    }
#ifdef MS_WINDOWS
    Py_BEGIN_ALLOW_THREADS
    res = win32_lchmod(path->wide, mode);
    Py_END_ALLOW_THREADS
    if (!res) {
        path_error(path);
        return NULL;
    }
#else /* MS_WINDOWS */
    Py_BEGIN_ALLOW_THREADS
    res = lchmod(path->narrow, mode);
    Py_END_ALLOW_THREADS
    if (res < 0) {
        path_error(path);
        return NULL;
    }
#endif /* MS_WINDOWS */
    Py_RETURN_NONE;
}
#endif /* HAVE_LCHMOD || MS_WINDOWS */


#ifdef HAVE_CHFLAGS
/*[clinic input]
os.chflags

    path: path_t
    flags: unsigned_long(bitwise=True)
    follow_symlinks: bool=True

Set file flags.

If follow_symlinks is False, and the last element of the path is a symbolic
  link, chflags will change flags on the symbolic link itself instead of the
  file the link points to.
follow_symlinks may not be implemented on your platform.  If it is
unavailable, using it will raise a NotImplementedError.

[clinic start generated code]*/

static PyObject *
os_chflags_impl(PyObject *module, path_t *path, unsigned long flags,
                int follow_symlinks)
/*[clinic end generated code: output=85571c6737661ce9 input=0327e29feb876236]*/
{
    int result;

#ifndef HAVE_LCHFLAGS
    if (follow_symlinks_specified("chflags", follow_symlinks))
        return NULL;
#endif

    if (PySys_Audit("os.chflags", "Ok", path->object, flags) < 0) {
        return NULL;
    }

    Py_BEGIN_ALLOW_THREADS
#ifdef HAVE_LCHFLAGS
    if (!follow_symlinks)
        result = lchflags(path->narrow, flags);
    else
#endif
        result = chflags(path->narrow, flags);
    Py_END_ALLOW_THREADS

    if (result)
        return path_error(path);

    Py_RETURN_NONE;
}
#endif /* HAVE_CHFLAGS */


#ifdef HAVE_LCHFLAGS
/*[clinic input]
os.lchflags

    path: path_t
    flags: unsigned_long(bitwise=True)

Set file flags.

This function will not follow symbolic links.
Equivalent to chflags(path, flags, follow_symlinks=False).
[clinic start generated code]*/

static PyObject *
os_lchflags_impl(PyObject *module, path_t *path, unsigned long flags)
/*[clinic end generated code: output=30ae958695c07316 input=f9f82ea8b585ca9d]*/
{
    int res;
    if (PySys_Audit("os.chflags", "Ok", path->object, flags) < 0) {
        return NULL;
    }
    Py_BEGIN_ALLOW_THREADS
    res = lchflags(path->narrow, flags);
    Py_END_ALLOW_THREADS
    if (res < 0) {
        return path_error(path);
    }
    Py_RETURN_NONE;
}
#endif /* HAVE_LCHFLAGS */


#ifdef HAVE_CHROOT
/*[clinic input]
os.chroot
    path: path_t

Change root directory to path.

[clinic start generated code]*/

static PyObject *
os_chroot_impl(PyObject *module, path_t *path)
/*[clinic end generated code: output=de80befc763a4475 input=14822965652c3dc3]*/
{
    int res;
    Py_BEGIN_ALLOW_THREADS
    res = chroot(path->narrow);
    Py_END_ALLOW_THREADS
    if (res < 0)
        return path_error(path);
    Py_RETURN_NONE;
}
#endif /* HAVE_CHROOT */


#ifdef HAVE_FSYNC
/*[clinic input]
os.fsync

    fd: fildes

Force write of fd to disk.
[clinic start generated code]*/

static PyObject *
os_fsync_impl(PyObject *module, int fd)
/*[clinic end generated code: output=4a10d773f52b3584 input=21c3645c056967f2]*/
{
    return posix_fildes_fd(fd, fsync);
}
#endif /* HAVE_FSYNC */


#ifdef HAVE_SYNC
/*[clinic input]
os.sync

Force write of everything to disk.
[clinic start generated code]*/

static PyObject *
os_sync_impl(PyObject *module)
/*[clinic end generated code: output=2796b1f0818cd71c input=84749fe5e9b404ff]*/
{
    Py_BEGIN_ALLOW_THREADS
    sync();
    Py_END_ALLOW_THREADS
    Py_RETURN_NONE;
}
#endif /* HAVE_SYNC */


#ifdef HAVE_FDATASYNC
#ifdef __hpux
extern int fdatasync(int); /* On HP-UX, in libc but not in unistd.h */
#endif

/*[clinic input]
os.fdatasync

    fd: fildes

Force write of fd to disk without forcing update of metadata.
[clinic start generated code]*/

static PyObject *
os_fdatasync_impl(PyObject *module, int fd)
/*[clinic end generated code: output=b4b9698b5d7e26dd input=bc74791ee54dd291]*/
{
    return posix_fildes_fd(fd, fdatasync);
}
#endif /* HAVE_FDATASYNC */


#ifdef HAVE_CHOWN
/*[clinic input]
os.chown

    path : path_t(allow_fd='PATH_HAVE_FCHOWN')
        Path to be examined; can be string, bytes, a path-like object, or open-file-descriptor int.

    uid: uid_t

    gid: gid_t

    *

    dir_fd : dir_fd(requires='fchownat') = None
        If not None, it should be a file descriptor open to a directory,
        and path should be relative; path will then be relative to that
        directory.

    follow_symlinks: bool = True
        If False, and the last element of the path is a symbolic link,
        stat will examine the symbolic link itself instead of the file
        the link points to.

Change the owner and group id of path to the numeric uid and gid.\

path may always be specified as a string.
On some platforms, path may also be specified as an open file descriptor.
  If this functionality is unavailable, using it raises an exception.
If dir_fd is not None, it should be a file descriptor open to a directory,
  and path should be relative; path will then be relative to that directory.
If follow_symlinks is False, and the last element of the path is a symbolic
  link, chown will modify the symbolic link itself instead of the file the
  link points to.
It is an error to use dir_fd or follow_symlinks when specifying path as
  an open file descriptor.
dir_fd and follow_symlinks may not be implemented on your platform.
  If they are unavailable, using them will raise a NotImplementedError.

[clinic start generated code]*/

static PyObject *
os_chown_impl(PyObject *module, path_t *path, uid_t uid, gid_t gid,
              int dir_fd, int follow_symlinks)
/*[clinic end generated code: output=4beadab0db5f70cd input=b08c5ec67996a97d]*/
{
    int result;

#if defined(HAVE_FCHOWNAT)
    int fchownat_unsupported = 0;
#endif

#if !(defined(HAVE_LCHOWN) || defined(HAVE_FCHOWNAT))
    if (follow_symlinks_specified("chown", follow_symlinks))
        return NULL;
#endif
    if (dir_fd_and_fd_invalid("chown", dir_fd, path->fd) ||
        fd_and_follow_symlinks_invalid("chown", path->fd, follow_symlinks))
        return NULL;

    if (PySys_Audit("os.chown", "OIIi", path->object, uid, gid,
                    dir_fd == DEFAULT_DIR_FD ? -1 : dir_fd) < 0) {
        return NULL;
    }

    Py_BEGIN_ALLOW_THREADS
#ifdef HAVE_FCHOWN
    if (path->fd != -1)
        result = fchown(path->fd, uid, gid);
    else
#endif
#ifdef HAVE_LCHOWN
    if ((!follow_symlinks) && (dir_fd == DEFAULT_DIR_FD))
        result = lchown(path->narrow, uid, gid);
    else
#endif
#ifdef HAVE_FCHOWNAT
    if ((dir_fd != DEFAULT_DIR_FD) || (!follow_symlinks)) {
      if (HAVE_FCHOWNAT_RUNTIME) {
        result = fchownat(dir_fd, path->narrow, uid, gid,
                          follow_symlinks ? 0 : AT_SYMLINK_NOFOLLOW);
      } else {
         fchownat_unsupported = 1;
      }
    } else
#endif
        result = chown(path->narrow, uid, gid);
    Py_END_ALLOW_THREADS

#ifdef HAVE_FCHOWNAT
    if (fchownat_unsupported) {
        /* This would be incorrect if the current platform
         * doesn't support lchown.
         */
        argument_unavailable_error(NULL, "dir_fd");
        return NULL;
    }
#endif

    if (result)
        return path_error(path);

    Py_RETURN_NONE;
}
#endif /* HAVE_CHOWN */


#ifdef HAVE_FCHOWN
/*[clinic input]
os.fchown

    fd: int
    uid: uid_t
    gid: gid_t

Change the owner and group id of the file specified by file descriptor.

Equivalent to os.chown(fd, uid, gid).

[clinic start generated code]*/

static PyObject *
os_fchown_impl(PyObject *module, int fd, uid_t uid, gid_t gid)
/*[clinic end generated code: output=97d21cbd5a4350a6 input=3af544ba1b13a0d7]*/
{
    int res;
    int async_err = 0;

    if (PySys_Audit("os.chown", "iIIi", fd, uid, gid, -1) < 0) {
        return NULL;
    }

    do {
        Py_BEGIN_ALLOW_THREADS
        res = fchown(fd, uid, gid);
        Py_END_ALLOW_THREADS
    } while (res != 0 && errno == EINTR && !(async_err = PyErr_CheckSignals()));
    if (res != 0)
        return (!async_err) ? posix_error() : NULL;

    Py_RETURN_NONE;
}
#endif /* HAVE_FCHOWN */


#ifdef HAVE_LCHOWN
/*[clinic input]
os.lchown

    path : path_t
    uid: uid_t
    gid: gid_t

Change the owner and group id of path to the numeric uid and gid.

This function will not follow symbolic links.
Equivalent to os.chown(path, uid, gid, follow_symlinks=False).
[clinic start generated code]*/

static PyObject *
os_lchown_impl(PyObject *module, path_t *path, uid_t uid, gid_t gid)
/*[clinic end generated code: output=25eaf6af412fdf2f input=b1c6014d563a7161]*/
{
    int res;
    if (PySys_Audit("os.chown", "OIIi", path->object, uid, gid, -1) < 0) {
        return NULL;
    }
    Py_BEGIN_ALLOW_THREADS
    res = lchown(path->narrow, uid, gid);
    Py_END_ALLOW_THREADS
    if (res < 0) {
        return path_error(path);
    }
    Py_RETURN_NONE;
}
#endif /* HAVE_LCHOWN */


static PyObject *
posix_getcwd(int use_bytes)
{
#ifdef MS_WINDOWS
    wchar_t wbuf[MAXPATHLEN];
    wchar_t *wbuf2 = wbuf;
    DWORD len;

    Py_BEGIN_ALLOW_THREADS
    len = GetCurrentDirectoryW(Py_ARRAY_LENGTH(wbuf), wbuf);
    /* If the buffer is large enough, len does not include the
       terminating \0. If the buffer is too small, len includes
       the space needed for the terminator. */
    if (len >= Py_ARRAY_LENGTH(wbuf)) {
        if (len <= PY_SSIZE_T_MAX / sizeof(wchar_t)) {
            wbuf2 = PyMem_RawMalloc(len * sizeof(wchar_t));
        }
        else {
            wbuf2 = NULL;
        }
        if (wbuf2) {
            len = GetCurrentDirectoryW(len, wbuf2);
        }
    }
    Py_END_ALLOW_THREADS

    if (!wbuf2) {
        PyErr_NoMemory();
        return NULL;
    }
    if (!len) {
        PyErr_SetFromWindowsErr(0);
        if (wbuf2 != wbuf)
            PyMem_RawFree(wbuf2);
        return NULL;
    }

    PyObject *resobj = PyUnicode_FromWideChar(wbuf2, len);
    if (wbuf2 != wbuf) {
        PyMem_RawFree(wbuf2);
    }

    if (use_bytes) {
        if (resobj == NULL) {
            return NULL;
        }
        Py_SETREF(resobj, PyUnicode_EncodeFSDefault(resobj));
    }

    return resobj;
#else
    const size_t chunk = 1024;

    char *buf = NULL;
    char *cwd = NULL;
    size_t buflen = 0;

    Py_BEGIN_ALLOW_THREADS
    do {
        char *newbuf;
        if (buflen <= PY_SSIZE_T_MAX - chunk) {
            buflen += chunk;
            newbuf = PyMem_RawRealloc(buf, buflen);
        }
        else {
            newbuf = NULL;
        }
        if (newbuf == NULL) {
            PyMem_RawFree(buf);
            buf = NULL;
            break;
        }
        buf = newbuf;

        cwd = getcwd(buf, buflen);
    } while (cwd == NULL && errno == ERANGE);
    Py_END_ALLOW_THREADS

    if (buf == NULL) {
        return PyErr_NoMemory();
    }
    if (cwd == NULL) {
        posix_error();
        PyMem_RawFree(buf);
        return NULL;
    }

    PyObject *obj;
    if (use_bytes) {
        obj = PyBytes_FromStringAndSize(buf, strlen(buf));
    }
    else {
        obj = PyUnicode_DecodeFSDefault(buf);
    }
#ifdef __linux__
    if (buf[0] != '/') {
        /*
         * On Linux >= 2.6.36 with glibc < 2.27, getcwd() can return a
         * relative pathname starting with '(unreachable)'. We detect this
         * and fail with ENOENT, matching newer glibc behaviour.
         */
        errno = ENOENT;
        path_object_error(obj);
        PyMem_RawFree(buf);
        return NULL;
    }
#endif
    assert(buf[0] == '/');
    PyMem_RawFree(buf);

    return obj;
#endif   /* !MS_WINDOWS */
}


/*[clinic input]
os.getcwd

Return a unicode string representing the current working directory.
[clinic start generated code]*/

static PyObject *
os_getcwd_impl(PyObject *module)
/*[clinic end generated code: output=21badfae2ea99ddc input=f069211bb70e3d39]*/
{
    return posix_getcwd(0);
}


/*[clinic input]
os.getcwdb

Return a bytes string representing the current working directory.
[clinic start generated code]*/

static PyObject *
os_getcwdb_impl(PyObject *module)
/*[clinic end generated code: output=3dd47909480e4824 input=f6f6a378dad3d9cb]*/
{
    return posix_getcwd(1);
}


#if ((!defined(HAVE_LINK)) && defined(MS_WINDOWS))
#define HAVE_LINK 1
#endif

#ifdef HAVE_LINK
/*[clinic input]

os.link

    src : path_t
    dst : path_t
    *
    src_dir_fd : dir_fd = None
    dst_dir_fd : dir_fd = None
    follow_symlinks: bool = True

Create a hard link to a file.

If either src_dir_fd or dst_dir_fd is not None, it should be a file
  descriptor open to a directory, and the respective path string (src or dst)
  should be relative; the path will then be relative to that directory.
If follow_symlinks is False, and the last element of src is a symbolic
  link, link will create a link to the symbolic link itself instead of the
  file the link points to.
src_dir_fd, dst_dir_fd, and follow_symlinks may not be implemented on your
  platform.  If they are unavailable, using them will raise a
  NotImplementedError.
[clinic start generated code]*/

static PyObject *
os_link_impl(PyObject *module, path_t *src, path_t *dst, int src_dir_fd,
             int dst_dir_fd, int follow_symlinks)
/*[clinic end generated code: output=7f00f6007fd5269a input=b0095ebbcbaa7e04]*/
{
#ifdef MS_WINDOWS
    BOOL result = FALSE;
#else
    int result;
#endif
#if defined(HAVE_LINKAT)
    int linkat_unavailable = 0;
#endif

#ifndef HAVE_LINKAT
    if ((src_dir_fd != DEFAULT_DIR_FD) || (dst_dir_fd != DEFAULT_DIR_FD)) {
        argument_unavailable_error("link", "src_dir_fd and dst_dir_fd");
        return NULL;
    }
#endif

#ifndef MS_WINDOWS
    if ((src->narrow && dst->wide) || (src->wide && dst->narrow)) {
        PyErr_SetString(PyExc_NotImplementedError,
                        "link: src and dst must be the same type");
        return NULL;
    }
#endif

    if (PySys_Audit("os.link", "OOii", src->object, dst->object,
                    src_dir_fd == DEFAULT_DIR_FD ? -1 : src_dir_fd,
                    dst_dir_fd == DEFAULT_DIR_FD ? -1 : dst_dir_fd) < 0) {
        return NULL;
    }

#ifdef MS_WINDOWS
    Py_BEGIN_ALLOW_THREADS
    result = CreateHardLinkW(dst->wide, src->wide, NULL);
    Py_END_ALLOW_THREADS

    if (!result)
        return path_error2(src, dst);
#else
    Py_BEGIN_ALLOW_THREADS
#ifdef HAVE_LINKAT
    if ((src_dir_fd != DEFAULT_DIR_FD) ||
        (dst_dir_fd != DEFAULT_DIR_FD) ||
        (!follow_symlinks)) {

        if (HAVE_LINKAT_RUNTIME) {

            result = linkat(src_dir_fd, src->narrow,
                dst_dir_fd, dst->narrow,
                follow_symlinks ? AT_SYMLINK_FOLLOW : 0);

        }
#ifdef __APPLE__
        else {
            if (src_dir_fd == DEFAULT_DIR_FD && dst_dir_fd == DEFAULT_DIR_FD) {
                /* See issue 41355: This matches the behaviour of !HAVE_LINKAT */
                result = link(src->narrow, dst->narrow);
            } else {
                linkat_unavailable = 1;
            }
        }
#endif
    }
    else
#endif /* HAVE_LINKAT */
        result = link(src->narrow, dst->narrow);
    Py_END_ALLOW_THREADS

#ifdef HAVE_LINKAT
    if (linkat_unavailable) {
        /* Either or both dir_fd arguments were specified */
        if (src_dir_fd  != DEFAULT_DIR_FD) {
            argument_unavailable_error("link", "src_dir_fd");
        } else {
            argument_unavailable_error("link", "dst_dir_fd");
        }
        return NULL;
    }
#endif

    if (result)
        return path_error2(src, dst);
#endif /* MS_WINDOWS */

    Py_RETURN_NONE;
}
#endif


#if defined(MS_WINDOWS) && !defined(HAVE_OPENDIR)
static PyObject *
_listdir_windows_no_opendir(path_t *path, PyObject *list)
{
    PyObject *v;
    HANDLE hFindFile = INVALID_HANDLE_VALUE;
    BOOL result;
    wchar_t namebuf[MAX_PATH+4]; /* Overallocate for "\*.*" */
    /* only claim to have space for MAX_PATH */
    Py_ssize_t len = Py_ARRAY_LENGTH(namebuf)-4;
    wchar_t *wnamebuf = NULL;

    WIN32_FIND_DATAW wFileData;
    const wchar_t *po_wchars;

    if (!path->wide) { /* Default arg: "." */
        po_wchars = L".";
        len = 1;
    } else {
        po_wchars = path->wide;
        len = wcslen(path->wide);
    }
    /* The +5 is so we can append "\\*.*\0" */
    wnamebuf = PyMem_New(wchar_t, len + 5);
    if (!wnamebuf) {
        PyErr_NoMemory();
        goto exit;
    }
    wcscpy(wnamebuf, po_wchars);
    if (len > 0) {
        wchar_t wch = wnamebuf[len-1];
        if (wch != SEP && wch != ALTSEP && wch != L':')
            wnamebuf[len++] = SEP;
        wcscpy(wnamebuf + len, L"*.*");
    }
    if ((list = PyList_New(0)) == NULL) {
        goto exit;
    }
    Py_BEGIN_ALLOW_THREADS
    hFindFile = FindFirstFileW(wnamebuf, &wFileData);
    Py_END_ALLOW_THREADS
    if (hFindFile == INVALID_HANDLE_VALUE) {
        int error = GetLastError();
        if (error == ERROR_FILE_NOT_FOUND)
            goto exit;
        path_error(path);
        Py_CLEAR(list);
        goto exit;
    }
    do {
        /* Skip over . and .. */
        if (wcscmp(wFileData.cFileName, L".") != 0 &&
            wcscmp(wFileData.cFileName, L"..") != 0) {
            v = PyUnicode_FromWideChar(wFileData.cFileName,
                                       wcslen(wFileData.cFileName));
            if (path->narrow && v) {
                Py_SETREF(v, PyUnicode_EncodeFSDefault(v));
            }
            if (v == NULL) {
                Py_CLEAR(list);
                break;
            }
            if (PyList_Append(list, v) != 0) {
                Py_DECREF(v);
                Py_CLEAR(list);
                break;
            }
            Py_DECREF(v);
        }
        Py_BEGIN_ALLOW_THREADS
        result = FindNextFileW(hFindFile, &wFileData);
        Py_END_ALLOW_THREADS
        /* FindNextFile sets error to ERROR_NO_MORE_FILES if
           it got to the end of the directory. */
        if (!result && GetLastError() != ERROR_NO_MORE_FILES) {
            path_error(path);
            Py_CLEAR(list);
            goto exit;
        }
    } while (result == TRUE);

exit:
    if (hFindFile != INVALID_HANDLE_VALUE) {
        if (FindClose(hFindFile) == FALSE) {
            if (list != NULL) {
                path_error(path);
                Py_CLEAR(list);
            }
        }
    }
    PyMem_Free(wnamebuf);

    return list;
}  /* end of _listdir_windows_no_opendir */

#else  /* thus POSIX, ie: not (MS_WINDOWS and not HAVE_OPENDIR) */

static PyObject *
_posix_listdir(path_t *path, PyObject *list)
{
    PyObject *v;
    DIR *dirp = NULL;
    struct dirent *ep;
    int return_str; /* if false, return bytes */
#ifdef HAVE_FDOPENDIR
    int fd = -1;
#endif

    errno = 0;
#ifdef HAVE_FDOPENDIR
    if (path->fd != -1) {
      if (HAVE_FDOPENDIR_RUNTIME) {
        /* closedir() closes the FD, so we duplicate it */
        fd = _Py_dup(path->fd);
        if (fd == -1)
            return NULL;

        return_str = 1;

        Py_BEGIN_ALLOW_THREADS
        dirp = fdopendir(fd);
        Py_END_ALLOW_THREADS
      } else {
        PyErr_SetString(PyExc_TypeError,
            "listdir: path should be string, bytes, os.PathLike or None, not int");
        return NULL;
      }
    }
    else
#endif
    {
        const char *name;
        if (path->narrow) {
            name = path->narrow;
            /* only return bytes if they specified a bytes object */
            return_str = !PyBytes_Check(path->object);
        }
        else {
            name = ".";
            return_str = 1;
        }

        Py_BEGIN_ALLOW_THREADS
        dirp = opendir(name);
        Py_END_ALLOW_THREADS
    }

    if (dirp == NULL) {
        path_error(path);
        list = NULL;
#ifdef HAVE_FDOPENDIR
        if (fd != -1) {
            Py_BEGIN_ALLOW_THREADS
            close(fd);
            Py_END_ALLOW_THREADS
        }
#endif
        goto exit;
    }
    if ((list = PyList_New(0)) == NULL) {
        goto exit;
    }
    for (;;) {
        errno = 0;
        Py_BEGIN_ALLOW_THREADS
        ep = readdir(dirp);
        Py_END_ALLOW_THREADS
        if (ep == NULL) {
            if (errno == 0) {
                break;
            } else {
                path_error(path);
                Py_CLEAR(list);
                goto exit;
            }
        }
        if (ep->d_name[0] == '.' &&
            (NAMLEN(ep) == 1 ||
             (ep->d_name[1] == '.' && NAMLEN(ep) == 2)))
            continue;
        if (return_str)
            v = PyUnicode_DecodeFSDefaultAndSize(ep->d_name, NAMLEN(ep));
        else
            v = PyBytes_FromStringAndSize(ep->d_name, NAMLEN(ep));
        if (v == NULL) {
            Py_CLEAR(list);
            break;
        }
        if (PyList_Append(list, v) != 0) {
            Py_DECREF(v);
            Py_CLEAR(list);
            break;
        }
        Py_DECREF(v);
    }

exit:
    if (dirp != NULL) {
        Py_BEGIN_ALLOW_THREADS
#ifdef HAVE_FDOPENDIR
        if (fd > -1)
            rewinddir(dirp);
#endif
        closedir(dirp);
        Py_END_ALLOW_THREADS
    }

    return list;
}  /* end of _posix_listdir */
#endif  /* which OS */


/*[clinic input]
os.listdir

    path : path_t(nullable=True, allow_fd='PATH_HAVE_FDOPENDIR') = None

Return a list containing the names of the files in the directory.

path can be specified as either str, bytes, or a path-like object.  If path is bytes,
  the filenames returned will also be bytes; in all other circumstances
  the filenames returned will be str.
If path is None, uses the path='.'.
On some platforms, path may also be specified as an open file descriptor;\
  the file descriptor must refer to a directory.
  If this functionality is unavailable, using it raises NotImplementedError.

The list is in arbitrary order.  It does not include the special
entries '.' and '..' even if they are present in the directory.


[clinic start generated code]*/

static PyObject *
os_listdir_impl(PyObject *module, path_t *path)
/*[clinic end generated code: output=293045673fcd1a75 input=e3f58030f538295d]*/
{
    if (PySys_Audit("os.listdir", "O",
                    path->object ? path->object : Py_None) < 0) {
        return NULL;
    }
#if defined(MS_WINDOWS) && !defined(HAVE_OPENDIR)
    return _listdir_windows_no_opendir(path, NULL);
#else
    return _posix_listdir(path, NULL);
#endif
}


#ifdef MS_WINDOWS

/*[clinic input]
os.listdrives

Return a list containing the names of drives in the system.

A drive name typically looks like 'C:\\'.

[clinic start generated code]*/

static PyObject *
os_listdrives_impl(PyObject *module)
/*[clinic end generated code: output=aaece9dacdf682b5 input=1af9ccc9e583798e]*/
{
    /* Number of possible drives is limited, so 256 should always be enough.
       On the day when it is not, listmounts() will have to be used. */
    wchar_t buffer[256];
    DWORD buflen = Py_ARRAY_LENGTH(buffer);
    PyObject *result = NULL;
    if (PySys_Audit("os.listdrives", NULL) < 0) {
        return NULL;
    }

    Py_BEGIN_ALLOW_THREADS;
    buflen = GetLogicalDriveStringsW(buflen, buffer);
    Py_END_ALLOW_THREADS;

    if (!buflen) {
        PyErr_SetFromWindowsErr(0);
        return NULL;
    } else if (buflen >= Py_ARRAY_LENGTH(buffer)) {
        PyErr_SetFromWindowsErr(ERROR_MORE_DATA);
        return NULL;
    }

    /* buflen includes a null terminator, so remove it */
    PyObject *str = PyUnicode_FromWideChar(buffer, buflen - 1);
    if (str) {
        PyObject *nullchar = PyUnicode_FromStringAndSize("\0", 1);
        if (nullchar) {
            result = PyUnicode_Split(str, nullchar, -1);
            Py_DECREF(nullchar);
        }
        Py_DECREF(str);
    }
    return result;
}

/*[clinic input]
os.listvolumes

Return a list containing the volumes in the system.

Volumes are typically represented as a GUID path.

[clinic start generated code]*/

static PyObject *
os_listvolumes_impl(PyObject *module)
/*[clinic end generated code: output=534e10ea2bf9d386 input=f6e4e70371f11e99]*/
{
    PyObject *result = PyList_New(0);
    HANDLE find = INVALID_HANDLE_VALUE;
    wchar_t buffer[MAX_PATH + 1];
    if (!result) {
        return NULL;
    }
    if (PySys_Audit("os.listvolumes", NULL) < 0) {
        Py_DECREF(result);
        return NULL;
    }

    int err = 0;
    Py_BEGIN_ALLOW_THREADS;
    find = FindFirstVolumeW(buffer, Py_ARRAY_LENGTH(buffer));
    if (find == INVALID_HANDLE_VALUE) {
        err = GetLastError();
    }
    Py_END_ALLOW_THREADS;

    while (!err) {
        PyObject *s = PyUnicode_FromWideChar(buffer, -1);
        if (!s || PyList_Append(result, s) < 0) {
            Py_XDECREF(s);
            Py_CLEAR(result);
            break;
        }
        Py_DECREF(s);

        Py_BEGIN_ALLOW_THREADS;
        if (!FindNextVolumeW(find, buffer, Py_ARRAY_LENGTH(buffer))) {
            err = GetLastError();
        }
        Py_END_ALLOW_THREADS;
    }

    if (find != INVALID_HANDLE_VALUE) {
        Py_BEGIN_ALLOW_THREADS;
        FindVolumeClose(find);
        Py_END_ALLOW_THREADS;
    }
    if (err && err != ERROR_NO_MORE_FILES) {
        PyErr_SetFromWindowsErr(err);
        Py_XDECREF(result);
        result = NULL;
    }
    return result;
}


/*[clinic input]
os.listmounts

    volume: path_t

Return a list containing mount points for a particular volume.

'volume' should be a GUID path as returned from os.listvolumes.

[clinic start generated code]*/

static PyObject *
os_listmounts_impl(PyObject *module, path_t *volume)
/*[clinic end generated code: output=06da49679de4512e input=a8a27178e3f67845]*/
{
    wchar_t default_buffer[MAX_PATH + 1];
    DWORD buflen = Py_ARRAY_LENGTH(default_buffer);
    LPWSTR buffer = default_buffer;
    DWORD attributes;
    PyObject *str = NULL;
    PyObject *nullchar = NULL;
    PyObject *result = NULL;

    /* Ensure we have a valid volume path before continuing */
    Py_BEGIN_ALLOW_THREADS
    attributes = GetFileAttributesW(volume->wide);
    Py_END_ALLOW_THREADS
    if (attributes == INVALID_FILE_ATTRIBUTES &&
        GetLastError() == ERROR_UNRECOGNIZED_VOLUME)
    {
        return PyErr_SetFromWindowsErr(ERROR_UNRECOGNIZED_VOLUME);
    }

    if (PySys_Audit("os.listmounts", "O", volume->object) < 0) {
        return NULL;
    }

    while (1) {
        BOOL success;
        Py_BEGIN_ALLOW_THREADS
        success = GetVolumePathNamesForVolumeNameW(volume->wide, buffer,
                                                   buflen, &buflen);
        Py_END_ALLOW_THREADS
        if (success) {
            break;
        }
        if (GetLastError() != ERROR_MORE_DATA) {
            PyErr_SetFromWindowsErr(0);
            goto exit;
        }
        if (buffer != default_buffer) {
            PyMem_Free((void *)buffer);
        }
        buffer = (wchar_t*)PyMem_Malloc(sizeof(wchar_t) * buflen);
        if (!buffer) {
            PyErr_NoMemory();
            goto exit;
        }
    }
    if (buflen < 2) {
        result = PyList_New(0);
        goto exit;
    }
    // buflen includes two null terminators, one for the last string
    // and one for the array of strings.
    str = PyUnicode_FromWideChar(buffer, buflen - 2);
    nullchar = PyUnicode_FromStringAndSize("\0", 1);
    if (str && nullchar) {
        result = PyUnicode_Split(str, nullchar, -1);
    }
exit:
    if (buffer != default_buffer) {
        PyMem_Free(buffer);
    }
    Py_XDECREF(nullchar);
    Py_XDECREF(str);
    return result;
}


/*[clinic input]
os._path_isdevdrive

    path: path_t

Determines whether the specified path is on a Windows Dev Drive.

[clinic start generated code]*/

static PyObject *
os__path_isdevdrive_impl(PyObject *module, path_t *path)
/*[clinic end generated code: output=1f437ea6677433a2 input=ee83e4996a48e23d]*/
{
#ifndef PERSISTENT_VOLUME_STATE_DEV_VOLUME
    /* This flag will be documented at
       https://learn.microsoft.com/windows-hardware/drivers/ddi/ntifs/ns-ntifs-_file_fs_persistent_volume_information
       after release, and will be available in the latest WinSDK.
       We include the flag to avoid a specific version dependency
       on the latest WinSDK. */
    const int PERSISTENT_VOLUME_STATE_DEV_VOLUME = 0x00002000;
#endif
    int err = 0;
    PyObject *r = NULL;
    wchar_t volume[MAX_PATH];

    Py_BEGIN_ALLOW_THREADS
    if (!GetVolumePathNameW(path->wide, volume, MAX_PATH)) {
        /* invalid path of some kind */
        /* Note that this also includes the case where a volume is mounted
           in a path longer than 260 characters. This is likely to be rare
           and problematic for other reasons, so a (soft) failure in this
           check seems okay. */
        err = GetLastError();
    } else if (GetDriveTypeW(volume) != DRIVE_FIXED) {
        /* only care about local dev drives */
        r = Py_False;
    } else {
        HANDLE hVolume = CreateFileW(
            volume,
            FILE_READ_ATTRIBUTES,
            FILE_SHARE_READ | FILE_SHARE_WRITE,
            NULL,
            OPEN_EXISTING,
            FILE_FLAG_BACKUP_SEMANTICS,
            NULL
        );
        if (hVolume == INVALID_HANDLE_VALUE) {
            err = GetLastError();
        } else {
            FILE_FS_PERSISTENT_VOLUME_INFORMATION volumeState = {0};
            volumeState.Version = 1;
            volumeState.FlagMask = PERSISTENT_VOLUME_STATE_DEV_VOLUME;
            if (!DeviceIoControl(
                hVolume,
                FSCTL_QUERY_PERSISTENT_VOLUME_STATE,
                &volumeState,
                sizeof(volumeState),
                &volumeState,
                sizeof(volumeState),
                NULL,
                NULL
            )) {
                err = GetLastError();
            }
            CloseHandle(hVolume);
            if (err == ERROR_INVALID_PARAMETER) {
                /* not supported on this platform */
                r = Py_False;
            } else if (!err) {
                r = (volumeState.VolumeFlags & PERSISTENT_VOLUME_STATE_DEV_VOLUME)
                    ? Py_True : Py_False;
            }
        }
    }
    Py_END_ALLOW_THREADS

    if (err) {
        PyErr_SetFromWindowsErr(err);
        return NULL;
    }

    if (r) {
        return Py_NewRef(r);
    }

    return NULL;
}


int
_PyOS_getfullpathname(const wchar_t *path, wchar_t **abspath_p)
{
    wchar_t woutbuf[MAX_PATH], *woutbufp = woutbuf;
    DWORD result;

    result = GetFullPathNameW(path,
                              Py_ARRAY_LENGTH(woutbuf), woutbuf,
                              NULL);
    if (!result) {
        return -1;
    }

    if (result >= Py_ARRAY_LENGTH(woutbuf)) {
        if ((size_t)result <= (size_t)PY_SSIZE_T_MAX / sizeof(wchar_t)) {
            woutbufp = PyMem_RawMalloc((size_t)result * sizeof(wchar_t));
        }
        else {
            woutbufp = NULL;
        }
        if (!woutbufp) {
            *abspath_p = NULL;
            return 0;
        }

        result = GetFullPathNameW(path, result, woutbufp, NULL);
        if (!result) {
            PyMem_RawFree(woutbufp);
            return -1;
        }
    }

    if (woutbufp != woutbuf) {
        *abspath_p = woutbufp;
        return 0;
    }

    *abspath_p = _PyMem_RawWcsdup(woutbufp);
    return 0;
}


/* A helper function for abspath on win32 */
/*[clinic input]
os._getfullpathname

    path: path_t
    /

[clinic start generated code]*/

static PyObject *
os__getfullpathname_impl(PyObject *module, path_t *path)
/*[clinic end generated code: output=bb8679d56845bc9b input=332ed537c29d0a3e]*/
{
    wchar_t *abspath;

    if (_PyOS_getfullpathname(path->wide, &abspath) < 0) {
        return win32_error_object("GetFullPathNameW", path->object);
    }
    if (abspath == NULL) {
        return PyErr_NoMemory();
    }

    PyObject *str = PyUnicode_FromWideChar(abspath, wcslen(abspath));
    PyMem_RawFree(abspath);
    if (str == NULL) {
        return NULL;
    }
    if (path->narrow) {
        Py_SETREF(str, PyUnicode_EncodeFSDefault(str));
    }
    return str;
}


/*[clinic input]
os._getfinalpathname

    path: path_t
    /

A helper function for samepath on windows.
[clinic start generated code]*/

static PyObject *
os__getfinalpathname_impl(PyObject *module, path_t *path)
/*[clinic end generated code: output=621a3c79bc29ebfa input=2b6b6c7cbad5fb84]*/
{
    HANDLE hFile;
    wchar_t buf[MAXPATHLEN], *target_path = buf;
    int buf_size = Py_ARRAY_LENGTH(buf);
    int result_length;
    PyObject *result;

    Py_BEGIN_ALLOW_THREADS
    hFile = CreateFileW(
        path->wide,
        0, /* desired access */
        0, /* share mode */
        NULL, /* security attributes */
        OPEN_EXISTING,
        /* FILE_FLAG_BACKUP_SEMANTICS is required to open a directory */
        FILE_FLAG_BACKUP_SEMANTICS,
        NULL);
    Py_END_ALLOW_THREADS

    if (hFile == INVALID_HANDLE_VALUE) {
        return win32_error_object("CreateFileW", path->object);
    }

    /* We have a good handle to the target, use it to determine the
       target path name. */
    while (1) {
        Py_BEGIN_ALLOW_THREADS
        result_length = GetFinalPathNameByHandleW(hFile, target_path,
                                                  buf_size, VOLUME_NAME_DOS);
        Py_END_ALLOW_THREADS

        if (!result_length) {
            result = win32_error_object("GetFinalPathNameByHandleW",
                                         path->object);
            goto cleanup;
        }

        if (result_length < buf_size) {
            break;
        }

        wchar_t *tmp;
        tmp = PyMem_Realloc(target_path != buf ? target_path : NULL,
                            result_length * sizeof(*tmp));
        if (!tmp) {
            result = PyErr_NoMemory();
            goto cleanup;
        }

        buf_size = result_length;
        target_path = tmp;
    }

    result = PyUnicode_FromWideChar(target_path, result_length);
    if (result && path->narrow) {
        Py_SETREF(result, PyUnicode_EncodeFSDefault(result));
    }

cleanup:
    if (target_path != buf) {
        PyMem_Free(target_path);
    }
    CloseHandle(hFile);
    return result;
}

/*[clinic input]
os._findfirstfile
    path: path_t
    /
A function to get the real file name without accessing the file in Windows.
[clinic start generated code]*/

static PyObject *
os__findfirstfile_impl(PyObject *module, path_t *path)
/*[clinic end generated code: output=106dd3f0779c83dd input=0734dff70f60e1a8]*/
{
    PyObject *result;
    HANDLE hFindFile;
    WIN32_FIND_DATAW wFileData;
    WCHAR *wRealFileName;

    Py_BEGIN_ALLOW_THREADS
    hFindFile = FindFirstFileW(path->wide, &wFileData);
    Py_END_ALLOW_THREADS

    if (hFindFile == INVALID_HANDLE_VALUE) {
        path_error(path);
        return NULL;
    }

    wRealFileName = wFileData.cFileName;
    result = PyUnicode_FromWideChar(wRealFileName, wcslen(wRealFileName));
    FindClose(hFindFile);
    return result;
}


/*[clinic input]
os._getvolumepathname

    path: path_t

A helper function for ismount on Win32.
[clinic start generated code]*/

static PyObject *
os__getvolumepathname_impl(PyObject *module, path_t *path)
/*[clinic end generated code: output=804c63fd13a1330b input=722b40565fa21552]*/
{
    PyObject *result;
    wchar_t *mountpath=NULL;
    size_t buflen;
    BOOL ret;

    /* Volume path should be shorter than entire path */
    buflen = Py_MAX(path->length, MAX_PATH);

    if (buflen > PY_DWORD_MAX) {
        PyErr_SetString(PyExc_OverflowError, "path too long");
        return NULL;
    }

    mountpath = PyMem_New(wchar_t, buflen);
    if (mountpath == NULL)
        return PyErr_NoMemory();

    Py_BEGIN_ALLOW_THREADS
    ret = GetVolumePathNameW(path->wide, mountpath,
                             Py_SAFE_DOWNCAST(buflen, size_t, DWORD));
    Py_END_ALLOW_THREADS

    if (!ret) {
        result = win32_error_object("_getvolumepathname", path->object);
        goto exit;
    }
    result = PyUnicode_FromWideChar(mountpath, wcslen(mountpath));
    if (path->narrow)
        Py_SETREF(result, PyUnicode_EncodeFSDefault(result));

exit:
    PyMem_Free(mountpath);
    return result;
}


/*[clinic input]
os._path_splitroot

    path: path_t

Removes everything after the root on Win32.
[clinic start generated code]*/

static PyObject *
os__path_splitroot_impl(PyObject *module, path_t *path)
/*[clinic end generated code: output=ab7f1a88b654581c input=dc93b1d3984cffb6]*/
{
    wchar_t *buffer;
    wchar_t *end;
    PyObject *result = NULL;
    HRESULT ret;

    buffer = (wchar_t*)PyMem_Malloc(sizeof(wchar_t) * (wcslen(path->wide) + 1));
    if (!buffer) {
        return NULL;
    }
    wcscpy(buffer, path->wide);
    for (wchar_t *p = wcschr(buffer, L'/'); p; p = wcschr(p, L'/')) {
        *p = L'\\';
    }

    Py_BEGIN_ALLOW_THREADS
    ret = PathCchSkipRoot(buffer, &end);
    Py_END_ALLOW_THREADS
    if (FAILED(ret)) {
        result = Py_BuildValue("sO", "", path->object);
    } else if (end != buffer) {
        size_t rootLen = (size_t)(end - buffer);
        result = Py_BuildValue("NN",
            PyUnicode_FromWideChar(path->wide, rootLen),
            PyUnicode_FromWideChar(path->wide + rootLen, -1)
        );
    } else {
        result = Py_BuildValue("Os", path->object, "");
    }
    PyMem_Free(buffer);

    return result;
}


#define PY_IFREG 1
#define PY_IFDIR 2
#define PY_IFLNK 3
#define PY_IFMNT 4

static BOOL
_testFileTypeByHandle(HANDLE hfile, int refFileType, BOOL diskOnly)
{
    assert(refFileType == PY_IFREG || refFileType == PY_IFDIR ||
           refFileType == PY_IFLNK || refFileType == PY_IFMNT);

    DWORD fileDevType = GetFileType(hfile);
    if ((fileDevType == FILE_TYPE_CHAR) ||
        (fileDevType != FILE_TYPE_DISK && diskOnly) ||
        (fileDevType == FILE_TYPE_UNKNOWN && GetLastError() != 0))
    {
        return FALSE;
    }

    DWORD attributes, reparseTag;
    if ((refFileType == PY_IFLNK || refFileType == PY_IFMNT)) {
        FILE_ATTRIBUTE_TAG_INFO info;
        if (!GetFileInformationByHandleEx(hfile, FileAttributeTagInfo, &info,
                                          sizeof(info)))
        {
            return FALSE;
        }
        attributes = info.FileAttributes;
        reparseTag = info.ReparseTag;
    }
    else {
        FILE_BASIC_INFO info;
        if (!GetFileInformationByHandleEx(hfile, FileBasicInfo, &info,
                                          sizeof(info)))
        {
            return FALSE;
        }
        attributes = info.FileAttributes;
        reparseTag = 0;
    }

    if (attributes & FILE_ATTRIBUTE_REPARSE_POINT) {
        if (refFileType == PY_IFLNK) {
            return reparseTag == IO_REPARSE_TAG_SYMLINK;
        }
        if (refFileType == PY_IFMNT) {
            return reparseTag == IO_REPARSE_TAG_MOUNT_POINT;
        }
        // Non-surrogate reparse points aren't supported by handle. Just
        // return False. Supporting them requires querying and opening the
        // final path with reparsing enabled.
    }
    else if (refFileType == PY_IFREG) {
        return ((fileDevType == FILE_TYPE_DISK) &&
                !(attributes & FILE_ATTRIBUTE_DIRECTORY));
    }
    else if (refFileType == PY_IFDIR) {
        return attributes & FILE_ATTRIBUTE_DIRECTORY;
    }

    return FALSE;
}

static BOOL
_testFileTypeByName(LPCWSTR path, int refFileType)
{
    assert(refFileType == PY_IFREG || refFileType == PY_IFDIR ||
           refFileType == PY_IFLNK || refFileType == PY_IFMNT);

    FILE_STAT_BASIC_INFORMATION info;
    if (_Py_GetFileInformationByName(path, FileStatBasicByNameInfo, &info,
                                     sizeof(info)))
    {
        if (info.FileAttributes & FILE_ATTRIBUTE_REPARSE_POINT) {
            if (refFileType == PY_IFLNK) {
                return info.ReparseTag == IO_REPARSE_TAG_SYMLINK;
            }
            if (refFileType == PY_IFMNT) {
                return info.ReparseTag == IO_REPARSE_TAG_MOUNT_POINT;
            }
            if ((refFileType == PY_IFREG) &&
                (info.FileAttributes & FILE_ATTRIBUTE_DIRECTORY) ||
                (refFileType == PY_IFDIR) &&
                !(info.FileAttributes & FILE_ATTRIBUTE_DIRECTORY))
            {
                return FALSE;
            }
        }
        else if (refFileType == PY_IFLNK || refFileType == PY_IFMNT) {
            return FALSE;
        }
        else if (refFileType == PY_IFREG) {
            return !(info.FileAttributes & FILE_ATTRIBUTE_DIRECTORY);
        }
        else if (refFileType == PY_IFDIR) {
            return info.FileAttributes & FILE_ATTRIBUTE_DIRECTORY;
        }
    }
    else if (_Py_GetFileInformationByName_ErrorIsTrustworthy(
                GetLastError()))
    {
        return FALSE;
    }

    DWORD flags = FILE_FLAG_BACKUP_SEMANTICS;
    if (refFileType == PY_IFLNK || refFileType == PY_IFMNT) {
        flags |= FILE_FLAG_OPEN_REPARSE_POINT;
    }
    HANDLE hfile = CreateFileW(path, FILE_READ_ATTRIBUTES, 0, NULL,
                               OPEN_EXISTING, flags, NULL);
    if (hfile != INVALID_HANDLE_VALUE) {
        BOOL result = _testFileTypeByHandle(hfile, refFileType, FALSE);
        CloseHandle(hfile);
        return result;
    }

    int rc;
    STRUCT_STAT st;
    switch (GetLastError()) {
    case ERROR_ACCESS_DENIED:
    case ERROR_SHARING_VIOLATION:
    case ERROR_CANT_ACCESS_FILE:
    case ERROR_INVALID_PARAMETER:
        if (refFileType == PY_IFREG || refFileType == PY_IFDIR) {
            rc = STAT(path, &st);
        }
        else {
            rc = LSTAT(path, &st);
        }
        if (!rc) {
            switch (refFileType) {
            case PY_IFREG:
                return S_ISREG(st.st_mode);
            case PY_IFDIR:
                return S_ISDIR(st.st_mode);
            case PY_IFLNK:
                return S_ISLNK(st.st_mode);
            case PY_IFMNT:
                return st.st_reparse_tag == IO_REPARSE_TAG_MOUNT_POINT;
            }
        }
    }

    return FALSE;
}


/*[clinic input]
os._path_isdir -> bool

    s: 'O'

Return true if the pathname refers to an existing directory.

[clinic start generated code]*/

static int
os__path_isdir_impl(PyObject *module, PyObject *s)
/*[clinic end generated code: output=cdcdf654d78788cc input=ad95d2a4615c99ef]*/
{
    path_t _path = PATH_T_INITIALIZE("isdir", "s", 0, 1);
    BOOL result = FALSE;

    if (!path_converter(s, &_path)) {
        path_cleanup(&_path);
        if (PyErr_ExceptionMatches(PyExc_ValueError)) {
            PyErr_Clear();
            return FALSE;
        }
        return -1;
    }

    Py_BEGIN_ALLOW_THREADS
    if (_path.fd != -1) {
        HANDLE hfile = _Py_get_osfhandle_noraise(_path.fd);
        if (hfile != INVALID_HANDLE_VALUE) {
            result = _testFileTypeByHandle(hfile, PY_IFDIR, TRUE);
        }
    }
    else if (_path.wide) {
        result = _testFileTypeByName(_path.wide, PY_IFDIR);
    }
    Py_END_ALLOW_THREADS

    path_cleanup(&_path);
    return result;
}


/*[clinic input]
os._path_isfile -> bool

    path: 'O'

Test whether a path is a regular file

[clinic start generated code]*/

static int
os__path_isfile_impl(PyObject *module, PyObject *path)
/*[clinic end generated code: output=b40d620efe5a896f input=20efea61e62636e5]*/
{
    path_t _path = PATH_T_INITIALIZE("isfile", "path", 0, 1);
    BOOL result = FALSE;

    if (!path_converter(path, &_path)) {
        path_cleanup(&_path);
        if (PyErr_ExceptionMatches(PyExc_ValueError)) {
            PyErr_Clear();
            return FALSE;
        }
        return -1;
    }

    Py_BEGIN_ALLOW_THREADS
    if (_path.fd != -1) {
        HANDLE hfile = _Py_get_osfhandle_noraise(_path.fd);
        if (hfile != INVALID_HANDLE_VALUE) {
            result = _testFileTypeByHandle(hfile, PY_IFREG, TRUE);
        }
    }
    else if (_path.wide) {
        result = _testFileTypeByName(_path.wide, PY_IFREG);
    }
    Py_END_ALLOW_THREADS


    path_cleanup(&_path);
    return result;
}


<<<<<<< HEAD
static PyObject *
nt_exists(PyObject *path, int follow_symlinks)
=======
/*[clinic input]
os._path_exists -> bool

    path: 'O'

Test whether a path exists.  Returns False for broken symbolic links

[clinic start generated code]*/

static int
os__path_exists_impl(PyObject *module, PyObject *path)
/*[clinic end generated code: output=8f784b3abf9f8588 input=28d91ca9965b5a5a]*/
>>>>>>> ba791519
{
    path_t _path = PATH_T_INITIALIZE("exists", "path", 0, 1);
    HANDLE hfile;
    BOOL traverse = follow_symlinks;
    int result = 0;

    if (!path_converter(path, &_path)) {
        path_cleanup(&_path);
        if (PyErr_ExceptionMatches(PyExc_ValueError)) {
            PyErr_Clear();
            return 0;
        }
        return -1;
    }

    Py_BEGIN_ALLOW_THREADS
    if (_path.fd != -1) {
        hfile = _Py_get_osfhandle_noraise(_path.fd);
        if (hfile != INVALID_HANDLE_VALUE) {
            result = 1;
        }
    }
    else if (_path.wide) {
        BOOL slow_path = TRUE;
        FILE_STAT_BASIC_INFORMATION statInfo;
        if (_Py_GetFileInformationByName(_path.wide, FileStatBasicByNameInfo,
                &statInfo, sizeof(statInfo)))
        {
            if (!(statInfo.FileAttributes & FILE_ATTRIBUTE_REPARSE_POINT) ||
                !follow_symlinks &&
                IsReparseTagNameSurrogate(statInfo.ReparseTag))
            {
                slow_path = FALSE;
                result = 1;
            }
            else {
                // reparse point but not name-surrogate
                traverse = TRUE;
            }
        }
        else if (_Py_GetFileInformationByName_ErrorIsTrustworthy(
                        GetLastError()))
        {
            slow_path = FALSE;
        }
        if (slow_path) {
            BOOL traverse = follow_symlinks;
            if (!traverse) {
                hfile = CreateFileW(_path.wide, FILE_READ_ATTRIBUTES, 0, NULL,
                            OPEN_EXISTING, FILE_FLAG_OPEN_REPARSE_POINT |
                            FILE_FLAG_BACKUP_SEMANTICS, NULL);
                if (hfile != INVALID_HANDLE_VALUE) {
                    FILE_ATTRIBUTE_TAG_INFO info;
                    if (GetFileInformationByHandleEx(hfile,
                            FileAttributeTagInfo, &info, sizeof(info)))
                    {
                        if (!(info.FileAttributes &
                                FILE_ATTRIBUTE_REPARSE_POINT) ||
                            IsReparseTagNameSurrogate(info.ReparseTag))
                        {
                            result = 1;
                        }
                        else {
                            // reparse point but not name-surrogate
                            traverse = TRUE;
                        }
                    }
                    else {
                        // device or legacy filesystem
                        result = 1;
                    }
                    CloseHandle(hfile);
                }
                else {
                    STRUCT_STAT st;
                    switch (GetLastError()) {
                    case ERROR_ACCESS_DENIED:
                    case ERROR_SHARING_VIOLATION:
                    case ERROR_CANT_ACCESS_FILE:
                    case ERROR_INVALID_PARAMETER:
                        if (!LSTAT(_path.wide, &st)) {
                            result = 1;
                        }
                    }
                }
            }
            if (traverse) {
                hfile = CreateFileW(_path.wide, FILE_READ_ATTRIBUTES, 0, NULL,
                            OPEN_EXISTING, FILE_FLAG_BACKUP_SEMANTICS, NULL);
                if (hfile != INVALID_HANDLE_VALUE) {
                    CloseHandle(hfile);
                    result = 1;
                }
                else {
                    STRUCT_STAT st;
                    switch (GetLastError()) {
                    case ERROR_ACCESS_DENIED:
                    case ERROR_SHARING_VIOLATION:
                    case ERROR_CANT_ACCESS_FILE:
                    case ERROR_INVALID_PARAMETER:
                        if (!STAT(_path.wide, &st)) {
                            result = 1;
                        }
                    }
                }
            }
        }
    }
    Py_END_ALLOW_THREADS

    path_cleanup(&_path);
    return result;
}


/*[clinic input]
<<<<<<< HEAD
os._path_exists

    path: object
    /

Test whether a path exists.  Returns False for broken symbolic links.

[clinic start generated code]*/

static PyObject *
os__path_exists(PyObject *module, PyObject *path)
/*[clinic end generated code: output=617b7575ba0644bc input=242708cabb67c407]*/
{
    return nt_exists(path, 1);
}


/*[clinic input]
os._path_lexists

    path: object
    /

Test whether a path exists.  Returns True for broken symbolic links.

[clinic start generated code]*/

static PyObject *
os__path_lexists(PyObject *module, PyObject *path)
/*[clinic end generated code: output=c7c89aa6d6e341df input=536ed4b0a7d4f723]*/
{
    return nt_exists(path, 0);
}


/*[clinic input]
os._path_islink
=======
os._path_islink -> bool
>>>>>>> ba791519

    path: 'O'

Test whether a path is a symbolic link

[clinic start generated code]*/

static int
os__path_islink_impl(PyObject *module, PyObject *path)
/*[clinic end generated code: output=9d0cf8e4c640dfe6 input=cbeda07cacbbdcea]*/
{
    path_t _path = PATH_T_INITIALIZE("islink", "path", 0, 1);
    BOOL result = FALSE;

    if (!path_converter(path, &_path)) {
        path_cleanup(&_path);
        if (PyErr_ExceptionMatches(PyExc_ValueError)) {
            PyErr_Clear();
            return FALSE;
        }
        return -1;
    }

    Py_BEGIN_ALLOW_THREADS
    if (_path.fd != -1) {
        HANDLE hfile = _Py_get_osfhandle_noraise(_path.fd);
        if (hfile != INVALID_HANDLE_VALUE) {
            result = _testFileTypeByHandle(hfile, PY_IFLNK, TRUE);
        }
    }
    else if (_path.wide) {
        result = _testFileTypeByName(_path.wide, PY_IFLNK);
    }
    Py_END_ALLOW_THREADS

    path_cleanup(&_path);
    return result;
}


/*[clinic input]
os._path_isjunction -> bool

    path: 'O'

Test whether a path is a junction

[clinic start generated code]*/

static int
os__path_isjunction_impl(PyObject *module, PyObject *path)
/*[clinic end generated code: output=f1d51682a077654d input=f351d2f01451c6de]*/
{
    path_t _path = PATH_T_INITIALIZE("isjunction", "path", 0, 1);
    BOOL result = FALSE;

    if (!path_converter(path, &_path)) {
        path_cleanup(&_path);
        if (PyErr_ExceptionMatches(PyExc_ValueError)) {
            PyErr_Clear();
            return FALSE;
        }
        return -1;
    }

    Py_BEGIN_ALLOW_THREADS
    if (_path.fd != -1) {
        HANDLE hfile = _Py_get_osfhandle_noraise(_path.fd);
        if (hfile != INVALID_HANDLE_VALUE) {
            result = _testFileTypeByHandle(hfile, PY_IFMNT, TRUE);
        }
    }
    else if (_path.wide) {
        result = _testFileTypeByName(_path.wide, PY_IFMNT);
    }
    Py_END_ALLOW_THREADS

    path_cleanup(&_path);
    return result;
}

#undef PY_IFREG
#undef PY_IFDIR
#undef PY_IFLNK
#undef PY_IFMNT

#endif /* MS_WINDOWS */


/*[clinic input]
os._path_splitroot_ex

    path: unicode

[clinic start generated code]*/

static PyObject *
os__path_splitroot_ex_impl(PyObject *module, PyObject *path)
/*[clinic end generated code: output=de97403d3dfebc40 input=f1470e12d899f9ac]*/
{
    Py_ssize_t len, drvsize, rootsize;
    PyObject *drv = NULL, *root = NULL, *tail = NULL, *result = NULL;

    wchar_t *buffer = PyUnicode_AsWideCharString(path, &len);
    if (!buffer) {
        goto exit;
    }

    _Py_skiproot(buffer, len, &drvsize, &rootsize);
    drv = PyUnicode_FromWideChar(buffer, drvsize);
    if (drv == NULL) {
        goto exit;
    }
    root = PyUnicode_FromWideChar(&buffer[drvsize], rootsize);
    if (root == NULL) {
        goto exit;
    }
    tail = PyUnicode_FromWideChar(&buffer[drvsize + rootsize],
                                  len - drvsize - rootsize);
    if (tail == NULL) {
        goto exit;
    }
    result = PyTuple_Pack(3, drv, root, tail);
exit:
    PyMem_Free(buffer);
    Py_XDECREF(drv);
    Py_XDECREF(root);
    Py_XDECREF(tail);
    return result;
}


/*[clinic input]
os._path_normpath

    path: object

Basic path normalization.
[clinic start generated code]*/

static PyObject *
os__path_normpath_impl(PyObject *module, PyObject *path)
/*[clinic end generated code: output=b94d696d828019da input=5e90c39e12549dc0]*/
{
    if (!PyUnicode_Check(path)) {
        PyErr_Format(PyExc_TypeError, "expected 'str', not '%.200s'",
            Py_TYPE(path)->tp_name);
        return NULL;
    }
    Py_ssize_t len;
    wchar_t *buffer = PyUnicode_AsWideCharString(path, &len);
    if (!buffer) {
        return NULL;
    }
    Py_ssize_t norm_len;
    wchar_t *norm_path = _Py_normpath_and_size(buffer, len, &norm_len);
    PyObject *result = PyUnicode_FromWideChar(norm_path, norm_len);
    PyMem_Free(buffer);
    return result;
}

#ifdef MS_WINDOWS

/* We centralise SECURITY_ATTRIBUTE initialization based around
templates that will probably mostly match common POSIX mode settings.
The _Py_SECURITY_ATTRIBUTE_DATA structure contains temporary data, as
a constructed SECURITY_ATTRIBUTE structure typically refers to memory
that has to be alive while it's being used.

Typical use will look like:
    SECURITY_ATTRIBUTES *pSecAttr = NULL;
    struct _Py_SECURITY_ATTRIBUTE_DATA secAttrData;
    int error, error2;

    Py_BEGIN_ALLOW_THREADS
    switch (mode) {
    case 0x1C0: // 0o700
        error = initializeMkdir700SecurityAttributes(&pSecAttr, &secAttrData);
        break;
    ...
    default:
        error = initializeDefaultSecurityAttributes(&pSecAttr, &secAttrData);
        break;
    }

    if (!error) {
        // do operation, passing pSecAttr
    }

    // Unconditionally clear secAttrData.
    error2 = clearSecurityAttributes(&pSecAttr, &secAttrData);
    if (!error) {
        error = error2;
    }
    Py_END_ALLOW_THREADS

    if (error) {
        PyErr_SetFromWindowsErr(error);
        return NULL;
    }
*/

struct _Py_SECURITY_ATTRIBUTE_DATA {
    SECURITY_ATTRIBUTES securityAttributes;
    PACL acl;
    SECURITY_DESCRIPTOR sd;
    EXPLICIT_ACCESS_W ea[4];
    char sid[64];
};

static int
initializeDefaultSecurityAttributes(
    PSECURITY_ATTRIBUTES *securityAttributes,
    struct _Py_SECURITY_ATTRIBUTE_DATA *data
) {
    assert(securityAttributes);
    assert(data);
    *securityAttributes = NULL;
    memset(data, 0, sizeof(*data));
    return 0;
}

static int
initializeMkdir700SecurityAttributes(
    PSECURITY_ATTRIBUTES *securityAttributes,
    struct _Py_SECURITY_ATTRIBUTE_DATA *data
) {
    assert(securityAttributes);
    assert(data);
    *securityAttributes = NULL;
    memset(data, 0, sizeof(*data));

    if (!InitializeSecurityDescriptor(&data->sd, SECURITY_DESCRIPTOR_REVISION)
        || !SetSecurityDescriptorGroup(&data->sd, NULL, TRUE)) {
        return GetLastError();
    }

    int use_alias = 0;
    DWORD cbSid = sizeof(data->sid);
    if (!CreateWellKnownSid(WinCreatorOwnerRightsSid, NULL, (PSID)data->sid, &cbSid)) {
        use_alias = 1;
    }

    data->securityAttributes.nLength = sizeof(SECURITY_ATTRIBUTES);
    data->ea[0].grfAccessPermissions = GENERIC_ALL;
    data->ea[0].grfAccessMode = SET_ACCESS;
    data->ea[0].grfInheritance = SUB_CONTAINERS_AND_OBJECTS_INHERIT;
    if (use_alias) {
        data->ea[0].Trustee.TrusteeForm = TRUSTEE_IS_NAME;
        data->ea[0].Trustee.TrusteeType = TRUSTEE_IS_ALIAS;
        data->ea[0].Trustee.ptstrName = L"CURRENT_USER";
    } else {
        data->ea[0].Trustee.TrusteeForm = TRUSTEE_IS_SID;
        data->ea[0].Trustee.TrusteeType = TRUSTEE_IS_WELL_KNOWN_GROUP;
        data->ea[0].Trustee.ptstrName = (LPWCH)(SID*)data->sid;
    }

    data->ea[1].grfAccessPermissions = GENERIC_ALL;
    data->ea[1].grfAccessMode = SET_ACCESS;
    data->ea[1].grfInheritance = SUB_CONTAINERS_AND_OBJECTS_INHERIT;
    data->ea[1].Trustee.TrusteeForm = TRUSTEE_IS_NAME;
    data->ea[1].Trustee.TrusteeType = TRUSTEE_IS_ALIAS;
    data->ea[1].Trustee.ptstrName = L"SYSTEM";

    data->ea[2].grfAccessPermissions = GENERIC_ALL;
    data->ea[2].grfAccessMode = SET_ACCESS;
    data->ea[2].grfInheritance = SUB_CONTAINERS_AND_OBJECTS_INHERIT;
    data->ea[2].Trustee.TrusteeForm = TRUSTEE_IS_NAME;
    data->ea[2].Trustee.TrusteeType = TRUSTEE_IS_ALIAS;
    data->ea[2].Trustee.ptstrName = L"ADMINISTRATORS";

    int r = SetEntriesInAclW(3, data->ea, NULL, &data->acl);
    if (r) {
        return r;
    }
    if (!SetSecurityDescriptorDacl(&data->sd, TRUE, data->acl, FALSE)) {
        return GetLastError();
    }
    data->securityAttributes.lpSecurityDescriptor = &data->sd;
    *securityAttributes = &data->securityAttributes;
    return 0;
}

static int
clearSecurityAttributes(
    PSECURITY_ATTRIBUTES *securityAttributes,
    struct _Py_SECURITY_ATTRIBUTE_DATA *data
) {
    assert(securityAttributes);
    assert(data);
    *securityAttributes = NULL;
    if (data->acl) {
        if (LocalFree((void *)data->acl)) {
            return GetLastError();
        }
    }
    return 0;
}

#endif

/*[clinic input]
os.mkdir

    path : path_t

    mode: int = 0o777

    *

    dir_fd : dir_fd(requires='mkdirat') = None

# "mkdir(path, mode=0o777, *, dir_fd=None)\n\n\

Create a directory.

If dir_fd is not None, it should be a file descriptor open to a directory,
  and path should be relative; path will then be relative to that directory.
dir_fd may not be implemented on your platform.
  If it is unavailable, using it will raise a NotImplementedError.

The mode argument is ignored on Windows. Where it is used, the current umask
value is first masked out.
[clinic start generated code]*/

static PyObject *
os_mkdir_impl(PyObject *module, path_t *path, int mode, int dir_fd)
/*[clinic end generated code: output=a70446903abe821f input=a61722e1576fab03]*/
{
    int result;
#ifdef MS_WINDOWS
    int error = 0;
    int pathError = 0;
    SECURITY_ATTRIBUTES *pSecAttr = NULL;
    struct _Py_SECURITY_ATTRIBUTE_DATA secAttrData;
#endif
#ifdef HAVE_MKDIRAT
    int mkdirat_unavailable = 0;
#endif

    if (PySys_Audit("os.mkdir", "Oii", path->object, mode,
                    dir_fd == DEFAULT_DIR_FD ? -1 : dir_fd) < 0) {
        return NULL;
    }

#ifdef MS_WINDOWS
    Py_BEGIN_ALLOW_THREADS
    switch (mode) {
    case 0x1C0: // 0o700
        error = initializeMkdir700SecurityAttributes(&pSecAttr, &secAttrData);
        break;
    default:
        error = initializeDefaultSecurityAttributes(&pSecAttr, &secAttrData);
        break;
    }
    if (!error) {
        result = CreateDirectoryW(path->wide, pSecAttr);
        error = clearSecurityAttributes(&pSecAttr, &secAttrData);
    } else {
        // Ignore error from "clear" - we have a more interesting one already
        clearSecurityAttributes(&pSecAttr, &secAttrData);
    }
    Py_END_ALLOW_THREADS

    if (error) {
        PyErr_SetFromWindowsErr(error);
        return NULL;
    }
    if (!result) {
        return path_error(path);
    }
#else
    Py_BEGIN_ALLOW_THREADS
#if HAVE_MKDIRAT
    if (dir_fd != DEFAULT_DIR_FD) {
      if (HAVE_MKDIRAT_RUNTIME) {
        result = mkdirat(dir_fd, path->narrow, mode);

      } else {
        mkdirat_unavailable = 1;
      }
    } else
#endif
#if defined(__WATCOMC__) && !defined(__QNX__)
        result = mkdir(path->narrow);
#else
        result = mkdir(path->narrow, mode);
#endif
    Py_END_ALLOW_THREADS

#if HAVE_MKDIRAT
    if (mkdirat_unavailable) {
        argument_unavailable_error(NULL, "dir_fd");
        return NULL;
    }
#endif

    if (result < 0)
        return path_error(path);
#endif /* MS_WINDOWS */
    Py_RETURN_NONE;
}


/* sys/resource.h is needed for at least: wait3(), wait4(), broken nice. */
#if defined(HAVE_SYS_RESOURCE_H)
#include <sys/resource.h>
#endif


#ifdef HAVE_NICE
/*[clinic input]
os.nice

    increment: int
    /

Add increment to the priority of process and return the new priority.
[clinic start generated code]*/

static PyObject *
os_nice_impl(PyObject *module, int increment)
/*[clinic end generated code: output=9dad8a9da8109943 input=864be2d402a21da2]*/
{
    int value;

    /* There are two flavours of 'nice': one that returns the new
       priority (as required by almost all standards out there) and the
       Linux/FreeBSD one, which returns '0' on success and advices
       the use of getpriority() to get the new priority.

       If we are of the nice family that returns the new priority, we
       need to clear errno before the call, and check if errno is filled
       before calling posix_error() on a returnvalue of -1, because the
       -1 may be the actual new priority! */

    errno = 0;
    value = nice(increment);
#if defined(HAVE_BROKEN_NICE) && defined(HAVE_GETPRIORITY)
    if (value == 0)
        value = getpriority(PRIO_PROCESS, 0);
#endif
    if (value == -1 && errno != 0)
        /* either nice() or getpriority() returned an error */
        return posix_error();
    return PyLong_FromLong((long) value);
}
#endif /* HAVE_NICE */


#ifdef HAVE_GETPRIORITY
/*[clinic input]
os.getpriority

    which: int
    who: int

Return program scheduling priority.
[clinic start generated code]*/

static PyObject *
os_getpriority_impl(PyObject *module, int which, int who)
/*[clinic end generated code: output=c41b7b63c7420228 input=9be615d40e2544ef]*/
{
    int retval;

    errno = 0;
    retval = getpriority(which, who);
    if (errno != 0)
        return posix_error();
    return PyLong_FromLong((long)retval);
}
#endif /* HAVE_GETPRIORITY */


#ifdef HAVE_SETPRIORITY
/*[clinic input]
os.setpriority

    which: int
    who: int
    priority: int

Set program scheduling priority.
[clinic start generated code]*/

static PyObject *
os_setpriority_impl(PyObject *module, int which, int who, int priority)
/*[clinic end generated code: output=3d910d95a7771eb2 input=710ccbf65b9dc513]*/
{
    int retval;

    retval = setpriority(which, who, priority);
    if (retval == -1)
        return posix_error();
    Py_RETURN_NONE;
}
#endif /* HAVE_SETPRIORITY */


static PyObject *
internal_rename(path_t *src, path_t *dst, int src_dir_fd, int dst_dir_fd, int is_replace)
{
    const char *function_name = is_replace ? "replace" : "rename";
    int dir_fd_specified;

#ifdef HAVE_RENAMEAT
    int renameat_unavailable = 0;
#endif

#ifdef MS_WINDOWS
    BOOL result;
    int flags = is_replace ? MOVEFILE_REPLACE_EXISTING : 0;
#else
    int result;
#endif

    dir_fd_specified = (src_dir_fd != DEFAULT_DIR_FD) ||
                       (dst_dir_fd != DEFAULT_DIR_FD);
#ifndef HAVE_RENAMEAT
    if (dir_fd_specified) {
        argument_unavailable_error(function_name, "src_dir_fd and dst_dir_fd");
        return NULL;
    }
#endif

    if (PySys_Audit("os.rename", "OOii", src->object, dst->object,
                    src_dir_fd == DEFAULT_DIR_FD ? -1 : src_dir_fd,
                    dst_dir_fd == DEFAULT_DIR_FD ? -1 : dst_dir_fd) < 0) {
        return NULL;
    }

#ifdef MS_WINDOWS
    Py_BEGIN_ALLOW_THREADS
    result = MoveFileExW(src->wide, dst->wide, flags);
    Py_END_ALLOW_THREADS

    if (!result)
        return path_error2(src, dst);

#else
    if ((src->narrow && dst->wide) || (src->wide && dst->narrow)) {
        PyErr_Format(PyExc_ValueError,
                     "%s: src and dst must be the same type", function_name);
        return NULL;
    }

    Py_BEGIN_ALLOW_THREADS
#ifdef HAVE_RENAMEAT
    if (dir_fd_specified) {
        if (HAVE_RENAMEAT_RUNTIME) {
            result = renameat(src_dir_fd, src->narrow, dst_dir_fd, dst->narrow);
        } else {
            renameat_unavailable = 1;
        }
    } else
#endif
    result = rename(src->narrow, dst->narrow);
    Py_END_ALLOW_THREADS


#ifdef HAVE_RENAMEAT
    if (renameat_unavailable) {
        argument_unavailable_error(function_name, "src_dir_fd and dst_dir_fd");
        return NULL;
    }
#endif

    if (result)
        return path_error2(src, dst);
#endif
    Py_RETURN_NONE;
}


/*[clinic input]
os.rename

    src : path_t
    dst : path_t
    *
    src_dir_fd : dir_fd = None
    dst_dir_fd : dir_fd = None

Rename a file or directory.

If either src_dir_fd or dst_dir_fd is not None, it should be a file
  descriptor open to a directory, and the respective path string (src or dst)
  should be relative; the path will then be relative to that directory.
src_dir_fd and dst_dir_fd, may not be implemented on your platform.
  If they are unavailable, using them will raise a NotImplementedError.
[clinic start generated code]*/

static PyObject *
os_rename_impl(PyObject *module, path_t *src, path_t *dst, int src_dir_fd,
               int dst_dir_fd)
/*[clinic end generated code: output=59e803072cf41230 input=faa61c847912c850]*/
{
    return internal_rename(src, dst, src_dir_fd, dst_dir_fd, 0);
}


/*[clinic input]
os.replace = os.rename

Rename a file or directory, overwriting the destination.

If either src_dir_fd or dst_dir_fd is not None, it should be a file
  descriptor open to a directory, and the respective path string (src or dst)
  should be relative; the path will then be relative to that directory.
src_dir_fd and dst_dir_fd, may not be implemented on your platform.
  If they are unavailable, using them will raise a NotImplementedError.
[clinic start generated code]*/

static PyObject *
os_replace_impl(PyObject *module, path_t *src, path_t *dst, int src_dir_fd,
                int dst_dir_fd)
/*[clinic end generated code: output=1968c02e7857422b input=c003f0def43378ef]*/
{
    return internal_rename(src, dst, src_dir_fd, dst_dir_fd, 1);
}


/*[clinic input]
os.rmdir

    path: path_t
    *
    dir_fd: dir_fd(requires='unlinkat') = None

Remove a directory.

If dir_fd is not None, it should be a file descriptor open to a directory,
  and path should be relative; path will then be relative to that directory.
dir_fd may not be implemented on your platform.
  If it is unavailable, using it will raise a NotImplementedError.
[clinic start generated code]*/

static PyObject *
os_rmdir_impl(PyObject *module, path_t *path, int dir_fd)
/*[clinic end generated code: output=080eb54f506e8301 input=38c8b375ca34a7e2]*/
{
    int result;
#ifdef HAVE_UNLINKAT
    int unlinkat_unavailable = 0;
#endif

    if (PySys_Audit("os.rmdir", "Oi", path->object,
                    dir_fd == DEFAULT_DIR_FD ? -1 : dir_fd) < 0) {
        return NULL;
    }

    Py_BEGIN_ALLOW_THREADS
#ifdef MS_WINDOWS
    /* Windows, success=1, UNIX, success=0 */
    result = !RemoveDirectoryW(path->wide);
#else
#ifdef HAVE_UNLINKAT
    if (dir_fd != DEFAULT_DIR_FD) {
      if (HAVE_UNLINKAT_RUNTIME) {
        result = unlinkat(dir_fd, path->narrow, AT_REMOVEDIR);
      } else {
        unlinkat_unavailable = 1;
        result = -1;
      }
    } else
#endif
        result = rmdir(path->narrow);
#endif
    Py_END_ALLOW_THREADS

#ifdef HAVE_UNLINKAT
    if (unlinkat_unavailable) {
        argument_unavailable_error("rmdir", "dir_fd");
        return NULL;
    }
#endif

    if (result)
        return path_error(path);

    Py_RETURN_NONE;
}


#ifdef HAVE_SYSTEM
#ifdef MS_WINDOWS
/*[clinic input]
os.system -> long

    command: Py_UNICODE

Execute the command in a subshell.
[clinic start generated code]*/

static long
os_system_impl(PyObject *module, const wchar_t *command)
/*[clinic end generated code: output=dd528cbd5943a679 input=303f5ce97df606b0]*/
{
    long result;

    if (PySys_Audit("os.system", "(u)", command) < 0) {
        return -1;
    }

    Py_BEGIN_ALLOW_THREADS
    _Py_BEGIN_SUPPRESS_IPH
    result = _wsystem(command);
    _Py_END_SUPPRESS_IPH
    Py_END_ALLOW_THREADS
    return result;
}
#else /* MS_WINDOWS */
/*[clinic input]
os.system -> long

    command: FSConverter

Execute the command in a subshell.
[clinic start generated code]*/

static long
os_system_impl(PyObject *module, PyObject *command)
/*[clinic end generated code: output=290fc437dd4f33a0 input=86a58554ba6094af]*/
{
    long result;
    const char *bytes = PyBytes_AsString(command);

    if (PySys_Audit("os.system", "(O)", command) < 0) {
        return -1;
    }

    Py_BEGIN_ALLOW_THREADS
    result = system(bytes);
    Py_END_ALLOW_THREADS
    return result;
}
#endif
#endif /* HAVE_SYSTEM */


#ifdef HAVE_UMASK
/*[clinic input]
os.umask

    mask: int
    /

Set the current numeric umask and return the previous umask.
[clinic start generated code]*/

static PyObject *
os_umask_impl(PyObject *module, int mask)
/*[clinic end generated code: output=a2e33ce3bc1a6e33 input=ab6bfd9b24d8a7e8]*/
{
    int i = (int)umask(mask);
    if (i < 0)
        return posix_error();
    return PyLong_FromLong((long)i);
}
#endif

#ifdef MS_WINDOWS

/* override the default DeleteFileW behavior so that directory
symlinks can be removed with this function, the same as with
Unix symlinks */
BOOL WINAPI Py_DeleteFileW(LPCWSTR lpFileName)
{
    WIN32_FILE_ATTRIBUTE_DATA info;
    WIN32_FIND_DATAW find_data;
    HANDLE find_data_handle;
    int is_directory = 0;
    int is_link = 0;

    if (GetFileAttributesExW(lpFileName, GetFileExInfoStandard, &info)) {
        is_directory = info.dwFileAttributes & FILE_ATTRIBUTE_DIRECTORY;

        /* Get WIN32_FIND_DATA structure for the path to determine if
           it is a symlink */
        if(is_directory &&
           info.dwFileAttributes & FILE_ATTRIBUTE_REPARSE_POINT) {
            find_data_handle = FindFirstFileW(lpFileName, &find_data);

            if(find_data_handle != INVALID_HANDLE_VALUE) {
                /* IO_REPARSE_TAG_SYMLINK if it is a symlink and
                   IO_REPARSE_TAG_MOUNT_POINT if it is a junction point. */
                is_link = find_data.dwReserved0 == IO_REPARSE_TAG_SYMLINK ||
                          find_data.dwReserved0 == IO_REPARSE_TAG_MOUNT_POINT;
                FindClose(find_data_handle);
            }
        }
    }

    if (is_directory && is_link)
        return RemoveDirectoryW(lpFileName);

    return DeleteFileW(lpFileName);
}
#endif /* MS_WINDOWS */


/*[clinic input]
os.unlink

    path: path_t
    *
    dir_fd: dir_fd(requires='unlinkat')=None

Remove a file (same as remove()).

If dir_fd is not None, it should be a file descriptor open to a directory,
  and path should be relative; path will then be relative to that directory.
dir_fd may not be implemented on your platform.
  If it is unavailable, using it will raise a NotImplementedError.

[clinic start generated code]*/

static PyObject *
os_unlink_impl(PyObject *module, path_t *path, int dir_fd)
/*[clinic end generated code: output=621797807b9963b1 input=d7bcde2b1b2a2552]*/
{
    int result;
#ifdef HAVE_UNLINKAT
    int unlinkat_unavailable = 0;
#endif

    if (PySys_Audit("os.remove", "Oi", path->object,
                    dir_fd == DEFAULT_DIR_FD ? -1 : dir_fd) < 0) {
        return NULL;
    }

    Py_BEGIN_ALLOW_THREADS
    _Py_BEGIN_SUPPRESS_IPH
#ifdef MS_WINDOWS
    /* Windows, success=1, UNIX, success=0 */
    result = !Py_DeleteFileW(path->wide);
#else
#ifdef HAVE_UNLINKAT
    if (dir_fd != DEFAULT_DIR_FD) {
      if (HAVE_UNLINKAT_RUNTIME) {

        result = unlinkat(dir_fd, path->narrow, 0);
      } else {
        unlinkat_unavailable = 1;
      }
    } else
#endif /* HAVE_UNLINKAT */
        result = unlink(path->narrow);
#endif
    _Py_END_SUPPRESS_IPH
    Py_END_ALLOW_THREADS

#ifdef HAVE_UNLINKAT
    if (unlinkat_unavailable) {
        argument_unavailable_error(NULL, "dir_fd");
        return NULL;
    }
#endif

    if (result)
        return path_error(path);

    Py_RETURN_NONE;
}


/*[clinic input]
os.remove = os.unlink

Remove a file (same as unlink()).

If dir_fd is not None, it should be a file descriptor open to a directory,
  and path should be relative; path will then be relative to that directory.
dir_fd may not be implemented on your platform.
  If it is unavailable, using it will raise a NotImplementedError.
[clinic start generated code]*/

static PyObject *
os_remove_impl(PyObject *module, path_t *path, int dir_fd)
/*[clinic end generated code: output=a8535b28f0068883 input=e05c5ab55cd30983]*/
{
    return os_unlink_impl(module, path, dir_fd);
}


static PyStructSequence_Field uname_result_fields[] = {
    {"sysname",    "operating system name"},
    {"nodename",   "name of machine on network (implementation-defined)"},
    {"release",    "operating system release"},
    {"version",    "operating system version"},
    {"machine",    "hardware identifier"},
    {NULL}
};

PyDoc_STRVAR(uname_result__doc__,
"uname_result: Result from os.uname().\n\n\
This object may be accessed either as a tuple of\n\
  (sysname, nodename, release, version, machine),\n\
or via the attributes sysname, nodename, release, version, and machine.\n\
\n\
See os.uname for more information.");

static PyStructSequence_Desc uname_result_desc = {
    MODNAME ".uname_result", /* name */
    uname_result__doc__, /* doc */
    uname_result_fields,
    5
};

#ifdef HAVE_UNAME
/*[clinic input]
os.uname

Return an object identifying the current operating system.

The object behaves like a named tuple with the following fields:
  (sysname, nodename, release, version, machine)

[clinic start generated code]*/

static PyObject *
os_uname_impl(PyObject *module)
/*[clinic end generated code: output=e6a49cf1a1508a19 input=e68bd246db3043ed]*/
{
    struct utsname u;
    int res;
    PyObject *value;

    Py_BEGIN_ALLOW_THREADS
    res = uname(&u);
    Py_END_ALLOW_THREADS
    if (res < 0)
        return posix_error();

    PyObject *UnameResultType = get_posix_state(module)->UnameResultType;
    value = PyStructSequence_New((PyTypeObject *)UnameResultType);
    if (value == NULL)
        return NULL;

#define SET(i, field) \
    { \
    PyObject *o = PyUnicode_DecodeFSDefault(field); \
    if (!o) { \
        Py_DECREF(value); \
        return NULL; \
    } \
    PyStructSequence_SET_ITEM(value, i, o); \
    } \

    SET(0, u.sysname);
    SET(1, u.nodename);
    SET(2, u.release);
    SET(3, u.version);
    SET(4, u.machine);

#undef SET

    return value;
}
#endif /* HAVE_UNAME */



typedef struct {
    int    now;
    time_t atime_s;
    long   atime_ns;
    time_t mtime_s;
    long   mtime_ns;
} utime_t;

/*
 * these macros assume that "ut" is a pointer to a utime_t
 * they also intentionally leak the declaration of a pointer named "time"
 */
#define UTIME_TO_TIMESPEC \
    struct timespec ts[2]; \
    struct timespec *time; \
    if (ut->now) \
        time = NULL; \
    else { \
        ts[0].tv_sec = ut->atime_s; \
        ts[0].tv_nsec = ut->atime_ns; \
        ts[1].tv_sec = ut->mtime_s; \
        ts[1].tv_nsec = ut->mtime_ns; \
        time = ts; \
    } \

#define UTIME_TO_TIMEVAL \
    struct timeval tv[2]; \
    struct timeval *time; \
    if (ut->now) \
        time = NULL; \
    else { \
        tv[0].tv_sec = ut->atime_s; \
        tv[0].tv_usec = ut->atime_ns / 1000; \
        tv[1].tv_sec = ut->mtime_s; \
        tv[1].tv_usec = ut->mtime_ns / 1000; \
        time = tv; \
    } \

#define UTIME_TO_UTIMBUF \
    struct utimbuf u; \
    struct utimbuf *time; \
    if (ut->now) \
        time = NULL; \
    else { \
        u.actime = ut->atime_s; \
        u.modtime = ut->mtime_s; \
        time = &u; \
    }

#define UTIME_TO_TIME_T \
    time_t timet[2]; \
    time_t *time; \
    if (ut->now) \
        time = NULL; \
    else { \
        timet[0] = ut->atime_s; \
        timet[1] = ut->mtime_s; \
        time = timet; \
    } \


#if defined(HAVE_FUTIMESAT) || defined(HAVE_UTIMENSAT)

static int
utime_dir_fd(utime_t *ut, int dir_fd, const char *path, int follow_symlinks)
{
#if defined(__APPLE__) &&  defined(HAVE_UTIMENSAT)
    if (HAVE_UTIMENSAT_RUNTIME) {
        int flags = follow_symlinks ? 0 : AT_SYMLINK_NOFOLLOW;
        UTIME_TO_TIMESPEC;
        return utimensat(dir_fd, path, time, flags);
    }  else {
        errno = ENOSYS;
        return -1;
    }
#elif defined(HAVE_UTIMENSAT)
    int flags = follow_symlinks ? 0 : AT_SYMLINK_NOFOLLOW;
    UTIME_TO_TIMESPEC;
    return utimensat(dir_fd, path, time, flags);
#elif defined(HAVE_FUTIMESAT)
    UTIME_TO_TIMEVAL;
    /*
     * follow_symlinks will never be false here;
     * we only allow !follow_symlinks and dir_fd together
     * if we have utimensat()
     */
    assert(follow_symlinks);
    return futimesat(dir_fd, path, time);
#endif
}

    #define FUTIMENSAT_DIR_FD_CONVERTER dir_fd_converter
#else
    #define FUTIMENSAT_DIR_FD_CONVERTER dir_fd_unavailable
#endif

#if defined(HAVE_FUTIMES) || defined(HAVE_FUTIMENS)

static int
utime_fd(utime_t *ut, int fd)
{
#ifdef HAVE_FUTIMENS

    if (HAVE_FUTIMENS_RUNTIME) {

    UTIME_TO_TIMESPEC;
    return futimens(fd, time);

    } else
#ifndef HAVE_FUTIMES
    {
        /* Not sure if this can happen */
        PyErr_SetString(
            PyExc_RuntimeError,
            "neither futimens nor futimes are supported"
            " on this system");
        return -1;
    }
#endif

#endif
#ifdef HAVE_FUTIMES
    {
    UTIME_TO_TIMEVAL;
    return futimes(fd, time);
    }
#endif
}

    #define PATH_UTIME_HAVE_FD 1
#else
    #define PATH_UTIME_HAVE_FD 0
#endif

#if defined(HAVE_UTIMENSAT) || defined(HAVE_LUTIMES)
#  define UTIME_HAVE_NOFOLLOW_SYMLINKS
#endif

#ifdef UTIME_HAVE_NOFOLLOW_SYMLINKS

static int
utime_nofollow_symlinks(utime_t *ut, const char *path)
{
#ifdef HAVE_UTIMENSAT
    if (HAVE_UTIMENSAT_RUNTIME) {
        UTIME_TO_TIMESPEC;
        return utimensat(DEFAULT_DIR_FD, path, time, AT_SYMLINK_NOFOLLOW);
    } else
#ifndef HAVE_LUTIMES
    {
        /* Not sure if this can happen */
        PyErr_SetString(
            PyExc_RuntimeError,
            "neither utimensat nor lutimes are supported"
            " on this system");
        return -1;
    }
#endif
#endif

#ifdef HAVE_LUTIMES
    {
    UTIME_TO_TIMEVAL;
    return lutimes(path, time);
    }
#endif
}

#endif

#ifndef MS_WINDOWS

static int
utime_default(utime_t *ut, const char *path)
{
#if defined(__APPLE__) && defined(HAVE_UTIMENSAT)
    if (HAVE_UTIMENSAT_RUNTIME) {
        UTIME_TO_TIMESPEC;
        return utimensat(DEFAULT_DIR_FD, path, time, 0);
    } else {
        UTIME_TO_TIMEVAL;
        return utimes(path, time);
    }
#elif defined(HAVE_UTIMENSAT)
    UTIME_TO_TIMESPEC;
    return utimensat(DEFAULT_DIR_FD, path, time, 0);
#elif defined(HAVE_UTIMES)
    UTIME_TO_TIMEVAL;
    return utimes(path, time);
#elif defined(HAVE_UTIME_H)
    UTIME_TO_UTIMBUF;
    return utime(path, time);
#else
    UTIME_TO_TIME_T;
    return utime(path, time);
#endif
}

#endif

static int
split_py_long_to_s_and_ns(PyObject *module, PyObject *py_long, time_t *s, long *ns)
{
    int result = 0;
    PyObject *divmod;
    divmod = PyNumber_Divmod(py_long, get_posix_state(module)->billion);
    if (!divmod)
        goto exit;
    if (!PyTuple_Check(divmod) || PyTuple_GET_SIZE(divmod) != 2) {
        PyErr_Format(PyExc_TypeError,
                     "%.200s.__divmod__() must return a 2-tuple, not %.200s",
                     _PyType_Name(Py_TYPE(py_long)), _PyType_Name(Py_TYPE(divmod)));
        goto exit;
    }
    *s = _PyLong_AsTime_t(PyTuple_GET_ITEM(divmod, 0));
    if ((*s == -1) && PyErr_Occurred())
        goto exit;
    *ns = PyLong_AsLong(PyTuple_GET_ITEM(divmod, 1));
    if ((*ns == -1) && PyErr_Occurred())
        goto exit;

    result = 1;
exit:
    Py_XDECREF(divmod);
    return result;
}


/*[clinic input]
os.utime

    path: path_t(allow_fd='PATH_UTIME_HAVE_FD')
    times: object = None
    *
    ns: object = NULL
    dir_fd: dir_fd(requires='futimensat') = None
    follow_symlinks: bool=True

# "utime(path, times=None, *[, ns], dir_fd=None, follow_symlinks=True)\n\

Set the access and modified time of path.

path may always be specified as a string.
On some platforms, path may also be specified as an open file descriptor.
  If this functionality is unavailable, using it raises an exception.

If times is not None, it must be a tuple (atime, mtime);
    atime and mtime should be expressed as float seconds since the epoch.
If ns is specified, it must be a tuple (atime_ns, mtime_ns);
    atime_ns and mtime_ns should be expressed as integer nanoseconds
    since the epoch.
If times is None and ns is unspecified, utime uses the current time.
Specifying tuples for both times and ns is an error.

If dir_fd is not None, it should be a file descriptor open to a directory,
  and path should be relative; path will then be relative to that directory.
If follow_symlinks is False, and the last element of the path is a symbolic
  link, utime will modify the symbolic link itself instead of the file the
  link points to.
It is an error to use dir_fd or follow_symlinks when specifying path
  as an open file descriptor.
dir_fd and follow_symlinks may not be available on your platform.
  If they are unavailable, using them will raise a NotImplementedError.

[clinic start generated code]*/

static PyObject *
os_utime_impl(PyObject *module, path_t *path, PyObject *times, PyObject *ns,
              int dir_fd, int follow_symlinks)
/*[clinic end generated code: output=cfcac69d027b82cf input=2fbd62a2f228f8f4]*/
{
#ifdef MS_WINDOWS
    HANDLE hFile;
    FILETIME atime, mtime;
#else
    int result;
#endif

    utime_t utime;

    memset(&utime, 0, sizeof(utime_t));

    if (times != Py_None && ns) {
        PyErr_SetString(PyExc_ValueError,
                     "utime: you may specify either 'times'"
                     " or 'ns' but not both");
        return NULL;
    }

    if (times != Py_None) {
        time_t a_sec, m_sec;
        long a_nsec, m_nsec;
        if (!PyTuple_CheckExact(times) || (PyTuple_Size(times) != 2)) {
            PyErr_SetString(PyExc_TypeError,
                         "utime: 'times' must be either"
                         " a tuple of two ints or None");
            return NULL;
        }
        utime.now = 0;
        if (_PyTime_ObjectToTimespec(PyTuple_GET_ITEM(times, 0),
                                     &a_sec, &a_nsec, _PyTime_ROUND_FLOOR) == -1 ||
            _PyTime_ObjectToTimespec(PyTuple_GET_ITEM(times, 1),
                                     &m_sec, &m_nsec, _PyTime_ROUND_FLOOR) == -1) {
            return NULL;
        }
        utime.atime_s = a_sec;
        utime.atime_ns = a_nsec;
        utime.mtime_s = m_sec;
        utime.mtime_ns = m_nsec;
    }
    else if (ns) {
        if (!PyTuple_CheckExact(ns) || (PyTuple_Size(ns) != 2)) {
            PyErr_SetString(PyExc_TypeError,
                         "utime: 'ns' must be a tuple of two ints");
            return NULL;
        }
        utime.now = 0;
        if (!split_py_long_to_s_and_ns(module, PyTuple_GET_ITEM(ns, 0),
                                      &utime.atime_s, &utime.atime_ns) ||
            !split_py_long_to_s_and_ns(module, PyTuple_GET_ITEM(ns, 1),
                                       &utime.mtime_s, &utime.mtime_ns)) {
            return NULL;
        }
    }
    else {
        /* times and ns are both None/unspecified. use "now". */
        utime.now = 1;
    }

#if !defined(UTIME_HAVE_NOFOLLOW_SYMLINKS)
    if (follow_symlinks_specified("utime", follow_symlinks))
        return NULL;
#endif

    if (path_and_dir_fd_invalid("utime", path, dir_fd) ||
        dir_fd_and_fd_invalid("utime", dir_fd, path->fd) ||
        fd_and_follow_symlinks_invalid("utime", path->fd, follow_symlinks))
        return NULL;

#if !defined(HAVE_UTIMENSAT)
    if ((dir_fd != DEFAULT_DIR_FD) && (!follow_symlinks)) {
        PyErr_SetString(PyExc_ValueError,
                     "utime: cannot use dir_fd and follow_symlinks "
                     "together on this platform");
        return NULL;
    }
#endif

    if (PySys_Audit("os.utime", "OOOi", path->object, times, ns ? ns : Py_None,
                    dir_fd == DEFAULT_DIR_FD ? -1 : dir_fd) < 0) {
        return NULL;
    }

#ifdef MS_WINDOWS
    Py_BEGIN_ALLOW_THREADS
    hFile = CreateFileW(path->wide, FILE_WRITE_ATTRIBUTES, 0,
                        NULL, OPEN_EXISTING,
                        FILE_FLAG_BACKUP_SEMANTICS, NULL);
    Py_END_ALLOW_THREADS
    if (hFile == INVALID_HANDLE_VALUE) {
        path_error(path);
        return NULL;
    }

    if (utime.now) {
        GetSystemTimeAsFileTime(&mtime);
        atime = mtime;
    }
    else {
        _Py_time_t_to_FILE_TIME(utime.atime_s, utime.atime_ns, &atime);
        _Py_time_t_to_FILE_TIME(utime.mtime_s, utime.mtime_ns, &mtime);
    }
    if (!SetFileTime(hFile, NULL, &atime, &mtime)) {
        path_error(path);
        CloseHandle(hFile);
        return NULL;
    }
    CloseHandle(hFile);
#else /* MS_WINDOWS */
    Py_BEGIN_ALLOW_THREADS

#ifdef UTIME_HAVE_NOFOLLOW_SYMLINKS
    if ((!follow_symlinks) && (dir_fd == DEFAULT_DIR_FD))
        result = utime_nofollow_symlinks(&utime, path->narrow);
    else
#endif

#if defined(HAVE_FUTIMESAT) || defined(HAVE_UTIMENSAT)
    if ((dir_fd != DEFAULT_DIR_FD) || (!follow_symlinks)) {
        result = utime_dir_fd(&utime, dir_fd, path->narrow, follow_symlinks);

    } else
#endif

#if defined(HAVE_FUTIMES) || defined(HAVE_FUTIMENS)
    if (path->fd != -1)
        result = utime_fd(&utime, path->fd);
    else
#endif

    result = utime_default(&utime, path->narrow);

    Py_END_ALLOW_THREADS

#if defined(__APPLE__) && defined(HAVE_UTIMENSAT)
    /* See utime_dir_fd implementation */
    if (result == -1 && errno == ENOSYS) {
        argument_unavailable_error(NULL, "dir_fd");
        return NULL;
    }
#endif

    if (result < 0) {
        path_error(path);
        return NULL;
    }

#endif /* MS_WINDOWS */

    Py_RETURN_NONE;
}

/* Process operations */


/*[clinic input]
os._exit

    status: int

Exit to the system with specified status, without normal exit processing.
[clinic start generated code]*/

static PyObject *
os__exit_impl(PyObject *module, int status)
/*[clinic end generated code: output=116e52d9c2260d54 input=5e6d57556b0c4a62]*/
{
    _exit(status);
    return NULL; /* Make gcc -Wall happy */
}

#if defined(HAVE_WEXECV) || defined(HAVE_WSPAWNV)
#define EXECV_CHAR wchar_t
#else
#define EXECV_CHAR char
#endif

#if defined(HAVE_EXECV) || defined(HAVE_SPAWNV) || defined(HAVE_RTPSPAWN)
static void
free_string_array(EXECV_CHAR **array, Py_ssize_t count)
{
    Py_ssize_t i;
    for (i = 0; i < count; i++)
        PyMem_Free(array[i]);
    PyMem_Free(array);
}

static int
fsconvert_strdup(PyObject *o, EXECV_CHAR **out)
{
    Py_ssize_t size;
    PyObject *ub;
    int result = 0;
#if defined(HAVE_WEXECV) || defined(HAVE_WSPAWNV)
    if (!PyUnicode_FSDecoder(o, &ub))
        return 0;
    *out = PyUnicode_AsWideCharString(ub, &size);
    if (*out)
        result = 1;
#else
    if (!PyUnicode_FSConverter(o, &ub))
        return 0;
    size = PyBytes_GET_SIZE(ub);
    *out = PyMem_Malloc(size + 1);
    if (*out) {
        memcpy(*out, PyBytes_AS_STRING(ub), size + 1);
        result = 1;
    } else
        PyErr_NoMemory();
#endif
    Py_DECREF(ub);
    return result;
}
#endif

#if defined(HAVE_EXECV) || defined (HAVE_FEXECVE) || defined(HAVE_RTPSPAWN)
static EXECV_CHAR**
parse_envlist(PyObject* env, Py_ssize_t *envc_ptr)
{
    Py_ssize_t i, pos, envc;
    PyObject *keys=NULL, *vals=NULL;
    PyObject *key2, *val2, *keyval;
    EXECV_CHAR **envlist;

    i = PyMapping_Size(env);
    if (i < 0)
        return NULL;
    envlist = PyMem_NEW(EXECV_CHAR *, i + 1);
    if (envlist == NULL) {
        PyErr_NoMemory();
        return NULL;
    }
    envc = 0;
    keys = PyMapping_Keys(env);
    if (!keys)
        goto error;
    vals = PyMapping_Values(env);
    if (!vals)
        goto error;
    if (!PyList_Check(keys) || !PyList_Check(vals)) {
        PyErr_Format(PyExc_TypeError,
                     "env.keys() or env.values() is not a list");
        goto error;
    }

    for (pos = 0; pos < i; pos++) {
        PyObject *key = PyList_GetItem(keys, pos);  // Borrowed ref.
        if (key == NULL) {
            goto error;
        }
        PyObject *val = PyList_GetItem(vals, pos);  // Borrowed ref.
        if (val == NULL) {
            goto error;
        }

#if defined(HAVE_WEXECV) || defined(HAVE_WSPAWNV)
        if (!PyUnicode_FSDecoder(key, &key2))
            goto error;
        if (!PyUnicode_FSDecoder(val, &val2)) {
            Py_DECREF(key2);
            goto error;
        }
        /* Search from index 1 because on Windows starting '=' is allowed for
           defining hidden environment variables. */
        if (PyUnicode_GET_LENGTH(key2) == 0 ||
            PyUnicode_FindChar(key2, '=', 1, PyUnicode_GET_LENGTH(key2), 1) != -1)
        {
            PyErr_SetString(PyExc_ValueError, "illegal environment variable name");
            Py_DECREF(key2);
            Py_DECREF(val2);
            goto error;
        }
        keyval = PyUnicode_FromFormat("%U=%U", key2, val2);
#else
        if (!PyUnicode_FSConverter(key, &key2))
            goto error;
        if (!PyUnicode_FSConverter(val, &val2)) {
            Py_DECREF(key2);
            goto error;
        }
        if (PyBytes_GET_SIZE(key2) == 0 ||
            strchr(PyBytes_AS_STRING(key2) + 1, '=') != NULL)
        {
            PyErr_SetString(PyExc_ValueError, "illegal environment variable name");
            Py_DECREF(key2);
            Py_DECREF(val2);
            goto error;
        }
        keyval = PyBytes_FromFormat("%s=%s", PyBytes_AS_STRING(key2),
                                             PyBytes_AS_STRING(val2));
#endif
        Py_DECREF(key2);
        Py_DECREF(val2);
        if (!keyval)
            goto error;

        if (!fsconvert_strdup(keyval, &envlist[envc++])) {
            Py_DECREF(keyval);
            goto error;
        }

        Py_DECREF(keyval);
    }
    Py_DECREF(vals);
    Py_DECREF(keys);

    envlist[envc] = 0;
    *envc_ptr = envc;
    return envlist;

error:
    Py_XDECREF(keys);
    Py_XDECREF(vals);
    free_string_array(envlist, envc);
    return NULL;
}

static EXECV_CHAR**
parse_arglist(PyObject* argv, Py_ssize_t *argc)
{
    int i;
    EXECV_CHAR **argvlist = PyMem_NEW(EXECV_CHAR *, *argc+1);
    if (argvlist == NULL) {
        PyErr_NoMemory();
        return NULL;
    }
    for (i = 0; i < *argc; i++) {
        PyObject* item = PySequence_ITEM(argv, i);
        if (item == NULL)
            goto fail;
        if (!fsconvert_strdup(item, &argvlist[i])) {
            Py_DECREF(item);
            goto fail;
        }
        Py_DECREF(item);
    }
    argvlist[*argc] = NULL;
    return argvlist;
fail:
    *argc = i;
    free_string_array(argvlist, *argc);
    return NULL;
}

#endif


#ifdef HAVE_EXECV
/*[clinic input]
os.execv

    path: path_t
        Path of executable file.
    argv: object
        Tuple or list of strings.
    /

Execute an executable path with arguments, replacing current process.
[clinic start generated code]*/

static PyObject *
os_execv_impl(PyObject *module, path_t *path, PyObject *argv)
/*[clinic end generated code: output=3b52fec34cd0dafd input=9bac31efae07dac7]*/
{
    EXECV_CHAR **argvlist;
    Py_ssize_t argc;

    PyInterpreterState *interp = _PyInterpreterState_GET();
    if (!_PyInterpreterState_HasFeature(interp, Py_RTFLAGS_EXEC)) {
        PyErr_SetString(PyExc_RuntimeError,
                        "exec not supported for isolated subinterpreters");
        return NULL;
    }

    /* execv has two arguments: (path, argv), where
       argv is a list or tuple of strings. */

    if (!PyList_Check(argv) && !PyTuple_Check(argv)) {
        PyErr_SetString(PyExc_TypeError,
                        "execv() arg 2 must be a tuple or list");
        return NULL;
    }
    argc = PySequence_Size(argv);
    if (argc < 1) {
        PyErr_SetString(PyExc_ValueError, "execv() arg 2 must not be empty");
        return NULL;
    }

    argvlist = parse_arglist(argv, &argc);
    if (argvlist == NULL) {
        return NULL;
    }
    if (!argvlist[0][0]) {
        PyErr_SetString(PyExc_ValueError,
            "execv() arg 2 first element cannot be empty");
        free_string_array(argvlist, argc);
        return NULL;
    }

    if (PySys_Audit("os.exec", "OOO", path->object, argv, Py_None) < 0) {
        free_string_array(argvlist, argc);
        return NULL;
    }

    _Py_BEGIN_SUPPRESS_IPH
#ifdef HAVE_WEXECV
    _wexecv(path->wide, argvlist);
#else
    execv(path->narrow, argvlist);
#endif
    _Py_END_SUPPRESS_IPH

    /* If we get here it's definitely an error */

    posix_error();
    free_string_array(argvlist, argc);
    return NULL;
}


/*[clinic input]
os.execve

    path: path_t(allow_fd='PATH_HAVE_FEXECVE')
        Path of executable file.
    argv: object
        Tuple or list of strings.
    env: object
        Dictionary of strings mapping to strings.

Execute an executable path with arguments, replacing current process.
[clinic start generated code]*/

static PyObject *
os_execve_impl(PyObject *module, path_t *path, PyObject *argv, PyObject *env)
/*[clinic end generated code: output=ff9fa8e4da8bde58 input=626804fa092606d9]*/
{
    EXECV_CHAR **argvlist = NULL;
    EXECV_CHAR **envlist;
    Py_ssize_t argc, envc;

    PyInterpreterState *interp = _PyInterpreterState_GET();
    if (!_PyInterpreterState_HasFeature(interp, Py_RTFLAGS_EXEC)) {
        PyErr_SetString(PyExc_RuntimeError,
                        "exec not supported for isolated subinterpreters");
        return NULL;
    }

    /* execve has three arguments: (path, argv, env), where
       argv is a list or tuple of strings and env is a dictionary
       like posix.environ. */

    if (!PyList_Check(argv) && !PyTuple_Check(argv)) {
        PyErr_SetString(PyExc_TypeError,
                        "execve: argv must be a tuple or list");
        goto fail_0;
    }
    argc = PySequence_Size(argv);
    if (argc < 1) {
        PyErr_SetString(PyExc_ValueError, "execve: argv must not be empty");
        return NULL;
    }

    if (!PyMapping_Check(env)) {
        PyErr_SetString(PyExc_TypeError,
                        "execve: environment must be a mapping object");
        goto fail_0;
    }

    argvlist = parse_arglist(argv, &argc);
    if (argvlist == NULL) {
        goto fail_0;
    }
    if (!argvlist[0][0]) {
        PyErr_SetString(PyExc_ValueError,
            "execve: argv first element cannot be empty");
        goto fail_0;
    }

    envlist = parse_envlist(env, &envc);
    if (envlist == NULL)
        goto fail_0;

    if (PySys_Audit("os.exec", "OOO", path->object, argv, env) < 0) {
        goto fail_1;
    }

    _Py_BEGIN_SUPPRESS_IPH
#ifdef HAVE_FEXECVE
    if (path->fd > -1)
        fexecve(path->fd, argvlist, envlist);
    else
#endif
#ifdef HAVE_WEXECV
        _wexecve(path->wide, argvlist, envlist);
#else
        execve(path->narrow, argvlist, envlist);
#endif
    _Py_END_SUPPRESS_IPH

    /* If we get here it's definitely an error */

    posix_path_error(path);
  fail_1:
    free_string_array(envlist, envc);
  fail_0:
    if (argvlist)
        free_string_array(argvlist, argc);
    return NULL;
}

#endif /* HAVE_EXECV */

#ifdef HAVE_POSIX_SPAWN

enum posix_spawn_file_actions_identifier {
    POSIX_SPAWN_OPEN,
    POSIX_SPAWN_CLOSE,
    POSIX_SPAWN_DUP2
#ifdef HAVE_POSIX_SPAWN_FILE_ACTIONS_ADDCLOSEFROM_NP
    ,POSIX_SPAWN_CLOSEFROM
#endif
};

#if defined(HAVE_SCHED_SETPARAM) || defined(HAVE_SCHED_SETSCHEDULER) || defined(POSIX_SPAWN_SETSCHEDULER) || defined(POSIX_SPAWN_SETSCHEDPARAM)
static int
convert_sched_param(PyObject *module, PyObject *param, struct sched_param *res);
#endif

static int
parse_posix_spawn_flags(PyObject *module, const char *func_name, PyObject *setpgroup,
                        int resetids, int setsid, PyObject *setsigmask,
                        PyObject *setsigdef, PyObject *scheduler,
                        posix_spawnattr_t *attrp)
{
    long all_flags = 0;

    errno = posix_spawnattr_init(attrp);
    if (errno) {
        posix_error();
        return -1;
    }

    if (setpgroup) {
        pid_t pgid = PyLong_AsPid(setpgroup);
        if (pgid == (pid_t)-1 && PyErr_Occurred()) {
            goto fail;
        }
        errno = posix_spawnattr_setpgroup(attrp, pgid);
        if (errno) {
            posix_error();
            goto fail;
        }
        all_flags |= POSIX_SPAWN_SETPGROUP;
    }

    if (resetids) {
        all_flags |= POSIX_SPAWN_RESETIDS;
    }

    if (setsid) {
#ifdef HAVE_POSIX_SPAWN_SETSID_RUNTIME
        if (HAVE_POSIX_SPAWN_SETSID_RUNTIME) {
#endif
#ifdef POSIX_SPAWN_SETSID
        all_flags |= POSIX_SPAWN_SETSID;
#elif defined(POSIX_SPAWN_SETSID_NP)
        all_flags |= POSIX_SPAWN_SETSID_NP;
#else
        argument_unavailable_error(func_name, "setsid");
        return -1;
#endif

#ifdef HAVE_POSIX_SPAWN_SETSID_RUNTIME
        } else {
            argument_unavailable_error(func_name, "setsid");
            return -1;
        }
#endif /* HAVE_POSIX_SPAWN_SETSID_RUNTIME */

    }

#ifdef HAVE_SIGSET_T
   if (setsigmask) {
        sigset_t set;
        if (!_Py_Sigset_Converter(setsigmask, &set)) {
            goto fail;
        }
        errno = posix_spawnattr_setsigmask(attrp, &set);
        if (errno) {
            posix_error();
            goto fail;
        }
        all_flags |= POSIX_SPAWN_SETSIGMASK;
    }

    if (setsigdef) {
        sigset_t set;
        if (!_Py_Sigset_Converter(setsigdef, &set)) {
            goto fail;
        }
        errno = posix_spawnattr_setsigdefault(attrp, &set);
        if (errno) {
            posix_error();
            goto fail;
        }
        all_flags |= POSIX_SPAWN_SETSIGDEF;
    }
#else
    if (setsigmask || setsigdef) {
        PyErr_SetString(PyExc_NotImplementedError,
                        "sigset is not supported on this platform");
        goto fail;
    }
#endif

    if (scheduler) {
#ifdef POSIX_SPAWN_SETSCHEDULER
        PyObject *py_schedpolicy;
        PyObject *schedparam_obj;
        struct sched_param schedparam;

        if (!PyArg_ParseTuple(scheduler, "OO"
                        ";A scheduler tuple must have two elements",
                        &py_schedpolicy, &schedparam_obj)) {
            goto fail;
        }
        if (!convert_sched_param(module, schedparam_obj, &schedparam)) {
            goto fail;
        }
        if (py_schedpolicy != Py_None) {
            int schedpolicy = PyLong_AsInt(py_schedpolicy);

            if (schedpolicy == -1 && PyErr_Occurred()) {
                goto fail;
            }
            errno = posix_spawnattr_setschedpolicy(attrp, schedpolicy);
            if (errno) {
                posix_error();
                goto fail;
            }
            all_flags |= POSIX_SPAWN_SETSCHEDULER;
        }
        errno = posix_spawnattr_setschedparam(attrp, &schedparam);
        if (errno) {
            posix_error();
            goto fail;
        }
        all_flags |= POSIX_SPAWN_SETSCHEDPARAM;
#else
        PyErr_SetString(PyExc_NotImplementedError,
                "The scheduler option is not supported in this system.");
        goto fail;
#endif
    }

    errno = posix_spawnattr_setflags(attrp, all_flags);
    if (errno) {
        posix_error();
        goto fail;
    }

    return 0;

fail:
    (void)posix_spawnattr_destroy(attrp);
    return -1;
}

static int
parse_file_actions(PyObject *file_actions,
                   posix_spawn_file_actions_t *file_actionsp,
                   PyObject *temp_buffer)
{
    PyObject *seq;
    PyObject *file_action = NULL;
    PyObject *tag_obj;

    seq = PySequence_Fast(file_actions,
                          "file_actions must be a sequence or None");
    if (seq == NULL) {
        return -1;
    }

    errno = posix_spawn_file_actions_init(file_actionsp);
    if (errno) {
        posix_error();
        Py_DECREF(seq);
        return -1;
    }

    for (Py_ssize_t i = 0; i < PySequence_Fast_GET_SIZE(seq); ++i) {
        file_action = PySequence_Fast_GET_ITEM(seq, i);
        Py_INCREF(file_action);
        if (!PyTuple_Check(file_action) || !PyTuple_GET_SIZE(file_action)) {
            PyErr_SetString(PyExc_TypeError,
                "Each file_actions element must be a non-empty tuple");
            goto fail;
        }
        long tag = PyLong_AsLong(PyTuple_GET_ITEM(file_action, 0));
        if (tag == -1 && PyErr_Occurred()) {
            goto fail;
        }

        /* Populate the file_actions object */
        switch (tag) {
            case POSIX_SPAWN_OPEN: {
                int fd, oflag;
                PyObject *path;
                unsigned long mode;
                if (!PyArg_ParseTuple(file_action, "OiO&ik"
                        ";A open file_action tuple must have 5 elements",
                        &tag_obj, &fd, PyUnicode_FSConverter, &path,
                        &oflag, &mode))
                {
                    goto fail;
                }
                if (PyList_Append(temp_buffer, path)) {
                    Py_DECREF(path);
                    goto fail;
                }
                errno = posix_spawn_file_actions_addopen(file_actionsp,
                        fd, PyBytes_AS_STRING(path), oflag, (mode_t)mode);
                if (errno) {
                    posix_error();
                    Py_DECREF(path);
                    goto fail;
                }
                Py_DECREF(path);
                break;
            }
            case POSIX_SPAWN_CLOSE: {
                int fd;
                if (!PyArg_ParseTuple(file_action, "Oi"
                        ";A close file_action tuple must have 2 elements",
                        &tag_obj, &fd))
                {
                    goto fail;
                }
                errno = posix_spawn_file_actions_addclose(file_actionsp, fd);
                if (errno) {
                    posix_error();
                    goto fail;
                }
                break;
            }
            case POSIX_SPAWN_DUP2: {
                int fd1, fd2;
                if (!PyArg_ParseTuple(file_action, "Oii"
                        ";A dup2 file_action tuple must have 3 elements",
                        &tag_obj, &fd1, &fd2))
                {
                    goto fail;
                }
                errno = posix_spawn_file_actions_adddup2(file_actionsp,
                                                         fd1, fd2);
                if (errno) {
                    posix_error();
                    goto fail;
                }
                break;
            }
#ifdef HAVE_POSIX_SPAWN_FILE_ACTIONS_ADDCLOSEFROM_NP
            case POSIX_SPAWN_CLOSEFROM: {
                int fd;
                if (!PyArg_ParseTuple(file_action, "Oi"
                        ";A closefrom file_action tuple must have 2 elements",
                        &tag_obj, &fd))
                {
                    goto fail;
                }
                errno = posix_spawn_file_actions_addclosefrom_np(file_actionsp,
                                                                 fd);
                if (errno) {
                    posix_error();
                    goto fail;
                }
                break;
            }
#endif
            default: {
                PyErr_SetString(PyExc_TypeError,
                                "Unknown file_actions identifier");
                goto fail;
            }
        }
        Py_DECREF(file_action);
    }

    Py_DECREF(seq);
    return 0;

fail:
    Py_DECREF(seq);
    Py_DECREF(file_action);
    (void)posix_spawn_file_actions_destroy(file_actionsp);
    return -1;
}


static PyObject *
py_posix_spawn(int use_posix_spawnp, PyObject *module, path_t *path, PyObject *argv,
               PyObject *env, PyObject *file_actions,
               PyObject *setpgroup, int resetids, int setsid, PyObject *setsigmask,
               PyObject *setsigdef, PyObject *scheduler)
{
    const char *func_name = use_posix_spawnp ? "posix_spawnp" : "posix_spawn";
    EXECV_CHAR **argvlist = NULL;
    EXECV_CHAR **envlist = NULL;
    posix_spawn_file_actions_t file_actions_buf;
    posix_spawn_file_actions_t *file_actionsp = NULL;
    posix_spawnattr_t attr;
    posix_spawnattr_t *attrp = NULL;
    Py_ssize_t argc, envc;
    PyObject *result = NULL;
    PyObject *temp_buffer = NULL;
    pid_t pid;
    int err_code;

    /* posix_spawn and posix_spawnp have three arguments: (path, argv, env), where
       argv is a list or tuple of strings and env is a dictionary
       like posix.environ. */

    if (!PyList_Check(argv) && !PyTuple_Check(argv)) {
        PyErr_Format(PyExc_TypeError,
                     "%s: argv must be a tuple or list", func_name);
        goto exit;
    }
    argc = PySequence_Size(argv);
    if (argc < 1) {
        PyErr_Format(PyExc_ValueError,
                     "%s: argv must not be empty", func_name);
        return NULL;
    }

    if (!PyMapping_Check(env) && env != Py_None) {
        PyErr_Format(PyExc_TypeError,
                     "%s: environment must be a mapping object or None", func_name);
        goto exit;
    }

    argvlist = parse_arglist(argv, &argc);
    if (argvlist == NULL) {
        goto exit;
    }
    if (!argvlist[0][0]) {
        PyErr_Format(PyExc_ValueError,
                     "%s: argv first element cannot be empty", func_name);
        goto exit;
    }

#ifdef USE_DARWIN_NS_GET_ENVIRON
    // There is no environ global in this situation.
    char **environ = NULL;
#endif

    if (env == Py_None) {
#ifdef USE_DARWIN_NS_GET_ENVIRON
        environ = *_NSGetEnviron();
#endif
        envlist = environ;
    } else {
        envlist = parse_envlist(env, &envc);
        if (envlist == NULL) {
            goto exit;
        }
    }

    if (file_actions != NULL && file_actions != Py_None) {
        /* There is a bug in old versions of glibc that makes some of the
         * helper functions for manipulating file actions not copy the provided
         * buffers. The problem is that posix_spawn_file_actions_addopen does not
         * copy the value of path for some old versions of glibc (<2.20).
         * The use of temp_buffer here is a workaround that keeps the
         * python objects that own the buffers alive until posix_spawn gets called.
         * Check https://bugs.python.org/issue33630 and
         * https://sourceware.org/bugzilla/show_bug.cgi?id=17048 for more info.*/
        temp_buffer = PyList_New(0);
        if (!temp_buffer) {
            goto exit;
        }
        if (parse_file_actions(file_actions, &file_actions_buf, temp_buffer)) {
            goto exit;
        }
        file_actionsp = &file_actions_buf;
    }

    if (parse_posix_spawn_flags(module, func_name, setpgroup, resetids, setsid,
                                setsigmask, setsigdef, scheduler, &attr)) {
        goto exit;
    }
    attrp = &attr;

    if (PySys_Audit("os.posix_spawn", "OOO", path->object, argv, env) < 0) {
        goto exit;
    }

    _Py_BEGIN_SUPPRESS_IPH
#ifdef HAVE_POSIX_SPAWNP
    if (use_posix_spawnp) {
        err_code = posix_spawnp(&pid, path->narrow,
                                file_actionsp, attrp, argvlist, envlist);
    }
    else
#endif /* HAVE_POSIX_SPAWNP */
    {
        err_code = posix_spawn(&pid, path->narrow,
                               file_actionsp, attrp, argvlist, envlist);
    }
    _Py_END_SUPPRESS_IPH

    if (err_code) {
        errno = err_code;
        PyErr_SetFromErrnoWithFilenameObject(PyExc_OSError, path->object);
        goto exit;
    }
#ifdef _Py_MEMORY_SANITIZER
    __msan_unpoison(&pid, sizeof(pid));
#endif
    result = PyLong_FromPid(pid);

exit:
    if (file_actionsp) {
        (void)posix_spawn_file_actions_destroy(file_actionsp);
    }
    if (attrp) {
        (void)posix_spawnattr_destroy(attrp);
    }
    if (envlist && envlist != environ) {
        free_string_array(envlist, envc);
    }
    if (argvlist) {
        free_string_array(argvlist, argc);
    }
    Py_XDECREF(temp_buffer);
    return result;
}


/*[clinic input]

os.posix_spawn
    path: path_t
        Path of executable file.
    argv: object
        Tuple or list of strings.
    env: object
        Dictionary of strings mapping to strings.
    /
    *
    file_actions: object(c_default='NULL') = ()
        A sequence of file action tuples.
    setpgroup: object = NULL
        The pgroup to use with the POSIX_SPAWN_SETPGROUP flag.
    resetids: bool = False
        If the value is `true` the POSIX_SPAWN_RESETIDS will be activated.
    setsid: bool = False
        If the value is `true` the POSIX_SPAWN_SETSID or POSIX_SPAWN_SETSID_NP will be activated.
    setsigmask: object(c_default='NULL') = ()
        The sigmask to use with the POSIX_SPAWN_SETSIGMASK flag.
    setsigdef: object(c_default='NULL') = ()
        The sigmask to use with the POSIX_SPAWN_SETSIGDEF flag.
    scheduler: object = NULL
        A tuple with the scheduler policy (optional) and parameters.

Execute the program specified by path in a new process.
[clinic start generated code]*/

static PyObject *
os_posix_spawn_impl(PyObject *module, path_t *path, PyObject *argv,
                    PyObject *env, PyObject *file_actions,
                    PyObject *setpgroup, int resetids, int setsid,
                    PyObject *setsigmask, PyObject *setsigdef,
                    PyObject *scheduler)
/*[clinic end generated code: output=14a1098c566bc675 input=808aed1090d84e33]*/
{
    return py_posix_spawn(0, module, path, argv, env, file_actions,
                          setpgroup, resetids, setsid, setsigmask, setsigdef,
                          scheduler);
}
 #endif /* HAVE_POSIX_SPAWN */



#ifdef HAVE_POSIX_SPAWNP
/*[clinic input]

os.posix_spawnp
    path: path_t
        Path of executable file.
    argv: object
        Tuple or list of strings.
    env: object
        Dictionary of strings mapping to strings.
    /
    *
    file_actions: object(c_default='NULL') = ()
        A sequence of file action tuples.
    setpgroup: object = NULL
        The pgroup to use with the POSIX_SPAWN_SETPGROUP flag.
    resetids: bool = False
        If the value is `True` the POSIX_SPAWN_RESETIDS will be activated.
    setsid: bool = False
        If the value is `True` the POSIX_SPAWN_SETSID or POSIX_SPAWN_SETSID_NP will be activated.
    setsigmask: object(c_default='NULL') = ()
        The sigmask to use with the POSIX_SPAWN_SETSIGMASK flag.
    setsigdef: object(c_default='NULL') = ()
        The sigmask to use with the POSIX_SPAWN_SETSIGDEF flag.
    scheduler: object = NULL
        A tuple with the scheduler policy (optional) and parameters.

Execute the program specified by path in a new process.
[clinic start generated code]*/

static PyObject *
os_posix_spawnp_impl(PyObject *module, path_t *path, PyObject *argv,
                     PyObject *env, PyObject *file_actions,
                     PyObject *setpgroup, int resetids, int setsid,
                     PyObject *setsigmask, PyObject *setsigdef,
                     PyObject *scheduler)
/*[clinic end generated code: output=7b9aaefe3031238d input=9e89e616116752a1]*/
{
    return py_posix_spawn(1, module, path, argv, env, file_actions,
                          setpgroup, resetids, setsid, setsigmask, setsigdef,
                          scheduler);
}
#endif /* HAVE_POSIX_SPAWNP */

#ifdef HAVE_RTPSPAWN
static intptr_t
_rtp_spawn(int mode, const char *rtpFileName, const char *argv[],
               const char  *envp[])
{
     RTP_ID rtpid;
     int status;
     pid_t res;
     int async_err = 0;

     /* Set priority=100 and uStackSize=16 MiB (0x1000000) for new processes.
        uStackSize=0 cannot be used, the default stack size is too small for
        Python. */
     if (envp) {
         rtpid = rtpSpawn(rtpFileName, argv, envp,
                          100, 0x1000000, 0, VX_FP_TASK);
     }
     else {
         rtpid = rtpSpawn(rtpFileName, argv, (const char **)environ,
                          100, 0x1000000, 0, VX_FP_TASK);
     }
     if ((rtpid != RTP_ID_ERROR) && (mode == _P_WAIT)) {
         do {
             res = waitpid((pid_t)rtpid, &status, 0);
         } while (res < 0 && errno == EINTR && !(async_err = PyErr_CheckSignals()));

         if (res < 0)
             return RTP_ID_ERROR;
         return ((intptr_t)status);
     }
     return ((intptr_t)rtpid);
}
#endif

#if defined(HAVE_SPAWNV) || defined(HAVE_WSPAWNV) || defined(HAVE_RTPSPAWN)
/*[clinic input]
os.spawnv

    mode: int
        Mode of process creation.
    path: path_t
        Path of executable file.
    argv: object
        Tuple or list of strings.
    /

Execute the program specified by path in a new process.
[clinic start generated code]*/

static PyObject *
os_spawnv_impl(PyObject *module, int mode, path_t *path, PyObject *argv)
/*[clinic end generated code: output=71cd037a9d96b816 input=43224242303291be]*/
{
    EXECV_CHAR **argvlist;
    int i;
    Py_ssize_t argc;
    intptr_t spawnval;
    PyObject *(*getitem)(PyObject *, Py_ssize_t);

    /* spawnv has three arguments: (mode, path, argv), where
       argv is a list or tuple of strings. */

    if (PyList_Check(argv)) {
        argc = PyList_Size(argv);
        getitem = PyList_GetItem;
    }
    else if (PyTuple_Check(argv)) {
        argc = PyTuple_Size(argv);
        getitem = PyTuple_GetItem;
    }
    else {
        PyErr_SetString(PyExc_TypeError,
                        "spawnv() arg 2 must be a tuple or list");
        return NULL;
    }
    if (argc == 0) {
        PyErr_SetString(PyExc_ValueError,
            "spawnv() arg 2 cannot be empty");
        return NULL;
    }

    argvlist = PyMem_NEW(EXECV_CHAR *, argc+1);
    if (argvlist == NULL) {
        return PyErr_NoMemory();
    }
    for (i = 0; i < argc; i++) {
        if (!fsconvert_strdup((*getitem)(argv, i),
                              &argvlist[i])) {
            free_string_array(argvlist, i);
            PyErr_SetString(
                PyExc_TypeError,
                "spawnv() arg 2 must contain only strings");
            return NULL;
        }
        if (i == 0 && !argvlist[0][0]) {
            free_string_array(argvlist, i + 1);
            PyErr_SetString(
                PyExc_ValueError,
                "spawnv() arg 2 first element cannot be empty");
            return NULL;
        }
    }
    argvlist[argc] = NULL;

#if !defined(HAVE_RTPSPAWN)
    if (mode == _OLD_P_OVERLAY)
        mode = _P_OVERLAY;
#endif

    if (PySys_Audit("os.spawn", "iOOO", mode, path->object, argv,
                    Py_None) < 0) {
        free_string_array(argvlist, argc);
        return NULL;
    }

    Py_BEGIN_ALLOW_THREADS
    _Py_BEGIN_SUPPRESS_IPH
#ifdef HAVE_WSPAWNV
    spawnval = _wspawnv(mode, path->wide, argvlist);
#elif defined(HAVE_RTPSPAWN)
    spawnval = _rtp_spawn(mode, path->narrow, (const char **)argvlist, NULL);
#else
    spawnval = _spawnv(mode, path->narrow, argvlist);
#endif
    _Py_END_SUPPRESS_IPH
    Py_END_ALLOW_THREADS

    int saved_errno = errno;
    free_string_array(argvlist, argc);

    if (spawnval == -1) {
        errno = saved_errno;
        posix_error();
        return NULL;
    }
    return Py_BuildValue(_Py_PARSE_INTPTR, spawnval);
}

/*[clinic input]
os.spawnve

    mode: int
        Mode of process creation.
    path: path_t
        Path of executable file.
    argv: object
        Tuple or list of strings.
    env: object
        Dictionary of strings mapping to strings.
    /

Execute the program specified by path in a new process.
[clinic start generated code]*/

static PyObject *
os_spawnve_impl(PyObject *module, int mode, path_t *path, PyObject *argv,
                PyObject *env)
/*[clinic end generated code: output=30fe85be56fe37ad input=3e40803ee7c4c586]*/
{
    EXECV_CHAR **argvlist;
    EXECV_CHAR **envlist;
    PyObject *res = NULL;
    Py_ssize_t argc, i, envc;
    intptr_t spawnval;
    PyObject *(*getitem)(PyObject *, Py_ssize_t);
    Py_ssize_t lastarg = 0;

    /* spawnve has four arguments: (mode, path, argv, env), where
       argv is a list or tuple of strings and env is a dictionary
       like posix.environ. */

    if (PyList_Check(argv)) {
        argc = PyList_Size(argv);
        getitem = PyList_GetItem;
    }
    else if (PyTuple_Check(argv)) {
        argc = PyTuple_Size(argv);
        getitem = PyTuple_GetItem;
    }
    else {
        PyErr_SetString(PyExc_TypeError,
                        "spawnve() arg 2 must be a tuple or list");
        goto fail_0;
    }
    if (argc == 0) {
        PyErr_SetString(PyExc_ValueError,
            "spawnve() arg 2 cannot be empty");
        goto fail_0;
    }
    if (!PyMapping_Check(env)) {
        PyErr_SetString(PyExc_TypeError,
                        "spawnve() arg 3 must be a mapping object");
        goto fail_0;
    }

    argvlist = PyMem_NEW(EXECV_CHAR *, argc+1);
    if (argvlist == NULL) {
        PyErr_NoMemory();
        goto fail_0;
    }
    for (i = 0; i < argc; i++) {
        if (!fsconvert_strdup((*getitem)(argv, i),
                              &argvlist[i]))
        {
            lastarg = i;
            goto fail_1;
        }
        if (i == 0 && !argvlist[0][0]) {
            lastarg = i + 1;
            PyErr_SetString(
                PyExc_ValueError,
                "spawnv() arg 2 first element cannot be empty");
            goto fail_1;
        }
    }
    lastarg = argc;
    argvlist[argc] = NULL;

    envlist = parse_envlist(env, &envc);
    if (envlist == NULL)
        goto fail_1;

#if !defined(HAVE_RTPSPAWN)
    if (mode == _OLD_P_OVERLAY)
        mode = _P_OVERLAY;
#endif

    if (PySys_Audit("os.spawn", "iOOO", mode, path->object, argv, env) < 0) {
        goto fail_2;
    }

    Py_BEGIN_ALLOW_THREADS
    _Py_BEGIN_SUPPRESS_IPH
#ifdef HAVE_WSPAWNV
    spawnval = _wspawnve(mode, path->wide, argvlist, envlist);
#elif defined(HAVE_RTPSPAWN)
    spawnval = _rtp_spawn(mode, path->narrow, (const char **)argvlist,
                           (const char **)envlist);
#else
    spawnval = _spawnve(mode, path->narrow, argvlist, envlist);
#endif
    _Py_END_SUPPRESS_IPH
    Py_END_ALLOW_THREADS

    if (spawnval == -1)
        (void) posix_error();
    else
        res = Py_BuildValue(_Py_PARSE_INTPTR, spawnval);

  fail_2:
    while (--envc >= 0) {
        PyMem_Free(envlist[envc]);
    }
    PyMem_Free(envlist);
  fail_1:
    free_string_array(argvlist, lastarg);
  fail_0:
    return res;
}

#endif /* HAVE_SPAWNV */

#ifdef HAVE_FORK

/* Helper function to validate arguments.
   Returns 0 on success.  non-zero on failure with a TypeError raised.
   If obj is non-NULL it must be callable.  */
static int
check_null_or_callable(PyObject *obj, const char* obj_name)
{
    if (obj && !PyCallable_Check(obj)) {
        PyErr_Format(PyExc_TypeError, "'%s' must be callable, not %s",
                     obj_name, _PyType_Name(Py_TYPE(obj)));
        return -1;
    }
    return 0;
}

/*[clinic input]
os.register_at_fork

    *
    before: object=NULL
        A callable to be called in the parent before the fork() syscall.
    after_in_child: object=NULL
        A callable to be called in the child after fork().
    after_in_parent: object=NULL
        A callable to be called in the parent after fork().

Register callables to be called when forking a new process.

'before' callbacks are called in reverse order.
'after_in_child' and 'after_in_parent' callbacks are called in order.

[clinic start generated code]*/

static PyObject *
os_register_at_fork_impl(PyObject *module, PyObject *before,
                         PyObject *after_in_child, PyObject *after_in_parent)
/*[clinic end generated code: output=5398ac75e8e97625 input=cd1187aa85d2312e]*/
{
    PyInterpreterState *interp;

    if (!before && !after_in_child && !after_in_parent) {
        PyErr_SetString(PyExc_TypeError, "At least one argument is required.");
        return NULL;
    }
    if (check_null_or_callable(before, "before") ||
        check_null_or_callable(after_in_child, "after_in_child") ||
        check_null_or_callable(after_in_parent, "after_in_parent")) {
        return NULL;
    }
    interp = _PyInterpreterState_GET();

    if (register_at_forker(&interp->before_forkers, before)) {
        return NULL;
    }
    if (register_at_forker(&interp->after_forkers_child, after_in_child)) {
        return NULL;
    }
    if (register_at_forker(&interp->after_forkers_parent, after_in_parent)) {
        return NULL;
    }
    Py_RETURN_NONE;
}
#endif /* HAVE_FORK */

// Common code to raise a warning if we detect there is more than one thread
// running in the process. Best effort, silent if unable to count threads.
// Constraint: Quick. Never overcounts. Never leaves an error set.
//
// This should only be called from the parent process after
// PyOS_AfterFork_Parent().
static void
warn_about_fork_with_threads(const char* name)
{
    // It's not safe to issue the warning while the world is stopped, because
    // other threads might be holding locks that we need, which would deadlock.
    assert(!_PyRuntime.stoptheworld.world_stopped);

    // TODO: Consider making an `os` module API to return the current number
    // of threads in the process. That'd presumably use this platform code but
    // raise an error rather than using the inaccurate fallback.
    Py_ssize_t num_python_threads = 0;
#if defined(__APPLE__) && defined(HAVE_GETPID)
    mach_port_t macos_self = mach_task_self();
    mach_port_t macos_task;
    if (task_for_pid(macos_self, getpid(), &macos_task) == KERN_SUCCESS) {
        thread_array_t macos_threads;
        mach_msg_type_number_t macos_n_threads;
        if (task_threads(macos_task, &macos_threads,
                         &macos_n_threads) == KERN_SUCCESS) {
            num_python_threads = macos_n_threads;
        }
    }
#elif defined(__linux__)
    // Linux /proc/self/stat 20th field is the number of threads.
    FILE* proc_stat = fopen("/proc/self/stat", "r");
    if (proc_stat) {
        size_t n;
        // Size chosen arbitrarily. ~60% more bytes than a 20th column index
        // observed on the author's workstation.
        char stat_line[160];
        n = fread(&stat_line, 1, 159, proc_stat);
        stat_line[n] = '\0';
        fclose(proc_stat);

        char *saveptr = NULL;
        char *field = strtok_r(stat_line, " ", &saveptr);
        unsigned int idx;
        for (idx = 19; idx && field; --idx) {
            field = strtok_r(NULL, " ", &saveptr);
        }
        if (idx == 0 && field) {  // found the 20th field
            num_python_threads = atoi(field);  // 0 on error
        }
    }
#endif
    if (num_python_threads <= 0) {
        // Fall back to just the number our threading module knows about.
        // An incomplete view of the world, but better than nothing.
        PyObject *threading = PyImport_GetModule(&_Py_ID(threading));
        if (!threading) {
            PyErr_Clear();
            return;
        }
        PyObject *threading_active =
                PyObject_GetAttr(threading, &_Py_ID(_active));
        if (!threading_active) {
            PyErr_Clear();
            Py_DECREF(threading);
            return;
        }
        PyObject *threading_limbo =
                PyObject_GetAttr(threading, &_Py_ID(_limbo));
        if (!threading_limbo) {
            PyErr_Clear();
            Py_DECREF(threading);
            Py_DECREF(threading_active);
            return;
        }
        Py_DECREF(threading);
        // Duplicating what threading.active_count() does but without holding
        // threading._active_limbo_lock so our count could be inaccurate if
        // these dicts are mid-update from another thread.  Not a big deal.
        // Worst case if someone replaced threading._active or threading._limbo
        // with non-dicts, we get -1 from *Length() below and undercount.
        // Nobody should, but we're best effort so we clear errors and move on.
        num_python_threads = (PyMapping_Length(threading_active)
                              + PyMapping_Length(threading_limbo));
        PyErr_Clear();
        Py_DECREF(threading_active);
        Py_DECREF(threading_limbo);
    }
    if (num_python_threads > 1) {
        PyErr_WarnFormat(
                PyExc_DeprecationWarning, 1,
#ifdef HAVE_GETPID
                "This process (pid=%d) is multi-threaded, "
#else
                "This process is multi-threaded, "
#endif
                "use of %s() may lead to deadlocks in the child.",
#ifdef HAVE_GETPID
                getpid(),
#endif
                name);
        PyErr_Clear();
    }
}

#ifdef HAVE_FORK1
/*[clinic input]
os.fork1

Fork a child process with a single multiplexed (i.e., not bound) thread.

Return 0 to child process and PID of child to parent process.
[clinic start generated code]*/

static PyObject *
os_fork1_impl(PyObject *module)
/*[clinic end generated code: output=0de8e67ce2a310bc input=12db02167893926e]*/
{
    pid_t pid;

    PyInterpreterState *interp = _PyInterpreterState_GET();
    if (_PyInterpreterState_GetFinalizing(interp) != NULL) {
        PyErr_SetString(PyExc_PythonFinalizationError,
                        "can't fork at interpreter shutdown");
        return NULL;
    }
    if (!_Py_IsMainInterpreter(interp)) {
        PyErr_SetString(PyExc_RuntimeError, "fork not supported for subinterpreters");
        return NULL;
    }
    PyOS_BeforeFork();
    pid = fork1();
    int saved_errno = errno;
    if (pid == 0) {
        /* child: this clobbers and resets the import lock. */
        PyOS_AfterFork_Child();
    } else {
        /* parent: release the import lock. */
        PyOS_AfterFork_Parent();
        // After PyOS_AfterFork_Parent() starts the world to avoid deadlock.
        warn_about_fork_with_threads("fork1");
    }
    if (pid == -1) {
        errno = saved_errno;
        return posix_error();
    }
    return PyLong_FromPid(pid);
}
#endif /* HAVE_FORK1 */


#ifdef HAVE_FORK
/*[clinic input]
os.fork

Fork a child process.

Return 0 to child process and PID of child to parent process.
[clinic start generated code]*/

static PyObject *
os_fork_impl(PyObject *module)
/*[clinic end generated code: output=3626c81f98985d49 input=13c956413110eeaa]*/
{
    pid_t pid;
    PyInterpreterState *interp = _PyInterpreterState_GET();
    if (_PyInterpreterState_GetFinalizing(interp) != NULL) {
        PyErr_SetString(PyExc_PythonFinalizationError,
                        "can't fork at interpreter shutdown");
        return NULL;
    }
    if (!_PyInterpreterState_HasFeature(interp, Py_RTFLAGS_FORK)) {
        PyErr_SetString(PyExc_RuntimeError,
                        "fork not supported for isolated subinterpreters");
        return NULL;
    }
    if (PySys_Audit("os.fork", NULL) < 0) {
        return NULL;
    }
    PyOS_BeforeFork();
    pid = fork();
    int saved_errno = errno;
    if (pid == 0) {
        /* child: this clobbers and resets the import lock. */
        PyOS_AfterFork_Child();
    } else {
        /* parent: release the import lock. */
        PyOS_AfterFork_Parent();
        // After PyOS_AfterFork_Parent() starts the world to avoid deadlock.
        warn_about_fork_with_threads("fork");
    }
    if (pid == -1) {
        errno = saved_errno;
        return posix_error();
    }
    return PyLong_FromPid(pid);
}
#endif /* HAVE_FORK */


#ifdef HAVE_SCHED_H
#ifdef HAVE_SCHED_GET_PRIORITY_MAX
/*[clinic input]
os.sched_get_priority_max

    policy: int

Get the maximum scheduling priority for policy.
[clinic start generated code]*/

static PyObject *
os_sched_get_priority_max_impl(PyObject *module, int policy)
/*[clinic end generated code: output=9e465c6e43130521 input=2097b7998eca6874]*/
{
    int max;

    max = sched_get_priority_max(policy);
    if (max < 0)
        return posix_error();
    return PyLong_FromLong(max);
}


/*[clinic input]
os.sched_get_priority_min

    policy: int

Get the minimum scheduling priority for policy.
[clinic start generated code]*/

static PyObject *
os_sched_get_priority_min_impl(PyObject *module, int policy)
/*[clinic end generated code: output=7595c1138cc47a6d input=21bc8fa0d70983bf]*/
{
    int min = sched_get_priority_min(policy);
    if (min < 0)
        return posix_error();
    return PyLong_FromLong(min);
}
#endif /* HAVE_SCHED_GET_PRIORITY_MAX */


#ifdef HAVE_SCHED_SETSCHEDULER
/*[clinic input]
os.sched_getscheduler
    pid: pid_t
    /

Get the scheduling policy for the process identified by pid.

Passing 0 for pid returns the scheduling policy for the calling process.
[clinic start generated code]*/

static PyObject *
os_sched_getscheduler_impl(PyObject *module, pid_t pid)
/*[clinic end generated code: output=dce4c0bd3f1b34c8 input=8d99dac505485ac8]*/
{
    int policy;

    policy = sched_getscheduler(pid);
    if (policy < 0)
        return posix_error();
    return PyLong_FromLong(policy);
}
#endif /* HAVE_SCHED_SETSCHEDULER */


#if defined(HAVE_SCHED_SETPARAM) || defined(HAVE_SCHED_SETSCHEDULER) || defined(POSIX_SPAWN_SETSCHEDULER) || defined(POSIX_SPAWN_SETSCHEDPARAM)
/*[clinic input]
class os.sched_param "PyObject *" "SchedParamType"

@classmethod
os.sched_param.__new__

    sched_priority: object
        A scheduling parameter.

Currently has only one field: sched_priority
[clinic start generated code]*/

static PyObject *
os_sched_param_impl(PyTypeObject *type, PyObject *sched_priority)
/*[clinic end generated code: output=48f4067d60f48c13 input=eb42909a2c0e3e6c]*/
{
    PyObject *res;

    res = PyStructSequence_New(type);
    if (!res)
        return NULL;
    PyStructSequence_SET_ITEM(res, 0, Py_NewRef(sched_priority));
    return res;
}

PyDoc_VAR(os_sched_param__doc__);

static PyStructSequence_Field sched_param_fields[] = {
    {"sched_priority", "the scheduling priority"},
    {0}
};

static PyStructSequence_Desc sched_param_desc = {
    "sched_param", /* name */
    os_sched_param__doc__, /* doc */
    sched_param_fields,
    1
};

static int
convert_sched_param(PyObject *module, PyObject *param, struct sched_param *res)
{
    long priority;

    if (!Py_IS_TYPE(param, (PyTypeObject *)get_posix_state(module)->SchedParamType)) {
        PyErr_SetString(PyExc_TypeError, "must have a sched_param object");
        return 0;
    }
    priority = PyLong_AsLong(PyStructSequence_GET_ITEM(param, 0));
    if (priority == -1 && PyErr_Occurred())
        return 0;
    if (priority > INT_MAX || priority < INT_MIN) {
        PyErr_SetString(PyExc_OverflowError, "sched_priority out of range");
        return 0;
    }
    res->sched_priority = Py_SAFE_DOWNCAST(priority, long, int);
    return 1;
}
#endif /* defined(HAVE_SCHED_SETPARAM) || defined(HAVE_SCHED_SETSCHEDULER) || defined(POSIX_SPAWN_SETSCHEDULER) || defined(POSIX_SPAWN_SETSCHEDPARAM) */


#ifdef HAVE_SCHED_SETSCHEDULER
/*[clinic input]
os.sched_setscheduler

    pid: pid_t
    policy: int
    param as param_obj: object
    /

Set the scheduling policy for the process identified by pid.

If pid is 0, the calling process is changed.
param is an instance of sched_param.
[clinic start generated code]*/

static PyObject *
os_sched_setscheduler_impl(PyObject *module, pid_t pid, int policy,
                           PyObject *param_obj)
/*[clinic end generated code: output=cde27faa55dc993e input=73013d731bd8fbe9]*/
{
    struct sched_param param;
    if (!convert_sched_param(module, param_obj, &param)) {
        return NULL;
    }

    /*
    ** sched_setscheduler() returns 0 in Linux, but the previous
    ** scheduling policy under Solaris/Illumos, and others.
    ** On error, -1 is returned in all Operating Systems.
    */
    if (sched_setscheduler(pid, policy, &param) == -1)
        return posix_error();
    Py_RETURN_NONE;
}
#endif  /* HAVE_SCHED_SETSCHEDULER*/


#ifdef HAVE_SCHED_SETPARAM
/*[clinic input]
os.sched_getparam
    pid: pid_t
    /

Returns scheduling parameters for the process identified by pid.

If pid is 0, returns parameters for the calling process.
Return value is an instance of sched_param.
[clinic start generated code]*/

static PyObject *
os_sched_getparam_impl(PyObject *module, pid_t pid)
/*[clinic end generated code: output=b194e8708dcf2db8 input=18a1ef9c2efae296]*/
{
    struct sched_param param;
    PyObject *result;
    PyObject *priority;

    if (sched_getparam(pid, &param))
        return posix_error();
    PyObject *SchedParamType = get_posix_state(module)->SchedParamType;
    result = PyStructSequence_New((PyTypeObject *)SchedParamType);
    if (!result)
        return NULL;
    priority = PyLong_FromLong(param.sched_priority);
    if (!priority) {
        Py_DECREF(result);
        return NULL;
    }
    PyStructSequence_SET_ITEM(result, 0, priority);
    return result;
}


/*[clinic input]
os.sched_setparam
    pid: pid_t
    param as param_obj: object
    /

Set scheduling parameters for the process identified by pid.

If pid is 0, sets parameters for the calling process.
param should be an instance of sched_param.
[clinic start generated code]*/

static PyObject *
os_sched_setparam_impl(PyObject *module, pid_t pid, PyObject *param_obj)
/*[clinic end generated code: output=f19fe020a53741c1 input=27b98337c8b2dcc7]*/
{
    struct sched_param param;
    if (!convert_sched_param(module, param_obj, &param)) {
        return NULL;
    }

    if (sched_setparam(pid, &param))
        return posix_error();
    Py_RETURN_NONE;
}
#endif /* HAVE_SCHED_SETPARAM */


#ifdef HAVE_SCHED_RR_GET_INTERVAL
/*[clinic input]
os.sched_rr_get_interval -> double
    pid: pid_t
    /

Return the round-robin quantum for the process identified by pid, in seconds.

Value returned is a float.
[clinic start generated code]*/

static double
os_sched_rr_get_interval_impl(PyObject *module, pid_t pid)
/*[clinic end generated code: output=7e2d935833ab47dc input=2a973da15cca6fae]*/
{
    struct timespec interval;
    if (sched_rr_get_interval(pid, &interval)) {
        posix_error();
        return -1.0;
    }
#ifdef _Py_MEMORY_SANITIZER
    __msan_unpoison(&interval, sizeof(interval));
#endif
    return (double)interval.tv_sec + 1e-9*interval.tv_nsec;
}
#endif /* HAVE_SCHED_RR_GET_INTERVAL */


/*[clinic input]
os.sched_yield

Voluntarily relinquish the CPU.
[clinic start generated code]*/

static PyObject *
os_sched_yield_impl(PyObject *module)
/*[clinic end generated code: output=902323500f222cac input=e54d6f98189391d4]*/
{
    int result;
    Py_BEGIN_ALLOW_THREADS
    result = sched_yield();
    Py_END_ALLOW_THREADS
    if (result < 0) {
        return posix_error();
    }
    Py_RETURN_NONE;
}

#ifdef HAVE_SCHED_SETAFFINITY
/* The minimum number of CPUs allocated in a cpu_set_t */
static const int NCPUS_START = sizeof(unsigned long) * CHAR_BIT;

/*[clinic input]
os.sched_setaffinity
    pid: pid_t
    mask : object
    /

Set the CPU affinity of the process identified by pid to mask.

mask should be an iterable of integers identifying CPUs.
[clinic start generated code]*/

static PyObject *
os_sched_setaffinity_impl(PyObject *module, pid_t pid, PyObject *mask)
/*[clinic end generated code: output=882d7dd9a229335b input=a0791a597c7085ba]*/
{
    int ncpus;
    size_t setsize;
    cpu_set_t *cpu_set = NULL;
    PyObject *iterator = NULL, *item;

    iterator = PyObject_GetIter(mask);
    if (iterator == NULL)
        return NULL;

    ncpus = NCPUS_START;
    setsize = CPU_ALLOC_SIZE(ncpus);
    cpu_set = CPU_ALLOC(ncpus);
    if (cpu_set == NULL) {
        PyErr_NoMemory();
        goto error;
    }
    CPU_ZERO_S(setsize, cpu_set);

    while ((item = PyIter_Next(iterator))) {
        long cpu;
        if (!PyLong_Check(item)) {
            PyErr_Format(PyExc_TypeError,
                        "expected an iterator of ints, "
                        "but iterator yielded %R",
                        Py_TYPE(item));
            Py_DECREF(item);
            goto error;
        }
        cpu = PyLong_AsLong(item);
        Py_DECREF(item);
        if (cpu < 0) {
            if (!PyErr_Occurred())
                PyErr_SetString(PyExc_ValueError, "negative CPU number");
            goto error;
        }
        if (cpu > INT_MAX - 1) {
            PyErr_SetString(PyExc_OverflowError, "CPU number too large");
            goto error;
        }
        if (cpu >= ncpus) {
            /* Grow CPU mask to fit the CPU number */
            int newncpus = ncpus;
            cpu_set_t *newmask;
            size_t newsetsize;
            while (newncpus <= cpu) {
                if (newncpus > INT_MAX / 2)
                    newncpus = cpu + 1;
                else
                    newncpus = newncpus * 2;
            }
            newmask = CPU_ALLOC(newncpus);
            if (newmask == NULL) {
                PyErr_NoMemory();
                goto error;
            }
            newsetsize = CPU_ALLOC_SIZE(newncpus);
            CPU_ZERO_S(newsetsize, newmask);
            memcpy(newmask, cpu_set, setsize);
            CPU_FREE(cpu_set);
            setsize = newsetsize;
            cpu_set = newmask;
            ncpus = newncpus;
        }
        CPU_SET_S(cpu, setsize, cpu_set);
    }
    if (PyErr_Occurred()) {
        goto error;
    }
    Py_CLEAR(iterator);

    if (sched_setaffinity(pid, setsize, cpu_set)) {
        posix_error();
        goto error;
    }
    CPU_FREE(cpu_set);
    Py_RETURN_NONE;

error:
    if (cpu_set)
        CPU_FREE(cpu_set);
    Py_XDECREF(iterator);
    return NULL;
}


/*[clinic input]
os.sched_getaffinity
    pid: pid_t
    /

Return the affinity of the process identified by pid (or the current process if zero).

The affinity is returned as a set of CPU identifiers.
[clinic start generated code]*/

static PyObject *
os_sched_getaffinity_impl(PyObject *module, pid_t pid)
/*[clinic end generated code: output=f726f2c193c17a4f input=983ce7cb4a565980]*/
{
    int ncpus = NCPUS_START;
    size_t setsize;
    cpu_set_t *mask;

    while (1) {
        setsize = CPU_ALLOC_SIZE(ncpus);
        mask = CPU_ALLOC(ncpus);
        if (mask == NULL) {
            return PyErr_NoMemory();
        }
        if (sched_getaffinity(pid, setsize, mask) == 0) {
            break;
        }
        CPU_FREE(mask);
        if (errno != EINVAL) {
            return posix_error();
        }
        if (ncpus > INT_MAX / 2) {
            PyErr_SetString(PyExc_OverflowError,
                            "could not allocate a large enough CPU set");
            return NULL;
        }
        ncpus *= 2;
    }

    PyObject *res = PySet_New(NULL);
    if (res == NULL) {
        goto error;
    }

    int cpu = 0;
    int count = CPU_COUNT_S(setsize, mask);
    for (; count; cpu++) {
        if (CPU_ISSET_S(cpu, setsize, mask)) {
            PyObject *cpu_num = PyLong_FromLong(cpu);
            --count;
            if (cpu_num == NULL) {
                goto error;
            }
            if (PySet_Add(res, cpu_num)) {
                Py_DECREF(cpu_num);
                goto error;
            }
            Py_DECREF(cpu_num);
        }
    }
    CPU_FREE(mask);
    return res;

error:
    if (mask) {
        CPU_FREE(mask);
    }
    Py_XDECREF(res);
    return NULL;
}
#endif /* HAVE_SCHED_SETAFFINITY */

#endif /* HAVE_SCHED_H */


#ifdef HAVE_POSIX_OPENPT
/*[clinic input]
os.posix_openpt -> int

    oflag: int
    /

Open and return a file descriptor for a master pseudo-terminal device.

Performs a posix_openpt() C function call. The oflag argument is used to
set file status flags and file access modes as specified in the manual page
of posix_openpt() of your system.
[clinic start generated code]*/

static int
os_posix_openpt_impl(PyObject *module, int oflag)
/*[clinic end generated code: output=ee0bc2624305fc79 input=0de33d0e29693caa]*/
{
    int fd;

#if defined(O_CLOEXEC)
    oflag |= O_CLOEXEC;
#endif

    fd = posix_openpt(oflag);
    if (fd == -1) {
        posix_error();
        return -1;
    }

    // Just in case, likely a no-op given O_CLOEXEC above.
    if (_Py_set_inheritable(fd, 0, NULL) < 0) {
        close(fd);
        return -1;
    }

    return fd;
}
#endif /* HAVE_POSIX_OPENPT */

#ifdef HAVE_GRANTPT
/*[clinic input]
os.grantpt

    fd: fildes
        File descriptor of a master pseudo-terminal device.
    /

Grant access to the slave pseudo-terminal device.

Performs a grantpt() C function call.
[clinic start generated code]*/

static PyObject *
os_grantpt_impl(PyObject *module, int fd)
/*[clinic end generated code: output=dfd580015cf548ab input=0668e3b96760e849]*/
{
    int ret;
    int saved_errno;
    PyOS_sighandler_t sig_saved;

    sig_saved = PyOS_setsig(SIGCHLD, SIG_DFL);

    ret = grantpt(fd);
    if (ret == -1)
        saved_errno = errno;

    PyOS_setsig(SIGCHLD, sig_saved);

    if (ret == -1) {
        errno = saved_errno;
        return posix_error();
    }

    Py_RETURN_NONE;
}
#endif /* HAVE_GRANTPT */

#ifdef HAVE_UNLOCKPT
/*[clinic input]
os.unlockpt

    fd: fildes
        File descriptor of a master pseudo-terminal device.
    /

Unlock a pseudo-terminal master/slave pair.

Performs an unlockpt() C function call.
[clinic start generated code]*/

static PyObject *
os_unlockpt_impl(PyObject *module, int fd)
/*[clinic end generated code: output=e08d354dec12d30c input=de7ab1f59f69a2b4]*/
{
    if (unlockpt(fd) == -1)
        return posix_error();

    Py_RETURN_NONE;
}
#endif /* HAVE_UNLOCKPT */

#if defined(HAVE_PTSNAME) || defined(HAVE_PTSNAME_R)
/*[clinic input]
os.ptsname

    fd: fildes
        File descriptor of a master pseudo-terminal device.
    /

Return the name of the slave pseudo-terminal device.

If the ptsname_r() C function is available, it is called;
otherwise, performs a ptsname() C function call.
[clinic start generated code]*/

static PyObject *
os_ptsname_impl(PyObject *module, int fd)
/*[clinic end generated code: output=ef300fadc5675872 input=1369ccc0546f3130]*/
{
#ifdef HAVE_PTSNAME_R
    int ret;
    char name[MAXPATHLEN+1];

    ret = ptsname_r(fd, name, sizeof(name));
    if (ret != 0) {
        errno = ret;
        return posix_error();
    }
#else
    char *name;

    name = ptsname(fd);
    /* POSIX manpage: Upon failure, ptsname() shall return a null pointer and may set errno.
       *MAY* set errno? Hmm... */
    if (name == NULL)
        return posix_error();
#endif /* HAVE_PTSNAME_R */

    return PyUnicode_DecodeFSDefault(name);
}
#endif /* defined(HAVE_PTSNAME) || defined(HAVE_PTSNAME_R) */

/* AIX uses /dev/ptc but is otherwise the same as /dev/ptmx */
#if defined(HAVE_DEV_PTC) && !defined(HAVE_DEV_PTMX)
#  define DEV_PTY_FILE "/dev/ptc"
#  define HAVE_DEV_PTMX
#else
#  define DEV_PTY_FILE "/dev/ptmx"
#endif

#if defined(HAVE_OPENPTY) || defined(HAVE_FORKPTY) || defined(HAVE_LOGIN_TTY) || defined(HAVE_DEV_PTMX)
#ifdef HAVE_PTY_H
#include <pty.h>
#ifdef HAVE_UTMP_H
#include <utmp.h>
#endif /* HAVE_UTMP_H */
#elif defined(HAVE_LIBUTIL_H)
#include <libutil.h>
#elif defined(HAVE_UTIL_H)
#include <util.h>
#endif /* HAVE_PTY_H */
#ifdef HAVE_STROPTS_H
#include <stropts.h>
#endif
#endif /* defined(HAVE_OPENPTY) || defined(HAVE_FORKPTY) || defined(HAVE_LOGIN_TTY) || defined(HAVE_DEV_PTMX) */


#if defined(HAVE_OPENPTY) || defined(HAVE__GETPTY) || defined(HAVE_DEV_PTMX)
/*[clinic input]
os.openpty

Open a pseudo-terminal.

Return a tuple of (master_fd, slave_fd) containing open file descriptors
for both the master and slave ends.
[clinic start generated code]*/

static PyObject *
os_openpty_impl(PyObject *module)
/*[clinic end generated code: output=98841ce5ec9cef3c input=f3d99fd99e762907]*/
{
    int master_fd = -1, slave_fd = -1;
#ifndef HAVE_OPENPTY
    char * slave_name;
#endif
#if defined(HAVE_DEV_PTMX) && !defined(HAVE_OPENPTY) && !defined(HAVE__GETPTY)
    PyOS_sighandler_t sig_saved;
#if defined(__sun) && defined(__SVR4)
    extern char *ptsname(int fildes);
#endif
#endif

#ifdef HAVE_OPENPTY
    if (openpty(&master_fd, &slave_fd, NULL, NULL, NULL) != 0)
        goto posix_error;

    if (_Py_set_inheritable(master_fd, 0, NULL) < 0)
        goto error;
    if (_Py_set_inheritable(slave_fd, 0, NULL) < 0)
        goto error;

#elif defined(HAVE__GETPTY)
    slave_name = _getpty(&master_fd, O_RDWR, 0666, 0);
    if (slave_name == NULL)
        goto posix_error;
    if (_Py_set_inheritable(master_fd, 0, NULL) < 0)
        goto error;

    slave_fd = _Py_open(slave_name, O_RDWR);
    if (slave_fd < 0)
        goto error;

#else
    master_fd = open(DEV_PTY_FILE, O_RDWR | O_NOCTTY); /* open master */
    if (master_fd < 0)
        goto posix_error;

    sig_saved = PyOS_setsig(SIGCHLD, SIG_DFL);

    /* change permission of slave */
    if (grantpt(master_fd) < 0) {
        int saved_errno = errno;
        PyOS_setsig(SIGCHLD, sig_saved);
        errno = saved_errno;
        goto posix_error;
    }

    /* unlock slave */
    if (unlockpt(master_fd) < 0) {
        int saved_errno = errno;
        PyOS_setsig(SIGCHLD, sig_saved);
        errno = saved_errno;
        goto posix_error;
    }

    PyOS_setsig(SIGCHLD, sig_saved);

    slave_name = ptsname(master_fd); /* get name of slave */
    if (slave_name == NULL)
        goto posix_error;

    slave_fd = _Py_open(slave_name, O_RDWR | O_NOCTTY); /* open slave */
    if (slave_fd == -1)
        goto error;

    if (_Py_set_inheritable(master_fd, 0, NULL) < 0)
        goto posix_error;

#if !defined(__CYGWIN__) && !defined(__ANDROID__) && !defined(HAVE_DEV_PTC)
    ioctl(slave_fd, I_PUSH, "ptem"); /* push ptem */
    ioctl(slave_fd, I_PUSH, "ldterm"); /* push ldterm */
#ifndef __hpux
    ioctl(slave_fd, I_PUSH, "ttcompat"); /* push ttcompat */
#endif /* __hpux */
#endif /* HAVE_CYGWIN */
#endif /* HAVE_OPENPTY */

    return Py_BuildValue("(ii)", master_fd, slave_fd);

posix_error:
    posix_error();
error:
    if (master_fd != -1)
        close(master_fd);
    if (slave_fd != -1)
        close(slave_fd);
    return NULL;
}
#endif /* defined(HAVE_OPENPTY) || defined(HAVE__GETPTY) || defined(HAVE_DEV_PTMX) */


#if defined(HAVE_SETSID) && defined(TIOCSCTTY)
#define HAVE_FALLBACK_LOGIN_TTY 1
#endif /* defined(HAVE_SETSID) && defined(TIOCSCTTY) */

#if defined(HAVE_LOGIN_TTY) || defined(HAVE_FALLBACK_LOGIN_TTY)
/*[clinic input]
os.login_tty

    fd: fildes
    /

Prepare the tty of which fd is a file descriptor for a new login session.

Make the calling process a session leader; make the tty the
controlling tty, the stdin, the stdout, and the stderr of the
calling process; close fd.
[clinic start generated code]*/

static PyObject *
os_login_tty_impl(PyObject *module, int fd)
/*[clinic end generated code: output=495a79911b4cc1bc input=5f298565099903a2]*/
{
#ifdef HAVE_LOGIN_TTY
    if (login_tty(fd) == -1) {
        return posix_error();
    }
#else /* defined(HAVE_FALLBACK_LOGIN_TTY) */
    /* Establish a new session. */
    if (setsid() == -1) {
        return posix_error();
    }

    /* The tty becomes the controlling terminal. */
    if (ioctl(fd, TIOCSCTTY, (char *)NULL) == -1) {
        return posix_error();
    }

    /* The tty becomes stdin/stdout/stderr */
    if (dup2(fd, 0) == -1 || dup2(fd, 1) == -1 || dup2(fd, 2) == -1) {
        return posix_error();
    }
    if (fd > 2) {
        close(fd);
    }
#endif /* HAVE_LOGIN_TTY */
    Py_RETURN_NONE;
}
#endif /* defined(HAVE_LOGIN_TTY) || defined(HAVE_FALLBACK_LOGIN_TTY) */


#ifdef HAVE_FORKPTY
/*[clinic input]
os.forkpty

Fork a new process with a new pseudo-terminal as controlling tty.

Returns a tuple of (pid, master_fd).
Like fork(), return pid of 0 to the child process,
and pid of child to the parent process.
To both, return fd of newly opened pseudo-terminal.
[clinic start generated code]*/

static PyObject *
os_forkpty_impl(PyObject *module)
/*[clinic end generated code: output=60d0a5c7512e4087 input=f1f7f4bae3966010]*/
{
    int master_fd = -1;
    pid_t pid;

    PyInterpreterState *interp = _PyInterpreterState_GET();
    if (_PyInterpreterState_GetFinalizing(interp) != NULL) {
        PyErr_SetString(PyExc_PythonFinalizationError,
                        "can't fork at interpreter shutdown");
        return NULL;
    }
    if (!_Py_IsMainInterpreter(interp)) {
        PyErr_SetString(PyExc_RuntimeError, "fork not supported for subinterpreters");
        return NULL;
    }
    if (PySys_Audit("os.forkpty", NULL) < 0) {
        return NULL;
    }
    PyOS_BeforeFork();
    pid = forkpty(&master_fd, NULL, NULL, NULL);
    if (pid == 0) {
        /* child: this clobbers and resets the import lock. */
        PyOS_AfterFork_Child();
    } else {
        /* parent: release the import lock. */
        PyOS_AfterFork_Parent();
        // After PyOS_AfterFork_Parent() starts the world to avoid deadlock.
        warn_about_fork_with_threads("forkpty");
    }
    if (pid == -1) {
        return posix_error();
    }
    return Py_BuildValue("(Ni)", PyLong_FromPid(pid), master_fd);
}
#endif /* HAVE_FORKPTY */


#ifdef HAVE_GETEGID
/*[clinic input]
os.getegid

Return the current process's effective group id.
[clinic start generated code]*/

static PyObject *
os_getegid_impl(PyObject *module)
/*[clinic end generated code: output=67d9be7ac68898a2 input=1596f79ad1107d5d]*/
{
    return _PyLong_FromGid(getegid());
}
#endif /* HAVE_GETEGID */


#ifdef HAVE_GETEUID
/*[clinic input]
os.geteuid

Return the current process's effective user id.
[clinic start generated code]*/

static PyObject *
os_geteuid_impl(PyObject *module)
/*[clinic end generated code: output=ea1b60f0d6abb66e input=4644c662d3bd9f19]*/
{
    return _PyLong_FromUid(geteuid());
}
#endif /* HAVE_GETEUID */


#ifdef HAVE_GETGID
/*[clinic input]
os.getgid

Return the current process's group id.
[clinic start generated code]*/

static PyObject *
os_getgid_impl(PyObject *module)
/*[clinic end generated code: output=4f28ebc9d3e5dfcf input=58796344cd87c0f6]*/
{
    return _PyLong_FromGid(getgid());
}
#endif /* HAVE_GETGID */


#if defined(HAVE_GETPID)
/*[clinic input]
os.getpid

Return the current process id.
[clinic start generated code]*/

static PyObject *
os_getpid_impl(PyObject *module)
/*[clinic end generated code: output=9ea6fdac01ed2b3c input=5a9a00f0ab68aa00]*/
{
#if !defined(MS_WINDOWS) || defined(MS_WINDOWS_DESKTOP) || defined(MS_WINDOWS_SYSTEM)
    return PyLong_FromPid(getpid());
#else
    return PyLong_FromUnsignedLong(GetCurrentProcessId());
#endif
}
#endif /* defined(HAVE_GETPID) */

#ifdef NGROUPS_MAX
#define MAX_GROUPS NGROUPS_MAX
#else
    /* defined to be 16 on Solaris7, so this should be a small number */
#define MAX_GROUPS 64
#endif

#ifdef HAVE_GETGROUPLIST

#ifdef __APPLE__
/*[clinic input]
os.getgrouplist

    user: str
        username to lookup
    group as basegid: int
        base group id of the user
    /

Returns a list of groups to which a user belongs.
[clinic start generated code]*/

static PyObject *
os_getgrouplist_impl(PyObject *module, const char *user, int basegid)
/*[clinic end generated code: output=6e734697b8c26de0 input=f8d870374b09a490]*/
#else
/*[clinic input]
os.getgrouplist

    user: str
        username to lookup
    group as basegid: gid_t
        base group id of the user
    /

Returns a list of groups to which a user belongs.
[clinic start generated code]*/

static PyObject *
os_getgrouplist_impl(PyObject *module, const char *user, gid_t basegid)
/*[clinic end generated code: output=0ebd7fb70115575b input=cc61d5c20b08958d]*/
#endif
{
    int i, ngroups;
    PyObject *list;
#ifdef __APPLE__
    int *groups;
#else
    gid_t *groups;
#endif

    /*
     * NGROUPS_MAX is defined by POSIX.1 as the maximum
     * number of supplimental groups a users can belong to.
     * We have to increment it by one because
     * getgrouplist() returns both the supplemental groups
     * and the primary group, i.e. all of the groups the
     * user belongs to.
     */
    ngroups = 1 + MAX_GROUPS;

    while (1) {
#ifdef __APPLE__
        groups = PyMem_New(int, ngroups);
#else
        groups = PyMem_New(gid_t, ngroups);
#endif
        if (groups == NULL) {
            return PyErr_NoMemory();
        }

        int old_ngroups = ngroups;
        if (getgrouplist(user, basegid, groups, &ngroups) != -1) {
            /* Success */
            break;
        }

        /* getgrouplist() fails if the group list is too small */
        PyMem_Free(groups);

        if (ngroups > old_ngroups) {
            /* If the group list is too small, the glibc implementation of
               getgrouplist() sets ngroups to the total number of groups and
               returns -1. */
        }
        else {
            /* Double the group list size */
            if (ngroups > INT_MAX / 2) {
                return PyErr_NoMemory();
            }
            ngroups *= 2;
        }

        /* Retry getgrouplist() with a larger group list */
    }

#ifdef _Py_MEMORY_SANITIZER
    /* Clang memory sanitizer libc intercepts don't know getgrouplist. */
    __msan_unpoison(&ngroups, sizeof(ngroups));
    __msan_unpoison(groups, ngroups*sizeof(*groups));
#endif

    list = PyList_New(ngroups);
    if (list == NULL) {
        PyMem_Free(groups);
        return NULL;
    }

    for (i = 0; i < ngroups; i++) {
#ifdef __APPLE__
        PyObject *o = PyLong_FromUnsignedLong((unsigned long)groups[i]);
#else
        PyObject *o = _PyLong_FromGid(groups[i]);
#endif
        if (o == NULL) {
            Py_DECREF(list);
            PyMem_Free(groups);
            return NULL;
        }
        PyList_SET_ITEM(list, i, o);
    }

    PyMem_Free(groups);

    return list;
}
#endif /* HAVE_GETGROUPLIST */


#ifdef HAVE_GETGROUPS
/*[clinic input]
os.getgroups

Return list of supplemental group IDs for the process.
[clinic start generated code]*/

static PyObject *
os_getgroups_impl(PyObject *module)
/*[clinic end generated code: output=42b0c17758561b56 input=d3f109412e6a155c]*/
{
    // Call getgroups with length 0 to get the actual number of groups
    int n = getgroups(0, NULL);
    if (n < 0) {
        return posix_error();
    }

    if (n == 0) {
        return PyList_New(0);
    }

    gid_t *grouplist = PyMem_New(gid_t, n);
    if (grouplist == NULL) {
        return PyErr_NoMemory();
    }

    n = getgroups(n, grouplist);
    if (n == -1) {
        posix_error();
        PyMem_Free(grouplist);
        return NULL;
    }

    PyObject *result = PyList_New(n);
    if (result == NULL) {
        goto error;
    }

    for (int i = 0; i < n; ++i) {
        PyObject *group = _PyLong_FromGid(grouplist[i]);
        if (group == NULL) {
            goto error;
        }
        PyList_SET_ITEM(result, i, group);
    }
    PyMem_Free(grouplist);

    return result;

error:
    PyMem_Free(grouplist);
    Py_XDECREF(result);
    return NULL;
}
#endif /* HAVE_GETGROUPS */

#ifdef HAVE_INITGROUPS
#ifdef __APPLE__
/*[clinic input]
os.initgroups

    username as oname: FSConverter
    gid: int
    /

Initialize the group access list.

Call the system initgroups() to initialize the group access list with all of
the groups of which the specified username is a member, plus the specified
group id.
[clinic start generated code]*/

static PyObject *
os_initgroups_impl(PyObject *module, PyObject *oname, int gid)
/*[clinic end generated code: output=7f074d30a425fd3a input=df3d54331b0af204]*/
#else
/*[clinic input]
os.initgroups

    username as oname: FSConverter
    gid: gid_t
    /

Initialize the group access list.

Call the system initgroups() to initialize the group access list with all of
the groups of which the specified username is a member, plus the specified
group id.
[clinic start generated code]*/

static PyObject *
os_initgroups_impl(PyObject *module, PyObject *oname, gid_t gid)
/*[clinic end generated code: output=59341244521a9e3f input=0cb91bdc59a4c564]*/
#endif
{
    const char *username = PyBytes_AS_STRING(oname);

    if (initgroups(username, gid) == -1)
        return PyErr_SetFromErrno(PyExc_OSError);

    Py_RETURN_NONE;
}
#endif /* HAVE_INITGROUPS */


#ifdef HAVE_GETPGID
/*[clinic input]
os.getpgid

    pid: pid_t

Call the system call getpgid(), and return the result.
[clinic start generated code]*/

static PyObject *
os_getpgid_impl(PyObject *module, pid_t pid)
/*[clinic end generated code: output=1db95a97be205d18 input=39d710ae3baaf1c7]*/
{
    pid_t pgid = getpgid(pid);
    if (pgid < 0)
        return posix_error();
    return PyLong_FromPid(pgid);
}
#endif /* HAVE_GETPGID */


#ifdef HAVE_GETPGRP
/*[clinic input]
os.getpgrp

Return the current process group id.
[clinic start generated code]*/

static PyObject *
os_getpgrp_impl(PyObject *module)
/*[clinic end generated code: output=c4fc381e51103cf3 input=6846fb2bb9a3705e]*/
{
#ifdef GETPGRP_HAVE_ARG
    return PyLong_FromPid(getpgrp(0));
#else /* GETPGRP_HAVE_ARG */
    return PyLong_FromPid(getpgrp());
#endif /* GETPGRP_HAVE_ARG */
}
#endif /* HAVE_GETPGRP */


#ifdef HAVE_SETPGRP
/*[clinic input]
os.setpgrp

Make the current process the leader of its process group.
[clinic start generated code]*/

static PyObject *
os_setpgrp_impl(PyObject *module)
/*[clinic end generated code: output=2554735b0a60f0a0 input=1f0619fcb5731e7e]*/
{
#ifdef SETPGRP_HAVE_ARG
    if (setpgrp(0, 0) < 0)
#else /* SETPGRP_HAVE_ARG */
    if (setpgrp() < 0)
#endif /* SETPGRP_HAVE_ARG */
        return posix_error();
    Py_RETURN_NONE;
}
#endif /* HAVE_SETPGRP */

#ifdef HAVE_GETPPID

#ifdef MS_WINDOWS
#include <winternl.h>
#include <ProcessSnapshot.h>

// The structure definition in winternl.h may be incomplete.
// This structure is the full version from the MSDN documentation.
typedef struct _PROCESS_BASIC_INFORMATION_FULL {
    NTSTATUS ExitStatus;
    PVOID PebBaseAddress;
    ULONG_PTR AffinityMask;
    LONG BasePriority;
    ULONG_PTR UniqueProcessId;
    ULONG_PTR InheritedFromUniqueProcessId;
} PROCESS_BASIC_INFORMATION_FULL;

typedef NTSTATUS (NTAPI *PNT_QUERY_INFORMATION_PROCESS) (
    IN    HANDLE           ProcessHandle,
    IN    PROCESSINFOCLASS ProcessInformationClass,
    OUT   PVOID            ProcessInformation,
    IN    ULONG            ProcessInformationLength,
    OUT   PULONG           ReturnLength OPTIONAL);

// This function returns the process ID of the parent process.
// Returns 0 on failure.
static ULONG
win32_getppid_fast(void)
{
    NTSTATUS status;
    HMODULE ntdll;
    PNT_QUERY_INFORMATION_PROCESS pNtQueryInformationProcess;
    PROCESS_BASIC_INFORMATION_FULL basic_information;
    static ULONG cached_ppid = 0;

    if (cached_ppid) {
        // No need to query the kernel again.
        return cached_ppid;
    }

    ntdll = GetModuleHandleW(L"ntdll.dll");
    if (!ntdll) {
        return 0;
    }

    pNtQueryInformationProcess = (PNT_QUERY_INFORMATION_PROCESS) GetProcAddress(ntdll, "NtQueryInformationProcess");
    if (!pNtQueryInformationProcess) {
        return 0;
    }

    status = pNtQueryInformationProcess(GetCurrentProcess(),
                                        ProcessBasicInformation,
                                        &basic_information,
                                        sizeof(basic_information),
                                        NULL);

    if (!NT_SUCCESS(status)) {
        return 0;
    }

    // Perform sanity check on the parent process ID we received from NtQueryInformationProcess.
    // The check covers values which exceed the 32-bit range (if running on x64) as well as
    // zero and (ULONG) -1.

    if (basic_information.InheritedFromUniqueProcessId == 0 ||
        basic_information.InheritedFromUniqueProcessId >= ULONG_MAX)
    {
        return 0;
    }

    // Now that we have reached this point, the BasicInformation.InheritedFromUniqueProcessId
    // structure member contains a ULONG_PTR which represents the process ID of our parent
    // process. This process ID will be correctly returned even if the parent process has
    // exited or been terminated.

    cached_ppid = (ULONG) basic_information.InheritedFromUniqueProcessId;
    return cached_ppid;
}

static PyObject*
win32_getppid(void)
{
    DWORD error;
    PyObject* result = NULL;
    HANDLE process = GetCurrentProcess();
    HPSS snapshot = NULL;
    ULONG pid;

    pid = win32_getppid_fast();
    if (pid != 0) {
        return PyLong_FromUnsignedLong(pid);
    }

    // If failure occurs in win32_getppid_fast(), fall back to using the PSS API.

    error = PssCaptureSnapshot(process, PSS_CAPTURE_NONE, 0, &snapshot);
    if (error != ERROR_SUCCESS) {
        return PyErr_SetFromWindowsErr(error);
    }

    PSS_PROCESS_INFORMATION info;
    error = PssQuerySnapshot(snapshot, PSS_QUERY_PROCESS_INFORMATION, &info,
                             sizeof(info));
    if (error == ERROR_SUCCESS) {
        result = PyLong_FromUnsignedLong(info.ParentProcessId);
    }
    else {
        result = PyErr_SetFromWindowsErr(error);
    }

    PssFreeSnapshot(process, snapshot);
    return result;
}
#endif /*MS_WINDOWS*/


/*[clinic input]
os.getppid

Return the parent's process id.

If the parent process has already exited, Windows machines will still
return its id; others systems will return the id of the 'init' process (1).
[clinic start generated code]*/

static PyObject *
os_getppid_impl(PyObject *module)
/*[clinic end generated code: output=43b2a946a8c603b4 input=e637cb87539c030e]*/
{
#ifdef MS_WINDOWS
    return win32_getppid();
#else
    return PyLong_FromPid(getppid());
#endif
}
#endif /* HAVE_GETPPID */


#ifdef HAVE_GETLOGIN
/*[clinic input]
os.getlogin

Return the actual login name.
[clinic start generated code]*/

static PyObject *
os_getlogin_impl(PyObject *module)
/*[clinic end generated code: output=a32e66a7e5715dac input=2a21ab1e917163df]*/
{
    PyObject *result = NULL;
#ifdef MS_WINDOWS
    wchar_t user_name[UNLEN + 1];
    DWORD num_chars = Py_ARRAY_LENGTH(user_name);

    if (GetUserNameW(user_name, &num_chars)) {
        /* num_chars is the number of unicode chars plus null terminator */
        result = PyUnicode_FromWideChar(user_name, num_chars - 1);
    }
    else
        result = PyErr_SetFromWindowsErr(GetLastError());
#else
    char *name;
    int old_errno = errno;

    errno = 0;
    name = getlogin();
    if (name == NULL) {
        if (errno)
            posix_error();
        else
            PyErr_SetString(PyExc_OSError, "unable to determine login name");
    }
    else
        result = PyUnicode_DecodeFSDefault(name);
    errno = old_errno;
#endif
    return result;
}
#endif /* HAVE_GETLOGIN */


#ifdef HAVE_GETUID
/*[clinic input]
os.getuid

Return the current process's user id.
[clinic start generated code]*/

static PyObject *
os_getuid_impl(PyObject *module)
/*[clinic end generated code: output=415c0b401ebed11a input=b53c8b35f110a516]*/
{
    return _PyLong_FromUid(getuid());
}
#endif /* HAVE_GETUID */


#ifdef MS_WINDOWS
#define HAVE_KILL
#endif /* MS_WINDOWS */

#ifdef HAVE_KILL
/*[clinic input]
os.kill

    pid: pid_t
    signal: Py_ssize_t
    /

Kill a process with a signal.
[clinic start generated code]*/

static PyObject *
os_kill_impl(PyObject *module, pid_t pid, Py_ssize_t signal)
/*[clinic end generated code: output=8e346a6701c88568 input=61a36b86ca275ab9]*/
{
    if (PySys_Audit("os.kill", "in", pid, signal) < 0) {
        return NULL;
    }
#ifndef MS_WINDOWS
    if (kill(pid, (int)signal) == -1) {
        return posix_error();
    }

    // Check immediately if the signal was sent to the current process.
    // Don't micro-optimize pid == getpid(), since PyErr_SetString() check
    // is cheap.
    if (PyErr_CheckSignals()) {
        return NULL;
    }

    Py_RETURN_NONE;
#else /* !MS_WINDOWS */
    PyObject *result;
    DWORD sig = (DWORD)signal;
    DWORD err;
    HANDLE handle;

#ifdef HAVE_WINDOWS_CONSOLE_IO
    /* Console processes which share a common console can be sent CTRL+C or
       CTRL+BREAK events, provided they handle said events. */
    if (sig == CTRL_C_EVENT || sig == CTRL_BREAK_EVENT) {
        if (GenerateConsoleCtrlEvent(sig, (DWORD)pid) == 0) {
            err = GetLastError();
            PyErr_SetFromWindowsErr(err);
        }
        else {
            Py_RETURN_NONE;
        }
    }
#endif /* HAVE_WINDOWS_CONSOLE_IO */

    /* If the signal is outside of what GenerateConsoleCtrlEvent can use,
       attempt to open and terminate the process. */
    handle = OpenProcess(PROCESS_ALL_ACCESS, FALSE, (DWORD)pid);
    if (handle == NULL) {
        err = GetLastError();
        return PyErr_SetFromWindowsErr(err);
    }

    if (TerminateProcess(handle, sig) == 0) {
        err = GetLastError();
        result = PyErr_SetFromWindowsErr(err);
    } else {
        result = Py_NewRef(Py_None);
    }

    CloseHandle(handle);
    return result;
#endif /* !MS_WINDOWS */
}
#endif /* HAVE_KILL */


#ifdef HAVE_KILLPG
/*[clinic input]
os.killpg

    pgid: pid_t
    signal: int
    /

Kill a process group with a signal.
[clinic start generated code]*/

static PyObject *
os_killpg_impl(PyObject *module, pid_t pgid, int signal)
/*[clinic end generated code: output=6dbcd2f1fdf5fdba input=38b5449eb8faec19]*/
{
    if (PySys_Audit("os.killpg", "ii", pgid, signal) < 0) {
        return NULL;
    }
    /* XXX some man pages make the `pgid` parameter an int, others
       a pid_t. Since getpgrp() returns a pid_t, we assume killpg should
       take the same type. Moreover, pid_t is always at least as wide as
       int (else compilation of this module fails), which is safe. */
    if (killpg(pgid, signal) == -1)
        return posix_error();
    Py_RETURN_NONE;
}
#endif /* HAVE_KILLPG */


#ifdef HAVE_PLOCK
#ifdef HAVE_SYS_LOCK_H
#include <sys/lock.h>
#endif

/*[clinic input]
os.plock
    op: int
    /

Lock program segments into memory.");
[clinic start generated code]*/

static PyObject *
os_plock_impl(PyObject *module, int op)
/*[clinic end generated code: output=81424167033b168e input=e6e5e348e1525f60]*/
{
    if (plock(op) == -1)
        return posix_error();
    Py_RETURN_NONE;
}
#endif /* HAVE_PLOCK */


#ifdef HAVE_SETUID
/*[clinic input]
os.setuid

    uid: uid_t
    /

Set the current process's user id.
[clinic start generated code]*/

static PyObject *
os_setuid_impl(PyObject *module, uid_t uid)
/*[clinic end generated code: output=a0a41fd0d1ec555f input=c921a3285aa22256]*/
{
    if (setuid(uid) < 0)
        return posix_error();
    Py_RETURN_NONE;
}
#endif /* HAVE_SETUID */


#ifdef HAVE_SETEUID
/*[clinic input]
os.seteuid

    euid: uid_t
    /

Set the current process's effective user id.
[clinic start generated code]*/

static PyObject *
os_seteuid_impl(PyObject *module, uid_t euid)
/*[clinic end generated code: output=102e3ad98361519a input=ba93d927e4781aa9]*/
{
    if (seteuid(euid) < 0)
        return posix_error();
    Py_RETURN_NONE;
}
#endif /* HAVE_SETEUID */


#ifdef HAVE_SETEGID
/*[clinic input]
os.setegid

    egid: gid_t
    /

Set the current process's effective group id.
[clinic start generated code]*/

static PyObject *
os_setegid_impl(PyObject *module, gid_t egid)
/*[clinic end generated code: output=4e4b825a6a10258d input=4080526d0ccd6ce3]*/
{
    if (setegid(egid) < 0)
        return posix_error();
    Py_RETURN_NONE;
}
#endif /* HAVE_SETEGID */


#ifdef HAVE_SETREUID
/*[clinic input]
os.setreuid

    ruid: uid_t
    euid: uid_t
    /

Set the current process's real and effective user ids.
[clinic start generated code]*/

static PyObject *
os_setreuid_impl(PyObject *module, uid_t ruid, uid_t euid)
/*[clinic end generated code: output=62d991210006530a input=0ca8978de663880c]*/
{
    if (setreuid(ruid, euid) < 0) {
        return posix_error();
    } else {
        Py_RETURN_NONE;
    }
}
#endif /* HAVE_SETREUID */


#ifdef HAVE_SETREGID
/*[clinic input]
os.setregid

    rgid: gid_t
    egid: gid_t
    /

Set the current process's real and effective group ids.
[clinic start generated code]*/

static PyObject *
os_setregid_impl(PyObject *module, gid_t rgid, gid_t egid)
/*[clinic end generated code: output=aa803835cf5342f3 input=c59499f72846db78]*/
{
    if (setregid(rgid, egid) < 0)
        return posix_error();
    Py_RETURN_NONE;
}
#endif /* HAVE_SETREGID */


#ifdef HAVE_SETGID
/*[clinic input]
os.setgid
    gid: gid_t
    /

Set the current process's group id.
[clinic start generated code]*/

static PyObject *
os_setgid_impl(PyObject *module, gid_t gid)
/*[clinic end generated code: output=bdccd7403f6ad8c3 input=27d30c4059045dc6]*/
{
    if (setgid(gid) < 0)
        return posix_error();
    Py_RETURN_NONE;
}
#endif /* HAVE_SETGID */


#ifdef HAVE_SETGROUPS
/*[clinic input]
os.setgroups

    groups: object
    /

Set the groups of the current process to list.
[clinic start generated code]*/

static PyObject *
os_setgroups(PyObject *module, PyObject *groups)
/*[clinic end generated code: output=3fcb32aad58c5ecd input=fa742ca3daf85a7e]*/
{
    if (!PySequence_Check(groups)) {
        PyErr_SetString(PyExc_TypeError, "setgroups argument must be a sequence");
        return NULL;
    }
    Py_ssize_t len = PySequence_Size(groups);
    if (len < 0) {
        return NULL;
    }
    if (len > MAX_GROUPS) {
        PyErr_SetString(PyExc_ValueError, "too many groups");
        return NULL;
    }

    gid_t *grouplist = PyMem_New(gid_t, len);
    if (grouplist == NULL) {
        PyErr_NoMemory();
        return NULL;
    }
    for (Py_ssize_t i = 0; i < len; i++) {
        PyObject *elem;
        elem = PySequence_GetItem(groups, i);
        if (!elem) {
            PyMem_Free(grouplist);
            return NULL;
        }
        if (!PyLong_Check(elem)) {
            PyErr_SetString(PyExc_TypeError,
                            "groups must be integers");
            Py_DECREF(elem);
            PyMem_Free(grouplist);
            return NULL;
        } else {
            if (!_Py_Gid_Converter(elem, &grouplist[i])) {
                Py_DECREF(elem);
                PyMem_Free(grouplist);
                return NULL;
            }
        }
        Py_DECREF(elem);
    }

    if (setgroups(len, grouplist) < 0) {
        posix_error();
        PyMem_Free(grouplist);
        return NULL;
    }
    PyMem_Free(grouplist);
    Py_RETURN_NONE;
}
#endif /* HAVE_SETGROUPS */

#if defined(HAVE_WAIT3) || defined(HAVE_WAIT4)
static PyObject *
wait_helper(PyObject *module, pid_t pid, int status, struct rusage *ru)
{
    PyObject *result;
    PyObject *struct_rusage;

    if (pid == -1)
        return posix_error();

    // If wait succeeded but no child was ready to report status, ru will not
    // have been populated.
    if (pid == 0) {
        memset(ru, 0, sizeof(*ru));
    }

    struct_rusage = _PyImport_GetModuleAttrString("resource", "struct_rusage");
    if (struct_rusage == NULL)
        return NULL;

    /* XXX(nnorwitz): Copied (w/mods) from resource.c, there should be only one. */
    result = PyStructSequence_New((PyTypeObject*) struct_rusage);
    Py_DECREF(struct_rusage);
    if (!result)
        return NULL;

    int pos = 0;

#ifndef doubletime
#define doubletime(TV) ((double)(TV).tv_sec + (TV).tv_usec * 0.000001)
#endif

#define SET_RESULT(CALL)                                     \
    do {                                                     \
        PyObject *item = (CALL);                             \
        if (item == NULL) {                                  \
            Py_DECREF(result);                               \
            return NULL;                                     \
        }                                                    \
        PyStructSequence_SET_ITEM(result, pos++, item);      \
    } while(0)

    SET_RESULT(PyFloat_FromDouble(doubletime(ru->ru_utime)));
    SET_RESULT(PyFloat_FromDouble(doubletime(ru->ru_stime)));
    SET_RESULT(PyLong_FromLong(ru->ru_maxrss));
    SET_RESULT(PyLong_FromLong(ru->ru_ixrss));
    SET_RESULT(PyLong_FromLong(ru->ru_idrss));
    SET_RESULT(PyLong_FromLong(ru->ru_isrss));
    SET_RESULT(PyLong_FromLong(ru->ru_minflt));
    SET_RESULT(PyLong_FromLong(ru->ru_majflt));
    SET_RESULT(PyLong_FromLong(ru->ru_nswap));
    SET_RESULT(PyLong_FromLong(ru->ru_inblock));
    SET_RESULT(PyLong_FromLong(ru->ru_oublock));
    SET_RESULT(PyLong_FromLong(ru->ru_msgsnd));
    SET_RESULT(PyLong_FromLong(ru->ru_msgrcv));
    SET_RESULT(PyLong_FromLong(ru->ru_nsignals));
    SET_RESULT(PyLong_FromLong(ru->ru_nvcsw));
    SET_RESULT(PyLong_FromLong(ru->ru_nivcsw));
#undef SET_RESULT

    return Py_BuildValue("NiN", PyLong_FromPid(pid), status, result);
}
#endif /* HAVE_WAIT3 || HAVE_WAIT4 */


#ifdef HAVE_WAIT3
/*[clinic input]
os.wait3

    options: int
Wait for completion of a child process.

Returns a tuple of information about the child process:
  (pid, status, rusage)
[clinic start generated code]*/

static PyObject *
os_wait3_impl(PyObject *module, int options)
/*[clinic end generated code: output=92c3224e6f28217a input=8ac4c56956b61710]*/
{
    pid_t pid;
    struct rusage ru;
    int async_err = 0;
    WAIT_TYPE status;
    WAIT_STATUS_INT(status) = 0;

    do {
        Py_BEGIN_ALLOW_THREADS
        pid = wait3(&status, options, &ru);
        Py_END_ALLOW_THREADS
    } while (pid < 0 && errno == EINTR && !(async_err = PyErr_CheckSignals()));
    if (pid < 0)
        return (!async_err) ? posix_error() : NULL;

    return wait_helper(module, pid, WAIT_STATUS_INT(status), &ru);
}
#endif /* HAVE_WAIT3 */


#ifdef HAVE_WAIT4
/*[clinic input]

os.wait4

    pid: pid_t
    options: int

Wait for completion of a specific child process.

Returns a tuple of information about the child process:
  (pid, status, rusage)
[clinic start generated code]*/

static PyObject *
os_wait4_impl(PyObject *module, pid_t pid, int options)
/*[clinic end generated code: output=66195aa507b35f70 input=d11deed0750600ba]*/
{
    pid_t res;
    struct rusage ru;
    int async_err = 0;
    WAIT_TYPE status;
    WAIT_STATUS_INT(status) = 0;

    do {
        Py_BEGIN_ALLOW_THREADS
        res = wait4(pid, &status, options, &ru);
        Py_END_ALLOW_THREADS
    } while (res < 0 && errno == EINTR && !(async_err = PyErr_CheckSignals()));
    if (res < 0)
        return (!async_err) ? posix_error() : NULL;

    return wait_helper(module, res, WAIT_STATUS_INT(status), &ru);
}
#endif /* HAVE_WAIT4 */


#if defined(HAVE_WAITID)
/*[clinic input]
os.waitid

    idtype: idtype_t
        Must be one of be P_PID, P_PGID or P_ALL.
    id: id_t
        The id to wait on.
    options: int
        Constructed from the ORing of one or more of WEXITED, WSTOPPED
        or WCONTINUED and additionally may be ORed with WNOHANG or WNOWAIT.
    /

Returns the result of waiting for a process or processes.

Returns either waitid_result or None if WNOHANG is specified and there are
no children in a waitable state.
[clinic start generated code]*/

static PyObject *
os_waitid_impl(PyObject *module, idtype_t idtype, id_t id, int options)
/*[clinic end generated code: output=5d2e1c0bde61f4d8 input=d8e7f76e052b7920]*/
{
    PyObject *result;
    int res;
    int async_err = 0;
    siginfo_t si;
    si.si_pid = 0;

    do {
        Py_BEGIN_ALLOW_THREADS
        res = waitid(idtype, id, &si, options);
        Py_END_ALLOW_THREADS
    } while (res < 0 && errno == EINTR && !(async_err = PyErr_CheckSignals()));
    if (res < 0)
        return (!async_err) ? posix_error() : NULL;

    if (si.si_pid == 0)
        Py_RETURN_NONE;

    PyObject *WaitidResultType = get_posix_state(module)->WaitidResultType;
    result = PyStructSequence_New((PyTypeObject *)WaitidResultType);
    if (!result)
        return NULL;

    int pos = 0;

#define SET_RESULT(CALL)                                     \
    do {                                                     \
        PyObject *item = (CALL);                             \
        if (item == NULL) {                                  \
            Py_DECREF(result);                               \
            return NULL;                                     \
        }                                                    \
        PyStructSequence_SET_ITEM(result, pos++, item);      \
    } while(0)

    SET_RESULT(PyLong_FromPid(si.si_pid));
    SET_RESULT(_PyLong_FromUid(si.si_uid));
    SET_RESULT(PyLong_FromLong((long)(si.si_signo)));
    SET_RESULT(PyLong_FromLong((long)(si.si_status)));
    SET_RESULT(PyLong_FromLong((long)(si.si_code)));

#undef SET_RESULT

    return result;
}
#endif /* defined(HAVE_WAITID) */


#if defined(HAVE_WAITPID)
/*[clinic input]
os.waitpid
    pid: pid_t
    options: int
    /

Wait for completion of a given child process.

Returns a tuple of information regarding the child process:
    (pid, status)

The options argument is ignored on Windows.
[clinic start generated code]*/

static PyObject *
os_waitpid_impl(PyObject *module, pid_t pid, int options)
/*[clinic end generated code: output=5c37c06887a20270 input=0bf1666b8758fda3]*/
{
    pid_t res;
    int async_err = 0;
    WAIT_TYPE status;
    WAIT_STATUS_INT(status) = 0;

    do {
        Py_BEGIN_ALLOW_THREADS
        res = waitpid(pid, &status, options);
        Py_END_ALLOW_THREADS
    } while (res < 0 && errno == EINTR && !(async_err = PyErr_CheckSignals()));
    if (res < 0)
        return (!async_err) ? posix_error() : NULL;

    return Py_BuildValue("Ni", PyLong_FromPid(res), WAIT_STATUS_INT(status));
}
#elif defined(HAVE_CWAIT)
/* MS C has a variant of waitpid() that's usable for most purposes. */
/*[clinic input]
os.waitpid
    pid: intptr_t
    options: int
    /

Wait for completion of a given process.

Returns a tuple of information regarding the process:
    (pid, status << 8)

The options argument is ignored on Windows.
[clinic start generated code]*/

static PyObject *
os_waitpid_impl(PyObject *module, intptr_t pid, int options)
/*[clinic end generated code: output=be836b221271d538 input=40f2440c515410f8]*/
{
    int status;
    intptr_t res;
    int async_err = 0;

    do {
        Py_BEGIN_ALLOW_THREADS
        _Py_BEGIN_SUPPRESS_IPH
        res = _cwait(&status, pid, options);
        _Py_END_SUPPRESS_IPH
        Py_END_ALLOW_THREADS
    } while (res < 0 && errno == EINTR && !(async_err = PyErr_CheckSignals()));
    if (res < 0)
        return (!async_err) ? posix_error() : NULL;

    unsigned long long ustatus = (unsigned int)status;

    /* shift the status left a byte so this is more like the POSIX waitpid */
    return Py_BuildValue(_Py_PARSE_INTPTR "K", res, ustatus << 8);
}
#endif


#ifdef HAVE_WAIT
/*[clinic input]
os.wait

Wait for completion of a child process.

Returns a tuple of information about the child process:
    (pid, status)
[clinic start generated code]*/

static PyObject *
os_wait_impl(PyObject *module)
/*[clinic end generated code: output=6bc419ac32fb364b input=03b0182d4a4700ce]*/
{
    pid_t pid;
    int async_err = 0;
    WAIT_TYPE status;
    WAIT_STATUS_INT(status) = 0;

    do {
        Py_BEGIN_ALLOW_THREADS
        pid = wait(&status);
        Py_END_ALLOW_THREADS
    } while (pid < 0 && errno == EINTR && !(async_err = PyErr_CheckSignals()));
    if (pid < 0)
        return (!async_err) ? posix_error() : NULL;

    return Py_BuildValue("Ni", PyLong_FromPid(pid), WAIT_STATUS_INT(status));
}
#endif /* HAVE_WAIT */

#if defined(__linux__) && defined(__NR_pidfd_open)
/*[clinic input]
os.pidfd_open
  pid: pid_t
  flags: unsigned_int = 0

Return a file descriptor referring to the process *pid*.

The descriptor can be used to perform process management without races and
signals.
[clinic start generated code]*/

static PyObject *
os_pidfd_open_impl(PyObject *module, pid_t pid, unsigned int flags)
/*[clinic end generated code: output=5c7252698947dc41 input=c3fd99ce947ccfef]*/
{
    int fd = syscall(__NR_pidfd_open, pid, flags);
    if (fd < 0) {
        return posix_error();
    }
    return PyLong_FromLong(fd);
}
#endif


#ifdef HAVE_SETNS
/*[clinic input]
os.setns
  fd: fildes
    A file descriptor to a namespace.
  nstype: int = 0
    Type of namespace.

Move the calling thread into different namespaces.
[clinic start generated code]*/

static PyObject *
os_setns_impl(PyObject *module, int fd, int nstype)
/*[clinic end generated code: output=5dbd055bfb66ecd0 input=42787871226bf3ee]*/
{
    int res;

    Py_BEGIN_ALLOW_THREADS
    res = setns(fd, nstype);
    Py_END_ALLOW_THREADS

    if (res != 0) {
        return posix_error();
    }

    Py_RETURN_NONE;
}
#endif


#ifdef HAVE_UNSHARE
/*[clinic input]
os.unshare
  flags: int
    Namespaces to be unshared.

Disassociate parts of a process (or thread) execution context.
[clinic start generated code]*/

static PyObject *
os_unshare_impl(PyObject *module, int flags)
/*[clinic end generated code: output=1b3177906dd237ee input=9e065db3232b8b1b]*/
{
    int res;

    Py_BEGIN_ALLOW_THREADS
    res = unshare(flags);
    Py_END_ALLOW_THREADS

    if (res != 0) {
        return posix_error();
    }

    Py_RETURN_NONE;
}
#endif


#if defined(HAVE_READLINK) || defined(MS_WINDOWS)
/*[clinic input]
os.readlink

    path: path_t
    *
    dir_fd: dir_fd(requires='readlinkat') = None

Return a string representing the path to which the symbolic link points.

If dir_fd is not None, it should be a file descriptor open to a directory,
and path should be relative; path will then be relative to that directory.

dir_fd may not be implemented on your platform.  If it is unavailable,
using it will raise a NotImplementedError.
[clinic start generated code]*/

static PyObject *
os_readlink_impl(PyObject *module, path_t *path, int dir_fd)
/*[clinic end generated code: output=d21b732a2e814030 input=113c87e0db1ecaf2]*/
{
#if defined(HAVE_READLINK)
    char buffer[MAXPATHLEN+1];
    ssize_t length;
#ifdef HAVE_READLINKAT
    int readlinkat_unavailable = 0;
#endif

    Py_BEGIN_ALLOW_THREADS
#ifdef HAVE_READLINKAT
    if (dir_fd != DEFAULT_DIR_FD) {
        if (HAVE_READLINKAT_RUNTIME) {
            length = readlinkat(dir_fd, path->narrow, buffer, MAXPATHLEN);
        } else {
            readlinkat_unavailable = 1;
        }
    } else
#endif
        length = readlink(path->narrow, buffer, MAXPATHLEN);
    Py_END_ALLOW_THREADS

#ifdef HAVE_READLINKAT
    if (readlinkat_unavailable) {
        argument_unavailable_error(NULL, "dir_fd");
        return NULL;
    }
#endif

    if (length < 0) {
        return path_error(path);
    }
    buffer[length] = '\0';

    if (PyUnicode_Check(path->object))
        return PyUnicode_DecodeFSDefaultAndSize(buffer, length);
    else
        return PyBytes_FromStringAndSize(buffer, length);
#elif defined(MS_WINDOWS)
    DWORD n_bytes_returned;
    DWORD io_result = 0;
    HANDLE reparse_point_handle;
    char target_buffer[_Py_MAXIMUM_REPARSE_DATA_BUFFER_SIZE];
    _Py_REPARSE_DATA_BUFFER *rdb = (_Py_REPARSE_DATA_BUFFER *)target_buffer;
    PyObject *result = NULL;

    /* First get a handle to the reparse point */
    Py_BEGIN_ALLOW_THREADS
    reparse_point_handle = CreateFileW(
        path->wide,
        0,
        0,
        0,
        OPEN_EXISTING,
        FILE_FLAG_OPEN_REPARSE_POINT|FILE_FLAG_BACKUP_SEMANTICS,
        0);
    if (reparse_point_handle != INVALID_HANDLE_VALUE) {
        /* New call DeviceIoControl to read the reparse point */
        io_result = DeviceIoControl(
            reparse_point_handle,
            FSCTL_GET_REPARSE_POINT,
            0, 0, /* in buffer */
            target_buffer, sizeof(target_buffer),
            &n_bytes_returned,
            0 /* we're not using OVERLAPPED_IO */
            );
        CloseHandle(reparse_point_handle);
    }
    Py_END_ALLOW_THREADS

    if (io_result == 0) {
        return path_error(path);
    }

    wchar_t *name = NULL;
    Py_ssize_t nameLen = 0;
    if (rdb->ReparseTag == IO_REPARSE_TAG_SYMLINK)
    {
        name = (wchar_t *)((char*)rdb->SymbolicLinkReparseBuffer.PathBuffer +
                           rdb->SymbolicLinkReparseBuffer.SubstituteNameOffset);
        nameLen = rdb->SymbolicLinkReparseBuffer.SubstituteNameLength / sizeof(wchar_t);
    }
    else if (rdb->ReparseTag == IO_REPARSE_TAG_MOUNT_POINT)
    {
        name = (wchar_t *)((char*)rdb->MountPointReparseBuffer.PathBuffer +
                           rdb->MountPointReparseBuffer.SubstituteNameOffset);
        nameLen = rdb->MountPointReparseBuffer.SubstituteNameLength / sizeof(wchar_t);
    }
    else
    {
        PyErr_SetString(PyExc_ValueError, "not a symbolic link");
    }
    if (name) {
        if (nameLen > 4 && wcsncmp(name, L"\\??\\", 4) == 0) {
            /* Our buffer is mutable, so this is okay */
            name[1] = L'\\';
        }
        result = PyUnicode_FromWideChar(name, nameLen);
        if (result && path->narrow) {
            Py_SETREF(result, PyUnicode_EncodeFSDefault(result));
        }
    }
    return result;
#endif
}
#endif /* defined(HAVE_READLINK) || defined(MS_WINDOWS) */

#if defined(MS_WINDOWS)

/* Remove the last portion of the path - return 0 on success */
static int
_dirnameW(WCHAR *path)
{
    WCHAR *ptr;
    size_t length = wcsnlen_s(path, MAX_PATH);
    if (length == MAX_PATH) {
        return -1;
    }

    /* walk the path from the end until a backslash is encountered */
    for(ptr = path + length; ptr != path; ptr--) {
        if (*ptr == L'\\' || *ptr == L'/') {
            break;
        }
    }
    *ptr = 0;
    return 0;
}

#endif

#ifdef HAVE_SYMLINK

#if defined(MS_WINDOWS)

/* Is this path absolute? */
static int
_is_absW(const WCHAR *path)
{
    return path[0] == L'\\' || path[0] == L'/' ||
        (path[0] && path[1] == L':');
}

/* join root and rest with a backslash - return 0 on success */
static int
_joinW(WCHAR *dest_path, const WCHAR *root, const WCHAR *rest)
{
    if (_is_absW(rest)) {
        return wcscpy_s(dest_path, MAX_PATH, rest);
    }

    if (wcscpy_s(dest_path, MAX_PATH, root)) {
        return -1;
    }

    if (dest_path[0] && wcscat_s(dest_path, MAX_PATH, L"\\")) {
        return -1;
    }

    return wcscat_s(dest_path, MAX_PATH, rest);
}

/* Return True if the path at src relative to dest is a directory */
static int
_check_dirW(LPCWSTR src, LPCWSTR dest)
{
    WIN32_FILE_ATTRIBUTE_DATA src_info;
    WCHAR dest_parent[MAX_PATH];
    WCHAR src_resolved[MAX_PATH] = L"";

    /* dest_parent = os.path.dirname(dest) */
    if (wcscpy_s(dest_parent, MAX_PATH, dest) ||
        _dirnameW(dest_parent)) {
        return 0;
    }
    /* src_resolved = os.path.join(dest_parent, src) */
    if (_joinW(src_resolved, dest_parent, src)) {
        return 0;
    }
    return (
        GetFileAttributesExW(src_resolved, GetFileExInfoStandard, &src_info)
        && src_info.dwFileAttributes & FILE_ATTRIBUTE_DIRECTORY
    );
}
#endif


/*[clinic input]
os.symlink
    src: path_t
    dst: path_t
    target_is_directory: bool = False
    *
    dir_fd: dir_fd(requires='symlinkat')=None

# "symlink(src, dst, target_is_directory=False, *, dir_fd=None)\n\n\

Create a symbolic link pointing to src named dst.

target_is_directory is required on Windows if the target is to be
  interpreted as a directory.  (On Windows, symlink requires
  Windows 6.0 or greater, and raises a NotImplementedError otherwise.)
  target_is_directory is ignored on non-Windows platforms.

If dir_fd is not None, it should be a file descriptor open to a directory,
  and path should be relative; path will then be relative to that directory.
dir_fd may not be implemented on your platform.
  If it is unavailable, using it will raise a NotImplementedError.

[clinic start generated code]*/

static PyObject *
os_symlink_impl(PyObject *module, path_t *src, path_t *dst,
                int target_is_directory, int dir_fd)
/*[clinic end generated code: output=08ca9f3f3cf960f6 input=e820ec4472547bc3]*/
{
#ifdef MS_WINDOWS
    DWORD result;
    DWORD flags = 0;

    /* Assumed true, set to false if detected to not be available. */
    static int windows_has_symlink_unprivileged_flag = TRUE;
#else
    int result;
#ifdef HAVE_SYMLINKAT
    int symlinkat_unavailable = 0;
#endif
#endif

    if (PySys_Audit("os.symlink", "OOi", src->object, dst->object,
                    dir_fd == DEFAULT_DIR_FD ? -1 : dir_fd) < 0) {
        return NULL;
    }

#ifdef MS_WINDOWS

    if (windows_has_symlink_unprivileged_flag) {
        /* Allow non-admin symlinks if system allows it. */
        flags |= SYMBOLIC_LINK_FLAG_ALLOW_UNPRIVILEGED_CREATE;
    }

    Py_BEGIN_ALLOW_THREADS
    _Py_BEGIN_SUPPRESS_IPH
    /* if src is a directory, ensure flags==1 (target_is_directory bit) */
    if (target_is_directory || _check_dirW(src->wide, dst->wide)) {
        flags |= SYMBOLIC_LINK_FLAG_DIRECTORY;
    }

    result = CreateSymbolicLinkW(dst->wide, src->wide, flags);
    _Py_END_SUPPRESS_IPH
    Py_END_ALLOW_THREADS

    if (windows_has_symlink_unprivileged_flag && !result &&
        ERROR_INVALID_PARAMETER == GetLastError()) {

        Py_BEGIN_ALLOW_THREADS
        _Py_BEGIN_SUPPRESS_IPH
        /* This error might be caused by
        SYMBOLIC_LINK_FLAG_ALLOW_UNPRIVILEGED_CREATE not being supported.
        Try again, and update windows_has_symlink_unprivileged_flag if we
        are successful this time.

        NOTE: There is a risk of a race condition here if there are other
        conditions than the flag causing ERROR_INVALID_PARAMETER, and
        another process (or thread) changes that condition in between our
        calls to CreateSymbolicLink.
        */
        flags &= ~(SYMBOLIC_LINK_FLAG_ALLOW_UNPRIVILEGED_CREATE);
        result = CreateSymbolicLinkW(dst->wide, src->wide, flags);
        _Py_END_SUPPRESS_IPH
        Py_END_ALLOW_THREADS

        if (result || ERROR_INVALID_PARAMETER != GetLastError()) {
            windows_has_symlink_unprivileged_flag = FALSE;
        }
    }

    if (!result)
        return path_error2(src, dst);

#else

    if ((src->narrow && dst->wide) || (src->wide && dst->narrow)) {
        PyErr_SetString(PyExc_ValueError,
            "symlink: src and dst must be the same type");
        return NULL;
    }

    Py_BEGIN_ALLOW_THREADS
#ifdef HAVE_SYMLINKAT
    if (dir_fd != DEFAULT_DIR_FD) {
        if (HAVE_SYMLINKAT_RUNTIME) {
            result = symlinkat(src->narrow, dir_fd, dst->narrow);
        } else {
            symlinkat_unavailable = 1;
        }
    } else
#endif
        result = symlink(src->narrow, dst->narrow);
    Py_END_ALLOW_THREADS

#ifdef HAVE_SYMLINKAT
    if (symlinkat_unavailable) {
          argument_unavailable_error(NULL, "dir_fd");
          return NULL;
    }
#endif

    if (result)
        return path_error2(src, dst);
#endif

    Py_RETURN_NONE;
}
#endif /* HAVE_SYMLINK */


static PyStructSequence_Field times_result_fields[] = {
    {"user",    "user time"},
    {"system",   "system time"},
    {"children_user",    "user time of children"},
    {"children_system",    "system time of children"},
    {"elapsed",    "elapsed time since an arbitrary point in the past"},
    {NULL}
};

PyDoc_STRVAR(times_result__doc__,
"times_result: Result from os.times().\n\n\
This object may be accessed either as a tuple of\n\
  (user, system, children_user, children_system, elapsed),\n\
or via the attributes user, system, children_user, children_system,\n\
and elapsed.\n\
\n\
See os.times for more information.");

static PyStructSequence_Desc times_result_desc = {
    "times_result", /* name */
    times_result__doc__, /* doc */
    times_result_fields,
    5
};

static PyObject *
build_times_result(PyObject *module, double user, double system,
    double children_user, double children_system,
    double elapsed)
{
    PyObject *TimesResultType = get_posix_state(module)->TimesResultType;
    PyObject *value = PyStructSequence_New((PyTypeObject *)TimesResultType);
    if (value == NULL)
        return NULL;

#define SET(i, field) \
    { \
    PyObject *o = PyFloat_FromDouble(field); \
    if (!o) { \
        Py_DECREF(value); \
        return NULL; \
    } \
    PyStructSequence_SET_ITEM(value, i, o); \
    } \

    SET(0, user);
    SET(1, system);
    SET(2, children_user);
    SET(3, children_system);
    SET(4, elapsed);

#undef SET

    return value;
}


/*[clinic input]
os.times

Return a collection containing process timing information.

The object returned behaves like a named tuple with these fields:
  (utime, stime, cutime, cstime, elapsed_time)
All fields are floating point numbers.
[clinic start generated code]*/

static PyObject *
os_times_impl(PyObject *module)
/*[clinic end generated code: output=35f640503557d32a input=2bf9df3d6ab2e48b]*/
{
#ifdef MS_WINDOWS
    FILETIME create, exit, kernel, user;
    HANDLE hProc;
    hProc = GetCurrentProcess();
    GetProcessTimes(hProc, &create, &exit, &kernel, &user);
    /* The fields of a FILETIME structure are the hi and lo part
       of a 64-bit value expressed in 100 nanosecond units.
       1e7 is one second in such units; 1e-7 the inverse.
       429.4967296 is 2**32 / 1e7 or 2**32 * 1e-7.
    */
    return build_times_result(module,
        (double)(user.dwHighDateTime*429.4967296 +
                 user.dwLowDateTime*1e-7),
        (double)(kernel.dwHighDateTime*429.4967296 +
                 kernel.dwLowDateTime*1e-7),
        (double)0,
        (double)0,
        (double)0);
#else /* MS_WINDOWS */
    _posixstate *state = get_posix_state(module);
    long ticks_per_second = state->ticks_per_second;

    struct tms process;
    clock_t elapsed;
    errno = 0;
    elapsed = times(&process);
    if (elapsed == (clock_t) -1) {
        return posix_error();
    }

    return build_times_result(module,
        (double)process.tms_utime / ticks_per_second,
        (double)process.tms_stime / ticks_per_second,
        (double)process.tms_cutime / ticks_per_second,
        (double)process.tms_cstime / ticks_per_second,
        (double)elapsed / ticks_per_second);
#endif /* MS_WINDOWS */
}


#if defined(HAVE_TIMERFD_CREATE)
#define ONE_SECOND_IN_NS (1000 * 1000 * 1000)
#define EXTRACT_NSEC(value)  (long)( ( (double)(value) - (time_t)(value) ) * 1e9)
#define CONVERT_SEC_AND_NSEC_TO_DOUBLE(sec, nsec) ( (double)(sec) + (double)(nsec) * 1e-9 )

static PyObject *
build_itimerspec(const struct itimerspec* curr_value)
{
    double _value = CONVERT_SEC_AND_NSEC_TO_DOUBLE(curr_value->it_value.tv_sec,
                                                          curr_value->it_value.tv_nsec);
    PyObject *value = PyFloat_FromDouble(_value);
    if (value == NULL) {
        return NULL;
    }
    double _interval = CONVERT_SEC_AND_NSEC_TO_DOUBLE(curr_value->it_interval.tv_sec,
                                                   curr_value->it_interval.tv_nsec);
    PyObject *interval = PyFloat_FromDouble(_interval);
    if (interval == NULL) {
        Py_DECREF(value);
        return NULL;
    }
    PyObject *tuple = PyTuple_Pack(2, value, interval);
    Py_DECREF(interval);
    Py_DECREF(value);
    return tuple;
}

static PyObject *
build_itimerspec_ns(const struct itimerspec* curr_value)
{
    PyTime_t value, interval;
    if (_PyTime_FromTimespec(&value, &curr_value->it_value) < 0) {
        return NULL;
    }
    if (_PyTime_FromTimespec(&interval, &curr_value->it_interval) < 0) {
        return NULL;
    }
    return Py_BuildValue("LL", value, interval);
}

/*[clinic input]
os.timerfd_create

    clockid: int
        A valid clock ID constant as timer file descriptor.

        time.CLOCK_REALTIME
        time.CLOCK_MONOTONIC
        time.CLOCK_BOOTTIME
    /
    *
    flags: int = 0
        0 or a bit mask of os.TFD_NONBLOCK or os.TFD_CLOEXEC.

        os.TFD_NONBLOCK
            If *TFD_NONBLOCK* is set as a flag, read doesn't blocks.
            If *TFD_NONBLOCK* is not set as a flag, read block until the timer fires.

        os.TFD_CLOEXEC
            If *TFD_CLOEXEC* is set as a flag, enable the close-on-exec flag

Create and return a timer file descriptor.
[clinic start generated code]*/

static PyObject *
os_timerfd_create_impl(PyObject *module, int clockid, int flags)
/*[clinic end generated code: output=1caae80fb168004a input=64b7020c5ac0b8f4]*/

{
    int fd;
    Py_BEGIN_ALLOW_THREADS
    flags |= TFD_CLOEXEC;  // PEP 446: always create non-inheritable FD
    fd = timerfd_create(clockid, flags);
    Py_END_ALLOW_THREADS
    if (fd == -1) {
        return PyErr_SetFromErrno(PyExc_OSError);
    }
    return PyLong_FromLong(fd);
}

/*[clinic input]
os.timerfd_settime

    fd: fildes
        A timer file descriptor.
    /
    *
    flags: int = 0
        0 or a bit mask of TFD_TIMER_ABSTIME or TFD_TIMER_CANCEL_ON_SET.
    initial as initial_double: double = 0.0
        The initial expiration time, in seconds.
    interval as interval_double: double = 0.0
        The timer's interval, in seconds.

Alter a timer file descriptor's internal timer in seconds.
[clinic start generated code]*/

static PyObject *
os_timerfd_settime_impl(PyObject *module, int fd, int flags,
                        double initial_double, double interval_double)
/*[clinic end generated code: output=df4c1bce6859224e input=81d2c0d7e936e8a7]*/
{
    PyTime_t initial, interval;
    if (_PyTime_FromSecondsDouble(initial_double, _PyTime_ROUND_FLOOR,
                                  &initial) < 0) {
        return NULL;
    }
    if (_PyTime_FromSecondsDouble(interval_double, _PyTime_ROUND_FLOOR,
                                  &interval) < 0) {
        return NULL;
    }

    struct itimerspec new_value, old_value;
    if (_PyTime_AsTimespec(initial, &new_value.it_value) < 0) {
        PyErr_SetString(PyExc_ValueError, "invalid initial value");
        return NULL;
    }
    if (_PyTime_AsTimespec(interval, &new_value.it_interval) < 0) {
        PyErr_SetString(PyExc_ValueError, "invalid interval value");
        return NULL;
    }

    int result;
    Py_BEGIN_ALLOW_THREADS
    result = timerfd_settime(fd, flags, &new_value, &old_value);
    Py_END_ALLOW_THREADS
    if (result == -1) {
        return PyErr_SetFromErrno(PyExc_OSError);
    }
    return build_itimerspec(&old_value);
}


/*[clinic input]
os.timerfd_settime_ns

    fd: fildes
        A timer file descriptor.
    /
    *
    flags: int = 0
        0 or a bit mask of TFD_TIMER_ABSTIME or TFD_TIMER_CANCEL_ON_SET.
    initial: long_long = 0
        initial expiration timing in seconds.
    interval: long_long = 0
        interval for the timer in seconds.

Alter a timer file descriptor's internal timer in nanoseconds.
[clinic start generated code]*/

static PyObject *
os_timerfd_settime_ns_impl(PyObject *module, int fd, int flags,
                           long long initial, long long interval)
/*[clinic end generated code: output=6273ec7d7b4cc0b3 input=261e105d6e42f5bc]*/
{
    struct itimerspec new_value;
    struct itimerspec old_value;
    int result;
    if (_PyTime_AsTimespec(initial, &new_value.it_value) < 0) {
        PyErr_SetString(PyExc_ValueError, "invalid initial value");
        return NULL;
    }
    if (_PyTime_AsTimespec(interval, &new_value.it_interval) < 0) {
        PyErr_SetString(PyExc_ValueError, "invalid interval value");
        return NULL;
    }
    Py_BEGIN_ALLOW_THREADS
    result = timerfd_settime(fd, flags, &new_value, &old_value);
    Py_END_ALLOW_THREADS
    if (result == -1) {
        return PyErr_SetFromErrno(PyExc_OSError);
    }
    return build_itimerspec_ns(&old_value);
}

/*[clinic input]
os.timerfd_gettime

    fd: fildes
        A timer file descriptor.
    /

Return a tuple of a timer file descriptor's (interval, next expiration) in float seconds.
[clinic start generated code]*/

static PyObject *
os_timerfd_gettime_impl(PyObject *module, int fd)
/*[clinic end generated code: output=ec5a94a66cfe6ab4 input=8148e3430870da1c]*/
{
    struct itimerspec curr_value;
    int result;
    Py_BEGIN_ALLOW_THREADS
    result = timerfd_gettime(fd, &curr_value);
    Py_END_ALLOW_THREADS
    if (result == -1) {
        return PyErr_SetFromErrno(PyExc_OSError);
    }
    return build_itimerspec(&curr_value);
}


/*[clinic input]
os.timerfd_gettime_ns

    fd: fildes
        A timer file descriptor.
    /

Return a tuple of a timer file descriptor's (interval, next expiration) in nanoseconds.
[clinic start generated code]*/

static PyObject *
os_timerfd_gettime_ns_impl(PyObject *module, int fd)
/*[clinic end generated code: output=580633a4465f39fe input=a825443e4c6b40ac]*/
{
    struct itimerspec curr_value;
    int result;
    Py_BEGIN_ALLOW_THREADS
    result = timerfd_gettime(fd, &curr_value);
    Py_END_ALLOW_THREADS
    if (result == -1) {
        return PyErr_SetFromErrno(PyExc_OSError);
    }
    return build_itimerspec_ns(&curr_value);
}

#undef ONE_SECOND_IN_NS
#undef EXTRACT_NSEC

#endif  /* HAVE_TIMERFD_CREATE */

#ifdef HAVE_GETSID
/*[clinic input]
os.getsid

    pid: pid_t
    /

Call the system call getsid(pid) and return the result.
[clinic start generated code]*/

static PyObject *
os_getsid_impl(PyObject *module, pid_t pid)
/*[clinic end generated code: output=112deae56b306460 input=eeb2b923a30ce04e]*/
{
    int sid;
    sid = getsid(pid);
    if (sid < 0)
        return posix_error();
    return PyLong_FromLong((long)sid);
}
#endif /* HAVE_GETSID */


#ifdef HAVE_SETSID
/*[clinic input]
os.setsid

Call the system call setsid().
[clinic start generated code]*/

static PyObject *
os_setsid_impl(PyObject *module)
/*[clinic end generated code: output=e2ddedd517086d77 input=5fff45858e2f0776]*/
{
    if (setsid() < 0)
        return posix_error();
    Py_RETURN_NONE;
}
#endif /* HAVE_SETSID */


#ifdef HAVE_SETPGID
/*[clinic input]
os.setpgid

    pid: pid_t
    pgrp: pid_t
    /

Call the system call setpgid(pid, pgrp).
[clinic start generated code]*/

static PyObject *
os_setpgid_impl(PyObject *module, pid_t pid, pid_t pgrp)
/*[clinic end generated code: output=6461160319a43d6a input=fceb395eca572e1a]*/
{
    if (setpgid(pid, pgrp) < 0)
        return posix_error();
    Py_RETURN_NONE;
}
#endif /* HAVE_SETPGID */


#ifdef HAVE_TCGETPGRP
/*[clinic input]
os.tcgetpgrp

    fd: int
    /

Return the process group associated with the terminal specified by fd.
[clinic start generated code]*/

static PyObject *
os_tcgetpgrp_impl(PyObject *module, int fd)
/*[clinic end generated code: output=f865e88be86c272b input=7f6c18eac10ada86]*/
{
    pid_t pgid = tcgetpgrp(fd);
    if (pgid < 0)
        return posix_error();
    return PyLong_FromPid(pgid);
}
#endif /* HAVE_TCGETPGRP */


#ifdef HAVE_TCSETPGRP
/*[clinic input]
os.tcsetpgrp

    fd: int
    pgid: pid_t
    /

Set the process group associated with the terminal specified by fd.
[clinic start generated code]*/

static PyObject *
os_tcsetpgrp_impl(PyObject *module, int fd, pid_t pgid)
/*[clinic end generated code: output=f1821a381b9daa39 input=5bdc997c6a619020]*/
{
    if (tcsetpgrp(fd, pgid) < 0)
        return posix_error();
    Py_RETURN_NONE;
}
#endif /* HAVE_TCSETPGRP */

/* Functions acting on file descriptors */

#ifdef O_CLOEXEC
extern int _Py_open_cloexec_works;
#endif


/*[clinic input]
os.open -> int
    path: path_t
    flags: int
    mode: int = 0o777
    *
    dir_fd: dir_fd(requires='openat') = None

# "open(path, flags, mode=0o777, *, dir_fd=None)\n\n\

Open a file for low level IO.  Returns a file descriptor (integer).

If dir_fd is not None, it should be a file descriptor open to a directory,
  and path should be relative; path will then be relative to that directory.
dir_fd may not be implemented on your platform.
  If it is unavailable, using it will raise a NotImplementedError.
[clinic start generated code]*/

static int
os_open_impl(PyObject *module, path_t *path, int flags, int mode, int dir_fd)
/*[clinic end generated code: output=abc7227888c8bc73 input=ad8623b29acd2934]*/
{
    int fd;
    int async_err = 0;
#ifdef HAVE_OPENAT
    int openat_unavailable = 0;
#endif

#ifdef O_CLOEXEC
    int *atomic_flag_works = &_Py_open_cloexec_works;
#elif !defined(MS_WINDOWS)
    int *atomic_flag_works = NULL;
#endif

#ifdef MS_WINDOWS
    flags |= O_NOINHERIT;
#elif defined(O_CLOEXEC)
    flags |= O_CLOEXEC;
#endif

    if (PySys_Audit("open", "OOi", path->object, Py_None, flags) < 0) {
        return -1;
    }

    _Py_BEGIN_SUPPRESS_IPH
    do {
        Py_BEGIN_ALLOW_THREADS
#ifdef MS_WINDOWS
        fd = _wopen(path->wide, flags, mode);
#else
#ifdef HAVE_OPENAT
        if (dir_fd != DEFAULT_DIR_FD) {
            if (HAVE_OPENAT_RUNTIME) {
                fd = openat(dir_fd, path->narrow, flags, mode);

            } else {
                openat_unavailable = 1;
                fd = -1;
            }
        } else
#endif /* HAVE_OPENAT */
            fd = open(path->narrow, flags, mode);
#endif /* !MS_WINDOWS */
        Py_END_ALLOW_THREADS
    } while (fd < 0 && errno == EINTR && !(async_err = PyErr_CheckSignals()));
    _Py_END_SUPPRESS_IPH

#ifdef HAVE_OPENAT
    if (openat_unavailable) {
        argument_unavailable_error(NULL, "dir_fd");
        return -1;
    }
#endif

    if (fd < 0) {
        if (!async_err)
            PyErr_SetFromErrnoWithFilenameObject(PyExc_OSError, path->object);
        return -1;
    }

#ifndef MS_WINDOWS
    if (_Py_set_inheritable(fd, 0, atomic_flag_works) < 0) {
        close(fd);
        return -1;
    }
#endif

    return fd;
}


/*[clinic input]
os.close

    fd: int

Close a file descriptor.
[clinic start generated code]*/

static PyObject *
os_close_impl(PyObject *module, int fd)
/*[clinic end generated code: output=2fe4e93602822c14 input=2bc42451ca5c3223]*/
{
    int res;
    /* We do not want to retry upon EINTR: see http://lwn.net/Articles/576478/
     * and http://linux.derkeiler.com/Mailing-Lists/Kernel/2005-09/3000.html
     * for more details.
     */
    Py_BEGIN_ALLOW_THREADS
    _Py_BEGIN_SUPPRESS_IPH
    res = close(fd);
    _Py_END_SUPPRESS_IPH
    Py_END_ALLOW_THREADS
    if (res < 0)
        return posix_error();
    Py_RETURN_NONE;
}

/*[clinic input]
os.closerange

    fd_low: int
    fd_high: int
    /

Closes all file descriptors in [fd_low, fd_high), ignoring errors.
[clinic start generated code]*/

static PyObject *
os_closerange_impl(PyObject *module, int fd_low, int fd_high)
/*[clinic end generated code: output=0ce5c20fcda681c2 input=5855a3d053ebd4ec]*/
{
    Py_BEGIN_ALLOW_THREADS
    _Py_closerange(fd_low, fd_high - 1);
    Py_END_ALLOW_THREADS
    Py_RETURN_NONE;
}


/*[clinic input]
os.dup -> int

    fd: int
    /

Return a duplicate of a file descriptor.
[clinic start generated code]*/

static int
os_dup_impl(PyObject *module, int fd)
/*[clinic end generated code: output=486f4860636b2a9f input=6f10f7ea97f7852a]*/
{
    return _Py_dup(fd);
}

// dup2() is either provided by libc or dup2.c with AC_REPLACE_FUNCS().
// dup2.c provides working dup2() if and only if F_DUPFD is available.
#if (defined(HAVE_DUP3) || defined(F_DUPFD) || defined(MS_WINDOWS))
/*[clinic input]
os.dup2 -> int
    fd: int
    fd2: int
    inheritable: bool=True

Duplicate file descriptor.
[clinic start generated code]*/

static int
os_dup2_impl(PyObject *module, int fd, int fd2, int inheritable)
/*[clinic end generated code: output=bc059d34a73404d1 input=c3cddda8922b038d]*/
{
    int res = 0;
#if defined(HAVE_DUP3) && \
    !(defined(HAVE_FCNTL_H) && defined(F_DUP2FD_CLOEXEC))
    /* dup3() is available on Linux 2.6.27+ and glibc 2.9 */
    static int dup3_works = -1;
#endif

    /* dup2() can fail with EINTR if the target FD is already open, because it
     * then has to be closed. See os_close_impl() for why we don't handle EINTR
     * upon close(), and therefore below.
     */
#ifdef MS_WINDOWS
    Py_BEGIN_ALLOW_THREADS
    _Py_BEGIN_SUPPRESS_IPH
    res = dup2(fd, fd2);
    _Py_END_SUPPRESS_IPH
    Py_END_ALLOW_THREADS
    if (res < 0) {
        posix_error();
        return -1;
    }
    res = fd2; // msvcrt dup2 returns 0 on success.

    /* Character files like console cannot be make non-inheritable */
    if (!inheritable && _Py_set_inheritable(fd2, 0, NULL) < 0) {
        close(fd2);
        return -1;
    }

#elif defined(HAVE_FCNTL_H) && defined(F_DUP2FD_CLOEXEC)
    Py_BEGIN_ALLOW_THREADS
    if (!inheritable)
        res = fcntl(fd, F_DUP2FD_CLOEXEC, fd2);
    else
        res = dup2(fd, fd2);
    Py_END_ALLOW_THREADS
    if (res < 0) {
        posix_error();
        return -1;
    }

#else

#ifdef HAVE_DUP3
    if (!inheritable && dup3_works != 0) {
        Py_BEGIN_ALLOW_THREADS
        res = dup3(fd, fd2, O_CLOEXEC);
        Py_END_ALLOW_THREADS
        if (res < 0) {
            if (dup3_works == -1)
                dup3_works = (errno != ENOSYS);
            if (dup3_works) {
                posix_error();
                return -1;
            }
        }
    }

    if (inheritable || dup3_works == 0)
    {
#endif
        Py_BEGIN_ALLOW_THREADS
        res = dup2(fd, fd2);
        Py_END_ALLOW_THREADS
        if (res < 0) {
            posix_error();
            return -1;
        }

        if (!inheritable && _Py_set_inheritable(fd2, 0, NULL) < 0) {
            close(fd2);
            return -1;
        }
#ifdef HAVE_DUP3
    }
#endif

#endif

    return res;
}
#endif


#ifdef HAVE_LOCKF
/*[clinic input]
os.lockf

    fd: int
        An open file descriptor.
    command: int
        One of F_LOCK, F_TLOCK, F_ULOCK or F_TEST.
    length: Py_off_t
        The number of bytes to lock, starting at the current position.
    /

Apply, test or remove a POSIX lock on an open file descriptor.

[clinic start generated code]*/

static PyObject *
os_lockf_impl(PyObject *module, int fd, int command, Py_off_t length)
/*[clinic end generated code: output=af7051f3e7c29651 input=65da41d2106e9b79]*/
{
    int res;

    if (PySys_Audit("os.lockf", "iiL", fd, command, length) < 0) {
        return NULL;
    }

    Py_BEGIN_ALLOW_THREADS
    res = lockf(fd, command, length);
    Py_END_ALLOW_THREADS

    if (res < 0)
        return posix_error();

    Py_RETURN_NONE;
}
#endif /* HAVE_LOCKF */


/*[clinic input]
os.lseek -> Py_off_t

    fd: int
        An open file descriptor, as returned by os.open().
    position: Py_off_t
        Position, interpreted relative to 'whence'.
    whence as how: int
        The relative position to seek from. Valid values are:
        - SEEK_SET: seek from the start of the file.
        - SEEK_CUR: seek from the current file position.
        - SEEK_END: seek from the end of the file.
    /

Set the position of a file descriptor.  Return the new position.

The return value is the number of bytes relative to the beginning of the file.
[clinic start generated code]*/

static Py_off_t
os_lseek_impl(PyObject *module, int fd, Py_off_t position, int how)
/*[clinic end generated code: output=971e1efb6b30bd2f input=f096e754c5367504]*/
{
    Py_off_t result;

#ifdef SEEK_SET
    /* Turn 0, 1, 2 into SEEK_{SET,CUR,END} */
    switch (how) {
        case 0: how = SEEK_SET; break;
        case 1: how = SEEK_CUR; break;
        case 2: how = SEEK_END; break;
    }
#endif /* SEEK_END */

    Py_BEGIN_ALLOW_THREADS
    _Py_BEGIN_SUPPRESS_IPH
#ifdef MS_WINDOWS
    result = _lseeki64(fd, position, how);
#else
    result = lseek(fd, position, how);
#endif
    _Py_END_SUPPRESS_IPH
    Py_END_ALLOW_THREADS
    if (result < 0)
        posix_error();

    return result;
}


/*[clinic input]
os.read
    fd: int
    length: Py_ssize_t
    /

Read from a file descriptor.  Returns a bytes object.
[clinic start generated code]*/

static PyObject *
os_read_impl(PyObject *module, int fd, Py_ssize_t length)
/*[clinic end generated code: output=dafbe9a5cddb987b input=1df2eaa27c0bf1d3]*/
{
    Py_ssize_t n;
    PyObject *buffer;

    if (length < 0) {
        errno = EINVAL;
        return posix_error();
    }

    length = Py_MIN(length, _PY_READ_MAX);

    buffer = PyBytes_FromStringAndSize((char *)NULL, length);
    if (buffer == NULL)
        return NULL;

    n = _Py_read(fd, PyBytes_AS_STRING(buffer), length);
    if (n == -1) {
        Py_DECREF(buffer);
        return NULL;
    }

    if (n != length)
        _PyBytes_Resize(&buffer, n);

    return buffer;
}

#if (defined(HAVE_SENDFILE) && (defined(__FreeBSD__) || defined(__DragonFly__) \
                                || defined(__APPLE__))) \
    || defined(HAVE_READV) || defined(HAVE_PREADV) || defined (HAVE_PREADV2) \
    || defined(HAVE_WRITEV) || defined(HAVE_PWRITEV) || defined (HAVE_PWRITEV2)
static int
iov_setup(struct iovec **iov, Py_buffer **buf, PyObject *seq, Py_ssize_t cnt, int type)
{
    Py_ssize_t i, j;

    *iov = PyMem_New(struct iovec, cnt);
    if (*iov == NULL) {
        PyErr_NoMemory();
        return -1;
    }

    *buf = PyMem_New(Py_buffer, cnt);
    if (*buf == NULL) {
        PyMem_Free(*iov);
        PyErr_NoMemory();
        return -1;
    }

    for (i = 0; i < cnt; i++) {
        PyObject *item = PySequence_GetItem(seq, i);
        if (item == NULL)
            goto fail;
        if (PyObject_GetBuffer(item, &(*buf)[i], type) == -1) {
            Py_DECREF(item);
            goto fail;
        }
        Py_DECREF(item);
        (*iov)[i].iov_base = (*buf)[i].buf;
        (*iov)[i].iov_len = (*buf)[i].len;
    }
    return 0;

fail:
    PyMem_Free(*iov);
    for (j = 0; j < i; j++) {
        PyBuffer_Release(&(*buf)[j]);
    }
    PyMem_Free(*buf);
    return -1;
}

static void
iov_cleanup(struct iovec *iov, Py_buffer *buf, int cnt)
{
    int i;
    PyMem_Free(iov);
    for (i = 0; i < cnt; i++) {
        PyBuffer_Release(&buf[i]);
    }
    PyMem_Free(buf);
}
#endif


#ifdef HAVE_READV
/*[clinic input]
os.readv -> Py_ssize_t

    fd: int
    buffers: object
    /

Read from a file descriptor fd into an iterable of buffers.

The buffers should be mutable buffers accepting bytes.
readv will transfer data into each buffer until it is full
and then move on to the next buffer in the sequence to hold
the rest of the data.

readv returns the total number of bytes read,
which may be less than the total capacity of all the buffers.
[clinic start generated code]*/

static Py_ssize_t
os_readv_impl(PyObject *module, int fd, PyObject *buffers)
/*[clinic end generated code: output=792da062d3fcebdb input=e679eb5dbfa0357d]*/
{
    Py_ssize_t cnt, n;
    int async_err = 0;
    struct iovec *iov;
    Py_buffer *buf;

    if (!PySequence_Check(buffers)) {
        PyErr_SetString(PyExc_TypeError,
            "readv() arg 2 must be a sequence");
        return -1;
    }

    cnt = PySequence_Size(buffers);
    if (cnt < 0)
        return -1;

    if (iov_setup(&iov, &buf, buffers, cnt, PyBUF_WRITABLE) < 0)
        return -1;

    do {
        Py_BEGIN_ALLOW_THREADS
        n = readv(fd, iov, cnt);
        Py_END_ALLOW_THREADS
    } while (n < 0 && errno == EINTR && !(async_err = PyErr_CheckSignals()));

    int saved_errno = errno;
    iov_cleanup(iov, buf, cnt);
    if (n < 0) {
        if (!async_err) {
            errno = saved_errno;
            posix_error();
        }
        return -1;
    }

    return n;
}
#endif /* HAVE_READV */


#ifdef HAVE_PREAD
/*[clinic input]
os.pread

    fd: int
    length: Py_ssize_t
    offset: Py_off_t
    /

Read a number of bytes from a file descriptor starting at a particular offset.

Read length bytes from file descriptor fd, starting at offset bytes from
the beginning of the file.  The file offset remains unchanged.
[clinic start generated code]*/

static PyObject *
os_pread_impl(PyObject *module, int fd, Py_ssize_t length, Py_off_t offset)
/*[clinic end generated code: output=3f875c1eef82e32f input=85cb4a5589627144]*/
{
    Py_ssize_t n;
    int async_err = 0;
    PyObject *buffer;

    if (length < 0) {
        errno = EINVAL;
        return posix_error();
    }
    buffer = PyBytes_FromStringAndSize((char *)NULL, length);
    if (buffer == NULL)
        return NULL;

    do {
        Py_BEGIN_ALLOW_THREADS
        _Py_BEGIN_SUPPRESS_IPH
        n = pread(fd, PyBytes_AS_STRING(buffer), length, offset);
        _Py_END_SUPPRESS_IPH
        Py_END_ALLOW_THREADS
    } while (n < 0 && errno == EINTR && !(async_err = PyErr_CheckSignals()));

    if (n < 0) {
        if (!async_err) {
            posix_error();
        }
        Py_DECREF(buffer);
        return NULL;
    }
    if (n != length)
        _PyBytes_Resize(&buffer, n);
    return buffer;
}
#endif /* HAVE_PREAD */

#if defined(HAVE_PREADV) || defined (HAVE_PREADV2)
/*[clinic input]
os.preadv -> Py_ssize_t

    fd: int
    buffers: object
    offset: Py_off_t
    flags: int = 0
    /

Reads from a file descriptor into a number of mutable bytes-like objects.

Combines the functionality of readv() and pread(). As readv(), it will
transfer data into each buffer until it is full and then move on to the next
buffer in the sequence to hold the rest of the data. Its fourth argument,
specifies the file offset at which the input operation is to be performed. It
will return the total number of bytes read (which can be less than the total
capacity of all the objects).

The flags argument contains a bitwise OR of zero or more of the following flags:

- RWF_HIPRI
- RWF_NOWAIT

Using non-zero flags requires Linux 4.6 or newer.
[clinic start generated code]*/

static Py_ssize_t
os_preadv_impl(PyObject *module, int fd, PyObject *buffers, Py_off_t offset,
               int flags)
/*[clinic end generated code: output=26fc9c6e58e7ada5 input=4173919dc1f7ed99]*/
{
    Py_ssize_t cnt, n;
    int async_err = 0;
    struct iovec *iov;
    Py_buffer *buf;

    if (!PySequence_Check(buffers)) {
        PyErr_SetString(PyExc_TypeError,
            "preadv2() arg 2 must be a sequence");
        return -1;
    }

    cnt = PySequence_Size(buffers);
    if (cnt < 0) {
        return -1;
    }

#ifndef HAVE_PREADV2
    if(flags != 0) {
        argument_unavailable_error("preadv2", "flags");
        return -1;
    }
#endif

    if (iov_setup(&iov, &buf, buffers, cnt, PyBUF_WRITABLE) < 0) {
        return -1;
    }
#ifdef HAVE_PREADV2
    do {
        Py_BEGIN_ALLOW_THREADS
        _Py_BEGIN_SUPPRESS_IPH
        n = preadv2(fd, iov, cnt, offset, flags);
        _Py_END_SUPPRESS_IPH
        Py_END_ALLOW_THREADS
    } while (n < 0 && errno == EINTR && !(async_err = PyErr_CheckSignals()));
#else
    do {
#if defined(__APPLE__) && defined(__clang__)
/* This entire function will be removed from the module dict when the API
 * is not available.
 */
#pragma clang diagnostic push
#pragma clang diagnostic ignored "-Wunguarded-availability"
#pragma clang diagnostic ignored "-Wunguarded-availability-new"
#endif
        Py_BEGIN_ALLOW_THREADS
        _Py_BEGIN_SUPPRESS_IPH
        n = preadv(fd, iov, cnt, offset);
        _Py_END_SUPPRESS_IPH
        Py_END_ALLOW_THREADS
    } while (n < 0 && errno == EINTR && !(async_err = PyErr_CheckSignals()));

#if defined(__APPLE__) && defined(__clang__)
#pragma clang diagnostic pop
#endif

#endif

    int saved_errno = errno;
    iov_cleanup(iov, buf, cnt);
    if (n < 0) {
        if (!async_err) {
            errno = saved_errno;
            posix_error();
        }
        return -1;
    }

    return n;
}
#endif /* HAVE_PREADV */


/*[clinic input]
os.write -> Py_ssize_t

    fd: int
    data: Py_buffer
    /

Write a bytes object to a file descriptor.
[clinic start generated code]*/

static Py_ssize_t
os_write_impl(PyObject *module, int fd, Py_buffer *data)
/*[clinic end generated code: output=e4ef5bc904b58ef9 input=3207e28963234f3c]*/
{
    return _Py_write(fd, data->buf, data->len);
}

#ifdef HAVE_SENDFILE
#ifdef __APPLE__
/*[clinic input]
os.sendfile

    out_fd: int
    in_fd: int
    offset: Py_off_t
    count as sbytes: Py_off_t
    headers: object(c_default="NULL") = ()
    trailers: object(c_default="NULL") = ()
    flags: int = 0

Copy count bytes from file descriptor in_fd to file descriptor out_fd.
[clinic start generated code]*/

static PyObject *
os_sendfile_impl(PyObject *module, int out_fd, int in_fd, Py_off_t offset,
                 Py_off_t sbytes, PyObject *headers, PyObject *trailers,
                 int flags)
/*[clinic end generated code: output=81c4bcd143f5c82b input=b0d72579d4c69afa]*/
#elif defined(__FreeBSD__) || defined(__DragonFly__)
/*[clinic input]
os.sendfile

    out_fd: int
    in_fd: int
    offset: Py_off_t
    count: Py_ssize_t
    headers: object(c_default="NULL") = ()
    trailers: object(c_default="NULL") = ()
    flags: int = 0

Copy count bytes from file descriptor in_fd to file descriptor out_fd.
[clinic start generated code]*/

static PyObject *
os_sendfile_impl(PyObject *module, int out_fd, int in_fd, Py_off_t offset,
                 Py_ssize_t count, PyObject *headers, PyObject *trailers,
                 int flags)
/*[clinic end generated code: output=329ea009bdd55afc input=338adb8ff84ae8cd]*/
#else
/*[clinic input]
os.sendfile

    out_fd: int
    in_fd: int
    offset as offobj: object
    count: Py_ssize_t

Copy count bytes from file descriptor in_fd to file descriptor out_fd.
[clinic start generated code]*/

static PyObject *
os_sendfile_impl(PyObject *module, int out_fd, int in_fd, PyObject *offobj,
                 Py_ssize_t count)
/*[clinic end generated code: output=ae81216e40f167d8 input=76d64058c74477ba]*/
#endif
{
    Py_ssize_t ret;
    int async_err = 0;

#if defined(__FreeBSD__) || defined(__DragonFly__) || defined(__APPLE__)
#ifndef __APPLE__
    off_t sbytes;
#endif
    Py_buffer *hbuf, *tbuf;
    struct sf_hdtr sf;

    sf.headers = NULL;
    sf.trailers = NULL;

    if (headers != NULL) {
        if (!PySequence_Check(headers)) {
            PyErr_SetString(PyExc_TypeError,
                "sendfile() headers must be a sequence");
            return NULL;
        } else {
            Py_ssize_t i = PySequence_Size(headers);
            if (i < 0)
                return NULL;
            if (i > INT_MAX) {
                PyErr_SetString(PyExc_OverflowError,
                    "sendfile() header is too large");
                return NULL;
            }
            if (i > 0) {
                sf.hdr_cnt = (int)i;
                if (iov_setup(&(sf.headers), &hbuf,
                              headers, sf.hdr_cnt, PyBUF_SIMPLE) < 0)
                    return NULL;
#ifdef __APPLE__
                for (i = 0; i < sf.hdr_cnt; i++) {
                    Py_ssize_t blen = sf.headers[i].iov_len;
# define OFF_T_MAX 0x7fffffffffffffff
                    if (sbytes >= OFF_T_MAX - blen) {
                        PyErr_SetString(PyExc_OverflowError,
                            "sendfile() header is too large");
                        return NULL;
                    }
                    sbytes += blen;
                }
#endif
            }
        }
    }
    if (trailers != NULL) {
        if (!PySequence_Check(trailers)) {
            PyErr_SetString(PyExc_TypeError,
                "sendfile() trailers must be a sequence");
            return NULL;
        } else {
            Py_ssize_t i = PySequence_Size(trailers);
            if (i < 0)
                return NULL;
            if (i > INT_MAX) {
                PyErr_SetString(PyExc_OverflowError,
                    "sendfile() trailer is too large");
                return NULL;
            }
            if (i > 0) {
                sf.trl_cnt = (int)i;
                if (iov_setup(&(sf.trailers), &tbuf,
                              trailers, sf.trl_cnt, PyBUF_SIMPLE) < 0)
                    return NULL;
            }
        }
    }

    _Py_BEGIN_SUPPRESS_IPH
    do {
        Py_BEGIN_ALLOW_THREADS
#ifdef __APPLE__
        ret = sendfile(in_fd, out_fd, offset, &sbytes, &sf, flags);
#else
        ret = sendfile(in_fd, out_fd, offset, count, &sf, &sbytes, flags);
#endif
        Py_END_ALLOW_THREADS
    } while (ret < 0 && errno == EINTR && !(async_err = PyErr_CheckSignals()));
    _Py_END_SUPPRESS_IPH

    int saved_errno = errno;
    if (sf.headers != NULL)
        iov_cleanup(sf.headers, hbuf, sf.hdr_cnt);
    if (sf.trailers != NULL)
        iov_cleanup(sf.trailers, tbuf, sf.trl_cnt);

    if (ret < 0) {
        if ((saved_errno == EAGAIN) || (saved_errno == EBUSY)) {
            if (sbytes != 0) {
                // some data has been sent
                goto done;
            }
            // no data has been sent; upper application is supposed
            // to retry on EAGAIN or EBUSY
        }
        if (!async_err) {
            errno = saved_errno;
            posix_error();
        }
        return NULL;
    }
    goto done;

done:
    #if !defined(HAVE_LARGEFILE_SUPPORT)
        return PyLong_FromLong(sbytes);
    #else
        return PyLong_FromLongLong(sbytes);
    #endif

#else
#ifdef __linux__
    if (offobj == Py_None) {
        do {
            Py_BEGIN_ALLOW_THREADS
            ret = sendfile(out_fd, in_fd, NULL, count);
            Py_END_ALLOW_THREADS
        } while (ret < 0 && errno == EINTR && !(async_err = PyErr_CheckSignals()));
        if (ret < 0)
            return (!async_err) ? posix_error() : NULL;
        return PyLong_FromSsize_t(ret);
    }
#endif
    off_t offset;
    if (!Py_off_t_converter(offobj, &offset))
        return NULL;

#if defined(__sun) && defined(__SVR4)
    // On Solaris, sendfile raises EINVAL rather than returning 0
    // when the offset is equal or bigger than the in_fd size.
    struct stat st;

    do {
        Py_BEGIN_ALLOW_THREADS
        ret = fstat(in_fd, &st);
        Py_END_ALLOW_THREADS
    } while (ret != 0 && errno == EINTR && !(async_err = PyErr_CheckSignals()));
    if (ret < 0)
        return (!async_err) ? posix_error() : NULL;

    if (offset >= st.st_size) {
        return PyLong_FromLong(0);
    }

    // On illumos specifically sendfile() may perform a partial write but
    // return -1/an error (in one confirmed case the destination socket
    // had a 5 second timeout set and errno was EAGAIN) and it's on the client
    // code to check if the offset parameter was modified by sendfile().
    //
    // We need this variable to track said change.
    off_t original_offset = offset;
#endif

    do {
        Py_BEGIN_ALLOW_THREADS
        ret = sendfile(out_fd, in_fd, &offset, count);
#if defined(__sun) && defined(__SVR4)
        // This handles illumos-specific sendfile() partial write behavior,
        // see a comment above for more details.
        if (ret < 0 && offset != original_offset) {
            ret = offset - original_offset;
        }
#endif
        Py_END_ALLOW_THREADS
    } while (ret < 0 && errno == EINTR && !(async_err = PyErr_CheckSignals()));
    if (ret < 0)
        return (!async_err) ? posix_error() : NULL;
    return PyLong_FromSsize_t(ret);
#endif
}
#endif /* HAVE_SENDFILE */


#if defined(__APPLE__)
/*[clinic input]
os._fcopyfile

    in_fd: int
    out_fd: int
    flags: int
    /

Efficiently copy content or metadata of 2 regular file descriptors (macOS).
[clinic start generated code]*/

static PyObject *
os__fcopyfile_impl(PyObject *module, int in_fd, int out_fd, int flags)
/*[clinic end generated code: output=c9d1a35a992e401b input=1e34638a86948795]*/
{
    int ret;

    Py_BEGIN_ALLOW_THREADS
    ret = fcopyfile(in_fd, out_fd, NULL, flags);
    Py_END_ALLOW_THREADS
    if (ret < 0)
        return posix_error();
    Py_RETURN_NONE;
}
#endif


/*[clinic input]
os.fstat

    fd : int

Perform a stat system call on the given file descriptor.

Like stat(), but for an open file descriptor.
Equivalent to os.stat(fd).
[clinic start generated code]*/

static PyObject *
os_fstat_impl(PyObject *module, int fd)
/*[clinic end generated code: output=efc038cb5f654492 input=27e0e0ebbe5600c9]*/
{
    STRUCT_STAT st;
    int res;
    int async_err = 0;

    do {
        Py_BEGIN_ALLOW_THREADS
        res = FSTAT(fd, &st);
        Py_END_ALLOW_THREADS
    } while (res != 0 && errno == EINTR && !(async_err = PyErr_CheckSignals()));
    if (res != 0) {
#ifdef MS_WINDOWS
        return PyErr_SetFromWindowsErr(0);
#else
        return (!async_err) ? posix_error() : NULL;
#endif
    }

    return _pystat_fromstructstat(module, &st);
}


/*[clinic input]
os.isatty -> bool
    fd: int
    /

Return True if the fd is connected to a terminal.

Return True if the file descriptor is an open file descriptor
connected to the slave end of a terminal.
[clinic start generated code]*/

static int
os_isatty_impl(PyObject *module, int fd)
/*[clinic end generated code: output=6a48c8b4e644ca00 input=08ce94aa1eaf7b5e]*/
{
    int return_value;
    Py_BEGIN_ALLOW_THREADS
    _Py_BEGIN_SUPPRESS_IPH
    return_value = isatty(fd);
    _Py_END_SUPPRESS_IPH
    Py_END_ALLOW_THREADS
    return return_value;
}


#ifdef HAVE_PIPE
/*[clinic input]
os.pipe

Create a pipe.

Returns a tuple of two file descriptors:
  (read_fd, write_fd)
[clinic start generated code]*/

static PyObject *
os_pipe_impl(PyObject *module)
/*[clinic end generated code: output=ff9b76255793b440 input=02535e8c8fa6c4d4]*/
{
    int fds[2];
#ifdef MS_WINDOWS
    HANDLE read, write;
    SECURITY_ATTRIBUTES attr;
    BOOL ok;
#else
    int res;
#endif

#ifdef MS_WINDOWS
    attr.nLength = sizeof(attr);
    attr.lpSecurityDescriptor = NULL;
    attr.bInheritHandle = FALSE;

    Py_BEGIN_ALLOW_THREADS
    ok = CreatePipe(&read, &write, &attr, 0);
    if (ok) {
        fds[0] = _Py_open_osfhandle_noraise(read, _O_RDONLY | _O_NOINHERIT);
        fds[1] = _Py_open_osfhandle_noraise(write, _O_WRONLY | _O_NOINHERIT);
        if (fds[0] == -1 || fds[1] == -1) {
            CloseHandle(read);
            CloseHandle(write);
            ok = 0;
        }
    }
    Py_END_ALLOW_THREADS

    if (!ok)
        return PyErr_SetFromWindowsErr(0);
#else

#ifdef HAVE_PIPE2
    Py_BEGIN_ALLOW_THREADS
    res = pipe2(fds, O_CLOEXEC);
    Py_END_ALLOW_THREADS

    if (res != 0 && errno == ENOSYS)
    {
#endif
        Py_BEGIN_ALLOW_THREADS
        res = pipe(fds);
        Py_END_ALLOW_THREADS

        if (res == 0) {
            if (_Py_set_inheritable(fds[0], 0, NULL) < 0) {
                close(fds[0]);
                close(fds[1]);
                return NULL;
            }
            if (_Py_set_inheritable(fds[1], 0, NULL) < 0) {
                close(fds[0]);
                close(fds[1]);
                return NULL;
            }
        }
#ifdef HAVE_PIPE2
    }
#endif

    if (res != 0)
        return PyErr_SetFromErrno(PyExc_OSError);
#endif /* !MS_WINDOWS */
    return Py_BuildValue("(ii)", fds[0], fds[1]);
}
#endif  /* HAVE_PIPE */


#ifdef HAVE_PIPE2
/*[clinic input]
os.pipe2

    flags: int
    /

Create a pipe with flags set atomically.

Returns a tuple of two file descriptors:
  (read_fd, write_fd)

flags can be constructed by ORing together one or more of these values:
O_NONBLOCK, O_CLOEXEC.
[clinic start generated code]*/

static PyObject *
os_pipe2_impl(PyObject *module, int flags)
/*[clinic end generated code: output=25751fb43a45540f input=f261b6e7e63c6817]*/
{
    int fds[2];
    int res;

    res = pipe2(fds, flags);
    if (res != 0)
        return posix_error();
    return Py_BuildValue("(ii)", fds[0], fds[1]);
}
#endif /* HAVE_PIPE2 */


#ifdef HAVE_WRITEV
/*[clinic input]
os.writev -> Py_ssize_t
    fd: int
    buffers: object
    /

Iterate over buffers, and write the contents of each to a file descriptor.

Returns the total number of bytes written.
buffers must be a sequence of bytes-like objects.
[clinic start generated code]*/

static Py_ssize_t
os_writev_impl(PyObject *module, int fd, PyObject *buffers)
/*[clinic end generated code: output=56565cfac3aac15b input=5b8d17fe4189d2fe]*/
{
    Py_ssize_t cnt;
    Py_ssize_t result;
    int async_err = 0;
    struct iovec *iov;
    Py_buffer *buf;

    if (!PySequence_Check(buffers)) {
        PyErr_SetString(PyExc_TypeError,
            "writev() arg 2 must be a sequence");
        return -1;
    }
    cnt = PySequence_Size(buffers);
    if (cnt < 0)
        return -1;

    if (iov_setup(&iov, &buf, buffers, cnt, PyBUF_SIMPLE) < 0) {
        return -1;
    }

    do {
        Py_BEGIN_ALLOW_THREADS
        result = writev(fd, iov, cnt);
        Py_END_ALLOW_THREADS
    } while (result < 0 && errno == EINTR && !(async_err = PyErr_CheckSignals()));

    if (result < 0 && !async_err)
        posix_error();

    iov_cleanup(iov, buf, cnt);
    return result;
}
#endif /* HAVE_WRITEV */


#ifdef HAVE_PWRITE
/*[clinic input]
os.pwrite -> Py_ssize_t

    fd: int
    buffer: Py_buffer
    offset: Py_off_t
    /

Write bytes to a file descriptor starting at a particular offset.

Write buffer to fd, starting at offset bytes from the beginning of
the file.  Returns the number of bytes written.  Does not change the
current file offset.
[clinic start generated code]*/

static Py_ssize_t
os_pwrite_impl(PyObject *module, int fd, Py_buffer *buffer, Py_off_t offset)
/*[clinic end generated code: output=c74da630758ee925 input=614acbc7e5a0339a]*/
{
    Py_ssize_t size;
    int async_err = 0;

    do {
        Py_BEGIN_ALLOW_THREADS
        _Py_BEGIN_SUPPRESS_IPH
        size = pwrite(fd, buffer->buf, (size_t)buffer->len, offset);
        _Py_END_SUPPRESS_IPH
        Py_END_ALLOW_THREADS
    } while (size < 0 && errno == EINTR && !(async_err = PyErr_CheckSignals()));

    if (size < 0 && !async_err)
        posix_error();
    return size;
}
#endif /* HAVE_PWRITE */

#if defined(HAVE_PWRITEV) || defined (HAVE_PWRITEV2)
/*[clinic input]
os.pwritev -> Py_ssize_t

    fd: int
    buffers: object
    offset: Py_off_t
    flags: int = 0
    /

Writes the contents of bytes-like objects to a file descriptor at a given offset.

Combines the functionality of writev() and pwrite(). All buffers must be a sequence
of bytes-like objects. Buffers are processed in array order. Entire contents of first
buffer is written before proceeding to second, and so on. The operating system may
set a limit (sysconf() value SC_IOV_MAX) on the number of buffers that can be used.
This function writes the contents of each object to the file descriptor and returns
the total number of bytes written.

The flags argument contains a bitwise OR of zero or more of the following flags:

- RWF_DSYNC
- RWF_SYNC
- RWF_APPEND

Using non-zero flags requires Linux 4.7 or newer.
[clinic start generated code]*/

static Py_ssize_t
os_pwritev_impl(PyObject *module, int fd, PyObject *buffers, Py_off_t offset,
                int flags)
/*[clinic end generated code: output=e3dd3e9d11a6a5c7 input=35358c327e1a2a8e]*/
{
    Py_ssize_t cnt;
    Py_ssize_t result;
    int async_err = 0;
    struct iovec *iov;
    Py_buffer *buf;

    if (!PySequence_Check(buffers)) {
        PyErr_SetString(PyExc_TypeError,
            "pwritev() arg 2 must be a sequence");
        return -1;
    }

    cnt = PySequence_Size(buffers);
    if (cnt < 0) {
        return -1;
    }

#ifndef HAVE_PWRITEV2
    if(flags != 0) {
        argument_unavailable_error("pwritev2", "flags");
        return -1;
    }
#endif

    if (iov_setup(&iov, &buf, buffers, cnt, PyBUF_SIMPLE) < 0) {
        return -1;
    }
#ifdef HAVE_PWRITEV2
    do {
        Py_BEGIN_ALLOW_THREADS
        _Py_BEGIN_SUPPRESS_IPH
        result = pwritev2(fd, iov, cnt, offset, flags);
        _Py_END_SUPPRESS_IPH
        Py_END_ALLOW_THREADS
    } while (result < 0 && errno == EINTR && !(async_err = PyErr_CheckSignals()));
#else

#if defined(__APPLE__) && defined(__clang__)
/* This entire function will be removed from the module dict when the API
 * is not available.
 */
#pragma clang diagnostic push
#pragma clang diagnostic ignored "-Wunguarded-availability"
#pragma clang diagnostic ignored "-Wunguarded-availability-new"
#endif
    do {
        Py_BEGIN_ALLOW_THREADS
        _Py_BEGIN_SUPPRESS_IPH
        result = pwritev(fd, iov, cnt, offset);
        _Py_END_SUPPRESS_IPH
        Py_END_ALLOW_THREADS
    } while (result < 0 && errno == EINTR && !(async_err = PyErr_CheckSignals()));

#if defined(__APPLE__) && defined(__clang__)
#pragma clang diagnostic pop
#endif

#endif

    if (result < 0) {
        if (!async_err) {
            posix_error();
        }
        result = -1;
    }
    iov_cleanup(iov, buf, cnt);

    return result;
}
#endif /* HAVE_PWRITEV */

#ifdef HAVE_COPY_FILE_RANGE
/*[clinic input]

os.copy_file_range
    src: int
        Source file descriptor.
    dst: int
        Destination file descriptor.
    count: Py_ssize_t
        Number of bytes to copy.
    offset_src: object = None
        Starting offset in src.
    offset_dst: object = None
        Starting offset in dst.

Copy count bytes from one file descriptor to another.

If offset_src is None, then src is read from the current position;
respectively for offset_dst.
[clinic start generated code]*/

static PyObject *
os_copy_file_range_impl(PyObject *module, int src, int dst, Py_ssize_t count,
                        PyObject *offset_src, PyObject *offset_dst)
/*[clinic end generated code: output=1a91713a1d99fc7a input=42fdce72681b25a9]*/
{
    off_t offset_src_val, offset_dst_val;
    off_t *p_offset_src = NULL;
    off_t *p_offset_dst = NULL;
    Py_ssize_t ret;
    int async_err = 0;
    /* The flags argument is provided to allow
     * for future extensions and currently must be to 0. */
    int flags = 0;


    if (count < 0) {
        PyErr_SetString(PyExc_ValueError, "negative value for 'count' not allowed");
        return NULL;
    }

    if (offset_src != Py_None) {
        if (!Py_off_t_converter(offset_src, &offset_src_val)) {
            return NULL;
        }
        p_offset_src = &offset_src_val;
    }

    if (offset_dst != Py_None) {
        if (!Py_off_t_converter(offset_dst, &offset_dst_val)) {
            return NULL;
        }
        p_offset_dst = &offset_dst_val;
    }

    do {
        Py_BEGIN_ALLOW_THREADS
        ret = copy_file_range(src, p_offset_src, dst, p_offset_dst, count, flags);
        Py_END_ALLOW_THREADS
    } while (ret < 0 && errno == EINTR && !(async_err = PyErr_CheckSignals()));

    if (ret < 0) {
        return (!async_err) ? posix_error() : NULL;
    }

    return PyLong_FromSsize_t(ret);
}
#endif /* HAVE_COPY_FILE_RANGE*/

#if (defined(HAVE_SPLICE) && !defined(_AIX))
/*[clinic input]

os.splice
    src: int
        Source file descriptor.
    dst: int
        Destination file descriptor.
    count: Py_ssize_t
        Number of bytes to copy.
    offset_src: object = None
        Starting offset in src.
    offset_dst: object = None
        Starting offset in dst.
    flags: unsigned_int = 0
        Flags to modify the semantics of the call.

Transfer count bytes from one pipe to a descriptor or vice versa.

If offset_src is None, then src is read from the current position;
respectively for offset_dst. The offset associated to the file
descriptor that refers to a pipe must be None.
[clinic start generated code]*/

static PyObject *
os_splice_impl(PyObject *module, int src, int dst, Py_ssize_t count,
               PyObject *offset_src, PyObject *offset_dst,
               unsigned int flags)
/*[clinic end generated code: output=d0386f25a8519dc5 input=047527c66c6d2e0a]*/
{
    off_t offset_src_val, offset_dst_val;
    off_t *p_offset_src = NULL;
    off_t *p_offset_dst = NULL;
    Py_ssize_t ret;
    int async_err = 0;

    if (count < 0) {
        PyErr_SetString(PyExc_ValueError, "negative value for 'count' not allowed");
        return NULL;
    }

    if (offset_src != Py_None) {
        if (!Py_off_t_converter(offset_src, &offset_src_val)) {
            return NULL;
        }
        p_offset_src = &offset_src_val;
    }

    if (offset_dst != Py_None) {
        if (!Py_off_t_converter(offset_dst, &offset_dst_val)) {
            return NULL;
        }
        p_offset_dst = &offset_dst_val;
    }

    do {
        Py_BEGIN_ALLOW_THREADS
        ret = splice(src, p_offset_src, dst, p_offset_dst, count, flags);
        Py_END_ALLOW_THREADS
    } while (ret < 0 && errno == EINTR && !(async_err = PyErr_CheckSignals()));

    if (ret < 0) {
        return (!async_err) ? posix_error() : NULL;
    }

    return PyLong_FromSsize_t(ret);
}
#endif /* HAVE_SPLICE*/

#ifdef HAVE_MKFIFO
/*[clinic input]
os.mkfifo

    path: path_t
    mode: int=0o666
    *
    dir_fd: dir_fd(requires='mkfifoat')=None

Create a "fifo" (a POSIX named pipe).

If dir_fd is not None, it should be a file descriptor open to a directory,
  and path should be relative; path will then be relative to that directory.
dir_fd may not be implemented on your platform.
  If it is unavailable, using it will raise a NotImplementedError.
[clinic start generated code]*/

static PyObject *
os_mkfifo_impl(PyObject *module, path_t *path, int mode, int dir_fd)
/*[clinic end generated code: output=ce41cfad0e68c940 input=73032e98a36e0e19]*/
{
    int result;
    int async_err = 0;
#ifdef HAVE_MKFIFOAT
    int mkfifoat_unavailable = 0;
#endif

    do {
        Py_BEGIN_ALLOW_THREADS
#ifdef HAVE_MKFIFOAT
        if (dir_fd != DEFAULT_DIR_FD) {
            if (HAVE_MKFIFOAT_RUNTIME) {
                result = mkfifoat(dir_fd, path->narrow, mode);

            } else {
                mkfifoat_unavailable = 1;
                result = 0;
            }
        } else
#endif
            result = mkfifo(path->narrow, mode);
        Py_END_ALLOW_THREADS
    } while (result != 0 && errno == EINTR &&
             !(async_err = PyErr_CheckSignals()));

#ifdef HAVE_MKFIFOAT
    if (mkfifoat_unavailable) {
        argument_unavailable_error(NULL, "dir_fd");
        return NULL;
    }
#endif

    if (result != 0)
        return (!async_err) ? posix_error() : NULL;

    Py_RETURN_NONE;
}
#endif /* HAVE_MKFIFO */


#if defined(HAVE_MKNOD) && defined(HAVE_MAKEDEV)
/*[clinic input]
os.mknod

    path: path_t
    mode: int=0o600
    device: dev_t=0
    *
    dir_fd: dir_fd(requires='mknodat')=None

Create a node in the file system.

Create a node in the file system (file, device special file or named pipe)
at path.  mode specifies both the permissions to use and the
type of node to be created, being combined (bitwise OR) with one of
S_IFREG, S_IFCHR, S_IFBLK, and S_IFIFO.  If S_IFCHR or S_IFBLK is set on mode,
device defines the newly created device special file (probably using
os.makedev()).  Otherwise device is ignored.

If dir_fd is not None, it should be a file descriptor open to a directory,
  and path should be relative; path will then be relative to that directory.
dir_fd may not be implemented on your platform.
  If it is unavailable, using it will raise a NotImplementedError.
[clinic start generated code]*/

static PyObject *
os_mknod_impl(PyObject *module, path_t *path, int mode, dev_t device,
              int dir_fd)
/*[clinic end generated code: output=92e55d3ca8917461 input=ee44531551a4d83b]*/
{
    int result;
    int async_err = 0;
#ifdef HAVE_MKNODAT
    int mknodat_unavailable = 0;
#endif

    do {
        Py_BEGIN_ALLOW_THREADS
#ifdef HAVE_MKNODAT
        if (dir_fd != DEFAULT_DIR_FD) {
            if (HAVE_MKNODAT_RUNTIME) {
                result = mknodat(dir_fd, path->narrow, mode, device);

            } else {
                mknodat_unavailable = 1;
                result = 0;
            }
        } else
#endif
            result = mknod(path->narrow, mode, device);
        Py_END_ALLOW_THREADS
    } while (result != 0 && errno == EINTR &&
             !(async_err = PyErr_CheckSignals()));
#ifdef HAVE_MKNODAT
    if (mknodat_unavailable) {
        argument_unavailable_error(NULL, "dir_fd");
        return NULL;
    }
#endif
    if (result != 0)
        return (!async_err) ? posix_error() : NULL;

    Py_RETURN_NONE;
}
#endif /* defined(HAVE_MKNOD) && defined(HAVE_MAKEDEV) */


#ifdef HAVE_DEVICE_MACROS
/*[clinic input]
os.major -> unsigned_int

    device: dev_t
    /

Extracts a device major number from a raw device number.
[clinic start generated code]*/

static unsigned int
os_major_impl(PyObject *module, dev_t device)
/*[clinic end generated code: output=5b3b2589bafb498e input=1e16a4d30c4d4462]*/
{
    return major(device);
}


/*[clinic input]
os.minor -> unsigned_int

    device: dev_t
    /

Extracts a device minor number from a raw device number.
[clinic start generated code]*/

static unsigned int
os_minor_impl(PyObject *module, dev_t device)
/*[clinic end generated code: output=5e1a25e630b0157d input=0842c6d23f24c65e]*/
{
    return minor(device);
}


/*[clinic input]
os.makedev -> dev_t

    major: int
    minor: int
    /

Composes a raw device number from the major and minor device numbers.
[clinic start generated code]*/

static dev_t
os_makedev_impl(PyObject *module, int major, int minor)
/*[clinic end generated code: output=881aaa4aba6f6a52 input=4b9fd8fc73cbe48f]*/
{
    return makedev(major, minor);
}
#endif /* HAVE_DEVICE_MACROS */


#if defined HAVE_FTRUNCATE || defined MS_WINDOWS
/*[clinic input]
os.ftruncate

    fd: int
    length: Py_off_t
    /

Truncate a file, specified by file descriptor, to a specific length.
[clinic start generated code]*/

static PyObject *
os_ftruncate_impl(PyObject *module, int fd, Py_off_t length)
/*[clinic end generated code: output=fba15523721be7e4 input=63b43641e52818f2]*/
{
    int result;
    int async_err = 0;

    if (PySys_Audit("os.truncate", "in", fd, length) < 0) {
        return NULL;
    }

    do {
        Py_BEGIN_ALLOW_THREADS
        _Py_BEGIN_SUPPRESS_IPH
#ifdef MS_WINDOWS
        result = _chsize_s(fd, length);
#else
        result = ftruncate(fd, length);
#endif
        _Py_END_SUPPRESS_IPH
        Py_END_ALLOW_THREADS
    } while (result != 0 && errno == EINTR &&
             !(async_err = PyErr_CheckSignals()));
    if (result != 0)
        return (!async_err) ? posix_error() : NULL;
    Py_RETURN_NONE;
}
#endif /* HAVE_FTRUNCATE || MS_WINDOWS */


#if defined HAVE_TRUNCATE || defined MS_WINDOWS
/*[clinic input]
os.truncate
    path: path_t(allow_fd='PATH_HAVE_FTRUNCATE')
    length: Py_off_t

Truncate a file, specified by path, to a specific length.

On some platforms, path may also be specified as an open file descriptor.
  If this functionality is unavailable, using it raises an exception.
[clinic start generated code]*/

static PyObject *
os_truncate_impl(PyObject *module, path_t *path, Py_off_t length)
/*[clinic end generated code: output=43009c8df5c0a12b input=77229cf0b50a9b77]*/
{
    int result;
#ifdef MS_WINDOWS
    int fd;
#endif

    if (path->fd != -1)
        return os_ftruncate_impl(module, path->fd, length);

    if (PySys_Audit("os.truncate", "On", path->object, length) < 0) {
        return NULL;
    }

    Py_BEGIN_ALLOW_THREADS
    _Py_BEGIN_SUPPRESS_IPH
#ifdef MS_WINDOWS
    fd = _wopen(path->wide, _O_WRONLY | _O_BINARY | _O_NOINHERIT);
    if (fd < 0)
        result = -1;
    else {
        result = _chsize_s(fd, length);
        close(fd);
        if (result < 0)
            errno = result;
    }
#else
    result = truncate(path->narrow, length);
#endif
    _Py_END_SUPPRESS_IPH
    Py_END_ALLOW_THREADS
    if (result < 0)
        return posix_path_error(path);

    Py_RETURN_NONE;
}
#endif /* HAVE_TRUNCATE || MS_WINDOWS */


/* Issue #22396: On 32-bit AIX platform, the prototypes of os.posix_fadvise()
   and os.posix_fallocate() in system headers are wrong if _LARGE_FILES is
   defined, which is the case in Python on AIX. AIX bug report:
   http://www-01.ibm.com/support/docview.wss?uid=isg1IV56170 */
#if defined(_AIX) && defined(_LARGE_FILES) && !defined(__64BIT__)
#  define POSIX_FADVISE_AIX_BUG
#endif


/* GH-111804: Due to posix_fallocate() not having consistent semantics across
   OSs, support was dropped in WASI preview2. */
#if defined(HAVE_POSIX_FALLOCATE) && !defined(POSIX_FADVISE_AIX_BUG) && \
    !defined(__wasi__)
/*[clinic input]
os.posix_fallocate

    fd: int
    offset: Py_off_t
    length: Py_off_t
    /

Ensure a file has allocated at least a particular number of bytes on disk.

Ensure that the file specified by fd encompasses a range of bytes
starting at offset bytes from the beginning and continuing for length bytes.
[clinic start generated code]*/

static PyObject *
os_posix_fallocate_impl(PyObject *module, int fd, Py_off_t offset,
                        Py_off_t length)
/*[clinic end generated code: output=73f107139564aa9d input=d7a2ef0ab2ca52fb]*/
{
    int result;
    int async_err = 0;

    do {
        Py_BEGIN_ALLOW_THREADS
        result = posix_fallocate(fd, offset, length);
        Py_END_ALLOW_THREADS
    } while (result == EINTR && !(async_err = PyErr_CheckSignals()));

    if (result == 0)
        Py_RETURN_NONE;

    if (async_err)
        return NULL;

    errno = result;
    return posix_error();
}
#endif /* HAVE_POSIX_FALLOCATE) && !POSIX_FADVISE_AIX_BUG && !defined(__wasi__) */


#if defined(HAVE_POSIX_FADVISE) && !defined(POSIX_FADVISE_AIX_BUG)
/*[clinic input]
os.posix_fadvise

    fd: int
    offset: Py_off_t
    length: Py_off_t
    advice: int
    /

Announce an intention to access data in a specific pattern.

Announce an intention to access data in a specific pattern, thus allowing
the kernel to make optimizations.
The advice applies to the region of the file specified by fd starting at
offset and continuing for length bytes.
advice is one of POSIX_FADV_NORMAL, POSIX_FADV_SEQUENTIAL,
POSIX_FADV_RANDOM, POSIX_FADV_NOREUSE, POSIX_FADV_WILLNEED, or
POSIX_FADV_DONTNEED.
[clinic start generated code]*/

static PyObject *
os_posix_fadvise_impl(PyObject *module, int fd, Py_off_t offset,
                      Py_off_t length, int advice)
/*[clinic end generated code: output=412ef4aa70c98642 input=0fbe554edc2f04b5]*/
{
    int result;
    int async_err = 0;

    do {
        Py_BEGIN_ALLOW_THREADS
        result = posix_fadvise(fd, offset, length, advice);
        Py_END_ALLOW_THREADS
    } while (result == EINTR && !(async_err = PyErr_CheckSignals()));

    if (result == 0)
        Py_RETURN_NONE;

    if (async_err)
        return NULL;

    errno = result;
    return posix_error();
}
#endif /* HAVE_POSIX_FADVISE && !POSIX_FADVISE_AIX_BUG */


#ifdef MS_WINDOWS
static PyObject*
win32_putenv(PyObject *name, PyObject *value)
{
    /* Search from index 1 because on Windows starting '=' is allowed for
       defining hidden environment variables. */
    if (PyUnicode_GET_LENGTH(name) == 0 ||
        PyUnicode_FindChar(name, '=', 1, PyUnicode_GET_LENGTH(name), 1) != -1)
    {
        PyErr_SetString(PyExc_ValueError, "illegal environment variable name");
        return NULL;
    }
    PyObject *unicode;
    if (value != NULL) {
        unicode = PyUnicode_FromFormat("%U=%U", name, value);
    }
    else {
        unicode = PyUnicode_FromFormat("%U=", name);
    }
    if (unicode == NULL) {
        return NULL;
    }

    Py_ssize_t size;
    wchar_t *env = PyUnicode_AsWideCharString(unicode, &size);
    Py_DECREF(unicode);

    if (env == NULL) {
        return NULL;
    }
    if (size > _MAX_ENV) {
        PyErr_Format(PyExc_ValueError,
                     "the environment variable is longer than %u characters",
                     _MAX_ENV);
        PyMem_Free(env);
        return NULL;
    }
    if (wcslen(env) != (size_t)size) {
        PyErr_SetString(PyExc_ValueError,
                        "embedded null character");
        PyMem_Free(env);
        return NULL;
    }

    /* _wputenv() and SetEnvironmentVariableW() update the environment in the
       Process Environment Block (PEB). _wputenv() also updates CRT 'environ'
       and '_wenviron' variables, whereas SetEnvironmentVariableW() does not.

       Prefer _wputenv() to be compatible with C libraries using CRT
       variables and CRT functions using these variables (ex: getenv()). */
    int err = _wputenv(env);

    if (err) {
        posix_error();
        PyMem_Free(env);
        return NULL;
    }
    PyMem_Free(env);

    Py_RETURN_NONE;
}
#endif


#ifdef MS_WINDOWS
/*[clinic input]
os.putenv

    name: unicode
    value: unicode
    /

Change or add an environment variable.
[clinic start generated code]*/

static PyObject *
os_putenv_impl(PyObject *module, PyObject *name, PyObject *value)
/*[clinic end generated code: output=d29a567d6b2327d2 input=ba586581c2e6105f]*/
{
    if (PySys_Audit("os.putenv", "OO", name, value) < 0) {
        return NULL;
    }
    return win32_putenv(name, value);
}
#else
/*[clinic input]
os.putenv

    name: FSConverter
    value: FSConverter
    /

Change or add an environment variable.
[clinic start generated code]*/

static PyObject *
os_putenv_impl(PyObject *module, PyObject *name, PyObject *value)
/*[clinic end generated code: output=d29a567d6b2327d2 input=a97bc6152f688d31]*/
{
    const char *name_string = PyBytes_AS_STRING(name);
    const char *value_string = PyBytes_AS_STRING(value);

    if (strchr(name_string, '=') != NULL) {
        PyErr_SetString(PyExc_ValueError, "illegal environment variable name");
        return NULL;
    }

    if (PySys_Audit("os.putenv", "OO", name, value) < 0) {
        return NULL;
    }

    if (setenv(name_string, value_string, 1)) {
        return posix_error();
    }
    Py_RETURN_NONE;
}
#endif  /* !defined(MS_WINDOWS) */


#ifdef MS_WINDOWS
/*[clinic input]
os.unsetenv
    name: unicode
    /

Delete an environment variable.
[clinic start generated code]*/

static PyObject *
os_unsetenv_impl(PyObject *module, PyObject *name)
/*[clinic end generated code: output=54c4137ab1834f02 input=4d6a1747cc526d2f]*/
{
    if (PySys_Audit("os.unsetenv", "(O)", name) < 0) {
        return NULL;
    }
    return win32_putenv(name, NULL);
}
#else
/*[clinic input]
os.unsetenv
    name: FSConverter
    /

Delete an environment variable.
[clinic start generated code]*/

static PyObject *
os_unsetenv_impl(PyObject *module, PyObject *name)
/*[clinic end generated code: output=54c4137ab1834f02 input=2bb5288a599c7107]*/
{
    if (PySys_Audit("os.unsetenv", "(O)", name) < 0) {
        return NULL;
    }
#ifdef HAVE_BROKEN_UNSETENV
    unsetenv(PyBytes_AS_STRING(name));
#else
    int err = unsetenv(PyBytes_AS_STRING(name));
    if (err) {
        return posix_error();
    }
#endif

    Py_RETURN_NONE;
}
#endif /* !MS_WINDOWS */


/*[clinic input]
os.strerror

    code: int
    /

Translate an error code to a message string.
[clinic start generated code]*/

static PyObject *
os_strerror_impl(PyObject *module, int code)
/*[clinic end generated code: output=baebf09fa02a78f2 input=75a8673d97915a91]*/
{
    char *message = strerror(code);
    if (message == NULL) {
        PyErr_SetString(PyExc_ValueError,
                        "strerror() argument out of range");
        return NULL;
    }
    return PyUnicode_DecodeLocale(message, "surrogateescape");
}


#ifdef HAVE_SYS_WAIT_H
#ifdef WCOREDUMP
/*[clinic input]
os.WCOREDUMP -> bool

    status: int
    /

Return True if the process returning status was dumped to a core file.
[clinic start generated code]*/

static int
os_WCOREDUMP_impl(PyObject *module, int status)
/*[clinic end generated code: output=1a584b147b16bd18 input=8b05e7ab38528d04]*/
{
    WAIT_TYPE wait_status;
    WAIT_STATUS_INT(wait_status) = status;
    return WCOREDUMP(wait_status);
}
#endif /* WCOREDUMP */


#ifdef WIFCONTINUED
/*[clinic input]
os.WIFCONTINUED -> bool

    status: int

Return True if a particular process was continued from a job control stop.

Return True if the process returning status was continued from a
job control stop.
[clinic start generated code]*/

static int
os_WIFCONTINUED_impl(PyObject *module, int status)
/*[clinic end generated code: output=1e35295d844364bd input=e777e7d38eb25bd9]*/
{
    WAIT_TYPE wait_status;
    WAIT_STATUS_INT(wait_status) = status;
    return WIFCONTINUED(wait_status);
}
#endif /* WIFCONTINUED */


#ifdef WIFSTOPPED
/*[clinic input]
os.WIFSTOPPED -> bool

    status: int

Return True if the process returning status was stopped.
[clinic start generated code]*/

static int
os_WIFSTOPPED_impl(PyObject *module, int status)
/*[clinic end generated code: output=fdb57122a5c9b4cb input=043cb7f1289ef904]*/
{
    WAIT_TYPE wait_status;
    WAIT_STATUS_INT(wait_status) = status;
    return WIFSTOPPED(wait_status);
}
#endif /* WIFSTOPPED */


#ifdef WIFSIGNALED
/*[clinic input]
os.WIFSIGNALED -> bool

    status: int

Return True if the process returning status was terminated by a signal.
[clinic start generated code]*/

static int
os_WIFSIGNALED_impl(PyObject *module, int status)
/*[clinic end generated code: output=d1dde4dcc819a5f5 input=d55ba7cc9ce5dc43]*/
{
    WAIT_TYPE wait_status;
    WAIT_STATUS_INT(wait_status) = status;
    return WIFSIGNALED(wait_status);
}
#endif /* WIFSIGNALED */


#ifdef WIFEXITED
/*[clinic input]
os.WIFEXITED -> bool

    status: int

Return True if the process returning status exited via the exit() system call.
[clinic start generated code]*/

static int
os_WIFEXITED_impl(PyObject *module, int status)
/*[clinic end generated code: output=01c09d6ebfeea397 input=d63775a6791586c0]*/
{
    WAIT_TYPE wait_status;
    WAIT_STATUS_INT(wait_status) = status;
    return WIFEXITED(wait_status);
}
#endif /* WIFEXITED */


#ifdef WEXITSTATUS
/*[clinic input]
os.WEXITSTATUS -> int

    status: int

Return the process return code from status.
[clinic start generated code]*/

static int
os_WEXITSTATUS_impl(PyObject *module, int status)
/*[clinic end generated code: output=6e3efbba11f6488d input=e1fb4944e377585b]*/
{
    WAIT_TYPE wait_status;
    WAIT_STATUS_INT(wait_status) = status;
    return WEXITSTATUS(wait_status);
}
#endif /* WEXITSTATUS */


#ifdef WTERMSIG
/*[clinic input]
os.WTERMSIG -> int

    status: int

Return the signal that terminated the process that provided the status value.
[clinic start generated code]*/

static int
os_WTERMSIG_impl(PyObject *module, int status)
/*[clinic end generated code: output=172f7dfc8dcfc3ad input=727fd7f84ec3f243]*/
{
    WAIT_TYPE wait_status;
    WAIT_STATUS_INT(wait_status) = status;
    return WTERMSIG(wait_status);
}
#endif /* WTERMSIG */


#ifdef WSTOPSIG
/*[clinic input]
os.WSTOPSIG -> int

    status: int

Return the signal that stopped the process that provided the status value.
[clinic start generated code]*/

static int
os_WSTOPSIG_impl(PyObject *module, int status)
/*[clinic end generated code: output=0ab7586396f5d82b input=46ebf1d1b293c5c1]*/
{
    WAIT_TYPE wait_status;
    WAIT_STATUS_INT(wait_status) = status;
    return WSTOPSIG(wait_status);
}
#endif /* WSTOPSIG */
#endif /* HAVE_SYS_WAIT_H */


#if defined(HAVE_FSTATVFS) && defined(HAVE_SYS_STATVFS_H)
#ifdef _SCO_DS
/* SCO OpenServer 5.0 and later requires _SVID3 before it reveals the
   needed definitions in sys/statvfs.h */
#define _SVID3
#endif
#include <sys/statvfs.h>

#ifdef __APPLE__
/* On macOS struct statvfs uses 32-bit integers for block counts,
 * resulting in overflow when filesystems are larger than 4TB. Therefore
 * os.statvfs is implemented in terms of statfs(2).
 */

static PyObject*
_pystatvfs_fromstructstatfs(PyObject *module, struct statfs st) {
    PyObject *StatVFSResultType = get_posix_state(module)->StatVFSResultType;
    PyObject *v = PyStructSequence_New((PyTypeObject *)StatVFSResultType);
    if (v == NULL) {
        return NULL;
    }

    long flags = 0;
    if (st.f_flags & MNT_RDONLY) {
        flags |= ST_RDONLY;
    }
    if (st.f_flags & MNT_NOSUID) {
        flags |= ST_NOSUID;
    }

    _Static_assert(sizeof(st.f_blocks) == sizeof(long long), "assuming large file");

#define SET_ITEM(SEQ, INDEX, EXPR)                       \
    do {                                                 \
        PyObject *obj = (EXPR);                          \
        if (obj == NULL) {                               \
            Py_DECREF((SEQ));                            \
            return NULL;                                 \
        }                                                \
        PyStructSequence_SET_ITEM((SEQ), (INDEX), obj);  \
    } while (0)

    SET_ITEM(v, 0, PyLong_FromLong((long) st.f_iosize));
    SET_ITEM(v, 1, PyLong_FromLong((long) st.f_bsize));
    SET_ITEM(v, 2, PyLong_FromLongLong((long long) st.f_blocks));
    SET_ITEM(v, 3, PyLong_FromLongLong((long long) st.f_bfree));
    SET_ITEM(v, 4, PyLong_FromLongLong((long long) st.f_bavail));
    SET_ITEM(v, 5, PyLong_FromLongLong((long long) st.f_files));
    SET_ITEM(v, 6, PyLong_FromLongLong((long long) st.f_ffree));
    SET_ITEM(v, 7, PyLong_FromLongLong((long long) st.f_ffree));
    SET_ITEM(v, 8, PyLong_FromLong((long) flags));

    SET_ITEM(v, 9, PyLong_FromLong((long) NAME_MAX));
    SET_ITEM(v, 10, PyLong_FromUnsignedLong(st.f_fsid.val[0]));

#undef SET_ITEM

    return v;
}

#else



static PyObject*
_pystatvfs_fromstructstatvfs(PyObject *module, struct statvfs st) {
    PyObject *StatVFSResultType = get_posix_state(module)->StatVFSResultType;
    PyObject *v = PyStructSequence_New((PyTypeObject *)StatVFSResultType);
    if (v == NULL)
        return NULL;

    int pos = 0;

#define SET_RESULT(CALL)                                     \
    do {                                                     \
        PyObject *item = (CALL);                             \
        if (item == NULL) {                                  \
            Py_DECREF(v);                                    \
            return NULL;                                     \
        }                                                    \
        PyStructSequence_SET_ITEM(v, pos++, item);           \
    } while(0)

#if !defined(HAVE_LARGEFILE_SUPPORT)
    SET_RESULT(PyLong_FromLong((long) st.f_bsize));
    SET_RESULT(PyLong_FromLong((long) st.f_frsize));
    SET_RESULT(PyLong_FromLong((long) st.f_blocks));
    SET_RESULT(PyLong_FromLong((long) st.f_bfree));
    SET_RESULT(PyLong_FromLong((long) st.f_bavail));
    SET_RESULT(PyLong_FromLong((long) st.f_files));
    SET_RESULT(PyLong_FromLong((long) st.f_ffree));
    SET_RESULT(PyLong_FromLong((long) st.f_favail));
    SET_RESULT(PyLong_FromLong((long) st.f_flag));
    SET_RESULT(PyLong_FromLong((long) st.f_namemax));
#else
    SET_RESULT(PyLong_FromLong((long) st.f_bsize));
    SET_RESULT(PyLong_FromLong((long) st.f_frsize));
    SET_RESULT(PyLong_FromLongLong((long long) st.f_blocks));
    SET_RESULT(PyLong_FromLongLong((long long) st.f_bfree));
    SET_RESULT(PyLong_FromLongLong((long long) st.f_bavail));
    SET_RESULT(PyLong_FromLongLong((long long) st.f_files));
    SET_RESULT(PyLong_FromLongLong((long long) st.f_ffree));
    SET_RESULT(PyLong_FromLongLong((long long) st.f_favail));
    SET_RESULT(PyLong_FromLong((long) st.f_flag));
    SET_RESULT(PyLong_FromLong((long) st.f_namemax));
#endif
/* The _ALL_SOURCE feature test macro defines f_fsid as a structure
 * (issue #32390). */
#if defined(_AIX) && defined(_ALL_SOURCE)
    SET_RESULT(PyLong_FromUnsignedLong(st.f_fsid.val[0]));
#else
    SET_RESULT(PyLong_FromUnsignedLong(st.f_fsid));
#endif

#undef SET_RESULT

    return v;
}

#endif


/*[clinic input]
os.fstatvfs
    fd: int
    /

Perform an fstatvfs system call on the given fd.

Equivalent to statvfs(fd).
[clinic start generated code]*/

static PyObject *
os_fstatvfs_impl(PyObject *module, int fd)
/*[clinic end generated code: output=53547cf0cc55e6c5 input=d8122243ac50975e]*/
{
    int result;
    int async_err = 0;
#ifdef __APPLE__
    struct statfs st;
    /* On macOS os.fstatvfs is implemented using fstatfs(2) because
     * the former uses 32-bit values for block counts.
     */
    do {
        Py_BEGIN_ALLOW_THREADS
        result = fstatfs(fd, &st);
        Py_END_ALLOW_THREADS
    } while (result != 0 && errno == EINTR &&
             !(async_err = PyErr_CheckSignals()));
    if (result != 0)
        return (!async_err) ? posix_error() : NULL;

    return _pystatvfs_fromstructstatfs(module, st);
#else
    struct statvfs st;

    do {
        Py_BEGIN_ALLOW_THREADS
        result = fstatvfs(fd, &st);
        Py_END_ALLOW_THREADS
    } while (result != 0 && errno == EINTR &&
             !(async_err = PyErr_CheckSignals()));
    if (result != 0)
        return (!async_err) ? posix_error() : NULL;

    return _pystatvfs_fromstructstatvfs(module, st);
#endif
}
#endif /* defined(HAVE_FSTATVFS) && defined(HAVE_SYS_STATVFS_H) */


#if defined(HAVE_STATVFS) && defined(HAVE_SYS_STATVFS_H)
#include <sys/statvfs.h>
/*[clinic input]
os.statvfs

    path: path_t(allow_fd='PATH_HAVE_FSTATVFS')

Perform a statvfs system call on the given path.

path may always be specified as a string.
On some platforms, path may also be specified as an open file descriptor.
  If this functionality is unavailable, using it raises an exception.
[clinic start generated code]*/

static PyObject *
os_statvfs_impl(PyObject *module, path_t *path)
/*[clinic end generated code: output=87106dd1beb8556e input=3f5c35791c669bd9]*/
{
    int result;

#ifdef __APPLE__
    /* On macOS os.statvfs is implemented using statfs(2)/fstatfs(2) because
     * the former uses 32-bit values for block counts.
     */
    struct statfs st;

    Py_BEGIN_ALLOW_THREADS
    if (path->fd != -1) {
        result = fstatfs(path->fd, &st);
    }
    else
        result = statfs(path->narrow, &st);
    Py_END_ALLOW_THREADS

    if (result) {
        return path_error(path);
    }

    return _pystatvfs_fromstructstatfs(module, st);

#else
    struct statvfs st;

    Py_BEGIN_ALLOW_THREADS
#ifdef HAVE_FSTATVFS
    if (path->fd != -1) {
        result = fstatvfs(path->fd, &st);
    }
    else
#endif
        result = statvfs(path->narrow, &st);
    Py_END_ALLOW_THREADS

    if (result) {
        return path_error(path);
    }

    return _pystatvfs_fromstructstatvfs(module, st);
#endif
}
#endif /* defined(HAVE_STATVFS) && defined(HAVE_SYS_STATVFS_H) */


#ifdef MS_WINDOWS
/*[clinic input]
os._getdiskusage

    path: path_t

Return disk usage statistics about the given path as a (total, free) tuple.
[clinic start generated code]*/

static PyObject *
os__getdiskusage_impl(PyObject *module, path_t *path)
/*[clinic end generated code: output=3bd3991f5e5c5dfb input=6af8d1b7781cc042]*/
{
    BOOL retval;
    ULARGE_INTEGER _, total, free;
    DWORD err = 0;

    Py_BEGIN_ALLOW_THREADS
    retval = GetDiskFreeSpaceExW(path->wide, &_, &total, &free);
    Py_END_ALLOW_THREADS
    if (retval == 0) {
        if (GetLastError() == ERROR_DIRECTORY) {
            wchar_t *dir_path = NULL;

            dir_path = PyMem_New(wchar_t, path->length + 1);
            if (dir_path == NULL) {
                return PyErr_NoMemory();
            }

            wcscpy_s(dir_path, path->length + 1, path->wide);

            if (_dirnameW(dir_path) != -1) {
                Py_BEGIN_ALLOW_THREADS
                retval = GetDiskFreeSpaceExW(dir_path, &_, &total, &free);
                Py_END_ALLOW_THREADS
            }
            /* Record the last error in case it's modified by PyMem_Free. */
            err = GetLastError();
            PyMem_Free(dir_path);
            if (retval) {
                goto success;
            }
        }
        return PyErr_SetFromWindowsErr(err);
    }

success:
    return Py_BuildValue("(LL)", total.QuadPart, free.QuadPart);
}
#endif /* MS_WINDOWS */


/* This is used for fpathconf(), pathconf(), confstr() and sysconf().
 * It maps strings representing configuration variable names to
 * integer values, allowing those functions to be called with the
 * magic names instead of polluting the module's namespace with tons of
 * rarely-used constants.  There are three separate tables that use
 * these definitions.
 *
 * This code is always included, even if none of the interfaces that
 * need it are included.  The #if hackery needed to avoid it would be
 * sufficiently pervasive that it's not worth the loss of readability.
 */
struct constdef {
    const char *name;
    int value;
};

static int
conv_confname(PyObject *arg, int *valuep, struct constdef *table,
              size_t tablesize)
{
    if (PyLong_Check(arg)) {
        int value = PyLong_AsInt(arg);
        if (value == -1 && PyErr_Occurred())
            return 0;
        *valuep = value;
        return 1;
    }
    else {
        /* look up the value in the table using a binary search */
        size_t lo = 0;
        size_t mid;
        size_t hi = tablesize;
        int cmp;
        const char *confname;
        if (!PyUnicode_Check(arg)) {
            PyErr_SetString(PyExc_TypeError,
                "configuration names must be strings or integers");
            return 0;
        }
        confname = PyUnicode_AsUTF8(arg);
        if (confname == NULL)
            return 0;
        while (lo < hi) {
            mid = (lo + hi) / 2;
            cmp = strcmp(confname, table[mid].name);
            if (cmp < 0)
                hi = mid;
            else if (cmp > 0)
                lo = mid + 1;
            else {
                *valuep = table[mid].value;
                return 1;
            }
        }
        PyErr_SetString(PyExc_ValueError, "unrecognized configuration name");
        return 0;
    }
}


#if defined(HAVE_FPATHCONF) || defined(HAVE_PATHCONF)
static struct constdef  posix_constants_pathconf[] = {
#ifdef _PC_ABI_AIO_XFER_MAX
    {"PC_ABI_AIO_XFER_MAX",     _PC_ABI_AIO_XFER_MAX},
#endif
#ifdef _PC_ABI_ASYNC_IO
    {"PC_ABI_ASYNC_IO", _PC_ABI_ASYNC_IO},
#endif
#ifdef _PC_ASYNC_IO
    {"PC_ASYNC_IO",     _PC_ASYNC_IO},
#endif
#ifdef _PC_CHOWN_RESTRICTED
    {"PC_CHOWN_RESTRICTED",     _PC_CHOWN_RESTRICTED},
#endif
#ifdef _PC_FILESIZEBITS
    {"PC_FILESIZEBITS", _PC_FILESIZEBITS},
#endif
#ifdef _PC_LAST
    {"PC_LAST", _PC_LAST},
#endif
#ifdef _PC_LINK_MAX
    {"PC_LINK_MAX",     _PC_LINK_MAX},
#endif
#ifdef _PC_MAX_CANON
    {"PC_MAX_CANON",    _PC_MAX_CANON},
#endif
#ifdef _PC_MAX_INPUT
    {"PC_MAX_INPUT",    _PC_MAX_INPUT},
#endif
#ifdef _PC_NAME_MAX
    {"PC_NAME_MAX",     _PC_NAME_MAX},
#endif
#ifdef _PC_NO_TRUNC
    {"PC_NO_TRUNC",     _PC_NO_TRUNC},
#endif
#ifdef _PC_PATH_MAX
    {"PC_PATH_MAX",     _PC_PATH_MAX},
#endif
#ifdef _PC_PIPE_BUF
    {"PC_PIPE_BUF",     _PC_PIPE_BUF},
#endif
#ifdef _PC_PRIO_IO
    {"PC_PRIO_IO",      _PC_PRIO_IO},
#endif
#ifdef _PC_SOCK_MAXBUF
    {"PC_SOCK_MAXBUF",  _PC_SOCK_MAXBUF},
#endif
#ifdef _PC_SYNC_IO
    {"PC_SYNC_IO",      _PC_SYNC_IO},
#endif
#ifdef _PC_VDISABLE
    {"PC_VDISABLE",     _PC_VDISABLE},
#endif
#ifdef _PC_ACL_ENABLED
    {"PC_ACL_ENABLED",  _PC_ACL_ENABLED},
#endif
#ifdef _PC_MIN_HOLE_SIZE
    {"PC_MIN_HOLE_SIZE",    _PC_MIN_HOLE_SIZE},
#endif
#ifdef _PC_ALLOC_SIZE_MIN
    {"PC_ALLOC_SIZE_MIN",   _PC_ALLOC_SIZE_MIN},
#endif
#ifdef _PC_REC_INCR_XFER_SIZE
    {"PC_REC_INCR_XFER_SIZE",   _PC_REC_INCR_XFER_SIZE},
#endif
#ifdef _PC_REC_MAX_XFER_SIZE
    {"PC_REC_MAX_XFER_SIZE",    _PC_REC_MAX_XFER_SIZE},
#endif
#ifdef _PC_REC_MIN_XFER_SIZE
    {"PC_REC_MIN_XFER_SIZE",    _PC_REC_MIN_XFER_SIZE},
#endif
#ifdef _PC_REC_XFER_ALIGN
    {"PC_REC_XFER_ALIGN",   _PC_REC_XFER_ALIGN},
#endif
#ifdef _PC_SYMLINK_MAX
    {"PC_SYMLINK_MAX",  _PC_SYMLINK_MAX},
#endif
#ifdef _PC_XATTR_ENABLED
    {"PC_XATTR_ENABLED",    _PC_XATTR_ENABLED},
#endif
#ifdef _PC_XATTR_EXISTS
    {"PC_XATTR_EXISTS", _PC_XATTR_EXISTS},
#endif
#ifdef _PC_TIMESTAMP_RESOLUTION
    {"PC_TIMESTAMP_RESOLUTION", _PC_TIMESTAMP_RESOLUTION},
#endif
};

static int
conv_path_confname(PyObject *arg, int *valuep)
{
    return conv_confname(arg, valuep, posix_constants_pathconf,
                         sizeof(posix_constants_pathconf)
                           / sizeof(struct constdef));
}
#endif


#ifdef HAVE_FPATHCONF
/*[clinic input]
os.fpathconf -> long

    fd: fildes
    name: path_confname
    /

Return the configuration limit name for the file descriptor fd.

If there is no limit, return -1.
[clinic start generated code]*/

static long
os_fpathconf_impl(PyObject *module, int fd, int name)
/*[clinic end generated code: output=d5b7042425fc3e21 input=5b8d2471cfaae186]*/
{
    long limit;

    errno = 0;
    limit = fpathconf(fd, name);
    if (limit == -1 && errno != 0)
        posix_error();

    return limit;
}
#endif /* HAVE_FPATHCONF */


#ifdef HAVE_PATHCONF
/*[clinic input]
os.pathconf -> long
    path: path_t(allow_fd='PATH_HAVE_FPATHCONF')
    name: path_confname

Return the configuration limit name for the file or directory path.

If there is no limit, return -1.
On some platforms, path may also be specified as an open file descriptor.
  If this functionality is unavailable, using it raises an exception.
[clinic start generated code]*/

static long
os_pathconf_impl(PyObject *module, path_t *path, int name)
/*[clinic end generated code: output=5bedee35b293a089 input=bc3e2a985af27e5e]*/
{
    long limit;

    errno = 0;
#ifdef HAVE_FPATHCONF
    if (path->fd != -1)
        limit = fpathconf(path->fd, name);
    else
#endif
        limit = pathconf(path->narrow, name);
    if (limit == -1 && errno != 0) {
        if (errno == EINVAL)
            /* could be a path or name problem */
            posix_error();
        else
            path_error(path);
    }

    return limit;
}
#endif /* HAVE_PATHCONF */

#ifdef HAVE_CONFSTR
static struct constdef posix_constants_confstr[] = {
#ifdef _CS_ARCHITECTURE
    {"CS_ARCHITECTURE", _CS_ARCHITECTURE},
#endif
#ifdef _CS_GNU_LIBC_VERSION
    {"CS_GNU_LIBC_VERSION",     _CS_GNU_LIBC_VERSION},
#endif
#ifdef _CS_GNU_LIBPTHREAD_VERSION
    {"CS_GNU_LIBPTHREAD_VERSION",       _CS_GNU_LIBPTHREAD_VERSION},
#endif
#ifdef _CS_HOSTNAME
    {"CS_HOSTNAME",     _CS_HOSTNAME},
#endif
#ifdef _CS_HW_PROVIDER
    {"CS_HW_PROVIDER",  _CS_HW_PROVIDER},
#endif
#ifdef _CS_HW_SERIAL
    {"CS_HW_SERIAL",    _CS_HW_SERIAL},
#endif
#ifdef _CS_INITTAB_NAME
    {"CS_INITTAB_NAME", _CS_INITTAB_NAME},
#endif
#ifdef _CS_LFS64_CFLAGS
    {"CS_LFS64_CFLAGS", _CS_LFS64_CFLAGS},
#endif
#ifdef _CS_LFS64_LDFLAGS
    {"CS_LFS64_LDFLAGS",        _CS_LFS64_LDFLAGS},
#endif
#ifdef _CS_LFS64_LIBS
    {"CS_LFS64_LIBS",   _CS_LFS64_LIBS},
#endif
#ifdef _CS_LFS64_LINTFLAGS
    {"CS_LFS64_LINTFLAGS",      _CS_LFS64_LINTFLAGS},
#endif
#ifdef _CS_LFS_CFLAGS
    {"CS_LFS_CFLAGS",   _CS_LFS_CFLAGS},
#endif
#ifdef _CS_LFS_LDFLAGS
    {"CS_LFS_LDFLAGS",  _CS_LFS_LDFLAGS},
#endif
#ifdef _CS_LFS_LIBS
    {"CS_LFS_LIBS",     _CS_LFS_LIBS},
#endif
#ifdef _CS_LFS_LINTFLAGS
    {"CS_LFS_LINTFLAGS",        _CS_LFS_LINTFLAGS},
#endif
#ifdef _CS_MACHINE
    {"CS_MACHINE",      _CS_MACHINE},
#endif
#ifdef _CS_PATH
    {"CS_PATH", _CS_PATH},
#endif
#ifdef _CS_RELEASE
    {"CS_RELEASE",      _CS_RELEASE},
#endif
#ifdef _CS_SRPC_DOMAIN
    {"CS_SRPC_DOMAIN",  _CS_SRPC_DOMAIN},
#endif
#ifdef _CS_SYSNAME
    {"CS_SYSNAME",      _CS_SYSNAME},
#endif
#ifdef _CS_VERSION
    {"CS_VERSION",      _CS_VERSION},
#endif
#ifdef _CS_XBS5_ILP32_OFF32_CFLAGS
    {"CS_XBS5_ILP32_OFF32_CFLAGS",      _CS_XBS5_ILP32_OFF32_CFLAGS},
#endif
#ifdef _CS_XBS5_ILP32_OFF32_LDFLAGS
    {"CS_XBS5_ILP32_OFF32_LDFLAGS",     _CS_XBS5_ILP32_OFF32_LDFLAGS},
#endif
#ifdef _CS_XBS5_ILP32_OFF32_LIBS
    {"CS_XBS5_ILP32_OFF32_LIBS",        _CS_XBS5_ILP32_OFF32_LIBS},
#endif
#ifdef _CS_XBS5_ILP32_OFF32_LINTFLAGS
    {"CS_XBS5_ILP32_OFF32_LINTFLAGS",   _CS_XBS5_ILP32_OFF32_LINTFLAGS},
#endif
#ifdef _CS_XBS5_ILP32_OFFBIG_CFLAGS
    {"CS_XBS5_ILP32_OFFBIG_CFLAGS",     _CS_XBS5_ILP32_OFFBIG_CFLAGS},
#endif
#ifdef _CS_XBS5_ILP32_OFFBIG_LDFLAGS
    {"CS_XBS5_ILP32_OFFBIG_LDFLAGS",    _CS_XBS5_ILP32_OFFBIG_LDFLAGS},
#endif
#ifdef _CS_XBS5_ILP32_OFFBIG_LIBS
    {"CS_XBS5_ILP32_OFFBIG_LIBS",       _CS_XBS5_ILP32_OFFBIG_LIBS},
#endif
#ifdef _CS_XBS5_ILP32_OFFBIG_LINTFLAGS
    {"CS_XBS5_ILP32_OFFBIG_LINTFLAGS",  _CS_XBS5_ILP32_OFFBIG_LINTFLAGS},
#endif
#ifdef _CS_XBS5_LP64_OFF64_CFLAGS
    {"CS_XBS5_LP64_OFF64_CFLAGS",       _CS_XBS5_LP64_OFF64_CFLAGS},
#endif
#ifdef _CS_XBS5_LP64_OFF64_LDFLAGS
    {"CS_XBS5_LP64_OFF64_LDFLAGS",      _CS_XBS5_LP64_OFF64_LDFLAGS},
#endif
#ifdef _CS_XBS5_LP64_OFF64_LIBS
    {"CS_XBS5_LP64_OFF64_LIBS", _CS_XBS5_LP64_OFF64_LIBS},
#endif
#ifdef _CS_XBS5_LP64_OFF64_LINTFLAGS
    {"CS_XBS5_LP64_OFF64_LINTFLAGS",    _CS_XBS5_LP64_OFF64_LINTFLAGS},
#endif
#ifdef _CS_XBS5_LPBIG_OFFBIG_CFLAGS
    {"CS_XBS5_LPBIG_OFFBIG_CFLAGS",     _CS_XBS5_LPBIG_OFFBIG_CFLAGS},
#endif
#ifdef _CS_XBS5_LPBIG_OFFBIG_LDFLAGS
    {"CS_XBS5_LPBIG_OFFBIG_LDFLAGS",    _CS_XBS5_LPBIG_OFFBIG_LDFLAGS},
#endif
#ifdef _CS_XBS5_LPBIG_OFFBIG_LIBS
    {"CS_XBS5_LPBIG_OFFBIG_LIBS",       _CS_XBS5_LPBIG_OFFBIG_LIBS},
#endif
#ifdef _CS_XBS5_LPBIG_OFFBIG_LINTFLAGS
    {"CS_XBS5_LPBIG_OFFBIG_LINTFLAGS",  _CS_XBS5_LPBIG_OFFBIG_LINTFLAGS},
#endif
#ifdef _MIPS_CS_AVAIL_PROCESSORS
    {"MIPS_CS_AVAIL_PROCESSORS",        _MIPS_CS_AVAIL_PROCESSORS},
#endif
#ifdef _MIPS_CS_BASE
    {"MIPS_CS_BASE",    _MIPS_CS_BASE},
#endif
#ifdef _MIPS_CS_HOSTID
    {"MIPS_CS_HOSTID",  _MIPS_CS_HOSTID},
#endif
#ifdef _MIPS_CS_HW_NAME
    {"MIPS_CS_HW_NAME", _MIPS_CS_HW_NAME},
#endif
#ifdef _MIPS_CS_NUM_PROCESSORS
    {"MIPS_CS_NUM_PROCESSORS",  _MIPS_CS_NUM_PROCESSORS},
#endif
#ifdef _MIPS_CS_OSREL_MAJ
    {"MIPS_CS_OSREL_MAJ",       _MIPS_CS_OSREL_MAJ},
#endif
#ifdef _MIPS_CS_OSREL_MIN
    {"MIPS_CS_OSREL_MIN",       _MIPS_CS_OSREL_MIN},
#endif
#ifdef _MIPS_CS_OSREL_PATCH
    {"MIPS_CS_OSREL_PATCH",     _MIPS_CS_OSREL_PATCH},
#endif
#ifdef _MIPS_CS_OS_NAME
    {"MIPS_CS_OS_NAME", _MIPS_CS_OS_NAME},
#endif
#ifdef _MIPS_CS_OS_PROVIDER
    {"MIPS_CS_OS_PROVIDER",     _MIPS_CS_OS_PROVIDER},
#endif
#ifdef _MIPS_CS_PROCESSORS
    {"MIPS_CS_PROCESSORS",      _MIPS_CS_PROCESSORS},
#endif
#ifdef _MIPS_CS_SERIAL
    {"MIPS_CS_SERIAL",  _MIPS_CS_SERIAL},
#endif
#ifdef _MIPS_CS_VENDOR
    {"MIPS_CS_VENDOR",  _MIPS_CS_VENDOR},
#endif
};

static int
conv_confstr_confname(PyObject *arg, int *valuep)
{
    return conv_confname(arg, valuep, posix_constants_confstr,
                         sizeof(posix_constants_confstr)
                           / sizeof(struct constdef));
}


/*[clinic input]
os.confstr

    name: confstr_confname
    /

Return a string-valued system configuration variable.
[clinic start generated code]*/

static PyObject *
os_confstr_impl(PyObject *module, int name)
/*[clinic end generated code: output=bfb0b1b1e49b9383 input=18fb4d0567242e65]*/
{
    PyObject *result = NULL;
    char buffer[255];
    size_t len;

    errno = 0;
    len = confstr(name, buffer, sizeof(buffer));
    if (len == 0) {
        if (errno) {
            posix_error();
            return NULL;
        }
        else {
            Py_RETURN_NONE;
        }
    }

    if (len >= sizeof(buffer)) {
        size_t len2;
        char *buf = PyMem_Malloc(len);
        if (buf == NULL)
            return PyErr_NoMemory();
        len2 = confstr(name, buf, len);
        assert(len == len2);
        result = PyUnicode_DecodeFSDefaultAndSize(buf, len2-1);
        PyMem_Free(buf);
    }
    else
        result = PyUnicode_DecodeFSDefaultAndSize(buffer, len-1);
    return result;
}
#endif /* HAVE_CONFSTR */


#ifdef HAVE_SYSCONF
static struct constdef posix_constants_sysconf[] = {
#ifdef _SC_2_CHAR_TERM
    {"SC_2_CHAR_TERM",  _SC_2_CHAR_TERM},
#endif
#ifdef _SC_2_C_BIND
    {"SC_2_C_BIND",     _SC_2_C_BIND},
#endif
#ifdef _SC_2_C_DEV
    {"SC_2_C_DEV",      _SC_2_C_DEV},
#endif
#ifdef _SC_2_C_VERSION
    {"SC_2_C_VERSION",  _SC_2_C_VERSION},
#endif
#ifdef _SC_2_FORT_DEV
    {"SC_2_FORT_DEV",   _SC_2_FORT_DEV},
#endif
#ifdef _SC_2_FORT_RUN
    {"SC_2_FORT_RUN",   _SC_2_FORT_RUN},
#endif
#ifdef _SC_2_LOCALEDEF
    {"SC_2_LOCALEDEF",  _SC_2_LOCALEDEF},
#endif
#ifdef _SC_2_SW_DEV
    {"SC_2_SW_DEV",     _SC_2_SW_DEV},
#endif
#ifdef _SC_2_UPE
    {"SC_2_UPE",        _SC_2_UPE},
#endif
#ifdef _SC_2_VERSION
    {"SC_2_VERSION",    _SC_2_VERSION},
#endif
#ifdef _SC_ABI_ASYNCHRONOUS_IO
    {"SC_ABI_ASYNCHRONOUS_IO",  _SC_ABI_ASYNCHRONOUS_IO},
#endif
#ifdef _SC_ACL
    {"SC_ACL",  _SC_ACL},
#endif
#ifdef _SC_AIO_LISTIO_MAX
    {"SC_AIO_LISTIO_MAX",       _SC_AIO_LISTIO_MAX},
#endif
#ifdef _SC_AIO_MAX
    {"SC_AIO_MAX",      _SC_AIO_MAX},
#endif
#ifdef _SC_AIO_PRIO_DELTA_MAX
    {"SC_AIO_PRIO_DELTA_MAX",   _SC_AIO_PRIO_DELTA_MAX},
#endif
#ifdef _SC_ARG_MAX
    {"SC_ARG_MAX",      _SC_ARG_MAX},
#endif
#ifdef _SC_ASYNCHRONOUS_IO
    {"SC_ASYNCHRONOUS_IO",      _SC_ASYNCHRONOUS_IO},
#endif
#ifdef _SC_ATEXIT_MAX
    {"SC_ATEXIT_MAX",   _SC_ATEXIT_MAX},
#endif
#ifdef _SC_AUDIT
    {"SC_AUDIT",        _SC_AUDIT},
#endif
#ifdef _SC_AVPHYS_PAGES
    {"SC_AVPHYS_PAGES", _SC_AVPHYS_PAGES},
#endif
#ifdef _SC_BC_BASE_MAX
    {"SC_BC_BASE_MAX",  _SC_BC_BASE_MAX},
#endif
#ifdef _SC_BC_DIM_MAX
    {"SC_BC_DIM_MAX",   _SC_BC_DIM_MAX},
#endif
#ifdef _SC_BC_SCALE_MAX
    {"SC_BC_SCALE_MAX", _SC_BC_SCALE_MAX},
#endif
#ifdef _SC_BC_STRING_MAX
    {"SC_BC_STRING_MAX",        _SC_BC_STRING_MAX},
#endif
#ifdef _SC_CAP
    {"SC_CAP",  _SC_CAP},
#endif
#ifdef _SC_CHARCLASS_NAME_MAX
    {"SC_CHARCLASS_NAME_MAX",   _SC_CHARCLASS_NAME_MAX},
#endif
#ifdef _SC_CHAR_BIT
    {"SC_CHAR_BIT",     _SC_CHAR_BIT},
#endif
#ifdef _SC_CHAR_MAX
    {"SC_CHAR_MAX",     _SC_CHAR_MAX},
#endif
#ifdef _SC_CHAR_MIN
    {"SC_CHAR_MIN",     _SC_CHAR_MIN},
#endif
#ifdef _SC_CHILD_MAX
    {"SC_CHILD_MAX",    _SC_CHILD_MAX},
#endif
#ifdef _SC_CLK_TCK
    {"SC_CLK_TCK",      _SC_CLK_TCK},
#endif
#ifdef _SC_COHER_BLKSZ
    {"SC_COHER_BLKSZ",  _SC_COHER_BLKSZ},
#endif
#ifdef _SC_COLL_WEIGHTS_MAX
    {"SC_COLL_WEIGHTS_MAX",     _SC_COLL_WEIGHTS_MAX},
#endif
#ifdef _SC_DCACHE_ASSOC
    {"SC_DCACHE_ASSOC", _SC_DCACHE_ASSOC},
#endif
#ifdef _SC_DCACHE_BLKSZ
    {"SC_DCACHE_BLKSZ", _SC_DCACHE_BLKSZ},
#endif
#ifdef _SC_DCACHE_LINESZ
    {"SC_DCACHE_LINESZ",        _SC_DCACHE_LINESZ},
#endif
#ifdef _SC_DCACHE_SZ
    {"SC_DCACHE_SZ",    _SC_DCACHE_SZ},
#endif
#ifdef _SC_DCACHE_TBLKSZ
    {"SC_DCACHE_TBLKSZ",        _SC_DCACHE_TBLKSZ},
#endif
#ifdef _SC_DELAYTIMER_MAX
    {"SC_DELAYTIMER_MAX",       _SC_DELAYTIMER_MAX},
#endif
#ifdef _SC_EQUIV_CLASS_MAX
    {"SC_EQUIV_CLASS_MAX",      _SC_EQUIV_CLASS_MAX},
#endif
#ifdef _SC_EXPR_NEST_MAX
    {"SC_EXPR_NEST_MAX",        _SC_EXPR_NEST_MAX},
#endif
#ifdef _SC_FSYNC
    {"SC_FSYNC",        _SC_FSYNC},
#endif
#ifdef _SC_GETGR_R_SIZE_MAX
    {"SC_GETGR_R_SIZE_MAX",     _SC_GETGR_R_SIZE_MAX},
#endif
#ifdef _SC_GETPW_R_SIZE_MAX
    {"SC_GETPW_R_SIZE_MAX",     _SC_GETPW_R_SIZE_MAX},
#endif
#ifdef _SC_ICACHE_ASSOC
    {"SC_ICACHE_ASSOC", _SC_ICACHE_ASSOC},
#endif
#ifdef _SC_ICACHE_BLKSZ
    {"SC_ICACHE_BLKSZ", _SC_ICACHE_BLKSZ},
#endif
#ifdef _SC_ICACHE_LINESZ
    {"SC_ICACHE_LINESZ",        _SC_ICACHE_LINESZ},
#endif
#ifdef _SC_ICACHE_SZ
    {"SC_ICACHE_SZ",    _SC_ICACHE_SZ},
#endif
#ifdef _SC_INF
    {"SC_INF",  _SC_INF},
#endif
#ifdef _SC_INT_MAX
    {"SC_INT_MAX",      _SC_INT_MAX},
#endif
#ifdef _SC_INT_MIN
    {"SC_INT_MIN",      _SC_INT_MIN},
#endif
#ifdef _SC_IOV_MAX
    {"SC_IOV_MAX",      _SC_IOV_MAX},
#endif
#ifdef _SC_IP_SECOPTS
    {"SC_IP_SECOPTS",   _SC_IP_SECOPTS},
#endif
#ifdef _SC_JOB_CONTROL
    {"SC_JOB_CONTROL",  _SC_JOB_CONTROL},
#endif
#ifdef _SC_KERN_POINTERS
    {"SC_KERN_POINTERS",        _SC_KERN_POINTERS},
#endif
#ifdef _SC_KERN_SIM
    {"SC_KERN_SIM",     _SC_KERN_SIM},
#endif
#ifdef _SC_LINE_MAX
    {"SC_LINE_MAX",     _SC_LINE_MAX},
#endif
#ifdef _SC_LOGIN_NAME_MAX
    {"SC_LOGIN_NAME_MAX",       _SC_LOGIN_NAME_MAX},
#endif
#ifdef _SC_LOGNAME_MAX
    {"SC_LOGNAME_MAX",  _SC_LOGNAME_MAX},
#endif
#ifdef _SC_LONG_BIT
    {"SC_LONG_BIT",     _SC_LONG_BIT},
#endif
#ifdef _SC_MAC
    {"SC_MAC",  _SC_MAC},
#endif
#ifdef _SC_MAPPED_FILES
    {"SC_MAPPED_FILES", _SC_MAPPED_FILES},
#endif
#ifdef _SC_MAXPID
    {"SC_MAXPID",       _SC_MAXPID},
#endif
#ifdef _SC_MB_LEN_MAX
    {"SC_MB_LEN_MAX",   _SC_MB_LEN_MAX},
#endif
#ifdef _SC_MEMLOCK
    {"SC_MEMLOCK",      _SC_MEMLOCK},
#endif
#ifdef _SC_MEMLOCK_RANGE
    {"SC_MEMLOCK_RANGE",        _SC_MEMLOCK_RANGE},
#endif
#ifdef _SC_MEMORY_PROTECTION
    {"SC_MEMORY_PROTECTION",    _SC_MEMORY_PROTECTION},
#endif
#ifdef _SC_MESSAGE_PASSING
    {"SC_MESSAGE_PASSING",      _SC_MESSAGE_PASSING},
#endif
#ifdef _SC_MMAP_FIXED_ALIGNMENT
    {"SC_MMAP_FIXED_ALIGNMENT", _SC_MMAP_FIXED_ALIGNMENT},
#endif
#ifdef _SC_MQ_OPEN_MAX
    {"SC_MQ_OPEN_MAX",  _SC_MQ_OPEN_MAX},
#endif
#ifdef _SC_MQ_PRIO_MAX
    {"SC_MQ_PRIO_MAX",  _SC_MQ_PRIO_MAX},
#endif
#ifdef _SC_NACLS_MAX
    {"SC_NACLS_MAX",    _SC_NACLS_MAX},
#endif
#ifdef _SC_NGROUPS_MAX
    {"SC_NGROUPS_MAX",  _SC_NGROUPS_MAX},
#endif
#ifdef _SC_NL_ARGMAX
    {"SC_NL_ARGMAX",    _SC_NL_ARGMAX},
#endif
#ifdef _SC_NL_LANGMAX
    {"SC_NL_LANGMAX",   _SC_NL_LANGMAX},
#endif
#ifdef _SC_NL_MSGMAX
    {"SC_NL_MSGMAX",    _SC_NL_MSGMAX},
#endif
#ifdef _SC_NL_NMAX
    {"SC_NL_NMAX",      _SC_NL_NMAX},
#endif
#ifdef _SC_NL_SETMAX
    {"SC_NL_SETMAX",    _SC_NL_SETMAX},
#endif
#ifdef _SC_NL_TEXTMAX
    {"SC_NL_TEXTMAX",   _SC_NL_TEXTMAX},
#endif
#ifdef _SC_NPROCESSORS_CONF
    {"SC_NPROCESSORS_CONF",     _SC_NPROCESSORS_CONF},
#endif
#ifdef _SC_NPROCESSORS_ONLN
    {"SC_NPROCESSORS_ONLN",     _SC_NPROCESSORS_ONLN},
#endif
#ifdef _SC_NPROC_CONF
    {"SC_NPROC_CONF",   _SC_NPROC_CONF},
#endif
#ifdef _SC_NPROC_ONLN
    {"SC_NPROC_ONLN",   _SC_NPROC_ONLN},
#endif
#ifdef _SC_NZERO
    {"SC_NZERO",        _SC_NZERO},
#endif
#ifdef _SC_OPEN_MAX
    {"SC_OPEN_MAX",     _SC_OPEN_MAX},
#endif
#ifdef _SC_PAGESIZE
    {"SC_PAGESIZE",     _SC_PAGESIZE},
#endif
#ifdef _SC_PAGE_SIZE
    {"SC_PAGE_SIZE",    _SC_PAGE_SIZE},
#endif
#ifdef _SC_AIX_REALMEM
    {"SC_AIX_REALMEM", _SC_AIX_REALMEM},
#endif
#ifdef _SC_PASS_MAX
    {"SC_PASS_MAX",     _SC_PASS_MAX},
#endif
#ifdef _SC_PHYS_PAGES
    {"SC_PHYS_PAGES",   _SC_PHYS_PAGES},
#endif
#ifdef _SC_PII
    {"SC_PII",  _SC_PII},
#endif
#ifdef _SC_PII_INTERNET
    {"SC_PII_INTERNET", _SC_PII_INTERNET},
#endif
#ifdef _SC_PII_INTERNET_DGRAM
    {"SC_PII_INTERNET_DGRAM",   _SC_PII_INTERNET_DGRAM},
#endif
#ifdef _SC_PII_INTERNET_STREAM
    {"SC_PII_INTERNET_STREAM",  _SC_PII_INTERNET_STREAM},
#endif
#ifdef _SC_PII_OSI
    {"SC_PII_OSI",      _SC_PII_OSI},
#endif
#ifdef _SC_PII_OSI_CLTS
    {"SC_PII_OSI_CLTS", _SC_PII_OSI_CLTS},
#endif
#ifdef _SC_PII_OSI_COTS
    {"SC_PII_OSI_COTS", _SC_PII_OSI_COTS},
#endif
#ifdef _SC_PII_OSI_M
    {"SC_PII_OSI_M",    _SC_PII_OSI_M},
#endif
#ifdef _SC_PII_SOCKET
    {"SC_PII_SOCKET",   _SC_PII_SOCKET},
#endif
#ifdef _SC_PII_XTI
    {"SC_PII_XTI",      _SC_PII_XTI},
#endif
#ifdef _SC_POLL
    {"SC_POLL", _SC_POLL},
#endif
#ifdef _SC_PRIORITIZED_IO
    {"SC_PRIORITIZED_IO",       _SC_PRIORITIZED_IO},
#endif
#ifdef _SC_PRIORITY_SCHEDULING
    {"SC_PRIORITY_SCHEDULING",  _SC_PRIORITY_SCHEDULING},
#endif
#ifdef _SC_REALTIME_SIGNALS
    {"SC_REALTIME_SIGNALS",     _SC_REALTIME_SIGNALS},
#endif
#ifdef _SC_RE_DUP_MAX
    {"SC_RE_DUP_MAX",   _SC_RE_DUP_MAX},
#endif
#ifdef _SC_RTSIG_MAX
    {"SC_RTSIG_MAX",    _SC_RTSIG_MAX},
#endif
#ifdef _SC_SAVED_IDS
    {"SC_SAVED_IDS",    _SC_SAVED_IDS},
#endif
#ifdef _SC_SCHAR_MAX
    {"SC_SCHAR_MAX",    _SC_SCHAR_MAX},
#endif
#ifdef _SC_SCHAR_MIN
    {"SC_SCHAR_MIN",    _SC_SCHAR_MIN},
#endif
#ifdef _SC_SELECT
    {"SC_SELECT",       _SC_SELECT},
#endif
#ifdef _SC_SEMAPHORES
    {"SC_SEMAPHORES",   _SC_SEMAPHORES},
#endif
#ifdef _SC_SEM_NSEMS_MAX
    {"SC_SEM_NSEMS_MAX",        _SC_SEM_NSEMS_MAX},
#endif
#ifdef _SC_SEM_VALUE_MAX
    {"SC_SEM_VALUE_MAX",        _SC_SEM_VALUE_MAX},
#endif
#ifdef _SC_SHARED_MEMORY_OBJECTS
    {"SC_SHARED_MEMORY_OBJECTS",        _SC_SHARED_MEMORY_OBJECTS},
#endif
#ifdef _SC_SHRT_MAX
    {"SC_SHRT_MAX",     _SC_SHRT_MAX},
#endif
#ifdef _SC_SHRT_MIN
    {"SC_SHRT_MIN",     _SC_SHRT_MIN},
#endif
#ifdef _SC_SIGQUEUE_MAX
    {"SC_SIGQUEUE_MAX", _SC_SIGQUEUE_MAX},
#endif
#ifdef _SC_SIGRT_MAX
    {"SC_SIGRT_MAX",    _SC_SIGRT_MAX},
#endif
#ifdef _SC_SIGRT_MIN
    {"SC_SIGRT_MIN",    _SC_SIGRT_MIN},
#endif
#ifdef _SC_SOFTPOWER
    {"SC_SOFTPOWER",    _SC_SOFTPOWER},
#endif
#ifdef _SC_SPLIT_CACHE
    {"SC_SPLIT_CACHE",  _SC_SPLIT_CACHE},
#endif
#ifdef _SC_SSIZE_MAX
    {"SC_SSIZE_MAX",    _SC_SSIZE_MAX},
#endif
#ifdef _SC_STACK_PROT
    {"SC_STACK_PROT",   _SC_STACK_PROT},
#endif
#ifdef _SC_STREAM_MAX
    {"SC_STREAM_MAX",   _SC_STREAM_MAX},
#endif
#ifdef _SC_SYNCHRONIZED_IO
    {"SC_SYNCHRONIZED_IO",      _SC_SYNCHRONIZED_IO},
#endif
#ifdef _SC_THREADS
    {"SC_THREADS",      _SC_THREADS},
#endif
#ifdef _SC_THREAD_ATTR_STACKADDR
    {"SC_THREAD_ATTR_STACKADDR",        _SC_THREAD_ATTR_STACKADDR},
#endif
#ifdef _SC_THREAD_ATTR_STACKSIZE
    {"SC_THREAD_ATTR_STACKSIZE",        _SC_THREAD_ATTR_STACKSIZE},
#endif
#ifdef _SC_THREAD_DESTRUCTOR_ITERATIONS
    {"SC_THREAD_DESTRUCTOR_ITERATIONS", _SC_THREAD_DESTRUCTOR_ITERATIONS},
#endif
#ifdef _SC_THREAD_KEYS_MAX
    {"SC_THREAD_KEYS_MAX",      _SC_THREAD_KEYS_MAX},
#endif
#ifdef _SC_THREAD_PRIORITY_SCHEDULING
    {"SC_THREAD_PRIORITY_SCHEDULING",   _SC_THREAD_PRIORITY_SCHEDULING},
#endif
#ifdef _SC_THREAD_PRIO_INHERIT
    {"SC_THREAD_PRIO_INHERIT",  _SC_THREAD_PRIO_INHERIT},
#endif
#ifdef _SC_THREAD_PRIO_PROTECT
    {"SC_THREAD_PRIO_PROTECT",  _SC_THREAD_PRIO_PROTECT},
#endif
#ifdef _SC_THREAD_PROCESS_SHARED
    {"SC_THREAD_PROCESS_SHARED",        _SC_THREAD_PROCESS_SHARED},
#endif
#ifdef _SC_THREAD_SAFE_FUNCTIONS
    {"SC_THREAD_SAFE_FUNCTIONS",        _SC_THREAD_SAFE_FUNCTIONS},
#endif
#ifdef _SC_THREAD_STACK_MIN
    {"SC_THREAD_STACK_MIN",     _SC_THREAD_STACK_MIN},
#endif
#ifdef _SC_THREAD_THREADS_MAX
    {"SC_THREAD_THREADS_MAX",   _SC_THREAD_THREADS_MAX},
#endif
#ifdef _SC_TIMERS
    {"SC_TIMERS",       _SC_TIMERS},
#endif
#ifdef _SC_TIMER_MAX
    {"SC_TIMER_MAX",    _SC_TIMER_MAX},
#endif
#ifdef _SC_TTY_NAME_MAX
    {"SC_TTY_NAME_MAX", _SC_TTY_NAME_MAX},
#endif
#ifdef _SC_TZNAME_MAX
    {"SC_TZNAME_MAX",   _SC_TZNAME_MAX},
#endif
#ifdef _SC_T_IOV_MAX
    {"SC_T_IOV_MAX",    _SC_T_IOV_MAX},
#endif
#ifdef _SC_UCHAR_MAX
    {"SC_UCHAR_MAX",    _SC_UCHAR_MAX},
#endif
#ifdef _SC_UINT_MAX
    {"SC_UINT_MAX",     _SC_UINT_MAX},
#endif
#ifdef _SC_UIO_MAXIOV
    {"SC_UIO_MAXIOV",   _SC_UIO_MAXIOV},
#endif
#ifdef _SC_ULONG_MAX
    {"SC_ULONG_MAX",    _SC_ULONG_MAX},
#endif
#ifdef _SC_USHRT_MAX
    {"SC_USHRT_MAX",    _SC_USHRT_MAX},
#endif
#ifdef _SC_VERSION
    {"SC_VERSION",      _SC_VERSION},
#endif
#ifdef _SC_WORD_BIT
    {"SC_WORD_BIT",     _SC_WORD_BIT},
#endif
#ifdef _SC_XBS5_ILP32_OFF32
    {"SC_XBS5_ILP32_OFF32",     _SC_XBS5_ILP32_OFF32},
#endif
#ifdef _SC_XBS5_ILP32_OFFBIG
    {"SC_XBS5_ILP32_OFFBIG",    _SC_XBS5_ILP32_OFFBIG},
#endif
#ifdef _SC_XBS5_LP64_OFF64
    {"SC_XBS5_LP64_OFF64",      _SC_XBS5_LP64_OFF64},
#endif
#ifdef _SC_XBS5_LPBIG_OFFBIG
    {"SC_XBS5_LPBIG_OFFBIG",    _SC_XBS5_LPBIG_OFFBIG},
#endif
#ifdef _SC_XOPEN_CRYPT
    {"SC_XOPEN_CRYPT",  _SC_XOPEN_CRYPT},
#endif
#ifdef _SC_XOPEN_ENH_I18N
    {"SC_XOPEN_ENH_I18N",       _SC_XOPEN_ENH_I18N},
#endif
#ifdef _SC_XOPEN_LEGACY
    {"SC_XOPEN_LEGACY", _SC_XOPEN_LEGACY},
#endif
#ifdef _SC_XOPEN_REALTIME
    {"SC_XOPEN_REALTIME",       _SC_XOPEN_REALTIME},
#endif
#ifdef _SC_XOPEN_REALTIME_THREADS
    {"SC_XOPEN_REALTIME_THREADS",       _SC_XOPEN_REALTIME_THREADS},
#endif
#ifdef _SC_XOPEN_SHM
    {"SC_XOPEN_SHM",    _SC_XOPEN_SHM},
#endif
#ifdef _SC_XOPEN_UNIX
    {"SC_XOPEN_UNIX",   _SC_XOPEN_UNIX},
#endif
#ifdef _SC_XOPEN_VERSION
    {"SC_XOPEN_VERSION",        _SC_XOPEN_VERSION},
#endif
#ifdef _SC_XOPEN_XCU_VERSION
    {"SC_XOPEN_XCU_VERSION",    _SC_XOPEN_XCU_VERSION},
#endif
#ifdef _SC_XOPEN_XPG2
    {"SC_XOPEN_XPG2",   _SC_XOPEN_XPG2},
#endif
#ifdef _SC_XOPEN_XPG3
    {"SC_XOPEN_XPG3",   _SC_XOPEN_XPG3},
#endif
#ifdef _SC_XOPEN_XPG4
    {"SC_XOPEN_XPG4",   _SC_XOPEN_XPG4},
#endif
#ifdef _SC_MINSIGSTKSZ
    {"SC_MINSIGSTKSZ",   _SC_MINSIGSTKSZ},
#endif
};

static int
conv_sysconf_confname(PyObject *arg, int *valuep)
{
    return conv_confname(arg, valuep, posix_constants_sysconf,
                         sizeof(posix_constants_sysconf)
                           / sizeof(struct constdef));
}


/*[clinic input]
os.sysconf -> long
    name: sysconf_confname
    /

Return an integer-valued system configuration variable.
[clinic start generated code]*/

static long
os_sysconf_impl(PyObject *module, int name)
/*[clinic end generated code: output=3662f945fc0cc756 input=279e3430a33f29e4]*/
{
    long value;

    errno = 0;
    value = sysconf(name);
    if (value == -1 && errno != 0)
        posix_error();
    return value;
}
#endif /* HAVE_SYSCONF */


/* This code is used to ensure that the tables of configuration value names
 * are in sorted order as required by conv_confname(), and also to build
 * the exported dictionaries that are used to publish information about the
 * names available on the host platform.
 *
 * Sorting the table at runtime ensures that the table is properly ordered
 * when used, even for platforms we're not able to test on.  It also makes
 * it easier to add additional entries to the tables.
 */

static int
cmp_constdefs(const void *v1,  const void *v2)
{
    const struct constdef *c1 =
    (const struct constdef *) v1;
    const struct constdef *c2 =
    (const struct constdef *) v2;

    return strcmp(c1->name, c2->name);
}

static int
setup_confname_table(struct constdef *table, size_t tablesize,
                     const char *tablename, PyObject *module)
{
    PyObject *d = NULL;
    size_t i;

    qsort(table, tablesize, sizeof(struct constdef), cmp_constdefs);
    d = PyDict_New();
    if (d == NULL)
        return -1;

    for (i=0; i < tablesize; ++i) {
        PyObject *o = PyLong_FromLong(table[i].value);
        if (o == NULL || PyDict_SetItemString(d, table[i].name, o) == -1) {
            Py_XDECREF(o);
            Py_DECREF(d);
            return -1;
        }
        Py_DECREF(o);
    }
    return PyModule_Add(module, tablename, d);
}

/* Return -1 on failure, 0 on success. */
static int
setup_confname_tables(PyObject *module)
{
#if defined(HAVE_FPATHCONF) || defined(HAVE_PATHCONF)
    if (setup_confname_table(posix_constants_pathconf,
                             sizeof(posix_constants_pathconf)
                               / sizeof(struct constdef),
                             "pathconf_names", module))
        return -1;
#endif
#ifdef HAVE_CONFSTR
    if (setup_confname_table(posix_constants_confstr,
                             sizeof(posix_constants_confstr)
                               / sizeof(struct constdef),
                             "confstr_names", module))
        return -1;
#endif
#ifdef HAVE_SYSCONF
    if (setup_confname_table(posix_constants_sysconf,
                             sizeof(posix_constants_sysconf)
                               / sizeof(struct constdef),
                             "sysconf_names", module))
        return -1;
#endif
    return 0;
}


/*[clinic input]
os.abort

Abort the interpreter immediately.

This function 'dumps core' or otherwise fails in the hardest way possible
on the hosting operating system.  This function never returns.
[clinic start generated code]*/

static PyObject *
os_abort_impl(PyObject *module)
/*[clinic end generated code: output=dcf52586dad2467c input=cf2c7d98bc504047]*/
{
    abort();
    /*NOTREACHED*/
#ifndef __clang__
    /* Issue #28152: abort() is declared with __attribute__((__noreturn__)).
       GCC emits a warning without "return NULL;" (compiler bug?), but Clang
       is smarter and emits a warning on the return. */
    Py_FatalError("abort() called from Python code didn't abort!");
    return NULL;
#endif
}

#ifdef MS_WINDOWS
/* Grab ShellExecute dynamically from shell32 */
static int has_ShellExecute = -1;
static HINSTANCE (CALLBACK *Py_ShellExecuteW)(HWND, LPCWSTR, LPCWSTR, LPCWSTR,
                                              LPCWSTR, INT);
static int
check_ShellExecute(void)
{
    HINSTANCE hShell32;

    /* only recheck */
    if (-1 == has_ShellExecute) {
        Py_BEGIN_ALLOW_THREADS
        /* Security note: this call is not vulnerable to "DLL hijacking".
           SHELL32 is part of "KnownDLLs" and so Windows always load
           the system SHELL32.DLL, even if there is another SHELL32.DLL
           in the DLL search path. */
        hShell32 = LoadLibraryW(L"SHELL32");
        if (hShell32) {
            *(FARPROC*)&Py_ShellExecuteW = GetProcAddress(hShell32,
                                            "ShellExecuteW");
            has_ShellExecute = Py_ShellExecuteW != NULL;
        } else {
            has_ShellExecute = 0;
        }
        Py_END_ALLOW_THREADS
    }
    return has_ShellExecute;
}


/*[clinic input]
os.startfile
    filepath: path_t
    operation: Py_UNICODE = NULL
    arguments: Py_UNICODE = NULL
    cwd: path_t(nullable=True) = None
    show_cmd: int = 1

Start a file with its associated application.

When "operation" is not specified or "open", this acts like
double-clicking the file in Explorer, or giving the file name as an
argument to the DOS "start" command: the file is opened with whatever
application (if any) its extension is associated.
When another "operation" is given, it specifies what should be done with
the file.  A typical operation is "print".

"arguments" is passed to the application, but should be omitted if the
file is a document.

"cwd" is the working directory for the operation. If "filepath" is
relative, it will be resolved against this directory. This argument
should usually be an absolute path.

"show_cmd" can be used to override the recommended visibility option.
See the Windows ShellExecute documentation for values.

startfile returns as soon as the associated application is launched.
There is no option to wait for the application to close, and no way
to retrieve the application's exit status.

The filepath is relative to the current directory.  If you want to use
an absolute path, make sure the first character is not a slash ("/");
the underlying Win32 ShellExecute function doesn't work if it is.
[clinic start generated code]*/

static PyObject *
os_startfile_impl(PyObject *module, path_t *filepath,
                  const wchar_t *operation, const wchar_t *arguments,
                  path_t *cwd, int show_cmd)
/*[clinic end generated code: output=1c6f2f3340e31ffa input=8248997b80669622]*/
{
    HINSTANCE rc;

    if(!check_ShellExecute()) {
        /* If the OS doesn't have ShellExecute, return a
           NotImplementedError. */
        return PyErr_Format(PyExc_NotImplementedError,
            "startfile not available on this platform");
    }

    if (PySys_Audit("os.startfile", "Ou", filepath->object, operation) < 0) {
        return NULL;
    }
    if (PySys_Audit("os.startfile/2", "OuuOi", filepath->object, operation,
                    arguments, cwd->object ? cwd->object : Py_None,
                    show_cmd) < 0) {
        return NULL;
    }

    Py_BEGIN_ALLOW_THREADS
    rc = Py_ShellExecuteW((HWND)0, operation, filepath->wide,
                          arguments, cwd->wide, show_cmd);
    Py_END_ALLOW_THREADS

    if (rc <= (HINSTANCE)32) {
        win32_error_object("startfile", filepath->object);
        return NULL;
    }
    Py_RETURN_NONE;
}
#endif /* MS_WINDOWS */


#ifdef HAVE_GETLOADAVG
/*[clinic input]
os.getloadavg

Return average recent system load information.

Return the number of processes in the system run queue averaged over
the last 1, 5, and 15 minutes as a tuple of three floats.
Raises OSError if the load average was unobtainable.
[clinic start generated code]*/

static PyObject *
os_getloadavg_impl(PyObject *module)
/*[clinic end generated code: output=9ad3a11bfb4f4bd2 input=3d6d826b76d8a34e]*/
{
    double loadavg[3];
    if (getloadavg(loadavg, 3)!=3) {
        PyErr_SetString(PyExc_OSError, "Load averages are unobtainable");
        return NULL;
    } else
        return Py_BuildValue("ddd", loadavg[0], loadavg[1], loadavg[2]);
}
#endif /* HAVE_GETLOADAVG */


/*[clinic input]
os.device_encoding
    fd: int

Return a string describing the encoding of a terminal's file descriptor.

The file descriptor must be attached to a terminal.
If the device is not a terminal, return None.
[clinic start generated code]*/

static PyObject *
os_device_encoding_impl(PyObject *module, int fd)
/*[clinic end generated code: output=e0d294bbab7e8c2b input=9e1d4a42b66df312]*/
{
    return _Py_device_encoding(fd);
}


#ifdef HAVE_SETRESUID
/*[clinic input]
os.setresuid

    ruid: uid_t
    euid: uid_t
    suid: uid_t
    /

Set the current process's real, effective, and saved user ids.
[clinic start generated code]*/

static PyObject *
os_setresuid_impl(PyObject *module, uid_t ruid, uid_t euid, uid_t suid)
/*[clinic end generated code: output=834a641e15373e97 input=9e33cb79a82792f3]*/
{
    if (setresuid(ruid, euid, suid) < 0)
        return posix_error();
    Py_RETURN_NONE;
}
#endif /* HAVE_SETRESUID */


#ifdef HAVE_SETRESGID
/*[clinic input]
os.setresgid

    rgid: gid_t
    egid: gid_t
    sgid: gid_t
    /

Set the current process's real, effective, and saved group ids.
[clinic start generated code]*/

static PyObject *
os_setresgid_impl(PyObject *module, gid_t rgid, gid_t egid, gid_t sgid)
/*[clinic end generated code: output=6aa402f3d2e514a9 input=33e9e0785ef426b1]*/
{
    if (setresgid(rgid, egid, sgid) < 0)
        return posix_error();
    Py_RETURN_NONE;
}
#endif /* HAVE_SETRESGID */


#ifdef HAVE_GETRESUID
/*[clinic input]
os.getresuid

Return a tuple of the current process's real, effective, and saved user ids.
[clinic start generated code]*/

static PyObject *
os_getresuid_impl(PyObject *module)
/*[clinic end generated code: output=8e0becff5dece5bf input=41ccfa8e1f6517ad]*/
{
    uid_t ruid, euid, suid;
    if (getresuid(&ruid, &euid, &suid) < 0)
        return posix_error();
    return Py_BuildValue("(NNN)", _PyLong_FromUid(ruid),
                                  _PyLong_FromUid(euid),
                                  _PyLong_FromUid(suid));
}
#endif /* HAVE_GETRESUID */


#ifdef HAVE_GETRESGID
/*[clinic input]
os.getresgid

Return a tuple of the current process's real, effective, and saved group ids.
[clinic start generated code]*/

static PyObject *
os_getresgid_impl(PyObject *module)
/*[clinic end generated code: output=2719c4bfcf27fb9f input=517e68db9ca32df6]*/
{
    gid_t rgid, egid, sgid;
    if (getresgid(&rgid, &egid, &sgid) < 0)
        return posix_error();
    return Py_BuildValue("(NNN)", _PyLong_FromGid(rgid),
                                  _PyLong_FromGid(egid),
                                  _PyLong_FromGid(sgid));
}
#endif /* HAVE_GETRESGID */


#ifdef USE_XATTRS
/*[clinic input]
os.getxattr

    path: path_t(allow_fd=True)
    attribute: path_t
    *
    follow_symlinks: bool = True

Return the value of extended attribute attribute on path.

path may be either a string, a path-like object, or an open file descriptor.
If follow_symlinks is False, and the last element of the path is a symbolic
  link, getxattr will examine the symbolic link itself instead of the file
  the link points to.

[clinic start generated code]*/

static PyObject *
os_getxattr_impl(PyObject *module, path_t *path, path_t *attribute,
                 int follow_symlinks)
/*[clinic end generated code: output=5f2f44200a43cff2 input=025789491708f7eb]*/
{
    Py_ssize_t i;
    PyObject *buffer = NULL;

    if (fd_and_follow_symlinks_invalid("getxattr", path->fd, follow_symlinks))
        return NULL;

    if (PySys_Audit("os.getxattr", "OO", path->object, attribute->object) < 0) {
        return NULL;
    }

    for (i = 0; ; i++) {
        void *ptr;
        ssize_t result;
        static const Py_ssize_t buffer_sizes[] = {128, XATTR_SIZE_MAX, 0};
        Py_ssize_t buffer_size = buffer_sizes[i];
        if (!buffer_size) {
            path_error(path);
            return NULL;
        }
        buffer = PyBytes_FromStringAndSize(NULL, buffer_size);
        if (!buffer)
            return NULL;
        ptr = PyBytes_AS_STRING(buffer);

        Py_BEGIN_ALLOW_THREADS;
        if (path->fd >= 0)
            result = fgetxattr(path->fd, attribute->narrow, ptr, buffer_size);
        else if (follow_symlinks)
            result = getxattr(path->narrow, attribute->narrow, ptr, buffer_size);
        else
            result = lgetxattr(path->narrow, attribute->narrow, ptr, buffer_size);
        Py_END_ALLOW_THREADS;

        if (result < 0) {
            if (errno == ERANGE) {
                Py_DECREF(buffer);
                continue;
            }
            path_error(path);
            Py_DECREF(buffer);
            return NULL;
        }

        if (result != buffer_size) {
            /* Can only shrink. */
            _PyBytes_Resize(&buffer, result);
        }
        break;
    }

    return buffer;
}


/*[clinic input]
os.setxattr

    path: path_t(allow_fd=True)
    attribute: path_t
    value: Py_buffer
    flags: int = 0
    *
    follow_symlinks: bool = True

Set extended attribute attribute on path to value.

path may be either a string, a path-like object,  or an open file descriptor.
If follow_symlinks is False, and the last element of the path is a symbolic
  link, setxattr will modify the symbolic link itself instead of the file
  the link points to.

[clinic start generated code]*/

static PyObject *
os_setxattr_impl(PyObject *module, path_t *path, path_t *attribute,
                 Py_buffer *value, int flags, int follow_symlinks)
/*[clinic end generated code: output=98b83f63fdde26bb input=c17c0103009042f0]*/
{
    ssize_t result;

    if (fd_and_follow_symlinks_invalid("setxattr", path->fd, follow_symlinks))
        return NULL;

    if (PySys_Audit("os.setxattr", "OOy#i", path->object, attribute->object,
                    value->buf, value->len, flags) < 0) {
        return NULL;
    }

    Py_BEGIN_ALLOW_THREADS;
    if (path->fd > -1)
        result = fsetxattr(path->fd, attribute->narrow,
                           value->buf, value->len, flags);
    else if (follow_symlinks)
        result = setxattr(path->narrow, attribute->narrow,
                           value->buf, value->len, flags);
    else
        result = lsetxattr(path->narrow, attribute->narrow,
                           value->buf, value->len, flags);
    Py_END_ALLOW_THREADS;

    if (result) {
        path_error(path);
        return NULL;
    }

    Py_RETURN_NONE;
}


/*[clinic input]
os.removexattr

    path: path_t(allow_fd=True)
    attribute: path_t
    *
    follow_symlinks: bool = True

Remove extended attribute attribute on path.

path may be either a string, a path-like object, or an open file descriptor.
If follow_symlinks is False, and the last element of the path is a symbolic
  link, removexattr will modify the symbolic link itself instead of the file
  the link points to.

[clinic start generated code]*/

static PyObject *
os_removexattr_impl(PyObject *module, path_t *path, path_t *attribute,
                    int follow_symlinks)
/*[clinic end generated code: output=521a51817980cda6 input=3d9a7d36fe2f7c4e]*/
{
    ssize_t result;

    if (fd_and_follow_symlinks_invalid("removexattr", path->fd, follow_symlinks))
        return NULL;

    if (PySys_Audit("os.removexattr", "OO", path->object, attribute->object) < 0) {
        return NULL;
    }

    Py_BEGIN_ALLOW_THREADS;
    if (path->fd > -1)
        result = fremovexattr(path->fd, attribute->narrow);
    else if (follow_symlinks)
        result = removexattr(path->narrow, attribute->narrow);
    else
        result = lremovexattr(path->narrow, attribute->narrow);
    Py_END_ALLOW_THREADS;

    if (result) {
        return path_error(path);
    }

    Py_RETURN_NONE;
}


/*[clinic input]
os.listxattr

    path: path_t(allow_fd=True, nullable=True) = None
    *
    follow_symlinks: bool = True

Return a list of extended attributes on path.

path may be either None, a string, a path-like object, or an open file descriptor.
if path is None, listxattr will examine the current directory.
If follow_symlinks is False, and the last element of the path is a symbolic
  link, listxattr will examine the symbolic link itself instead of the file
  the link points to.
[clinic start generated code]*/

static PyObject *
os_listxattr_impl(PyObject *module, path_t *path, int follow_symlinks)
/*[clinic end generated code: output=bebdb4e2ad0ce435 input=9826edf9fdb90869]*/
{
    Py_ssize_t i;
    PyObject *result = NULL;
    const char *name;
    char *buffer = NULL;

    if (fd_and_follow_symlinks_invalid("listxattr", path->fd, follow_symlinks))
        goto exit;

    if (PySys_Audit("os.listxattr", "(O)",
                    path->object ? path->object : Py_None) < 0) {
        return NULL;
    }

    name = path->narrow ? path->narrow : ".";

    for (i = 0; ; i++) {
        const char *start, *trace, *end;
        ssize_t length;
        static const Py_ssize_t buffer_sizes[] = { 256, XATTR_LIST_MAX, 0 };
        Py_ssize_t buffer_size = buffer_sizes[i];
        if (!buffer_size) {
            /* ERANGE */
            path_error(path);
            break;
        }
        buffer = PyMem_Malloc(buffer_size);
        if (!buffer) {
            PyErr_NoMemory();
            break;
        }

        Py_BEGIN_ALLOW_THREADS;
        if (path->fd > -1)
            length = flistxattr(path->fd, buffer, buffer_size);
        else if (follow_symlinks)
            length = listxattr(name, buffer, buffer_size);
        else
            length = llistxattr(name, buffer, buffer_size);
        Py_END_ALLOW_THREADS;

        if (length < 0) {
            if (errno == ERANGE) {
                PyMem_Free(buffer);
                buffer = NULL;
                continue;
            }
            path_error(path);
            break;
        }

        result = PyList_New(0);
        if (!result) {
            goto exit;
        }

        end = buffer + length;
        for (trace = start = buffer; trace != end; trace++) {
            if (!*trace) {
                int error;
                PyObject *attribute = PyUnicode_DecodeFSDefaultAndSize(start,
                                                                 trace - start);
                if (!attribute) {
                    Py_SETREF(result, NULL);
                    goto exit;
                }
                error = PyList_Append(result, attribute);
                Py_DECREF(attribute);
                if (error) {
                    Py_SETREF(result, NULL);
                    goto exit;
                }
                start = trace + 1;
            }
        }
    break;
    }
exit:
    if (buffer)
        PyMem_Free(buffer);
    return result;
}
#endif /* USE_XATTRS */


/*[clinic input]
os.urandom

    size: Py_ssize_t
    /

Return a bytes object containing random bytes suitable for cryptographic use.
[clinic start generated code]*/

static PyObject *
os_urandom_impl(PyObject *module, Py_ssize_t size)
/*[clinic end generated code: output=42c5cca9d18068e9 input=4067cdb1b6776c29]*/
{
    PyObject *bytes;
    int result;

    if (size < 0)
        return PyErr_Format(PyExc_ValueError,
                            "negative argument not allowed");
    bytes = PyBytes_FromStringAndSize(NULL, size);
    if (bytes == NULL)
        return NULL;

    result = _PyOS_URandom(PyBytes_AS_STRING(bytes), PyBytes_GET_SIZE(bytes));
    if (result == -1) {
        Py_DECREF(bytes);
        return NULL;
    }
    return bytes;
}

#ifdef HAVE_MEMFD_CREATE
/*[clinic input]
os.memfd_create

    name: FSConverter
    flags: unsigned_int(bitwise=True, c_default="MFD_CLOEXEC") = MFD_CLOEXEC

[clinic start generated code]*/

static PyObject *
os_memfd_create_impl(PyObject *module, PyObject *name, unsigned int flags)
/*[clinic end generated code: output=6681ede983bdb9a6 input=a42cfc199bcd56e9]*/
{
    int fd;
    const char *bytes = PyBytes_AS_STRING(name);
    Py_BEGIN_ALLOW_THREADS
    fd = memfd_create(bytes, flags);
    Py_END_ALLOW_THREADS
    if (fd == -1) {
        return PyErr_SetFromErrno(PyExc_OSError);
    }
    return PyLong_FromLong(fd);
}
#endif

#if defined(HAVE_EVENTFD) && defined(EFD_CLOEXEC)
/*[clinic input]
os.eventfd

    initval: unsigned_int
    flags: int(c_default="EFD_CLOEXEC") = EFD_CLOEXEC

Creates and returns an event notification file descriptor.
[clinic start generated code]*/

static PyObject *
os_eventfd_impl(PyObject *module, unsigned int initval, int flags)
/*[clinic end generated code: output=ce9c9bbd1446f2de input=66203e3c50c4028b]*/

{
    /* initval is limited to uint32_t, internal counter is uint64_t */
    int fd;
    Py_BEGIN_ALLOW_THREADS
    fd = eventfd(initval, flags);
    Py_END_ALLOW_THREADS
    if (fd == -1) {
        return PyErr_SetFromErrno(PyExc_OSError);
    }
    return PyLong_FromLong(fd);
}

/*[clinic input]
os.eventfd_read

    fd: fildes

Read eventfd value
[clinic start generated code]*/

static PyObject *
os_eventfd_read_impl(PyObject *module, int fd)
/*[clinic end generated code: output=8f2c7b59a3521fd1 input=110f8b57fa596afe]*/
{
    eventfd_t value;
    int result;
    Py_BEGIN_ALLOW_THREADS
    result = eventfd_read(fd, &value);
    Py_END_ALLOW_THREADS
    if (result == -1) {
        return PyErr_SetFromErrno(PyExc_OSError);
    }
    return PyLong_FromUnsignedLongLong(value);
}

/*[clinic input]
os.eventfd_write

    fd: fildes
    value: unsigned_long_long

Write eventfd value.
[clinic start generated code]*/

static PyObject *
os_eventfd_write_impl(PyObject *module, int fd, unsigned long long value)
/*[clinic end generated code: output=bebd9040bbf987f5 input=156de8555be5a949]*/
{
    int result;
    Py_BEGIN_ALLOW_THREADS
    result = eventfd_write(fd, value);
    Py_END_ALLOW_THREADS
    if (result == -1) {
        return PyErr_SetFromErrno(PyExc_OSError);
    }
    Py_RETURN_NONE;
}
#endif  /* HAVE_EVENTFD && EFD_CLOEXEC */

/* Terminal size querying */

PyDoc_STRVAR(TerminalSize_docstring,
    "A tuple of (columns, lines) for holding terminal window size");

static PyStructSequence_Field TerminalSize_fields[] = {
    {"columns", "width of the terminal window in characters"},
    {"lines", "height of the terminal window in characters"},
    {NULL, NULL}
};

static PyStructSequence_Desc TerminalSize_desc = {
    "os.terminal_size",
    TerminalSize_docstring,
    TerminalSize_fields,
    2,
};

#if defined(TERMSIZE_USE_CONIO) || defined(TERMSIZE_USE_IOCTL)
/*[clinic input]
os.get_terminal_size

    fd: int(c_default="fileno(stdout)", py_default="<unrepresentable>") = -1
    /

Return the size of the terminal window as (columns, lines).

The optional argument fd (default standard output) specifies
which file descriptor should be queried.

If the file descriptor is not connected to a terminal, an OSError
is thrown.

This function will only be defined if an implementation is
available for this system.

shutil.get_terminal_size is the high-level function which should
normally be used, os.get_terminal_size is the low-level implementation.
[clinic start generated code]*/

static PyObject *
os_get_terminal_size_impl(PyObject *module, int fd)
/*[clinic end generated code: output=fbab93acef980508 input=ead5679b82ddb920]*/
{
    int columns, lines;
    PyObject *termsize;

    /* Under some conditions stdout may not be connected and
     * fileno(stdout) may point to an invalid file descriptor. For example
     * GUI apps don't have valid standard streams by default.
     *
     * If this happens, and the optional fd argument is not present,
     * the ioctl below will fail returning EBADF. This is what we want.
     */

#ifdef TERMSIZE_USE_IOCTL
    {
        struct winsize w;
        if (ioctl(fd, TIOCGWINSZ, &w))
            return PyErr_SetFromErrno(PyExc_OSError);
        columns = w.ws_col;
        lines = w.ws_row;
    }
#endif /* TERMSIZE_USE_IOCTL */

#ifdef TERMSIZE_USE_CONIO
    {
        HANDLE handle;
        CONSOLE_SCREEN_BUFFER_INFO csbi;
        handle = _Py_get_osfhandle(fd);
        if (handle == INVALID_HANDLE_VALUE)
            return NULL;

        if (!GetConsoleScreenBufferInfo(handle, &csbi))
            return PyErr_SetFromWindowsErr(0);

        columns = csbi.srWindow.Right - csbi.srWindow.Left + 1;
        lines = csbi.srWindow.Bottom - csbi.srWindow.Top + 1;
    }
#endif /* TERMSIZE_USE_CONIO */

    PyObject *TerminalSizeType = get_posix_state(module)->TerminalSizeType;
    termsize = PyStructSequence_New((PyTypeObject *)TerminalSizeType);
    if (termsize == NULL)
        return NULL;

    int pos = 0;

#define SET_TERMSIZE(CALL)                                   \
    do {                                                     \
        PyObject *item = (CALL);                             \
        if (item == NULL) {                                  \
            Py_DECREF(termsize);                             \
            return NULL;                                     \
        }                                                    \
        PyStructSequence_SET_ITEM(termsize, pos++, item);    \
    } while(0)

    SET_TERMSIZE(PyLong_FromLong(columns));
    SET_TERMSIZE(PyLong_FromLong(lines));
#undef SET_TERMSIZE

    return termsize;
}
#endif /* defined(TERMSIZE_USE_CONIO) || defined(TERMSIZE_USE_IOCTL) */

/*[clinic input]
os.cpu_count

Return the number of logical CPUs in the system.

Return None if indeterminable.
[clinic start generated code]*/

static PyObject *
os_cpu_count_impl(PyObject *module)
/*[clinic end generated code: output=5fc29463c3936a9c input=ba2f6f8980a0e2eb]*/
{
    const PyConfig *config = _Py_GetConfig();
    if (config->cpu_count > 0) {
        return PyLong_FromLong(config->cpu_count);
    }

    int ncpu = 0;
#ifdef MS_WINDOWS
# ifdef MS_WINDOWS_DESKTOP
    ncpu = GetActiveProcessorCount(ALL_PROCESSOR_GROUPS);
# else
    ncpu = 0;
# endif

#elif defined(__hpux)
    ncpu = mpctl(MPC_GETNUMSPUS, NULL, NULL);

#elif defined(HAVE_SYSCONF) && defined(_SC_NPROCESSORS_ONLN)
    ncpu = sysconf(_SC_NPROCESSORS_ONLN);

#elif defined(__VXWORKS__)
    ncpu = _Py_popcount32(vxCpuEnabledGet());

#elif defined(__DragonFly__) || \
      defined(__OpenBSD__)   || \
      defined(__FreeBSD__)   || \
      defined(__NetBSD__)    || \
      defined(__APPLE__)
    ncpu = 0;
    size_t len = sizeof(ncpu);
    int mib[2] = {CTL_HW, HW_NCPU};
    if (sysctl(mib, 2, &ncpu, &len, NULL, 0) != 0) {
        ncpu = 0;
    }
#endif

    if (ncpu < 1) {
        Py_RETURN_NONE;
    }
    return PyLong_FromLong(ncpu);
}


/*[clinic input]
os.get_inheritable -> bool

    fd: int
    /

Get the close-on-exe flag of the specified file descriptor.
[clinic start generated code]*/

static int
os_get_inheritable_impl(PyObject *module, int fd)
/*[clinic end generated code: output=0445e20e149aa5b8 input=89ac008dc9ab6b95]*/
{
    int return_value;
    _Py_BEGIN_SUPPRESS_IPH
    return_value = _Py_get_inheritable(fd);
    _Py_END_SUPPRESS_IPH
    return return_value;
}


/*[clinic input]
os.set_inheritable
    fd: int
    inheritable: int
    /

Set the inheritable flag of the specified file descriptor.
[clinic start generated code]*/

static PyObject *
os_set_inheritable_impl(PyObject *module, int fd, int inheritable)
/*[clinic end generated code: output=f1b1918a2f3c38c2 input=9ceaead87a1e2402]*/
{
    int result;

    _Py_BEGIN_SUPPRESS_IPH
    result = _Py_set_inheritable(fd, inheritable, NULL);
    _Py_END_SUPPRESS_IPH
    if (result < 0)
        return NULL;
    Py_RETURN_NONE;
}


#ifdef MS_WINDOWS
#ifndef HANDLE_FLAG_INHERIT
#define HANDLE_FLAG_INHERIT 0x00000001
#endif

/*[clinic input]
os.get_handle_inheritable -> bool
    handle: intptr_t
    /

Get the close-on-exe flag of the specified file descriptor.
[clinic start generated code]*/

static int
os_get_handle_inheritable_impl(PyObject *module, intptr_t handle)
/*[clinic end generated code: output=36be5afca6ea84d8 input=cfe99f9c05c70ad1]*/
{
    DWORD flags;

    if (!GetHandleInformation((HANDLE)handle, &flags)) {
        PyErr_SetFromWindowsErr(0);
        return -1;
    }

    return flags & HANDLE_FLAG_INHERIT;
}


/*[clinic input]
os.set_handle_inheritable
    handle: intptr_t
    inheritable: bool
    /

Set the inheritable flag of the specified handle.
[clinic start generated code]*/

static PyObject *
os_set_handle_inheritable_impl(PyObject *module, intptr_t handle,
                               int inheritable)
/*[clinic end generated code: output=021d74fe6c96baa3 input=7a7641390d8364fc]*/
{
    DWORD flags = inheritable ? HANDLE_FLAG_INHERIT : 0;
    if (!SetHandleInformation((HANDLE)handle, HANDLE_FLAG_INHERIT, flags)) {
        PyErr_SetFromWindowsErr(0);
        return NULL;
    }
    Py_RETURN_NONE;
}
#endif /* MS_WINDOWS */

/*[clinic input]
os.get_blocking -> bool
    fd: int
    /

Get the blocking mode of the file descriptor.

Return False if the O_NONBLOCK flag is set, True if the flag is cleared.
[clinic start generated code]*/

static int
os_get_blocking_impl(PyObject *module, int fd)
/*[clinic end generated code: output=336a12ad76a61482 input=f4afb59d51560179]*/
{
    int blocking;

    _Py_BEGIN_SUPPRESS_IPH
    blocking = _Py_get_blocking(fd);
    _Py_END_SUPPRESS_IPH
    return blocking;
}

/*[clinic input]
os.set_blocking
    fd: int
    blocking: bool
    /

Set the blocking mode of the specified file descriptor.

Set the O_NONBLOCK flag if blocking is False,
clear the O_NONBLOCK flag otherwise.
[clinic start generated code]*/

static PyObject *
os_set_blocking_impl(PyObject *module, int fd, int blocking)
/*[clinic end generated code: output=384eb43aa0762a9d input=7e9dfc9b14804dd4]*/
{
    int result;

    _Py_BEGIN_SUPPRESS_IPH
    result = _Py_set_blocking(fd, blocking);
    _Py_END_SUPPRESS_IPH
    if (result < 0)
        return NULL;
    Py_RETURN_NONE;
}


/*[clinic input]
class os.DirEntry "DirEntry *" "DirEntryType"
[clinic start generated code]*/
/*[clinic end generated code: output=da39a3ee5e6b4b0d input=3c18c7a448247980]*/

typedef struct {
    PyObject_HEAD
    PyObject *name;
    PyObject *path;
    PyObject *stat;
    PyObject *lstat;
#ifdef MS_WINDOWS
    struct _Py_stat_struct win32_lstat;
    uint64_t win32_file_index;
    uint64_t win32_file_index_high;
    int got_file_index;
#else /* POSIX */
#ifdef HAVE_DIRENT_D_TYPE
    unsigned char d_type;
#endif
    ino_t d_ino;
    int dir_fd;
#endif
} DirEntry;

static void
DirEntry_dealloc(DirEntry *entry)
{
    PyTypeObject *tp = Py_TYPE(entry);
    Py_XDECREF(entry->name);
    Py_XDECREF(entry->path);
    Py_XDECREF(entry->stat);
    Py_XDECREF(entry->lstat);
    freefunc free_func = PyType_GetSlot(tp, Py_tp_free);
    free_func(entry);
    Py_DECREF(tp);
}

/* Forward reference */
static int
DirEntry_test_mode(PyTypeObject *defining_class, DirEntry *self,
                   int follow_symlinks, unsigned short mode_bits);

/*[clinic input]
os.DirEntry.is_symlink -> bool
    defining_class: defining_class
    /

Return True if the entry is a symbolic link; cached per entry.
[clinic start generated code]*/

static int
os_DirEntry_is_symlink_impl(DirEntry *self, PyTypeObject *defining_class)
/*[clinic end generated code: output=293096d589b6d47c input=e9acc5ee4d511113]*/
{
#ifdef MS_WINDOWS
    return (self->win32_lstat.st_mode & S_IFMT) == S_IFLNK;
#elif defined(HAVE_DIRENT_D_TYPE)
    /* POSIX */
    if (self->d_type != DT_UNKNOWN)
        return self->d_type == DT_LNK;
    else
        return DirEntry_test_mode(defining_class, self, 0, S_IFLNK);
#else
    /* POSIX without d_type */
    return DirEntry_test_mode(defining_class, self, 0, S_IFLNK);
#endif
}

/*[clinic input]
os.DirEntry.is_junction -> bool

Return True if the entry is a junction; cached per entry.
[clinic start generated code]*/

static int
os_DirEntry_is_junction_impl(DirEntry *self)
/*[clinic end generated code: output=97f64d5d99eeccb5 input=4fc8e701eea118a1]*/
{
#ifdef MS_WINDOWS
    return self->win32_lstat.st_reparse_tag == IO_REPARSE_TAG_MOUNT_POINT;
#else
    return 0;
#endif
}

static PyObject *
DirEntry_fetch_stat(PyObject *module, DirEntry *self, int follow_symlinks)
{
    int result;
    STRUCT_STAT st;
    PyObject *ub;

#ifdef MS_WINDOWS
    if (!PyUnicode_FSDecoder(self->path, &ub))
        return NULL;
    wchar_t *path = PyUnicode_AsWideCharString(ub, NULL);
    Py_DECREF(ub);
#else /* POSIX */
    if (!PyUnicode_FSConverter(self->path, &ub))
        return NULL;
    const char *path = PyBytes_AS_STRING(ub);
    if (self->dir_fd != DEFAULT_DIR_FD) {
#ifdef HAVE_FSTATAT
      if (HAVE_FSTATAT_RUNTIME) {
        Py_BEGIN_ALLOW_THREADS
        result = fstatat(self->dir_fd, path, &st,
                         follow_symlinks ? 0 : AT_SYMLINK_NOFOLLOW);
        Py_END_ALLOW_THREADS
      } else

#endif /* HAVE_FSTATAT */
      {
        Py_DECREF(ub);
        PyErr_SetString(PyExc_NotImplementedError, "can't fetch stat");
        return NULL;
      }
    }
    else
#endif
    {
        Py_BEGIN_ALLOW_THREADS
        if (follow_symlinks) {
            result = STAT(path, &st);
        }
        else {
            result = LSTAT(path, &st);
        }
        Py_END_ALLOW_THREADS
    }

    int saved_errno = errno;
#if defined(MS_WINDOWS)
    PyMem_Free(path);
#else
    Py_DECREF(ub);
#endif

    if (result != 0) {
        errno = saved_errno;
        path_object_error(self->path);
        return NULL;
    }

    return _pystat_fromstructstat(module, &st);
}

static PyObject *
DirEntry_get_lstat(PyTypeObject *defining_class, DirEntry *self)
{
    if (!self->lstat) {
        PyObject *module = PyType_GetModule(defining_class);
#ifdef MS_WINDOWS
        self->lstat = _pystat_fromstructstat(module, &self->win32_lstat);
#else /* POSIX */
        self->lstat = DirEntry_fetch_stat(module, self, 0);
#endif
    }
    return Py_XNewRef(self->lstat);
}

/*[clinic input]
os.DirEntry.stat
    defining_class: defining_class
    /
    *
    follow_symlinks: bool = True

Return stat_result object for the entry; cached per entry.
[clinic start generated code]*/

static PyObject *
os_DirEntry_stat_impl(DirEntry *self, PyTypeObject *defining_class,
                      int follow_symlinks)
/*[clinic end generated code: output=23f803e19c3e780e input=e816273c4e67ee98]*/
{
    if (!follow_symlinks) {
        return DirEntry_get_lstat(defining_class, self);
    }

    if (!self->stat) {
        int result = os_DirEntry_is_symlink_impl(self, defining_class);
        if (result == -1) {
            return NULL;
        }
        if (result) {
            PyObject *module = PyType_GetModule(defining_class);
            self->stat = DirEntry_fetch_stat(module, self, 1);
        }
        else {
            self->stat = DirEntry_get_lstat(defining_class, self);
        }
    }

    return Py_XNewRef(self->stat);
}

/* Set exception and return -1 on error, 0 for False, 1 for True */
static int
DirEntry_test_mode(PyTypeObject *defining_class, DirEntry *self,
                   int follow_symlinks, unsigned short mode_bits)
{
    PyObject *stat = NULL;
    PyObject *st_mode = NULL;
    long mode;
    int result;
#if defined(MS_WINDOWS) || defined(HAVE_DIRENT_D_TYPE)
    int is_symlink;
    int need_stat;
#endif
#ifdef MS_WINDOWS
    unsigned long dir_bits;
#endif

#ifdef MS_WINDOWS
    is_symlink = (self->win32_lstat.st_mode & S_IFMT) == S_IFLNK;
    need_stat = follow_symlinks && is_symlink;
#elif defined(HAVE_DIRENT_D_TYPE)
    is_symlink = self->d_type == DT_LNK;
    need_stat = self->d_type == DT_UNKNOWN || (follow_symlinks && is_symlink);
#endif

#if defined(MS_WINDOWS) || defined(HAVE_DIRENT_D_TYPE)
    if (need_stat) {
#endif
        stat = os_DirEntry_stat_impl(self, defining_class, follow_symlinks);
        if (!stat) {
            if (PyErr_ExceptionMatches(PyExc_FileNotFoundError)) {
                /* If file doesn't exist (anymore), then return False
                   (i.e., say it's not a file/directory) */
                PyErr_Clear();
                return 0;
            }
            goto error;
        }
        _posixstate* state = get_posix_state(PyType_GetModule(defining_class));
        st_mode = PyObject_GetAttr(stat, state->st_mode);
        if (!st_mode)
            goto error;

        mode = PyLong_AsLong(st_mode);
        if (mode == -1 && PyErr_Occurred())
            goto error;
        Py_CLEAR(st_mode);
        Py_CLEAR(stat);
        result = (mode & S_IFMT) == mode_bits;
#if defined(MS_WINDOWS) || defined(HAVE_DIRENT_D_TYPE)
    }
    else if (is_symlink) {
        assert(mode_bits != S_IFLNK);
        result = 0;
    }
    else {
        assert(mode_bits == S_IFDIR || mode_bits == S_IFREG);
#ifdef MS_WINDOWS
        dir_bits = self->win32_lstat.st_file_attributes & FILE_ATTRIBUTE_DIRECTORY;
        if (mode_bits == S_IFDIR)
            result = dir_bits != 0;
        else
            result = dir_bits == 0;
#else /* POSIX */
        if (mode_bits == S_IFDIR)
            result = self->d_type == DT_DIR;
        else
            result = self->d_type == DT_REG;
#endif
    }
#endif

    return result;

error:
    Py_XDECREF(st_mode);
    Py_XDECREF(stat);
    return -1;
}

/*[clinic input]
os.DirEntry.is_dir -> bool
    defining_class: defining_class
    /
    *
    follow_symlinks: bool = True

Return True if the entry is a directory; cached per entry.
[clinic start generated code]*/

static int
os_DirEntry_is_dir_impl(DirEntry *self, PyTypeObject *defining_class,
                        int follow_symlinks)
/*[clinic end generated code: output=0cd453b9c0987fdf input=1a4ffd6dec9920cb]*/
{
    return DirEntry_test_mode(defining_class, self, follow_symlinks, S_IFDIR);
}

/*[clinic input]
os.DirEntry.is_file -> bool
    defining_class: defining_class
    /
    *
    follow_symlinks: bool = True

Return True if the entry is a file; cached per entry.
[clinic start generated code]*/

static int
os_DirEntry_is_file_impl(DirEntry *self, PyTypeObject *defining_class,
                         int follow_symlinks)
/*[clinic end generated code: output=f7c277ab5ba80908 input=0a64c5a12e802e3b]*/
{
    return DirEntry_test_mode(defining_class, self, follow_symlinks, S_IFREG);
}

/*[clinic input]
os.DirEntry.inode

Return inode of the entry; cached per entry.
[clinic start generated code]*/

static PyObject *
os_DirEntry_inode_impl(DirEntry *self)
/*[clinic end generated code: output=156bb3a72162440e input=3ee7b872ae8649f0]*/
{
#ifdef MS_WINDOWS
    if (!self->got_file_index) {
        PyObject *unicode;
        STRUCT_STAT stat;
        int result;

        if (!PyUnicode_FSDecoder(self->path, &unicode))
            return NULL;
        wchar_t *path = PyUnicode_AsWideCharString(unicode, NULL);
        Py_DECREF(unicode);
        result = LSTAT(path, &stat);

        int saved_errno = errno;
        PyMem_Free(path);

        if (result != 0) {
            errno = saved_errno;
            return path_object_error(self->path);
        }

        self->win32_file_index = stat.st_ino;
        self->win32_file_index_high = stat.st_ino_high;
        self->got_file_index = 1;
    }
    return _pystat_l128_from_l64_l64(self->win32_file_index, self->win32_file_index_high);
#else /* POSIX */
    static_assert(sizeof(unsigned long long) >= sizeof(self->d_ino),
                  "DirEntry.d_ino is larger than unsigned long long");
    return PyLong_FromUnsignedLongLong(self->d_ino);
#endif
}

static PyObject *
DirEntry_repr(DirEntry *self)
{
    return PyUnicode_FromFormat("<DirEntry %R>", self->name);
}

/*[clinic input]
os.DirEntry.__fspath__

Returns the path for the entry.
[clinic start generated code]*/

static PyObject *
os_DirEntry___fspath___impl(DirEntry *self)
/*[clinic end generated code: output=6dd7f7ef752e6f4f input=3c49d0cf38df4fac]*/
{
    return Py_NewRef(self->path);
}

static PyMemberDef DirEntry_members[] = {
    {"name", Py_T_OBJECT_EX, offsetof(DirEntry, name), Py_READONLY,
     "the entry's base filename, relative to scandir() \"path\" argument"},
    {"path", Py_T_OBJECT_EX, offsetof(DirEntry, path), Py_READONLY,
     "the entry's full path name; equivalent to os.path.join(scandir_path, entry.name)"},
    {NULL}
};

#include "clinic/posixmodule.c.h"

static PyMethodDef DirEntry_methods[] = {
    OS_DIRENTRY_IS_DIR_METHODDEF
    OS_DIRENTRY_IS_FILE_METHODDEF
    OS_DIRENTRY_IS_SYMLINK_METHODDEF
    OS_DIRENTRY_IS_JUNCTION_METHODDEF
    OS_DIRENTRY_STAT_METHODDEF
    OS_DIRENTRY_INODE_METHODDEF
    OS_DIRENTRY___FSPATH___METHODDEF
    {"__class_getitem__",       Py_GenericAlias,
    METH_O|METH_CLASS,          PyDoc_STR("See PEP 585")},
    {NULL}
};

static PyType_Slot DirEntryType_slots[] = {
    {Py_tp_dealloc, DirEntry_dealloc},
    {Py_tp_repr, DirEntry_repr},
    {Py_tp_methods, DirEntry_methods},
    {Py_tp_members, DirEntry_members},
    {0, 0},
};

static PyType_Spec DirEntryType_spec = {
    MODNAME ".DirEntry",
    sizeof(DirEntry),
    0,
    Py_TPFLAGS_DEFAULT | Py_TPFLAGS_DISALLOW_INSTANTIATION,
    DirEntryType_slots
};


#ifdef MS_WINDOWS

static wchar_t *
join_path_filenameW(const wchar_t *path_wide, const wchar_t *filename)
{
    Py_ssize_t path_len;
    Py_ssize_t size;
    wchar_t *result;
    wchar_t ch;

    if (!path_wide) { /* Default arg: "." */
        path_wide = L".";
        path_len = 1;
    }
    else {
        path_len = wcslen(path_wide);
    }

    /* The +1's are for the path separator and the NUL */
    size = path_len + 1 + wcslen(filename) + 1;
    result = PyMem_New(wchar_t, size);
    if (!result) {
        PyErr_NoMemory();
        return NULL;
    }
    wcscpy(result, path_wide);
    if (path_len > 0) {
        ch = result[path_len - 1];
        if (ch != SEP && ch != ALTSEP && ch != L':')
            result[path_len++] = SEP;
        wcscpy(result + path_len, filename);
    }
    return result;
}

static PyObject *
DirEntry_from_find_data(PyObject *module, path_t *path, WIN32_FIND_DATAW *dataW)
{
    DirEntry *entry;
    BY_HANDLE_FILE_INFORMATION file_info;
    ULONG reparse_tag;
    wchar_t *joined_path;

    PyObject *DirEntryType = get_posix_state(module)->DirEntryType;
    entry = PyObject_New(DirEntry, (PyTypeObject *)DirEntryType);
    if (!entry)
        return NULL;
    entry->name = NULL;
    entry->path = NULL;
    entry->stat = NULL;
    entry->lstat = NULL;
    entry->got_file_index = 0;

    entry->name = PyUnicode_FromWideChar(dataW->cFileName, -1);
    if (!entry->name)
        goto error;
    if (path->narrow) {
        Py_SETREF(entry->name, PyUnicode_EncodeFSDefault(entry->name));
        if (!entry->name)
            goto error;
    }

    joined_path = join_path_filenameW(path->wide, dataW->cFileName);
    if (!joined_path)
        goto error;

    entry->path = PyUnicode_FromWideChar(joined_path, -1);
    PyMem_Free(joined_path);
    if (!entry->path)
        goto error;
    if (path->narrow) {
        Py_SETREF(entry->path, PyUnicode_EncodeFSDefault(entry->path));
        if (!entry->path)
            goto error;
    }

    find_data_to_file_info(dataW, &file_info, &reparse_tag);
    _Py_attribute_data_to_stat(&file_info, reparse_tag, NULL, NULL, &entry->win32_lstat);

    /* ctime is only deprecated from 3.12, so we copy birthtime across */
    entry->win32_lstat.st_ctime = entry->win32_lstat.st_birthtime;
    entry->win32_lstat.st_ctime_nsec = entry->win32_lstat.st_birthtime_nsec;

    return (PyObject *)entry;

error:
    Py_DECREF(entry);
    return NULL;
}

#else /* POSIX */

static char *
join_path_filename(const char *path_narrow, const char* filename, Py_ssize_t filename_len)
{
    Py_ssize_t path_len;
    Py_ssize_t size;
    char *result;

    if (!path_narrow) { /* Default arg: "." */
        path_narrow = ".";
        path_len = 1;
    }
    else {
        path_len = strlen(path_narrow);
    }

    if (filename_len == -1)
        filename_len = strlen(filename);

    /* The +1's are for the path separator and the NUL */
    size = path_len + 1 + filename_len + 1;
    result = PyMem_New(char, size);
    if (!result) {
        PyErr_NoMemory();
        return NULL;
    }
    strcpy(result, path_narrow);
    if (path_len > 0 && result[path_len - 1] != '/')
        result[path_len++] = '/';
    strcpy(result + path_len, filename);
    return result;
}

static PyObject *
DirEntry_from_posix_info(PyObject *module, path_t *path, const char *name,
                         Py_ssize_t name_len, ino_t d_ino
#ifdef HAVE_DIRENT_D_TYPE
                         , unsigned char d_type
#endif
                         )
{
    DirEntry *entry;
    char *joined_path;

    PyObject *DirEntryType = get_posix_state(module)->DirEntryType;
    entry = PyObject_New(DirEntry, (PyTypeObject *)DirEntryType);
    if (!entry)
        return NULL;
    entry->name = NULL;
    entry->path = NULL;
    entry->stat = NULL;
    entry->lstat = NULL;

    if (path->fd != -1) {
        entry->dir_fd = path->fd;
        joined_path = NULL;
    }
    else {
        entry->dir_fd = DEFAULT_DIR_FD;
        joined_path = join_path_filename(path->narrow, name, name_len);
        if (!joined_path)
            goto error;
    }

    if (!path->narrow || !PyBytes_Check(path->object)) {
        entry->name = PyUnicode_DecodeFSDefaultAndSize(name, name_len);
        if (joined_path)
            entry->path = PyUnicode_DecodeFSDefault(joined_path);
    }
    else {
        entry->name = PyBytes_FromStringAndSize(name, name_len);
        if (joined_path)
            entry->path = PyBytes_FromString(joined_path);
    }
    PyMem_Free(joined_path);
    if (!entry->name)
        goto error;

    if (path->fd != -1) {
        entry->path = Py_NewRef(entry->name);
    }
    else if (!entry->path)
        goto error;

#ifdef HAVE_DIRENT_D_TYPE
    entry->d_type = d_type;
#endif
    entry->d_ino = d_ino;

    return (PyObject *)entry;

error:
    Py_XDECREF(entry);
    return NULL;
}

#endif


typedef struct {
    PyObject_HEAD
    path_t path;
#ifdef MS_WINDOWS
    HANDLE handle;
    WIN32_FIND_DATAW file_data;
    int first_time;
#else /* POSIX */
    DIR *dirp;
#endif
#ifdef HAVE_FDOPENDIR
    int fd;
#endif
} ScandirIterator;

#ifdef MS_WINDOWS

static int
ScandirIterator_is_closed(ScandirIterator *iterator)
{
    return iterator->handle == INVALID_HANDLE_VALUE;
}

static void
ScandirIterator_closedir(ScandirIterator *iterator)
{
    HANDLE handle = iterator->handle;

    if (handle == INVALID_HANDLE_VALUE)
        return;

    iterator->handle = INVALID_HANDLE_VALUE;
    Py_BEGIN_ALLOW_THREADS
    FindClose(handle);
    Py_END_ALLOW_THREADS
}

static PyObject *
ScandirIterator_iternext(ScandirIterator *iterator)
{
    WIN32_FIND_DATAW *file_data = &iterator->file_data;
    BOOL success;
    PyObject *entry;

    /* Happens if the iterator is iterated twice, or closed explicitly */
    if (iterator->handle == INVALID_HANDLE_VALUE)
        return NULL;

    while (1) {
        if (!iterator->first_time) {
            Py_BEGIN_ALLOW_THREADS
            success = FindNextFileW(iterator->handle, file_data);
            Py_END_ALLOW_THREADS
            if (!success) {
                /* Error or no more files */
                if (GetLastError() != ERROR_NO_MORE_FILES)
                    path_error(&iterator->path);
                break;
            }
        }
        iterator->first_time = 0;

        /* Skip over . and .. */
        if (wcscmp(file_data->cFileName, L".") != 0 &&
            wcscmp(file_data->cFileName, L"..") != 0)
        {
            PyObject *module = PyType_GetModule(Py_TYPE(iterator));
            entry = DirEntry_from_find_data(module, &iterator->path, file_data);
            if (!entry)
                break;
            return entry;
        }

        /* Loop till we get a non-dot directory or finish iterating */
    }

    /* Error or no more files */
    ScandirIterator_closedir(iterator);
    return NULL;
}

#else /* POSIX */

static int
ScandirIterator_is_closed(ScandirIterator *iterator)
{
    return !iterator->dirp;
}

static void
ScandirIterator_closedir(ScandirIterator *iterator)
{
    DIR *dirp = iterator->dirp;

    if (!dirp)
        return;

    iterator->dirp = NULL;
    Py_BEGIN_ALLOW_THREADS
#ifdef HAVE_FDOPENDIR
    if (iterator->path.fd != -1)
        rewinddir(dirp);
#endif
    closedir(dirp);
    Py_END_ALLOW_THREADS
    return;
}

static PyObject *
ScandirIterator_iternext(ScandirIterator *iterator)
{
    struct dirent *direntp;
    Py_ssize_t name_len;
    int is_dot;
    PyObject *entry;

    /* Happens if the iterator is iterated twice, or closed explicitly */
    if (!iterator->dirp)
        return NULL;

    while (1) {
        errno = 0;
        Py_BEGIN_ALLOW_THREADS
        direntp = readdir(iterator->dirp);
        Py_END_ALLOW_THREADS

        if (!direntp) {
            /* Error or no more files */
            if (errno != 0)
                path_error(&iterator->path);
            break;
        }

        /* Skip over . and .. */
        name_len = NAMLEN(direntp);
        is_dot = direntp->d_name[0] == '.' &&
                 (name_len == 1 || (direntp->d_name[1] == '.' && name_len == 2));
        if (!is_dot) {
            PyObject *module = PyType_GetModule(Py_TYPE(iterator));
            entry = DirEntry_from_posix_info(module,
                                             &iterator->path, direntp->d_name,
                                             name_len, direntp->d_ino
#ifdef HAVE_DIRENT_D_TYPE
                                             , direntp->d_type
#endif
                                            );
            if (!entry)
                break;
            return entry;
        }

        /* Loop till we get a non-dot directory or finish iterating */
    }

    /* Error or no more files */
    ScandirIterator_closedir(iterator);
    return NULL;
}

#endif

static PyObject *
ScandirIterator_close(ScandirIterator *self, PyObject *args)
{
    ScandirIterator_closedir(self);
    Py_RETURN_NONE;
}

static PyObject *
ScandirIterator_enter(PyObject *self, PyObject *args)
{
    return Py_NewRef(self);
}

static PyObject *
ScandirIterator_exit(ScandirIterator *self, PyObject *args)
{
    ScandirIterator_closedir(self);
    Py_RETURN_NONE;
}

static void
ScandirIterator_finalize(ScandirIterator *iterator)
{

    /* Save the current exception, if any. */
    PyObject *exc = PyErr_GetRaisedException();

    if (!ScandirIterator_is_closed(iterator)) {
        ScandirIterator_closedir(iterator);

        if (PyErr_ResourceWarning((PyObject *)iterator, 1,
                                  "unclosed scandir iterator %R", iterator)) {
            /* Spurious errors can appear at shutdown */
            if (PyErr_ExceptionMatches(PyExc_Warning)) {
                PyErr_WriteUnraisable((PyObject *) iterator);
            }
        }
    }

    path_cleanup(&iterator->path);

    /* Restore the saved exception. */
    PyErr_SetRaisedException(exc);
}

static void
ScandirIterator_dealloc(ScandirIterator *iterator)
{
    PyTypeObject *tp = Py_TYPE(iterator);
    if (PyObject_CallFinalizerFromDealloc((PyObject *)iterator) < 0)
        return;

    freefunc free_func = PyType_GetSlot(tp, Py_tp_free);
    free_func(iterator);
    Py_DECREF(tp);
}

static PyMethodDef ScandirIterator_methods[] = {
    {"__enter__", (PyCFunction)ScandirIterator_enter, METH_NOARGS},
    {"__exit__", (PyCFunction)ScandirIterator_exit, METH_VARARGS},
    {"close", (PyCFunction)ScandirIterator_close, METH_NOARGS},
    {NULL}
};

static PyType_Slot ScandirIteratorType_slots[] = {
    {Py_tp_dealloc, ScandirIterator_dealloc},
    {Py_tp_finalize, ScandirIterator_finalize},
    {Py_tp_iter, PyObject_SelfIter},
    {Py_tp_iternext, ScandirIterator_iternext},
    {Py_tp_methods, ScandirIterator_methods},
    {0, 0},
};

static PyType_Spec ScandirIteratorType_spec = {
    MODNAME ".ScandirIterator",
    sizeof(ScandirIterator),
    0,
    // bpo-40549: Py_TPFLAGS_BASETYPE should not be used, since
    // PyType_GetModule(Py_TYPE(self)) doesn't work on a subclass instance.
    (Py_TPFLAGS_DEFAULT | Py_TPFLAGS_HAVE_FINALIZE
        | Py_TPFLAGS_DISALLOW_INSTANTIATION),
    ScandirIteratorType_slots
};

/*[clinic input]
os.scandir

    path : path_t(nullable=True, allow_fd='PATH_HAVE_FDOPENDIR') = None

Return an iterator of DirEntry objects for given path.

path can be specified as either str, bytes, or a path-like object.  If path
is bytes, the names of yielded DirEntry objects will also be bytes; in
all other circumstances they will be str.

If path is None, uses the path='.'.
[clinic start generated code]*/

static PyObject *
os_scandir_impl(PyObject *module, path_t *path)
/*[clinic end generated code: output=6eb2668b675ca89e input=6bdd312708fc3bb0]*/
{
    ScandirIterator *iterator;
#ifdef MS_WINDOWS
    wchar_t *path_strW;
#else
    const char *path_str;
#ifdef HAVE_FDOPENDIR
    int fd = -1;
#endif
#endif

    if (PySys_Audit("os.scandir", "O",
                    path->object ? path->object : Py_None) < 0) {
        return NULL;
    }

    PyObject *ScandirIteratorType = get_posix_state(module)->ScandirIteratorType;
    iterator = PyObject_New(ScandirIterator, (PyTypeObject *)ScandirIteratorType);
    if (!iterator)
        return NULL;

#ifdef MS_WINDOWS
    iterator->handle = INVALID_HANDLE_VALUE;
#else
    iterator->dirp = NULL;
#endif

    /* Move the ownership to iterator->path */
    memcpy(&iterator->path, path, sizeof(path_t));
    memset(path, 0, sizeof(path_t));

#ifdef MS_WINDOWS
    iterator->first_time = 1;

    path_strW = join_path_filenameW(iterator->path.wide, L"*.*");
    if (!path_strW)
        goto error;

    Py_BEGIN_ALLOW_THREADS
    iterator->handle = FindFirstFileW(path_strW, &iterator->file_data);
    Py_END_ALLOW_THREADS

    if (iterator->handle == INVALID_HANDLE_VALUE) {
        path_error(&iterator->path);
        PyMem_Free(path_strW);
        goto error;
    }
    PyMem_Free(path_strW);
#else /* POSIX */
    errno = 0;
#ifdef HAVE_FDOPENDIR
    if (iterator->path.fd != -1) {
      if (HAVE_FDOPENDIR_RUNTIME) {
        /* closedir() closes the FD, so we duplicate it */
        fd = _Py_dup(iterator->path.fd);
        if (fd == -1)
            goto error;

        Py_BEGIN_ALLOW_THREADS
        iterator->dirp = fdopendir(fd);
        Py_END_ALLOW_THREADS
      } else {
        PyErr_SetString(PyExc_TypeError,
            "scandir: path should be string, bytes, os.PathLike or None, not int");
        return NULL;
      }
    }
    else
#endif
    {
        if (iterator->path.narrow)
            path_str = iterator->path.narrow;
        else
            path_str = ".";

        Py_BEGIN_ALLOW_THREADS
        iterator->dirp = opendir(path_str);
        Py_END_ALLOW_THREADS
    }

    if (!iterator->dirp) {
        path_error(&iterator->path);
#ifdef HAVE_FDOPENDIR
        if (fd != -1) {
            Py_BEGIN_ALLOW_THREADS
            close(fd);
            Py_END_ALLOW_THREADS
        }
#endif
        goto error;
    }
#endif

    return (PyObject *)iterator;

error:
    Py_DECREF(iterator);
    return NULL;
}

/*
    Return the file system path representation of the object.

    If the object is str or bytes, then allow it to pass through with
    an incremented refcount. If the object defines __fspath__(), then
    return the result of that method. All other types raise a TypeError.
*/
PyObject *
PyOS_FSPath(PyObject *path)
{
    /* For error message reasons, this function is manually inlined in
       path_converter(). */
    PyObject *func = NULL;
    PyObject *path_repr = NULL;

    if (PyUnicode_Check(path) || PyBytes_Check(path)) {
        return Py_NewRef(path);
    }

    func = _PyObject_LookupSpecial(path, &_Py_ID(__fspath__));
    if ((NULL == func) || (func == Py_None)) {
        return PyErr_Format(PyExc_TypeError,
                            "expected str, bytes or os.PathLike object, "
                            "not %.200s",
                            _PyType_Name(Py_TYPE(path)));
    }

    path_repr = _PyObject_CallNoArgs(func);
    Py_DECREF(func);
    if (NULL == path_repr) {
        return NULL;
    }

    if (!(PyUnicode_Check(path_repr) || PyBytes_Check(path_repr))) {
        PyErr_Format(PyExc_TypeError,
                     "expected %.200s.__fspath__() to return str or bytes, "
                     "not %.200s", _PyType_Name(Py_TYPE(path)),
                     _PyType_Name(Py_TYPE(path_repr)));
        Py_DECREF(path_repr);
        return NULL;
    }

    return path_repr;
}

/*[clinic input]
os.fspath

    path: object

Return the file system path representation of the object.

If the object is str or bytes, then allow it to pass through as-is. If the
object defines __fspath__(), then return the result of that method. All other
types raise a TypeError.
[clinic start generated code]*/

static PyObject *
os_fspath_impl(PyObject *module, PyObject *path)
/*[clinic end generated code: output=c3c3b78ecff2914f input=e357165f7b22490f]*/
{
    return PyOS_FSPath(path);
}

#ifdef HAVE_GETRANDOM_SYSCALL
/*[clinic input]
os.getrandom

    size: Py_ssize_t
    flags: int=0

Obtain a series of random bytes.
[clinic start generated code]*/

static PyObject *
os_getrandom_impl(PyObject *module, Py_ssize_t size, int flags)
/*[clinic end generated code: output=b3a618196a61409c input=59bafac39c594947]*/
{
    PyObject *bytes;
    Py_ssize_t n;

    if (size < 0) {
        errno = EINVAL;
        return posix_error();
    }

    bytes = PyBytes_FromStringAndSize(NULL, size);
    if (bytes == NULL) {
        PyErr_NoMemory();
        return NULL;
    }

    while (1) {
        n = syscall(SYS_getrandom,
                    PyBytes_AS_STRING(bytes),
                    PyBytes_GET_SIZE(bytes),
                    flags);
        if (n < 0 && errno == EINTR) {
            if (PyErr_CheckSignals() < 0) {
                goto error;
            }

            /* getrandom() was interrupted by a signal: retry */
            continue;
        }
        break;
    }

    if (n < 0) {
        PyErr_SetFromErrno(PyExc_OSError);
        goto error;
    }

    if (n != size) {
        _PyBytes_Resize(&bytes, n);
    }

    return bytes;

error:
    Py_DECREF(bytes);
    return NULL;
}
#endif   /* HAVE_GETRANDOM_SYSCALL */

#if defined(MS_WINDOWS_DESKTOP) || defined(MS_WINDOWS_APP) || defined(MS_WINDOWS_SYSTEM)

/* bpo-36085: Helper functions for managing DLL search directories
 * on win32
 */

/*[clinic input]
os._add_dll_directory

    path: path_t

Add a path to the DLL search path.

This search path is used when resolving dependencies for imported
extension modules (the module itself is resolved through sys.path),
and also by ctypes.

Returns an opaque value that may be passed to os.remove_dll_directory
to remove this directory from the search path.
[clinic start generated code]*/

static PyObject *
os__add_dll_directory_impl(PyObject *module, path_t *path)
/*[clinic end generated code: output=80b025daebb5d683 input=1de3e6c13a5808c8]*/
{
    DLL_DIRECTORY_COOKIE cookie = 0;
    DWORD err = 0;

    if (PySys_Audit("os.add_dll_directory", "(O)", path->object) < 0) {
        return NULL;
    }

    Py_BEGIN_ALLOW_THREADS
    if (!(cookie = AddDllDirectory(path->wide))) {
        err = GetLastError();
    }
    Py_END_ALLOW_THREADS

    if (err) {
        return win32_error_object_err("add_dll_directory",
                                      path->object, err);
    }

    return PyCapsule_New(cookie, "DLL directory cookie", NULL);
}

/*[clinic input]
os._remove_dll_directory

    cookie: object

Removes a path from the DLL search path.

The parameter is an opaque value that was returned from
os.add_dll_directory. You can only remove directories that you added
yourself.
[clinic start generated code]*/

static PyObject *
os__remove_dll_directory_impl(PyObject *module, PyObject *cookie)
/*[clinic end generated code: output=594350433ae535bc input=c1d16a7e7d9dc5dc]*/
{
    DLL_DIRECTORY_COOKIE cookieValue;
    DWORD err = 0;

    if (!PyCapsule_IsValid(cookie, "DLL directory cookie")) {
        PyErr_SetString(PyExc_TypeError,
            "Provided cookie was not returned from os.add_dll_directory");
        return NULL;
    }

    cookieValue = (DLL_DIRECTORY_COOKIE)PyCapsule_GetPointer(
        cookie, "DLL directory cookie");

    Py_BEGIN_ALLOW_THREADS
    if (!RemoveDllDirectory(cookieValue)) {
        err = GetLastError();
    }
    Py_END_ALLOW_THREADS

    if (err) {
        return win32_error_object_err("remove_dll_directory",
                                      NULL, err);
    }

    if (PyCapsule_SetName(cookie, NULL)) {
        return NULL;
    }

    Py_RETURN_NONE;
}

#endif /* MS_WINDOWS_APP || MS_WINDOWS_SYSTEM */


/* Only check if WIFEXITED is available: expect that it comes
   with WEXITSTATUS, WIFSIGNALED, etc.

   os.waitstatus_to_exitcode() is implemented in C and not in Python, so
   subprocess can safely call it during late Python finalization without
   risking that used os attributes were set to None by finalize_modules(). */
#if defined(WIFEXITED) || defined(MS_WINDOWS)
/*[clinic input]
os.waitstatus_to_exitcode

    status as status_obj: object

Convert a wait status to an exit code.

On Unix:

* If WIFEXITED(status) is true, return WEXITSTATUS(status).
* If WIFSIGNALED(status) is true, return -WTERMSIG(status).
* Otherwise, raise a ValueError.

On Windows, return status shifted right by 8 bits.

On Unix, if the process is being traced or if waitpid() was called with
WUNTRACED option, the caller must first check if WIFSTOPPED(status) is true.
This function must not be called if WIFSTOPPED(status) is true.
[clinic start generated code]*/

static PyObject *
os_waitstatus_to_exitcode_impl(PyObject *module, PyObject *status_obj)
/*[clinic end generated code: output=db50b1b0ba3c7153 input=7fe2d7fdaea3db42]*/
{
#ifndef MS_WINDOWS
    int status = PyLong_AsInt(status_obj);
    if (status == -1 && PyErr_Occurred()) {
        return NULL;
    }

    WAIT_TYPE wait_status;
    WAIT_STATUS_INT(wait_status) = status;
    int exitcode;
    if (WIFEXITED(wait_status)) {
        exitcode = WEXITSTATUS(wait_status);
        /* Sanity check to provide warranty on the function behavior.
           It should not occur in practice */
        if (exitcode < 0) {
            PyErr_Format(PyExc_ValueError, "invalid WEXITSTATUS: %i", exitcode);
            return NULL;
        }
    }
    else if (WIFSIGNALED(wait_status)) {
        int signum = WTERMSIG(wait_status);
        /* Sanity check to provide warranty on the function behavior.
           It should not occurs in practice */
        if (signum <= 0) {
            PyErr_Format(PyExc_ValueError, "invalid WTERMSIG: %i", signum);
            return NULL;
        }
        exitcode = -signum;
    } else if (WIFSTOPPED(wait_status)) {
        /* Status only received if the process is being traced
           or if waitpid() was called with WUNTRACED option. */
        int signum = WSTOPSIG(wait_status);
        PyErr_Format(PyExc_ValueError,
                     "process stopped by delivery of signal %i",
                     signum);
        return NULL;
    }
    else {
        PyErr_Format(PyExc_ValueError, "invalid wait status: %i", status);
        return NULL;
    }
    return PyLong_FromLong(exitcode);
#else
    /* Windows implementation: see os.waitpid() implementation
       which uses _cwait(). */
    unsigned long long status = PyLong_AsUnsignedLongLong(status_obj);
    if (status == (unsigned long long)-1 && PyErr_Occurred()) {
        return NULL;
    }

    unsigned long long exitcode = (status >> 8);
    /* ExitProcess() accepts an UINT type:
       reject exit code which doesn't fit in an UINT */
    if (exitcode > UINT_MAX) {
        PyErr_Format(PyExc_ValueError, "invalid exit code: %llu", exitcode);
        return NULL;
    }
    return PyLong_FromUnsignedLong((unsigned long)exitcode);
#endif
}
#endif

#if defined(MS_WINDOWS)
/*[clinic input]
os._supports_virtual_terminal

Checks if virtual terminal is supported in windows
[clinic start generated code]*/

static PyObject *
os__supports_virtual_terminal_impl(PyObject *module)
/*[clinic end generated code: output=bd0556a6d9d99fe6 input=0752c98e5d321542]*/
{
    DWORD mode = 0;
    HANDLE handle = GetStdHandle(STD_ERROR_HANDLE);
    if (!GetConsoleMode(handle, &mode)) {
        Py_RETURN_FALSE;
    }
    return PyBool_FromLong(mode & ENABLE_VIRTUAL_TERMINAL_PROCESSING);
}
#endif


static PyMethodDef posix_methods[] = {

    OS_STAT_METHODDEF
    OS_ACCESS_METHODDEF
    OS_TTYNAME_METHODDEF
    OS_CHDIR_METHODDEF
    OS_CHFLAGS_METHODDEF
    OS_CHMOD_METHODDEF
    OS_FCHMOD_METHODDEF
    OS_LCHMOD_METHODDEF
    OS_CHOWN_METHODDEF
    OS_FCHOWN_METHODDEF
    OS_LCHOWN_METHODDEF
    OS_LCHFLAGS_METHODDEF
    OS_CHROOT_METHODDEF
    OS_CTERMID_METHODDEF
    OS_GETCWD_METHODDEF
    OS_GETCWDB_METHODDEF
    OS_LINK_METHODDEF
    OS_LISTDIR_METHODDEF
    OS_LISTDRIVES_METHODDEF
    OS_LISTMOUNTS_METHODDEF
    OS_LISTVOLUMES_METHODDEF
    OS_LSTAT_METHODDEF
    OS_MKDIR_METHODDEF
    OS_NICE_METHODDEF
    OS_GETPRIORITY_METHODDEF
    OS_SETPRIORITY_METHODDEF
    OS_POSIX_SPAWN_METHODDEF
    OS_POSIX_SPAWNP_METHODDEF
    OS_READLINK_METHODDEF
    OS_COPY_FILE_RANGE_METHODDEF
    OS_SPLICE_METHODDEF
    OS_RENAME_METHODDEF
    OS_REPLACE_METHODDEF
    OS_RMDIR_METHODDEF
    OS_SYMLINK_METHODDEF
    OS_SYSTEM_METHODDEF
    OS_UMASK_METHODDEF
    OS_UNAME_METHODDEF
    OS_UNLINK_METHODDEF
    OS_REMOVE_METHODDEF
    OS_UTIME_METHODDEF
    OS_TIMES_METHODDEF
    OS__EXIT_METHODDEF
    OS__FCOPYFILE_METHODDEF
    OS_EXECV_METHODDEF
    OS_EXECVE_METHODDEF
    OS_SPAWNV_METHODDEF
    OS_SPAWNVE_METHODDEF
    OS_FORK1_METHODDEF
    OS_FORK_METHODDEF
    OS_REGISTER_AT_FORK_METHODDEF
    OS_SCHED_GET_PRIORITY_MAX_METHODDEF
    OS_SCHED_GET_PRIORITY_MIN_METHODDEF
    OS_SCHED_GETPARAM_METHODDEF
    OS_SCHED_GETSCHEDULER_METHODDEF
    OS_SCHED_RR_GET_INTERVAL_METHODDEF
    OS_SCHED_SETPARAM_METHODDEF
    OS_SCHED_SETSCHEDULER_METHODDEF
    OS_SCHED_YIELD_METHODDEF
    OS_SCHED_SETAFFINITY_METHODDEF
    OS_SCHED_GETAFFINITY_METHODDEF
    OS_POSIX_OPENPT_METHODDEF
    OS_GRANTPT_METHODDEF
    OS_UNLOCKPT_METHODDEF
    OS_PTSNAME_METHODDEF
    OS_OPENPTY_METHODDEF
    OS_LOGIN_TTY_METHODDEF
    OS_FORKPTY_METHODDEF
    OS_GETEGID_METHODDEF
    OS_GETEUID_METHODDEF
    OS_GETGID_METHODDEF
    OS_GETGROUPLIST_METHODDEF
    OS_GETGROUPS_METHODDEF
    OS_GETPID_METHODDEF
    OS_GETPGRP_METHODDEF
    OS_GETPPID_METHODDEF
    OS_GETUID_METHODDEF
    OS_GETLOGIN_METHODDEF
    OS_KILL_METHODDEF
    OS_KILLPG_METHODDEF
    OS_PLOCK_METHODDEF
    OS_STARTFILE_METHODDEF
    OS_SETUID_METHODDEF
    OS_SETEUID_METHODDEF
    OS_SETREUID_METHODDEF
    OS_SETGID_METHODDEF
    OS_SETEGID_METHODDEF
    OS_SETREGID_METHODDEF
    OS_SETGROUPS_METHODDEF
    OS_INITGROUPS_METHODDEF
    OS_GETPGID_METHODDEF
    OS_SETPGRP_METHODDEF
    OS_WAIT_METHODDEF
    OS_WAIT3_METHODDEF
    OS_WAIT4_METHODDEF
    OS_WAITID_METHODDEF
    OS_WAITPID_METHODDEF
    OS_PIDFD_OPEN_METHODDEF
    OS_GETSID_METHODDEF
    OS_SETSID_METHODDEF
    OS_SETPGID_METHODDEF
    OS_TCGETPGRP_METHODDEF
    OS_TCSETPGRP_METHODDEF
    OS_OPEN_METHODDEF
    OS_CLOSE_METHODDEF
    OS_CLOSERANGE_METHODDEF
    OS_DEVICE_ENCODING_METHODDEF
    OS_DUP_METHODDEF
    OS_DUP2_METHODDEF
    OS_LOCKF_METHODDEF
    OS_LSEEK_METHODDEF
    OS_READ_METHODDEF
    OS_READV_METHODDEF
    OS_PREAD_METHODDEF
    OS_PREADV_METHODDEF
    OS_WRITE_METHODDEF
    OS_WRITEV_METHODDEF
    OS_PWRITE_METHODDEF
    OS_PWRITEV_METHODDEF
    OS_SENDFILE_METHODDEF
    OS_FSTAT_METHODDEF
    OS_ISATTY_METHODDEF
    OS_PIPE_METHODDEF
    OS_PIPE2_METHODDEF
    OS_MKFIFO_METHODDEF
    OS_MKNOD_METHODDEF
    OS_MAJOR_METHODDEF
    OS_MINOR_METHODDEF
    OS_MAKEDEV_METHODDEF
    OS_FTRUNCATE_METHODDEF
    OS_TRUNCATE_METHODDEF
    OS_POSIX_FALLOCATE_METHODDEF
    OS_POSIX_FADVISE_METHODDEF
    OS_PUTENV_METHODDEF
    OS_UNSETENV_METHODDEF
    OS_STRERROR_METHODDEF
    OS_FCHDIR_METHODDEF
    OS_FSYNC_METHODDEF
    OS_SYNC_METHODDEF
    OS_FDATASYNC_METHODDEF
    OS_WCOREDUMP_METHODDEF
    OS_WIFCONTINUED_METHODDEF
    OS_WIFSTOPPED_METHODDEF
    OS_WIFSIGNALED_METHODDEF
    OS_WIFEXITED_METHODDEF
    OS_WEXITSTATUS_METHODDEF
    OS_WTERMSIG_METHODDEF
    OS_WSTOPSIG_METHODDEF
    OS_FSTATVFS_METHODDEF
    OS_STATVFS_METHODDEF
    OS_CONFSTR_METHODDEF
    OS_SYSCONF_METHODDEF
    OS_FPATHCONF_METHODDEF
    OS_PATHCONF_METHODDEF
    OS_ABORT_METHODDEF
    OS__GETFULLPATHNAME_METHODDEF
    OS__GETDISKUSAGE_METHODDEF
    OS__GETFINALPATHNAME_METHODDEF
    OS__FINDFIRSTFILE_METHODDEF
    OS__GETVOLUMEPATHNAME_METHODDEF
    OS__PATH_SPLITROOT_METHODDEF
    OS__PATH_SPLITROOT_EX_METHODDEF
    OS__PATH_NORMPATH_METHODDEF
    OS_GETLOADAVG_METHODDEF
    OS_URANDOM_METHODDEF
    OS_SETRESUID_METHODDEF
    OS_SETRESGID_METHODDEF
    OS_GETRESUID_METHODDEF
    OS_GETRESGID_METHODDEF

    OS_GETXATTR_METHODDEF
    OS_SETXATTR_METHODDEF
    OS_REMOVEXATTR_METHODDEF
    OS_LISTXATTR_METHODDEF

    OS_GET_TERMINAL_SIZE_METHODDEF
    OS_CPU_COUNT_METHODDEF
    OS_GET_INHERITABLE_METHODDEF
    OS_SET_INHERITABLE_METHODDEF
    OS_GET_HANDLE_INHERITABLE_METHODDEF
    OS_SET_HANDLE_INHERITABLE_METHODDEF
    OS_GET_BLOCKING_METHODDEF
    OS_SET_BLOCKING_METHODDEF
    OS_SCANDIR_METHODDEF
    OS_FSPATH_METHODDEF
    OS_GETRANDOM_METHODDEF
    OS_MEMFD_CREATE_METHODDEF
    OS_EVENTFD_METHODDEF
    OS_EVENTFD_READ_METHODDEF
    OS_EVENTFD_WRITE_METHODDEF
    OS__ADD_DLL_DIRECTORY_METHODDEF
    OS__REMOVE_DLL_DIRECTORY_METHODDEF
    OS_WAITSTATUS_TO_EXITCODE_METHODDEF
    OS_SETNS_METHODDEF
    OS_UNSHARE_METHODDEF
    OS_TIMERFD_CREATE_METHODDEF
    OS_TIMERFD_SETTIME_METHODDEF
    OS_TIMERFD_SETTIME_NS_METHODDEF
    OS_TIMERFD_GETTIME_METHODDEF
    OS_TIMERFD_GETTIME_NS_METHODDEF

    OS__PATH_ISDEVDRIVE_METHODDEF
    OS__PATH_ISDIR_METHODDEF
    OS__PATH_ISFILE_METHODDEF
    OS__PATH_ISLINK_METHODDEF
    OS__PATH_ISJUNCTION_METHODDEF
    OS__PATH_EXISTS_METHODDEF
    OS__PATH_LEXISTS_METHODDEF

    OS__SUPPORTS_VIRTUAL_TERMINAL_METHODDEF
    {NULL,              NULL}            /* Sentinel */
};

static int
all_ins(PyObject *m)
{
#ifdef F_OK
    if (PyModule_AddIntMacro(m, F_OK)) return -1;
#endif
#ifdef R_OK
    if (PyModule_AddIntMacro(m, R_OK)) return -1;
#endif
#ifdef W_OK
    if (PyModule_AddIntMacro(m, W_OK)) return -1;
#endif
#ifdef X_OK
    if (PyModule_AddIntMacro(m, X_OK)) return -1;
#endif
#ifdef NGROUPS_MAX
    if (PyModule_AddIntMacro(m, NGROUPS_MAX)) return -1;
#endif
#ifdef TMP_MAX
    if (PyModule_AddIntMacro(m, TMP_MAX)) return -1;
#endif
#ifdef WCONTINUED
    if (PyModule_AddIntMacro(m, WCONTINUED)) return -1;
#endif
#ifdef WNOHANG
    if (PyModule_AddIntMacro(m, WNOHANG)) return -1;
#endif
#ifdef WUNTRACED
    if (PyModule_AddIntMacro(m, WUNTRACED)) return -1;
#endif
#ifdef O_RDONLY
    if (PyModule_AddIntMacro(m, O_RDONLY)) return -1;
#endif
#ifdef O_WRONLY
    if (PyModule_AddIntMacro(m, O_WRONLY)) return -1;
#endif
#ifdef O_RDWR
    if (PyModule_AddIntMacro(m, O_RDWR)) return -1;
#endif
#ifdef O_NDELAY
    if (PyModule_AddIntMacro(m, O_NDELAY)) return -1;
#endif
#ifdef O_NONBLOCK
    if (PyModule_AddIntMacro(m, O_NONBLOCK)) return -1;
#endif
#ifdef O_APPEND
    if (PyModule_AddIntMacro(m, O_APPEND)) return -1;
#endif
#ifdef O_DSYNC
    if (PyModule_AddIntMacro(m, O_DSYNC)) return -1;
#endif
#ifdef O_RSYNC
    if (PyModule_AddIntMacro(m, O_RSYNC)) return -1;
#endif
#ifdef O_SYNC
    if (PyModule_AddIntMacro(m, O_SYNC)) return -1;
#endif
#ifdef O_NOCTTY
    if (PyModule_AddIntMacro(m, O_NOCTTY)) return -1;
#endif
#ifdef O_CREAT
    if (PyModule_AddIntMacro(m, O_CREAT)) return -1;
#endif
#ifdef O_EXCL
    if (PyModule_AddIntMacro(m, O_EXCL)) return -1;
#endif
#ifdef O_TRUNC
    if (PyModule_AddIntMacro(m, O_TRUNC)) return -1;
#endif
#ifdef O_BINARY
    if (PyModule_AddIntMacro(m, O_BINARY)) return -1;
#endif
#ifdef O_TEXT
    if (PyModule_AddIntMacro(m, O_TEXT)) return -1;
#endif
#ifdef O_XATTR
    if (PyModule_AddIntMacro(m, O_XATTR)) return -1;
#endif
#ifdef O_LARGEFILE
    if (PyModule_AddIntMacro(m, O_LARGEFILE)) return -1;
#endif
#ifndef __GNU__
#ifdef O_SHLOCK
    if (PyModule_AddIntMacro(m, O_SHLOCK)) return -1;
#endif
#ifdef O_EXLOCK
    if (PyModule_AddIntMacro(m, O_EXLOCK)) return -1;
#endif
#endif
#ifdef O_EXEC
    if (PyModule_AddIntMacro(m, O_EXEC)) return -1;
#endif
#ifdef O_SEARCH
    if (PyModule_AddIntMacro(m, O_SEARCH)) return -1;
#endif
#ifdef O_PATH
    if (PyModule_AddIntMacro(m, O_PATH)) return -1;
#endif
#ifdef O_TTY_INIT
    if (PyModule_AddIntMacro(m, O_TTY_INIT)) return -1;
#endif
#ifdef O_TMPFILE
    if (PyModule_AddIntMacro(m, O_TMPFILE)) return -1;
#endif
#ifdef PRIO_PROCESS
    if (PyModule_AddIntMacro(m, PRIO_PROCESS)) return -1;
#endif
#ifdef PRIO_PGRP
    if (PyModule_AddIntMacro(m, PRIO_PGRP)) return -1;
#endif
#ifdef PRIO_USER
    if (PyModule_AddIntMacro(m, PRIO_USER)) return -1;
#endif
#ifdef PRIO_DARWIN_THREAD
    if (PyModule_AddIntMacro(m, PRIO_DARWIN_THREAD)) return -1;
#endif
#ifdef PRIO_DARWIN_PROCESS
    if (PyModule_AddIntMacro(m, PRIO_DARWIN_PROCESS)) return -1;
#endif
#ifdef PRIO_DARWIN_BG
    if (PyModule_AddIntMacro(m, PRIO_DARWIN_BG)) return -1;
#endif
#ifdef PRIO_DARWIN_NONUI
    if (PyModule_AddIntMacro(m, PRIO_DARWIN_NONUI)) return -1;
#endif
#ifdef O_CLOEXEC
    if (PyModule_AddIntMacro(m, O_CLOEXEC)) return -1;
#endif
#ifdef O_ACCMODE
    if (PyModule_AddIntMacro(m, O_ACCMODE)) return -1;
#endif
#ifdef O_EVTONLY
    if (PyModule_AddIntMacro(m, O_EVTONLY)) return -1;
#endif
#ifdef O_FSYNC
    if (PyModule_AddIntMacro(m, O_FSYNC)) return -1;
#endif
#ifdef O_SYMLINK
    if (PyModule_AddIntMacro(m, O_SYMLINK)) return -1;
#endif

#ifdef SEEK_HOLE
    if (PyModule_AddIntMacro(m, SEEK_HOLE)) return -1;
#endif
#ifdef SEEK_DATA
    if (PyModule_AddIntMacro(m, SEEK_DATA)) return -1;
#endif

/* MS Windows */
#ifdef O_NOINHERIT
    /* Don't inherit in child processes. */
    if (PyModule_AddIntMacro(m, O_NOINHERIT)) return -1;
#endif
#ifdef _O_SHORT_LIVED
    /* Optimize for short life (keep in memory). */
    /* MS forgot to define this one with a non-underscore form too. */
    if (PyModule_AddIntConstant(m, "O_SHORT_LIVED", _O_SHORT_LIVED)) return -1;
#endif
#ifdef O_TEMPORARY
    /* Automatically delete when last handle is closed. */
    if (PyModule_AddIntMacro(m, O_TEMPORARY)) return -1;
#endif
#ifdef O_RANDOM
    /* Optimize for random access. */
    if (PyModule_AddIntMacro(m, O_RANDOM)) return -1;
#endif
#ifdef O_SEQUENTIAL
    /* Optimize for sequential access. */
    if (PyModule_AddIntMacro(m, O_SEQUENTIAL)) return -1;
#endif

/* GNU extensions. */
#ifdef O_ASYNC
    /* Send a SIGIO signal whenever input or output
       becomes available on file descriptor */
    if (PyModule_AddIntMacro(m, O_ASYNC)) return -1;
#endif
#ifdef O_DIRECT
    /* Direct disk access. */
    if (PyModule_AddIntMacro(m, O_DIRECT)) return -1;
#endif
#ifdef O_DIRECTORY
    /* Must be a directory.      */
    if (PyModule_AddIntMacro(m, O_DIRECTORY)) return -1;
#endif
#ifdef O_NOFOLLOW
    /* Do not follow links.      */
    if (PyModule_AddIntMacro(m, O_NOFOLLOW)) return -1;
#endif
#ifdef O_NOFOLLOW_ANY
    if (PyModule_AddIntMacro(m, O_NOFOLLOW_ANY)) return -1;
#endif
#ifdef O_NOLINKS
    /* Fails if link count of the named file is greater than 1 */
    if (PyModule_AddIntMacro(m, O_NOLINKS)) return -1;
#endif
#ifdef O_NOATIME
    /* Do not update the access time. */
    if (PyModule_AddIntMacro(m, O_NOATIME)) return -1;
#endif

    /* These come from sysexits.h */
#ifdef EX_OK
    if (PyModule_AddIntMacro(m, EX_OK)) return -1;
#endif /* EX_OK */
#ifdef EX_USAGE
    if (PyModule_AddIntMacro(m, EX_USAGE)) return -1;
#endif /* EX_USAGE */
#ifdef EX_DATAERR
    if (PyModule_AddIntMacro(m, EX_DATAERR)) return -1;
#endif /* EX_DATAERR */
#ifdef EX_NOINPUT
    if (PyModule_AddIntMacro(m, EX_NOINPUT)) return -1;
#endif /* EX_NOINPUT */
#ifdef EX_NOUSER
    if (PyModule_AddIntMacro(m, EX_NOUSER)) return -1;
#endif /* EX_NOUSER */
#ifdef EX_NOHOST
    if (PyModule_AddIntMacro(m, EX_NOHOST)) return -1;
#endif /* EX_NOHOST */
#ifdef EX_UNAVAILABLE
    if (PyModule_AddIntMacro(m, EX_UNAVAILABLE)) return -1;
#endif /* EX_UNAVAILABLE */
#ifdef EX_SOFTWARE
    if (PyModule_AddIntMacro(m, EX_SOFTWARE)) return -1;
#endif /* EX_SOFTWARE */
#ifdef EX_OSERR
    if (PyModule_AddIntMacro(m, EX_OSERR)) return -1;
#endif /* EX_OSERR */
#ifdef EX_OSFILE
    if (PyModule_AddIntMacro(m, EX_OSFILE)) return -1;
#endif /* EX_OSFILE */
#ifdef EX_CANTCREAT
    if (PyModule_AddIntMacro(m, EX_CANTCREAT)) return -1;
#endif /* EX_CANTCREAT */
#ifdef EX_IOERR
    if (PyModule_AddIntMacro(m, EX_IOERR)) return -1;
#endif /* EX_IOERR */
#ifdef EX_TEMPFAIL
    if (PyModule_AddIntMacro(m, EX_TEMPFAIL)) return -1;
#endif /* EX_TEMPFAIL */
#ifdef EX_PROTOCOL
    if (PyModule_AddIntMacro(m, EX_PROTOCOL)) return -1;
#endif /* EX_PROTOCOL */
#ifdef EX_NOPERM
    if (PyModule_AddIntMacro(m, EX_NOPERM)) return -1;
#endif /* EX_NOPERM */
#ifdef EX_CONFIG
    if (PyModule_AddIntMacro(m, EX_CONFIG)) return -1;
#endif /* EX_CONFIG */
#ifdef EX_NOTFOUND
    if (PyModule_AddIntMacro(m, EX_NOTFOUND)) return -1;
#endif /* EX_NOTFOUND */

    /* statvfs */
#ifdef ST_RDONLY
    if (PyModule_AddIntMacro(m, ST_RDONLY)) return -1;
#endif /* ST_RDONLY */
#ifdef ST_NOSUID
    if (PyModule_AddIntMacro(m, ST_NOSUID)) return -1;
#endif /* ST_NOSUID */

       /* GNU extensions */
#ifdef ST_NODEV
    if (PyModule_AddIntMacro(m, ST_NODEV)) return -1;
#endif /* ST_NODEV */
#ifdef ST_NOEXEC
    if (PyModule_AddIntMacro(m, ST_NOEXEC)) return -1;
#endif /* ST_NOEXEC */
#ifdef ST_SYNCHRONOUS
    if (PyModule_AddIntMacro(m, ST_SYNCHRONOUS)) return -1;
#endif /* ST_SYNCHRONOUS */
#ifdef ST_MANDLOCK
    if (PyModule_AddIntMacro(m, ST_MANDLOCK)) return -1;
#endif /* ST_MANDLOCK */
#ifdef ST_WRITE
    if (PyModule_AddIntMacro(m, ST_WRITE)) return -1;
#endif /* ST_WRITE */
#ifdef ST_APPEND
    if (PyModule_AddIntMacro(m, ST_APPEND)) return -1;
#endif /* ST_APPEND */
#ifdef ST_NOATIME
    if (PyModule_AddIntMacro(m, ST_NOATIME)) return -1;
#endif /* ST_NOATIME */
#ifdef ST_NODIRATIME
    if (PyModule_AddIntMacro(m, ST_NODIRATIME)) return -1;
#endif /* ST_NODIRATIME */
#ifdef ST_RELATIME
    if (PyModule_AddIntMacro(m, ST_RELATIME)) return -1;
#endif /* ST_RELATIME */

    /* FreeBSD sendfile() constants */
#ifdef SF_NODISKIO
    if (PyModule_AddIntMacro(m, SF_NODISKIO)) return -1;
#endif
    /* is obsolete since the 11.x release */
#ifdef SF_MNOWAIT
    if (PyModule_AddIntMacro(m, SF_MNOWAIT)) return -1;
#endif
#ifdef SF_SYNC
    if (PyModule_AddIntMacro(m, SF_SYNC)) return -1;
#endif
#ifdef SF_NOCACHE
    if (PyModule_AddIntMacro(m, SF_NOCACHE)) return -1;
#endif

#ifdef TFD_NONBLOCK
    if (PyModule_AddIntMacro(m, TFD_NONBLOCK)) return -1;
#endif
#ifdef TFD_CLOEXEC
    if (PyModule_AddIntMacro(m, TFD_CLOEXEC)) return -1;
#endif
#ifdef TFD_TIMER_ABSTIME
    if (PyModule_AddIntMacro(m, TFD_TIMER_ABSTIME)) return -1;
#endif
#ifdef TFD_TIMER_CANCEL_ON_SET
    if (PyModule_AddIntMacro(m, TFD_TIMER_CANCEL_ON_SET)) return -1;
#endif

    /* constants for posix_fadvise */
#ifdef POSIX_FADV_NORMAL
    if (PyModule_AddIntMacro(m, POSIX_FADV_NORMAL)) return -1;
#endif
#ifdef POSIX_FADV_SEQUENTIAL
    if (PyModule_AddIntMacro(m, POSIX_FADV_SEQUENTIAL)) return -1;
#endif
#ifdef POSIX_FADV_RANDOM
    if (PyModule_AddIntMacro(m, POSIX_FADV_RANDOM)) return -1;
#endif
#ifdef POSIX_FADV_NOREUSE
    if (PyModule_AddIntMacro(m, POSIX_FADV_NOREUSE)) return -1;
#endif
#ifdef POSIX_FADV_WILLNEED
    if (PyModule_AddIntMacro(m, POSIX_FADV_WILLNEED)) return -1;
#endif
#ifdef POSIX_FADV_DONTNEED
    if (PyModule_AddIntMacro(m, POSIX_FADV_DONTNEED)) return -1;
#endif

    /* constants for waitid */
#if defined(HAVE_SYS_WAIT_H) && defined(HAVE_WAITID)
    if (PyModule_AddIntMacro(m, P_PID)) return -1;
    if (PyModule_AddIntMacro(m, P_PGID)) return -1;
    if (PyModule_AddIntMacro(m, P_ALL)) return -1;
#ifdef P_PIDFD
    if (PyModule_AddIntMacro(m, P_PIDFD)) return -1;
#endif
#ifdef PIDFD_NONBLOCK
    if (PyModule_AddIntMacro(m, PIDFD_NONBLOCK)) return -1;
#endif
#endif
#ifdef WEXITED
    if (PyModule_AddIntMacro(m, WEXITED)) return -1;
#endif
#ifdef WNOWAIT
    if (PyModule_AddIntMacro(m, WNOWAIT)) return -1;
#endif
#ifdef WSTOPPED
    if (PyModule_AddIntMacro(m, WSTOPPED)) return -1;
#endif
#ifdef CLD_EXITED
    if (PyModule_AddIntMacro(m, CLD_EXITED)) return -1;
#endif
#ifdef CLD_KILLED
    if (PyModule_AddIntMacro(m, CLD_KILLED)) return -1;
#endif
#ifdef CLD_DUMPED
    if (PyModule_AddIntMacro(m, CLD_DUMPED)) return -1;
#endif
#ifdef CLD_TRAPPED
    if (PyModule_AddIntMacro(m, CLD_TRAPPED)) return -1;
#endif
#ifdef CLD_STOPPED
    if (PyModule_AddIntMacro(m, CLD_STOPPED)) return -1;
#endif
#ifdef CLD_CONTINUED
    if (PyModule_AddIntMacro(m, CLD_CONTINUED)) return -1;
#endif

    /* constants for lockf */
#ifdef F_LOCK
    if (PyModule_AddIntMacro(m, F_LOCK)) return -1;
#endif
#ifdef F_TLOCK
    if (PyModule_AddIntMacro(m, F_TLOCK)) return -1;
#endif
#ifdef F_ULOCK
    if (PyModule_AddIntMacro(m, F_ULOCK)) return -1;
#endif
#ifdef F_TEST
    if (PyModule_AddIntMacro(m, F_TEST)) return -1;
#endif

#ifdef RWF_DSYNC
    if (PyModule_AddIntConstant(m, "RWF_DSYNC", RWF_DSYNC)) return -1;
#endif
#ifdef RWF_HIPRI
    if (PyModule_AddIntConstant(m, "RWF_HIPRI", RWF_HIPRI)) return -1;
#endif
#ifdef RWF_SYNC
    if (PyModule_AddIntConstant(m, "RWF_SYNC", RWF_SYNC)) return -1;
#endif
#ifdef RWF_NOWAIT
    if (PyModule_AddIntConstant(m, "RWF_NOWAIT", RWF_NOWAIT)) return -1;
#endif
#ifdef RWF_APPEND
    if (PyModule_AddIntConstant(m, "RWF_APPEND", RWF_APPEND)) return -1;
#endif

/* constants for splice */
#if defined(HAVE_SPLICE) && defined(__linux__)
    if (PyModule_AddIntConstant(m, "SPLICE_F_MOVE", SPLICE_F_MOVE)) return -1;
    if (PyModule_AddIntConstant(m, "SPLICE_F_NONBLOCK", SPLICE_F_NONBLOCK)) return -1;
    if (PyModule_AddIntConstant(m, "SPLICE_F_MORE", SPLICE_F_MORE)) return -1;
#endif

/* constants for posix_spawn */
#ifdef HAVE_POSIX_SPAWN
    if (PyModule_AddIntConstant(m, "POSIX_SPAWN_OPEN", POSIX_SPAWN_OPEN)) return -1;
    if (PyModule_AddIntConstant(m, "POSIX_SPAWN_CLOSE", POSIX_SPAWN_CLOSE)) return -1;
    if (PyModule_AddIntConstant(m, "POSIX_SPAWN_DUP2", POSIX_SPAWN_DUP2)) return -1;
#ifdef HAVE_POSIX_SPAWN_FILE_ACTIONS_ADDCLOSEFROM_NP
    if (PyModule_AddIntMacro(m, POSIX_SPAWN_CLOSEFROM)) return -1;
#endif
#endif

#if defined(HAVE_SPAWNV) || defined (HAVE_RTPSPAWN)
    if (PyModule_AddIntConstant(m, "P_WAIT", _P_WAIT)) return -1;
    if (PyModule_AddIntConstant(m, "P_NOWAIT", _P_NOWAIT)) return -1;
    if (PyModule_AddIntConstant(m, "P_NOWAITO", _P_NOWAITO)) return -1;
#endif
#ifdef HAVE_SPAWNV
    if (PyModule_AddIntConstant(m, "P_OVERLAY", _OLD_P_OVERLAY)) return -1;
    if (PyModule_AddIntConstant(m, "P_DETACH", _P_DETACH)) return -1;
#endif

#ifdef HAVE_SCHED_H
#ifdef SCHED_OTHER
    if (PyModule_AddIntMacro(m, SCHED_OTHER)) return -1;
#endif
#ifdef SCHED_FIFO
    if (PyModule_AddIntMacro(m, SCHED_FIFO)) return -1;
#endif
#ifdef SCHED_RR
    if (PyModule_AddIntMacro(m, SCHED_RR)) return -1;
#endif
#ifdef SCHED_SPORADIC
    if (PyModule_AddIntMacro(m, SCHED_SPORADIC)) return -1;
#endif
#ifdef SCHED_BATCH
    if (PyModule_AddIntMacro(m, SCHED_BATCH)) return -1;
#endif
#ifdef SCHED_IDLE
    if (PyModule_AddIntMacro(m, SCHED_IDLE)) return -1;
#endif
#ifdef SCHED_RESET_ON_FORK
    if (PyModule_AddIntMacro(m, SCHED_RESET_ON_FORK)) return -1;
#endif
#ifdef SCHED_SYS
    if (PyModule_AddIntMacro(m, SCHED_SYS)) return -1;
#endif
#ifdef SCHED_IA
    if (PyModule_AddIntMacro(m, SCHED_IA)) return -1;
#endif
#ifdef SCHED_FSS
    if (PyModule_AddIntMacro(m, SCHED_FSS)) return -1;
#endif
#ifdef SCHED_FX
    if (PyModule_AddIntConstant(m, "SCHED_FX", SCHED_FSS)) return -1;
#endif

/* constants for namespaces */
#if defined(HAVE_SETNS) || defined(HAVE_UNSHARE)
#ifdef CLONE_FS
    if (PyModule_AddIntMacro(m, CLONE_FS)) return -1;
#endif
#ifdef CLONE_FILES
    if (PyModule_AddIntMacro(m, CLONE_FILES)) return -1;
#endif
#ifdef CLONE_NEWNS
    if (PyModule_AddIntMacro(m, CLONE_NEWNS)) return -1;
#endif
#ifdef CLONE_NEWCGROUP
    if (PyModule_AddIntMacro(m, CLONE_NEWCGROUP)) return -1;
#endif
#ifdef CLONE_NEWUTS
    if (PyModule_AddIntMacro(m, CLONE_NEWUTS)) return -1;
#endif
#ifdef CLONE_NEWIPC
    if (PyModule_AddIntMacro(m, CLONE_NEWIPC)) return -1;
#endif
#ifdef CLONE_NEWUSER
    if (PyModule_AddIntMacro(m, CLONE_NEWUSER)) return -1;
#endif
#ifdef CLONE_NEWPID
    if (PyModule_AddIntMacro(m, CLONE_NEWPID)) return -1;
#endif
#ifdef CLONE_NEWNET
    if (PyModule_AddIntMacro(m, CLONE_NEWNET)) return -1;
#endif
#ifdef CLONE_NEWTIME
    if (PyModule_AddIntMacro(m, CLONE_NEWTIME)) return -1;
#endif
#ifdef CLONE_SYSVSEM
    if (PyModule_AddIntMacro(m, CLONE_SYSVSEM)) return -1;
#endif
#ifdef CLONE_THREAD
    if (PyModule_AddIntMacro(m, CLONE_THREAD)) return -1;
#endif
#ifdef CLONE_SIGHAND
    if (PyModule_AddIntMacro(m, CLONE_SIGHAND)) return -1;
#endif
#ifdef CLONE_VM
    if (PyModule_AddIntMacro(m, CLONE_VM)) return -1;
#endif
#endif

#endif

#ifdef USE_XATTRS
    if (PyModule_AddIntMacro(m, XATTR_CREATE)) return -1;
    if (PyModule_AddIntMacro(m, XATTR_REPLACE)) return -1;
    if (PyModule_AddIntMacro(m, XATTR_SIZE_MAX)) return -1;
#endif

#if HAVE_DECL_RTLD_LAZY
    if (PyModule_AddIntMacro(m, RTLD_LAZY)) return -1;
#endif
#if HAVE_DECL_RTLD_NOW
    if (PyModule_AddIntMacro(m, RTLD_NOW)) return -1;
#endif
#if HAVE_DECL_RTLD_GLOBAL
    if (PyModule_AddIntMacro(m, RTLD_GLOBAL)) return -1;
#endif
#if HAVE_DECL_RTLD_LOCAL
    if (PyModule_AddIntMacro(m, RTLD_LOCAL)) return -1;
#endif
#if HAVE_DECL_RTLD_NODELETE
    if (PyModule_AddIntMacro(m, RTLD_NODELETE)) return -1;
#endif
#if HAVE_DECL_RTLD_NOLOAD
    if (PyModule_AddIntMacro(m, RTLD_NOLOAD)) return -1;
#endif
#if HAVE_DECL_RTLD_DEEPBIND
    if (PyModule_AddIntMacro(m, RTLD_DEEPBIND)) return -1;
#endif
#if HAVE_DECL_RTLD_MEMBER
    if (PyModule_AddIntMacro(m, RTLD_MEMBER)) return -1;
#endif

#ifdef HAVE_GETRANDOM_SYSCALL
    if (PyModule_AddIntMacro(m, GRND_RANDOM)) return -1;
    if (PyModule_AddIntMacro(m, GRND_NONBLOCK)) return -1;
#endif
#ifdef HAVE_MEMFD_CREATE
    if (PyModule_AddIntMacro(m, MFD_CLOEXEC)) return -1;
    if (PyModule_AddIntMacro(m, MFD_ALLOW_SEALING)) return -1;
#ifdef MFD_HUGETLB
    if (PyModule_AddIntMacro(m, MFD_HUGETLB)) return -1;
#endif
#ifdef MFD_HUGE_SHIFT
    if (PyModule_AddIntMacro(m, MFD_HUGE_SHIFT)) return -1;
#endif
#ifdef MFD_HUGE_MASK
    if (PyModule_AddIntMacro(m, MFD_HUGE_MASK)) return -1;
#endif
#ifdef MFD_HUGE_64KB
    if (PyModule_AddIntMacro(m, MFD_HUGE_64KB)) return -1;
#endif
#ifdef MFD_HUGE_512KB
    if (PyModule_AddIntMacro(m, MFD_HUGE_512KB)) return -1;
#endif
#ifdef MFD_HUGE_1MB
    if (PyModule_AddIntMacro(m, MFD_HUGE_1MB)) return -1;
#endif
#ifdef MFD_HUGE_2MB
    if (PyModule_AddIntMacro(m, MFD_HUGE_2MB)) return -1;
#endif
#ifdef MFD_HUGE_8MB
    if (PyModule_AddIntMacro(m, MFD_HUGE_8MB)) return -1;
#endif
#ifdef MFD_HUGE_16MB
    if (PyModule_AddIntMacro(m, MFD_HUGE_16MB)) return -1;
#endif
#ifdef MFD_HUGE_32MB
    if (PyModule_AddIntMacro(m, MFD_HUGE_32MB)) return -1;
#endif
#ifdef MFD_HUGE_256MB
    if (PyModule_AddIntMacro(m, MFD_HUGE_256MB)) return -1;
#endif
#ifdef MFD_HUGE_512MB
    if (PyModule_AddIntMacro(m, MFD_HUGE_512MB)) return -1;
#endif
#ifdef MFD_HUGE_1GB
    if (PyModule_AddIntMacro(m, MFD_HUGE_1GB)) return -1;
#endif
#ifdef MFD_HUGE_2GB
    if (PyModule_AddIntMacro(m, MFD_HUGE_2GB)) return -1;
#endif
#ifdef MFD_HUGE_16GB
    if (PyModule_AddIntMacro(m, MFD_HUGE_16GB)) return -1;
#endif
#endif /* HAVE_MEMFD_CREATE */

#if defined(HAVE_EVENTFD) && defined(EFD_CLOEXEC)
    if (PyModule_AddIntMacro(m, EFD_CLOEXEC)) return -1;
#ifdef EFD_NONBLOCK
    if (PyModule_AddIntMacro(m, EFD_NONBLOCK)) return -1;
#endif
#ifdef EFD_SEMAPHORE
    if (PyModule_AddIntMacro(m, EFD_SEMAPHORE)) return -1;
#endif
#endif  /* HAVE_EVENTFD && EFD_CLOEXEC */

#if defined(__APPLE__)
    if (PyModule_AddIntConstant(m, "_COPYFILE_DATA", COPYFILE_DATA)) return -1;
    if (PyModule_AddIntConstant(m, "_COPYFILE_STAT", COPYFILE_STAT)) return -1;
    if (PyModule_AddIntConstant(m, "_COPYFILE_ACL", COPYFILE_ACL)) return -1;
    if (PyModule_AddIntConstant(m, "_COPYFILE_XATTR", COPYFILE_XATTR)) return -1;
#endif

#ifdef MS_WINDOWS
    if (PyModule_AddIntConstant(m, "_LOAD_LIBRARY_SEARCH_DEFAULT_DIRS", LOAD_LIBRARY_SEARCH_DEFAULT_DIRS)) return -1;
    if (PyModule_AddIntConstant(m, "_LOAD_LIBRARY_SEARCH_APPLICATION_DIR", LOAD_LIBRARY_SEARCH_APPLICATION_DIR)) return -1;
    if (PyModule_AddIntConstant(m, "_LOAD_LIBRARY_SEARCH_SYSTEM32", LOAD_LIBRARY_SEARCH_SYSTEM32)) return -1;
    if (PyModule_AddIntConstant(m, "_LOAD_LIBRARY_SEARCH_USER_DIRS", LOAD_LIBRARY_SEARCH_USER_DIRS)) return -1;
    if (PyModule_AddIntConstant(m, "_LOAD_LIBRARY_SEARCH_DLL_LOAD_DIR", LOAD_LIBRARY_SEARCH_DLL_LOAD_DIR)) return -1;
#endif

    return 0;
}



#define PROBE(name, test) \
   static int name(void)  \
   {                      \
      if (test) {        \
          return 1;       \
      } else {            \
          return 0;       \
      }                   \
   }

#ifdef HAVE_FSTATAT
PROBE(probe_fstatat, HAVE_FSTATAT_RUNTIME)
#endif

#ifdef HAVE_FACCESSAT
PROBE(probe_faccessat, HAVE_FACCESSAT_RUNTIME)
#endif

#ifdef HAVE_FCHMODAT
PROBE(probe_fchmodat, HAVE_FCHMODAT_RUNTIME)
#endif

#ifdef HAVE_FCHOWNAT
PROBE(probe_fchownat, HAVE_FCHOWNAT_RUNTIME)
#endif

#ifdef HAVE_LINKAT
PROBE(probe_linkat, HAVE_LINKAT_RUNTIME)
#endif

#ifdef HAVE_FDOPENDIR
PROBE(probe_fdopendir, HAVE_FDOPENDIR_RUNTIME)
#endif

#ifdef HAVE_MKDIRAT
PROBE(probe_mkdirat, HAVE_MKDIRAT_RUNTIME)
#endif

#ifdef HAVE_MKFIFOAT
PROBE(probe_mkfifoat, HAVE_MKFIFOAT_RUNTIME)
#endif

#ifdef HAVE_MKNODAT
PROBE(probe_mknodat, HAVE_MKNODAT_RUNTIME)
#endif

#ifdef HAVE_RENAMEAT
PROBE(probe_renameat, HAVE_RENAMEAT_RUNTIME)
#endif

#ifdef HAVE_UNLINKAT
PROBE(probe_unlinkat, HAVE_UNLINKAT_RUNTIME)
#endif

#ifdef HAVE_OPENAT
PROBE(probe_openat, HAVE_OPENAT_RUNTIME)
#endif

#ifdef HAVE_READLINKAT
PROBE(probe_readlinkat, HAVE_READLINKAT_RUNTIME)
#endif

#ifdef HAVE_SYMLINKAT
PROBE(probe_symlinkat, HAVE_SYMLINKAT_RUNTIME)
#endif

#ifdef HAVE_FUTIMENS
PROBE(probe_futimens, HAVE_FUTIMENS_RUNTIME)
#endif

#ifdef HAVE_UTIMENSAT
PROBE(probe_utimensat, HAVE_UTIMENSAT_RUNTIME)
#endif




static const struct have_function {
    const char * const label;
    int (*probe)(void);
} have_functions[] = {

#ifdef HAVE_EVENTFD
    {"HAVE_EVENTFD", NULL},
#endif

#ifdef HAVE_TIMERFD_CREATE
    {"HAVE_TIMERFD_CREATE", NULL},
#endif

#ifdef HAVE_FACCESSAT
    { "HAVE_FACCESSAT", probe_faccessat },
#endif

#ifdef HAVE_FCHDIR
    { "HAVE_FCHDIR", NULL },
#endif

#ifdef HAVE_FCHMOD
    { "HAVE_FCHMOD", NULL },
#endif

#ifdef HAVE_FCHMODAT
    { "HAVE_FCHMODAT", probe_fchmodat },
#endif

#ifdef HAVE_FCHOWN
    { "HAVE_FCHOWN", NULL },
#endif

#ifdef HAVE_FCHOWNAT
    { "HAVE_FCHOWNAT", probe_fchownat },
#endif

#ifdef HAVE_FEXECVE
    { "HAVE_FEXECVE", NULL },
#endif

#ifdef HAVE_FDOPENDIR
    { "HAVE_FDOPENDIR", probe_fdopendir },
#endif

#ifdef HAVE_FPATHCONF
    { "HAVE_FPATHCONF", NULL },
#endif

#ifdef HAVE_FSTATAT
    { "HAVE_FSTATAT", probe_fstatat },
#endif

#ifdef HAVE_FSTATVFS
    { "HAVE_FSTATVFS", NULL },
#endif

#if defined HAVE_FTRUNCATE || defined MS_WINDOWS
    { "HAVE_FTRUNCATE", NULL },
#endif

#ifdef HAVE_FUTIMENS
    { "HAVE_FUTIMENS", probe_futimens },
#endif

#ifdef HAVE_FUTIMES
    { "HAVE_FUTIMES", NULL },
#endif

#ifdef HAVE_FUTIMESAT
    { "HAVE_FUTIMESAT", NULL },
#endif

#ifdef HAVE_LINKAT
    { "HAVE_LINKAT", probe_linkat },
#endif

#ifdef HAVE_LCHFLAGS
    { "HAVE_LCHFLAGS", NULL },
#endif

#ifdef HAVE_LCHMOD
    { "HAVE_LCHMOD", NULL },
#endif

#ifdef HAVE_LCHOWN
    { "HAVE_LCHOWN", NULL },
#endif

#ifdef HAVE_LSTAT
    { "HAVE_LSTAT", NULL },
#endif

#ifdef HAVE_LUTIMES
    { "HAVE_LUTIMES", NULL },
#endif

#ifdef HAVE_MEMFD_CREATE
    { "HAVE_MEMFD_CREATE", NULL },
#endif

#ifdef HAVE_MKDIRAT
    { "HAVE_MKDIRAT", probe_mkdirat },
#endif

#ifdef HAVE_MKFIFOAT
    { "HAVE_MKFIFOAT", probe_mkfifoat },
#endif

#ifdef HAVE_MKNODAT
    { "HAVE_MKNODAT", probe_mknodat },
#endif

#ifdef HAVE_OPENAT
    { "HAVE_OPENAT", probe_openat },
#endif

#ifdef HAVE_READLINKAT
    { "HAVE_READLINKAT", probe_readlinkat },
#endif

#ifdef HAVE_RENAMEAT
    { "HAVE_RENAMEAT", probe_renameat },
#endif

#ifdef HAVE_SYMLINKAT
    { "HAVE_SYMLINKAT", probe_symlinkat },
#endif

#ifdef HAVE_UNLINKAT
    { "HAVE_UNLINKAT", probe_unlinkat },
#endif

#ifdef HAVE_UTIMENSAT
    { "HAVE_UTIMENSAT", probe_utimensat },
#endif

#ifdef MS_WINDOWS
    { "MS_WINDOWS", NULL },
#endif

    { NULL, NULL }
};


static int
posixmodule_exec(PyObject *m)
{
    _posixstate *state = get_posix_state(m);

#if defined(HAVE_PWRITEV)
    if (HAVE_PWRITEV_RUNTIME) {} else {
        PyObject* dct = PyModule_GetDict(m);

        if (dct == NULL) {
            return -1;
        }

        if (PyDict_PopString(dct, "pwritev", NULL) < 0) {
            return -1;
        }
        if (PyDict_PopString(dct, "preadv", NULL) < 0) {
            return -1;
        }
    }
#endif

    /* Initialize environ dictionary */
    if (PyModule_Add(m, "environ", convertenviron()) != 0) {
        return -1;
    }

    if (all_ins(m))
        return -1;

    if (setup_confname_tables(m))
        return -1;

    if (PyModule_AddObjectRef(m, "error", PyExc_OSError) < 0) {
        return -1;
    }

#if defined(HAVE_WAITID)
    waitid_result_desc.name = MODNAME ".waitid_result";
    state->WaitidResultType = (PyObject *)PyStructSequence_NewType(&waitid_result_desc);
    if (PyModule_AddObjectRef(m, "waitid_result", state->WaitidResultType) < 0) {
        return -1;
    }
#endif

    stat_result_desc.name = "os.stat_result"; /* see issue #19209 */
    stat_result_desc.fields[7].name = PyStructSequence_UnnamedField;
    stat_result_desc.fields[8].name = PyStructSequence_UnnamedField;
    stat_result_desc.fields[9].name = PyStructSequence_UnnamedField;
    state->StatResultType = (PyObject *)PyStructSequence_NewType(&stat_result_desc);
    if (PyModule_AddObjectRef(m, "stat_result", state->StatResultType) < 0) {
        return -1;
    }
    state->statresult_new_orig = ((PyTypeObject *)state->StatResultType)->tp_new;
    ((PyTypeObject *)state->StatResultType)->tp_new = statresult_new;

    statvfs_result_desc.name = "os.statvfs_result"; /* see issue #19209 */
    state->StatVFSResultType = (PyObject *)PyStructSequence_NewType(&statvfs_result_desc);
    if (PyModule_AddObjectRef(m, "statvfs_result", state->StatVFSResultType) < 0) {
        return -1;
    }

#if defined(HAVE_SCHED_SETPARAM) || defined(HAVE_SCHED_SETSCHEDULER) || defined(POSIX_SPAWN_SETSCHEDULER) || defined(POSIX_SPAWN_SETSCHEDPARAM)
    sched_param_desc.name = MODNAME ".sched_param";
    state->SchedParamType = (PyObject *)PyStructSequence_NewType(&sched_param_desc);
    if (PyModule_AddObjectRef(m, "sched_param", state->SchedParamType) < 0) {
        return -1;
    }
    ((PyTypeObject *)state->SchedParamType)->tp_new = os_sched_param;
#endif

    /* initialize TerminalSize_info */
    state->TerminalSizeType = (PyObject *)PyStructSequence_NewType(&TerminalSize_desc);
    if (PyModule_AddObjectRef(m, "terminal_size", state->TerminalSizeType) < 0) {
        return -1;
    }

    /* initialize scandir types */
    PyObject *ScandirIteratorType = PyType_FromModuleAndSpec(m, &ScandirIteratorType_spec, NULL);
    if (ScandirIteratorType == NULL) {
        return -1;
    }
    state->ScandirIteratorType = ScandirIteratorType;

    state->DirEntryType = PyType_FromModuleAndSpec(m, &DirEntryType_spec, NULL);
    if (PyModule_AddObjectRef(m, "DirEntry", state->DirEntryType) < 0) {
        return -1;
    }

    times_result_desc.name = MODNAME ".times_result";
    state->TimesResultType = (PyObject *)PyStructSequence_NewType(&times_result_desc);
    if (PyModule_AddObjectRef(m, "times_result", state->TimesResultType) < 0) {
        return -1;
    }

    state->UnameResultType = (PyObject *)PyStructSequence_NewType(&uname_result_desc);
    if (PyModule_AddObjectRef(m, "uname_result", state->UnameResultType) < 0) {
        return -1;
    }

    if ((state->billion = PyLong_FromLong(1000000000)) == NULL)
        return -1;
#if defined(HAVE_WAIT3) || defined(HAVE_WAIT4)
    state->struct_rusage = PyUnicode_InternFromString("struct_rusage");
    if (state->struct_rusage == NULL)
        return -1;
#endif
    state->st_mode = PyUnicode_InternFromString("st_mode");
    if (state->st_mode == NULL)
        return -1;

    /* suppress "function not used" warnings */
    {
    int ignored;
    fd_specified("", -1);
    follow_symlinks_specified("", 1);
    dir_fd_and_follow_symlinks_invalid("chmod", DEFAULT_DIR_FD, 1);
    dir_fd_converter(Py_None, &ignored);
    dir_fd_unavailable(Py_None, &ignored);
    }

    /*
     * provide list of locally available functions
     * so os.py can populate support_* lists
     */
    PyObject *list = PyList_New(0);
    if (!list) {
        return -1;
    }
    for (const struct have_function *trace = have_functions; trace->label; trace++) {
        PyObject *unicode;
        if (trace->probe && !trace->probe()) continue;
        unicode = PyUnicode_DecodeASCII(trace->label, strlen(trace->label), NULL);
        if (!unicode)
            return -1;
        if (PyList_Append(list, unicode))
            return -1;
        Py_DECREF(unicode);
    }

#ifndef MS_WINDOWS
    if (_Py_GetTicksPerSecond(&state->ticks_per_second) < 0) {
        PyErr_SetString(PyExc_RuntimeError,
                        "cannot read ticks_per_second");
        return -1;
    }
    assert(state->ticks_per_second >= 1);
#endif

    return PyModule_Add(m, "_have_functions", list);
}


static PyModuleDef_Slot posixmodile_slots[] = {
    {Py_mod_exec, posixmodule_exec},
    {Py_mod_multiple_interpreters, Py_MOD_PER_INTERPRETER_GIL_SUPPORTED},
    {Py_mod_gil, Py_MOD_GIL_NOT_USED},
    {0, NULL}
};

static struct PyModuleDef posixmodule = {
    PyModuleDef_HEAD_INIT,
    .m_name = MODNAME,
    .m_doc = posix__doc__,
    .m_size = sizeof(_posixstate),
    .m_methods = posix_methods,
    .m_slots = posixmodile_slots,
    .m_traverse = _posix_traverse,
    .m_clear = _posix_clear,
    .m_free = _posix_free,
};

PyMODINIT_FUNC
INITFUNC(void)
{
    return PyModuleDef_Init(&posixmodule);
}<|MERGE_RESOLUTION|>--- conflicted
+++ resolved
@@ -5238,7 +5238,7 @@
 /*[clinic input]
 os._path_isdir -> bool
 
-    s: 'O'
+    s: object
 
 Return true if the pathname refers to an existing directory.
 
@@ -5246,7 +5246,7 @@
 
 static int
 os__path_isdir_impl(PyObject *module, PyObject *s)
-/*[clinic end generated code: output=cdcdf654d78788cc input=ad95d2a4615c99ef]*/
+/*[clinic end generated code: output=cdcdf654d78788cc input=19c64a44650e17b7]*/
 {
     path_t _path = PATH_T_INITIALIZE("isdir", "s", 0, 1);
     BOOL result = FALSE;
@@ -5280,7 +5280,7 @@
 /*[clinic input]
 os._path_isfile -> bool
 
-    path: 'O'
+    path: object
 
 Test whether a path is a regular file
 
@@ -5288,7 +5288,7 @@
 
 static int
 os__path_isfile_impl(PyObject *module, PyObject *path)
-/*[clinic end generated code: output=b40d620efe5a896f input=20efea61e62636e5]*/
+/*[clinic end generated code: output=b40d620efe5a896f input=54b428a310debaea]*/
 {
     path_t _path = PATH_T_INITIALIZE("isfile", "path", 0, 1);
     BOOL result = FALSE;
@@ -5320,34 +5320,18 @@
 }
 
 
-<<<<<<< HEAD
-static PyObject *
+static int
 nt_exists(PyObject *path, int follow_symlinks)
-=======
-/*[clinic input]
-os._path_exists -> bool
-
-    path: 'O'
-
-Test whether a path exists.  Returns False for broken symbolic links
-
-[clinic start generated code]*/
-
-static int
-os__path_exists_impl(PyObject *module, PyObject *path)
-/*[clinic end generated code: output=8f784b3abf9f8588 input=28d91ca9965b5a5a]*/
->>>>>>> ba791519
 {
     path_t _path = PATH_T_INITIALIZE("exists", "path", 0, 1);
     HANDLE hfile;
-    BOOL traverse = follow_symlinks;
-    int result = 0;
+    BOOL traverse = follow_symlinks, result = FALSE;
 
     if (!path_converter(path, &_path)) {
         path_cleanup(&_path);
         if (PyErr_ExceptionMatches(PyExc_ValueError)) {
             PyErr_Clear();
-            return 0;
+            return FALSE;
         }
         return -1;
     }
@@ -5453,8 +5437,7 @@
 
 
 /*[clinic input]
-<<<<<<< HEAD
-os._path_exists
+os._path_exists -> bool
 
     path: object
     /
@@ -5463,16 +5446,16 @@
 
 [clinic start generated code]*/
 
-static PyObject *
-os__path_exists(PyObject *module, PyObject *path)
-/*[clinic end generated code: output=617b7575ba0644bc input=242708cabb67c407]*/
+static int
+os__path_exists_impl(PyObject *module, PyObject *path)
+/*[clinic end generated code: output=8f784b3abf9f8588 input=2777da15bc4ba5a3]*/
 {
     return nt_exists(path, 1);
 }
 
 
 /*[clinic input]
-os._path_lexists
+os._path_lexists -> bool
 
     path: object
     /
@@ -5481,21 +5464,18 @@
 
 [clinic start generated code]*/
 
-static PyObject *
-os__path_lexists(PyObject *module, PyObject *path)
-/*[clinic end generated code: output=c7c89aa6d6e341df input=536ed4b0a7d4f723]*/
+static int
+os__path_lexists_impl(PyObject *module, PyObject *path)
+/*[clinic end generated code: output=fec4a91cf4ffccf1 input=8843d4d6d4e7c779]*/
 {
     return nt_exists(path, 0);
 }
 
 
 /*[clinic input]
-os._path_islink
-=======
 os._path_islink -> bool
->>>>>>> ba791519
-
-    path: 'O'
+
+    path: object
 
 Test whether a path is a symbolic link
 
@@ -5503,7 +5483,7 @@
 
 static int
 os__path_islink_impl(PyObject *module, PyObject *path)
-/*[clinic end generated code: output=9d0cf8e4c640dfe6 input=cbeda07cacbbdcea]*/
+/*[clinic end generated code: output=9d0cf8e4c640dfe6 input=b71fed60b9b2cd73]*/
 {
     path_t _path = PATH_T_INITIALIZE("islink", "path", 0, 1);
     BOOL result = FALSE;
@@ -5537,7 +5517,7 @@
 /*[clinic input]
 os._path_isjunction -> bool
 
-    path: 'O'
+    path: object
 
 Test whether a path is a junction
 
@@ -5545,7 +5525,7 @@
 
 static int
 os__path_isjunction_impl(PyObject *module, PyObject *path)
-/*[clinic end generated code: output=f1d51682a077654d input=f351d2f01451c6de]*/
+/*[clinic end generated code: output=f1d51682a077654d input=103ccedcdb714f11]*/
 {
     path_t _path = PATH_T_INITIALIZE("isjunction", "path", 0, 1);
     BOOL result = FALSE;
