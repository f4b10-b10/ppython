--- conflicted
+++ resolved
@@ -1988,70 +1988,6 @@
 This function is meant for internal and specialized purposes only.\n\
 In most applications `threading.enumerate()` should be used instead.");
 
-<<<<<<< HEAD
-=======
-static void
-release_sentinel(void *weakref_raw)
-{
-    PyObject *weakref = _PyObject_CAST(weakref_raw);
-
-    /* Tricky: this function is called when the current thread state
-       is being deleted.  Therefore, only simple C code can safely
-       execute here. */
-    lockobject *lock = (lockobject *)_PyWeakref_GET_REF(weakref);
-    if (lock != NULL) {
-        if (lock->locked) {
-            lock->locked = 0;
-            PyThread_release_lock(lock->lock_lock);
-        }
-        Py_DECREF(lock);
-    }
-
-    /* Deallocating a weakref with a NULL callback only calls
-       PyObject_GC_Del(), which can't call any Python code. */
-    Py_DECREF(weakref);
-}
-
-static PyObject *
-thread__set_sentinel(PyObject *module, PyObject *Py_UNUSED(ignored))
-{
-    PyObject *wr;
-    PyThreadState *tstate = _PyThreadState_GET();
-    lockobject *lock;
-
-    if (tstate->on_delete_data != NULL) {
-        /* We must support the re-creation of the lock from a
-           fork()ed child. */
-        assert(tstate->on_delete == &release_sentinel);
-        wr = (PyObject *) tstate->on_delete_data;
-        tstate->on_delete = NULL;
-        tstate->on_delete_data = NULL;
-        Py_DECREF(wr);
-    }
-    lock = newlockobject(module);
-    if (lock == NULL)
-        return NULL;
-    /* The lock is owned by whoever called _set_sentinel(), but the weakref
-       hangs to the thread state. */
-    wr = PyWeakref_NewRef((PyObject *) lock, NULL);
-    if (wr == NULL) {
-        Py_DECREF(lock);
-        return NULL;
-    }
-    tstate->on_delete_data = (void *) wr;
-    tstate->on_delete = &release_sentinel;
-    return (PyObject *) lock;
-}
-
-PyDoc_STRVAR(_set_sentinel_doc,
-"_set_sentinel() -> lock\n\
-\n\
-Set a sentinel lock that will be released when the current thread\n\
-state is finalized (after it is untied from the interpreter).\n\
-\n\
-This is a private API for the threading module.");
-
->>>>>>> cca30230
 static PyObject *
 thread_stack_size(PyObject *self, PyObject *args)
 {
