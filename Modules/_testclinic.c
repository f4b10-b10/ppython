#ifndef Py_BUILD_CORE_BUILTIN
#  define Py_BUILD_CORE_MODULE 1
#endif

/* Always enable assertions */
#undef NDEBUG

#define PY_SSIZE_T_CLEAN

#include "Python.h"

#include "clinic/_testclinic.c.h"


/* Pack arguments to a tuple, implicitly increase all the arguments' refcount.
 * NULL arguments will be replaced to Py_None. */
static PyObject *
pack_arguments_newref(int argc, ...)
{
    assert(!PyErr_Occurred());
    PyObject *tuple = PyTuple_New(argc);
    if (!tuple) {
        return NULL;
    }

    va_list vargs;
    va_start(vargs, argc);
    for (int i = 0; i < argc; i++) {
        PyObject *arg = va_arg(vargs, PyObject *);
        if (arg) {
            if (_PyObject_IsFreed(arg)) {
                PyErr_Format(PyExc_AssertionError,
                             "argument %d at %p is freed or corrupted!",
                             i, arg);
                va_end(vargs);
                Py_DECREF(tuple);
                return NULL;
            }
        }
        else {
            arg = Py_None;
        }
        PyTuple_SET_ITEM(tuple, i, Py_NewRef(arg));
    }
    va_end(vargs);
    return tuple;
}

/* Pack arguments to a tuple.
 * `wrapper` is function which converts primitive type to PyObject.
 * `arg_type` is type that arguments should be converted to before wrapped. */
#define RETURN_PACKED_ARGS(argc, wrapper, arg_type, ...) do { \
        assert(!PyErr_Occurred()); \
        arg_type in[argc] = {__VA_ARGS__}; \
        PyObject *out[argc] = {NULL,}; \
        for (int _i = 0; _i < argc; _i++) { \
            out[_i] = wrapper(in[_i]); \
            assert(out[_i] || PyErr_Occurred()); \
            if (!out[_i]) { \
                for (int _j = 0; _j < _i; _j++) { \
                    Py_DECREF(out[_j]); \
                } \
                return NULL; \
            } \
        } \
        PyObject *tuple = PyTuple_New(argc); \
        if (!tuple) { \
            for (int _i = 0; _i < argc; _i++) { \
                Py_DECREF(out[_i]); \
            } \
            return NULL; \
        } \
        for (int _i = 0; _i < argc; _i++) { \
            PyTuple_SET_ITEM(tuple, _i, out[_i]); \
        } \
        return tuple; \
    } while (0)


/*[clinic input]
module  _testclinic
[clinic start generated code]*/
/*[clinic end generated code: output=da39a3ee5e6b4b0d input=d4981b80d6efdb12]*/


/*[clinic input]
test_empty_function

[clinic start generated code]*/

static PyObject *
test_empty_function_impl(PyObject *module)
/*[clinic end generated code: output=0f8aeb3ddced55cb input=0dd7048651ad4ae4]*/
{
    Py_RETURN_NONE;
}


/*[clinic input]
objects_converter

    a: object
    b: object = NULL
    /

[clinic start generated code]*/

static PyObject *
objects_converter_impl(PyObject *module, PyObject *a, PyObject *b)
/*[clinic end generated code: output=3f9c9415ec86c695 input=1533b1bd94187de4]*/
{
    return pack_arguments_newref(2, a, b);
}


/*[clinic input]
bytes_object_converter

    a: PyBytesObject
    /

[clinic start generated code]*/

static PyObject *
bytes_object_converter_impl(PyObject *module, PyBytesObject *a)
/*[clinic end generated code: output=7732da869d74b784 input=94211751e7996236]*/
{
    if (!PyBytes_Check(a)) {
        PyErr_SetString(PyExc_AssertionError,
                        "argument a is not a PyBytesObject");
        return NULL;
    }
    return pack_arguments_newref(1, a);
}


/*[clinic input]
byte_array_object_converter

    a: PyByteArrayObject
    /

[clinic start generated code]*/

static PyObject *
byte_array_object_converter_impl(PyObject *module, PyByteArrayObject *a)
/*[clinic end generated code: output=51f15c76f302b1f7 input=b04d253db51c6f56]*/
{
    if (!PyByteArray_Check(a)) {
        PyErr_SetString(PyExc_AssertionError,
                        "argument a is not a PyByteArrayObject");
        return NULL;
    }
    return pack_arguments_newref(1, a);
}


/*[clinic input]
unicode_converter

    a: unicode
    /

[clinic start generated code]*/

static PyObject *
unicode_converter_impl(PyObject *module, PyObject *a)
/*[clinic end generated code: output=1b4a4adbb6ac6e34 input=de7b5adbf07435ba]*/
{
    if (!PyUnicode_Check(a)) {
        PyErr_SetString(PyExc_AssertionError,
                        "argument a is not a unicode object");
        return NULL;
    }
    return pack_arguments_newref(1, a);
}


/*[clinic input]
bool_converter

    a: bool = True
    b: bool(accept={object}) = True
    c: bool(accept={int}) = True
    /

[clinic start generated code]*/

static PyObject *
bool_converter_impl(PyObject *module, int a, int b, int c)
/*[clinic end generated code: output=17005b0c29afd590 input=7f6537705b2f32f4]*/
{
    PyObject *obj_a = a ? Py_True : Py_False;
    PyObject *obj_b = b ? Py_True : Py_False;
    PyObject *obj_c = c ? Py_True : Py_False;
    return pack_arguments_newref(3, obj_a, obj_b, obj_c);
}


/*[clinic input]
char_converter

    a: char = b'A'
    b: char = b'\a'
    c: char = b'\b'
    d: char = b'\t'
    e: char = b'\n'
    f: char = b'\v'
    g: char = b'\f'
    h: char = b'\r'
    i: char = b'"'
    j: char = b"'"
    k: char = b'?'
    l: char = b'\\'
    m: char = b'\000'
    n: char = b'\377'
    /

[clinic start generated code]*/

static PyObject *
char_converter_impl(PyObject *module, char a, char b, char c, char d, char e,
                    char f, char g, char h, char i, char j, char k, char l,
                    char m, char n)
/*[clinic end generated code: output=f929dbd2e55a9871 input=b601bc5bc7fe85e3]*/
{
    RETURN_PACKED_ARGS(14, PyLong_FromUnsignedLong, unsigned char,
                       a, b, c, d, e, f, g, h, i, j, k, l, m, n);
}


/*[clinic input]
unsigned_char_converter

    a: unsigned_char = 12
    b: unsigned_char(bitwise=False) = 34
    c: unsigned_char(bitwise=True) = 56
    /

[clinic start generated code]*/

static PyObject *
unsigned_char_converter_impl(PyObject *module, unsigned char a,
                             unsigned char b, unsigned char c)
/*[clinic end generated code: output=490af3b39ce0b199 input=e859502fbe0b3185]*/
{
    RETURN_PACKED_ARGS(3, PyLong_FromUnsignedLong, unsigned char, a, b, c);
}


/*[clinic input]
short_converter

    a: short = 12
    /

[clinic start generated code]*/

static PyObject *
short_converter_impl(PyObject *module, short a)
/*[clinic end generated code: output=1ebb7ddb64248988 input=b4e2309a66f650ae]*/
{
    RETURN_PACKED_ARGS(1, PyLong_FromLong, long, a);
}


/*[clinic input]
unsigned_short_converter

    a: unsigned_short = 12
    b: unsigned_short(bitwise=False) = 34
    c: unsigned_short(bitwise=True) = 56
    /

[clinic start generated code]*/

static PyObject *
unsigned_short_converter_impl(PyObject *module, unsigned short a,
                              unsigned short b, unsigned short c)
/*[clinic end generated code: output=5f92cc72fc8707a7 input=9d15cd11e741d0c6]*/
{
    RETURN_PACKED_ARGS(3, PyLong_FromUnsignedLong, unsigned long, a, b, c);
}


/*[clinic input]
int_converter

    a: int = 12
    b: int(accept={int}) = 34
    c: int(accept={str}) = 45
    /

[clinic start generated code]*/

static PyObject *
int_converter_impl(PyObject *module, int a, int b, int c)
/*[clinic end generated code: output=8e56b59be7d0c306 input=a1dbc6344853db7a]*/
{
    RETURN_PACKED_ARGS(3, PyLong_FromLong, long, a, b, c);
}


/*[clinic input]
unsigned_int_converter

    a: unsigned_int = 12
    b: unsigned_int(bitwise=False) = 34
    c: unsigned_int(bitwise=True) = 56
    /

[clinic start generated code]*/

static PyObject *
unsigned_int_converter_impl(PyObject *module, unsigned int a, unsigned int b,
                            unsigned int c)
/*[clinic end generated code: output=399a57a05c494cc7 input=8427ed9a3f96272d]*/
{
    RETURN_PACKED_ARGS(3, PyLong_FromUnsignedLong, unsigned long, a, b, c);
}


/*[clinic input]
long_converter

    a: long = 12
    /

[clinic start generated code]*/

static PyObject *
long_converter_impl(PyObject *module, long a)
/*[clinic end generated code: output=9663d936a652707a input=84ad0ef28f24bd85]*/
{
    RETURN_PACKED_ARGS(1, PyLong_FromLong, long, a);
}


/*[clinic input]
unsigned_long_converter

    a: unsigned_long = 12
    b: unsigned_long(bitwise=False) = 34
    c: unsigned_long(bitwise=True) = 56
    /

[clinic start generated code]*/

static PyObject *
unsigned_long_converter_impl(PyObject *module, unsigned long a,
                             unsigned long b, unsigned long c)
/*[clinic end generated code: output=120b82ea9ebd93a8 input=440dd6f1817f5d91]*/
{
    RETURN_PACKED_ARGS(3, PyLong_FromUnsignedLong, unsigned long, a, b, c);
}


/*[clinic input]
long_long_converter

    a: long_long = 12
    /

[clinic start generated code]*/

static PyObject *
long_long_converter_impl(PyObject *module, long long a)
/*[clinic end generated code: output=5fb5f2220770c3e1 input=730fcb3eecf4d993]*/
{
    RETURN_PACKED_ARGS(1, PyLong_FromLongLong, long long, a);
}


/*[clinic input]
unsigned_long_long_converter

    a: unsigned_long_long = 12
    b: unsigned_long_long(bitwise=False) = 34
    c: unsigned_long_long(bitwise=True) = 56
    /

[clinic start generated code]*/

static PyObject *
unsigned_long_long_converter_impl(PyObject *module, unsigned long long a,
                                  unsigned long long b, unsigned long long c)
/*[clinic end generated code: output=65b7273e63501762 input=300737b0bdb230e9]*/
{
    RETURN_PACKED_ARGS(3, PyLong_FromUnsignedLongLong, unsigned long long,
                       a, b, c);
}


/*[clinic input]
py_ssize_t_converter

    a: Py_ssize_t = 12
    b: Py_ssize_t(accept={int}) = 34
    c: Py_ssize_t(accept={int, NoneType}) = 56
    /

[clinic start generated code]*/

static PyObject *
py_ssize_t_converter_impl(PyObject *module, Py_ssize_t a, Py_ssize_t b,
                          Py_ssize_t c)
/*[clinic end generated code: output=ce252143e0ed0372 input=76d0f342e9317a1f]*/
{
    RETURN_PACKED_ARGS(3, PyLong_FromSsize_t, Py_ssize_t, a, b, c);
}


/*[clinic input]
slice_index_converter

    a: slice_index = 12
    b: slice_index(accept={int}) = 34
    c: slice_index(accept={int, NoneType}) = 56
    /

[clinic start generated code]*/

static PyObject *
slice_index_converter_impl(PyObject *module, Py_ssize_t a, Py_ssize_t b,
                           Py_ssize_t c)
/*[clinic end generated code: output=923c6cac77666a6b input=64f99f3f83265e47]*/
{
    RETURN_PACKED_ARGS(3, PyLong_FromSsize_t, Py_ssize_t, a, b, c);
}


/*[clinic input]
size_t_converter

    a: size_t = 12
    /

[clinic start generated code]*/

static PyObject *
size_t_converter_impl(PyObject *module, size_t a)
/*[clinic end generated code: output=412b5b7334ab444d input=83ae7d9171fbf208]*/
{
    RETURN_PACKED_ARGS(1, PyLong_FromSize_t, size_t, a);
}


/*[clinic input]
float_converter

    a: float = 12.5
    /

[clinic start generated code]*/

static PyObject *
float_converter_impl(PyObject *module, float a)
/*[clinic end generated code: output=1c98f64f2cf1d55c input=a625b59ad68047d8]*/
{
    RETURN_PACKED_ARGS(1, PyFloat_FromDouble, double, a);
}


/*[clinic input]
double_converter

    a: double = 12.5
    /

[clinic start generated code]*/

static PyObject *
double_converter_impl(PyObject *module, double a)
/*[clinic end generated code: output=a4e8532d284d035d input=098df188f24e7c62]*/
{
    RETURN_PACKED_ARGS(1, PyFloat_FromDouble, double, a);
}


/*[clinic input]
py_complex_converter

    a: Py_complex
    /

[clinic start generated code]*/

static PyObject *
py_complex_converter_impl(PyObject *module, Py_complex a)
/*[clinic end generated code: output=9e6ca2eb53b14846 input=e9148a8ca1dbf195]*/
{
    RETURN_PACKED_ARGS(1, PyComplex_FromCComplex, Py_complex, a);
}


/*[clinic input]
str_converter

    a: str = "a"
    b: str(accept={robuffer}) = "b"
    c: str(accept={robuffer, str}, zeroes=True) = "c"
    /

[clinic start generated code]*/

static PyObject *
str_converter_impl(PyObject *module, const char *a, const char *b,
                   const char *c, Py_ssize_t c_length)
/*[clinic end generated code: output=475bea40548c8cd6 input=bff2656c92ee25de]*/
{
    assert(!PyErr_Occurred());
    PyObject *out[3] = {NULL,};
    int i = 0;
    PyObject *arg;

    arg = PyUnicode_FromString(a);
    assert(arg || PyErr_Occurred());
    if (!arg) {
        goto error;
    }
    out[i++] = arg;

    arg = PyUnicode_FromString(b);
    assert(arg || PyErr_Occurred());
    if (!arg) {
        goto error;
    }
    out[i++] = arg;

    arg = PyUnicode_FromStringAndSize(c, c_length);
    assert(arg || PyErr_Occurred());
    if (!arg) {
        goto error;
    }
    out[i++] = arg;

    PyObject *tuple = PyTuple_New(3);
    if (!tuple) {
        goto error;
    }
    for (int j = 0; j < 3; j++) {
        PyTuple_SET_ITEM(tuple, j, out[j]);
    }
    return tuple;

error:
    for (int j = 0; j < i; j++) {
        Py_DECREF(out[j]);
    }
    return NULL;
}


/*[clinic input]
str_converter_encoding

    a: str(encoding="idna")
    b: str(encoding="idna", accept={bytes, bytearray, str})
    c: str(encoding="idna", accept={bytes, bytearray, str}, zeroes=True)
    /

[clinic start generated code]*/

static PyObject *
str_converter_encoding_impl(PyObject *module, char *a, char *b, char *c,
                            Py_ssize_t c_length)
/*[clinic end generated code: output=af68766049248a1c input=0c5cf5159d0e870d]*/
{
    assert(!PyErr_Occurred());
    PyObject *out[3] = {NULL,};
    int i = 0;
    PyObject *arg;

    arg = PyUnicode_FromString(a);
    assert(arg || PyErr_Occurred());
    if (!arg) {
        goto error;
    }
    out[i++] = arg;

    arg = PyUnicode_FromString(b);
    assert(arg || PyErr_Occurred());
    if (!arg) {
        goto error;
    }
    out[i++] = arg;

    arg = PyUnicode_FromStringAndSize(c, c_length);
    assert(arg || PyErr_Occurred());
    if (!arg) {
        goto error;
    }
    out[i++] = arg;

    PyObject *tuple = PyTuple_New(3);
    if (!tuple) {
        goto error;
    }
    for (int j = 0; j < 3; j++) {
        PyTuple_SET_ITEM(tuple, j, out[j]);
    }
    return tuple;

error:
    for (int j = 0; j < i; j++) {
        Py_DECREF(out[j]);
    }
    return NULL;
}


static PyObject *
bytes_from_buffer(Py_buffer *buf)
{
    PyObject *bytes_obj = PyBytes_FromStringAndSize(NULL, buf->len);
    if (!bytes_obj) {
        return NULL;
    }
    void *bytes_obj_buf = ((PyBytesObject *)bytes_obj)->ob_sval;
    if (PyBuffer_ToContiguous(bytes_obj_buf, buf, buf->len, 'C') < 0) {
        Py_DECREF(bytes_obj);
        return NULL;
    }
    return bytes_obj;
}

/*[clinic input]
py_buffer_converter

    a: Py_buffer(accept={str, buffer, NoneType})
    b: Py_buffer(accept={rwbuffer})
    /

[clinic start generated code]*/

static PyObject *
py_buffer_converter_impl(PyObject *module, Py_buffer *a, Py_buffer *b)
/*[clinic end generated code: output=52fb13311e3d6d03 input=775de727de5c7421]*/
{
    RETURN_PACKED_ARGS(2, bytes_from_buffer, Py_buffer *, a, b);
}


/*[clinic input]
keywords

    a: object
    b: object

[clinic start generated code]*/

static PyObject *
keywords_impl(PyObject *module, PyObject *a, PyObject *b)
/*[clinic end generated code: output=850aaed53e26729e input=f44b89e718c1a93b]*/
{
    return pack_arguments_newref(2, a, b);
}


/*[clinic input]
keywords_kwonly

    a: object
    *
    b: object

[clinic start generated code]*/

static PyObject *
keywords_kwonly_impl(PyObject *module, PyObject *a, PyObject *b)
/*[clinic end generated code: output=a45c48241da584dc input=1f08e39c3312b015]*/
{
    return pack_arguments_newref(2, a, b);
}


/*[clinic input]
keywords_opt

    a: object
    b: object = None
    c: object = None

[clinic start generated code]*/

static PyObject *
keywords_opt_impl(PyObject *module, PyObject *a, PyObject *b, PyObject *c)
/*[clinic end generated code: output=25e4b67d91c76a66 input=b0ba0e4f04904556]*/
{
    return pack_arguments_newref(3, a, b, c);
}


/*[clinic input]
keywords_opt_kwonly

    a: object
    b: object = None
    *
    c: object = None
    d: object = None

[clinic start generated code]*/

static PyObject *
keywords_opt_kwonly_impl(PyObject *module, PyObject *a, PyObject *b,
                         PyObject *c, PyObject *d)
/*[clinic end generated code: output=6aa5b655a6e9aeb0 input=f79da689d6c51076]*/
{
    return pack_arguments_newref(4, a, b, c, d);
}


/*[clinic input]
keywords_kwonly_opt

    a: object
    *
    b: object = None
    c: object = None

[clinic start generated code]*/

static PyObject *
keywords_kwonly_opt_impl(PyObject *module, PyObject *a, PyObject *b,
                         PyObject *c)
/*[clinic end generated code: output=707f78eb0f55c2b1 input=e0fa1a0e46dca791]*/
{
    return pack_arguments_newref(3, a, b, c);
}


/*[clinic input]
posonly_keywords

    a: object
    /
    b: object

[clinic start generated code]*/

static PyObject *
posonly_keywords_impl(PyObject *module, PyObject *a, PyObject *b)
/*[clinic end generated code: output=6ac88f4a5f0bfc8d input=fde0a2f79fe82b06]*/
{
    return pack_arguments_newref(2, a, b);
}


/*[clinic input]
posonly_kwonly

    a: object
    /
    *
    b: object

[clinic start generated code]*/

static PyObject *
posonly_kwonly_impl(PyObject *module, PyObject *a, PyObject *b)
/*[clinic end generated code: output=483e6790d3482185 input=78b3712768da9a19]*/
{
    return pack_arguments_newref(2, a, b);
}


/*[clinic input]
posonly_keywords_kwonly

    a: object
    /
    b: object
    *
    c: object

[clinic start generated code]*/

static PyObject *
posonly_keywords_kwonly_impl(PyObject *module, PyObject *a, PyObject *b,
                             PyObject *c)
/*[clinic end generated code: output=2fae573e8cc3fad8 input=a1ad5d2295eb803c]*/
{
    return pack_arguments_newref(3, a, b, c);
}


/*[clinic input]
posonly_keywords_opt

    a: object
    /
    b: object
    c: object = None
    d: object = None

[clinic start generated code]*/

static PyObject *
posonly_keywords_opt_impl(PyObject *module, PyObject *a, PyObject *b,
                          PyObject *c, PyObject *d)
/*[clinic end generated code: output=f5eb66241bcf68fb input=51c10de2a120e279]*/
{
    return pack_arguments_newref(4, a, b, c, d);
}


/*[clinic input]
posonly_opt_keywords_opt

    a: object
    b: object = None
    /
    c: object = None
    d: object = None

[clinic start generated code]*/

static PyObject *
posonly_opt_keywords_opt_impl(PyObject *module, PyObject *a, PyObject *b,
                              PyObject *c, PyObject *d)
/*[clinic end generated code: output=d54a30e549296ffd input=f408a1de7dfaf31f]*/
{
    return pack_arguments_newref(4, a, b, c, d);
}


/*[clinic input]
posonly_kwonly_opt

    a: object
    /
    *
    b: object
    c: object = None
    d: object = None

[clinic start generated code]*/

static PyObject *
posonly_kwonly_opt_impl(PyObject *module, PyObject *a, PyObject *b,
                        PyObject *c, PyObject *d)
/*[clinic end generated code: output=a20503fe36b4fd62 input=3494253975272f52]*/
{
    return pack_arguments_newref(4, a, b, c, d);
}


/*[clinic input]
posonly_opt_kwonly_opt

    a: object
    b: object = None
    /
    *
    c: object = None
    d: object = None

[clinic start generated code]*/

static PyObject *
posonly_opt_kwonly_opt_impl(PyObject *module, PyObject *a, PyObject *b,
                            PyObject *c, PyObject *d)
/*[clinic end generated code: output=64f3204a3a0413b6 input=d17516581e478412]*/
{
    return pack_arguments_newref(4, a, b, c, d);
}


/*[clinic input]
posonly_keywords_kwonly_opt

    a: object
    /
    b: object
    *
    c: object
    d: object = None
    e: object = None

[clinic start generated code]*/

static PyObject *
posonly_keywords_kwonly_opt_impl(PyObject *module, PyObject *a, PyObject *b,
                                 PyObject *c, PyObject *d, PyObject *e)
/*[clinic end generated code: output=dbd7e7ddd6257fa0 input=33529f29e97e5adb]*/
{
    return pack_arguments_newref(5, a, b, c, d, e);
}


/*[clinic input]
posonly_keywords_opt_kwonly_opt

    a: object
    /
    b: object
    c: object = None
    *
    d: object = None
    e: object = None

[clinic start generated code]*/

static PyObject *
posonly_keywords_opt_kwonly_opt_impl(PyObject *module, PyObject *a,
                                     PyObject *b, PyObject *c, PyObject *d,
                                     PyObject *e)
/*[clinic end generated code: output=775d12ae44653045 input=4d4cc62f11441301]*/
{
    return pack_arguments_newref(5, a, b, c, d, e);
}


/*[clinic input]
posonly_opt_keywords_opt_kwonly_opt

    a: object
    b: object = None
    /
    c: object = None
    *
    d: object = None

[clinic start generated code]*/

static PyObject *
posonly_opt_keywords_opt_kwonly_opt_impl(PyObject *module, PyObject *a,
                                         PyObject *b, PyObject *c,
                                         PyObject *d)
/*[clinic end generated code: output=40c6dc422591eade input=3964960a68622431]*/
{
    return pack_arguments_newref(4, a, b, c, d);
}


/*[clinic input]
keyword_only_parameter

    *
    a: object

[clinic start generated code]*/

static PyObject *
keyword_only_parameter_impl(PyObject *module, PyObject *a)
/*[clinic end generated code: output=c454b6ce98232787 input=8d2868b8d0b27bdb]*/
{
    return pack_arguments_newref(1, a);
}


/*[clinic input]
<<<<<<< HEAD
posonly_vararg

    a: object
    /
    b: object
    *args: object

[clinic start generated code]*/

static PyObject *
posonly_vararg_impl(PyObject *module, PyObject *a, PyObject *b,
                    PyObject *args)
/*[clinic end generated code: output=ee6713acda6b954e input=783427fe7ec2b67a]*/
{
    return pack_arguments_newref(3, a, b, args);
}

/*[clinic input]
vararg

    a: object
    *args: object
=======
vararg_and_posonly

    a: object
    *args: object
    /
>>>>>>> 8dbe08eb

[clinic start generated code]*/

static PyObject *
<<<<<<< HEAD
vararg_impl(PyObject *module, PyObject *a, PyObject *args)
/*[clinic end generated code: output=91ab7a0efc52dd5e input=02c0f772d05f591e]*/
=======
vararg_and_posonly_impl(PyObject *module, PyObject *a, PyObject *args)
/*[clinic end generated code: output=42792f799465a14d input=defe017b19ba52e8]*/
>>>>>>> 8dbe08eb
{
    return pack_arguments_newref(2, a, args);
}


/*[clinic input]
<<<<<<< HEAD
vararg_with_default

    a: object
    *args: object
    b: bool = False

[clinic start generated code]*/

static PyObject *
vararg_with_default_impl(PyObject *module, PyObject *a, PyObject *args,
                         int b)
/*[clinic end generated code: output=182c01035958ce92 input=68cafa6a79f89e36]*/
{
    PyObject *obj_b = b ? Py_True : Py_False;
    return pack_arguments_newref(3, a, args, obj_b);
}


/*[clinic input]
vararg_with_only_defaults

    *args: object
    b: object = None

[clinic start generated code]*/

static PyObject *
vararg_with_only_defaults_impl(PyObject *module, PyObject *args, PyObject *b)
/*[clinic end generated code: output=c06b1826d91f2f7b input=678c069bc67550e1]*/
{
    return pack_arguments_newref(2, args, b);
}


/*[clinic input]
gh_32092_oob

    pos1: object
    pos2: object
    *varargs: object
    kw1: object = None
    kw2: object = None

Proof-of-concept of GH-32092 OOB bug.
=======
gh_99233_refcount

    *args: object
    /

Proof-of-concept of GH-99233 refcount error bug.
>>>>>>> 8dbe08eb

[clinic start generated code]*/

static PyObject *
<<<<<<< HEAD
gh_32092_oob_impl(PyObject *module, PyObject *pos1, PyObject *pos2,
                  PyObject *varargs, PyObject *kw1, PyObject *kw2)
/*[clinic end generated code: output=ee259c130054653f input=46d15c881608f8ff]*/
=======
gh_99233_refcount_impl(PyObject *module, PyObject *args)
/*[clinic end generated code: output=585855abfbca9a7f input=85f5fb47ac91a626]*/
>>>>>>> 8dbe08eb
{
    Py_RETURN_NONE;
}


/*[clinic input]
<<<<<<< HEAD
gh_32092_kw_pass

    pos: object
    *args: object
    kw: object = None

Proof-of-concept of GH-32092 keyword args passing bug.
=======
gh_99240_double_free

    a: str(encoding="idna")
    b: str(encoding="idna")
    /

Proof-of-concept of GH-99240 double-free bug.
>>>>>>> 8dbe08eb

[clinic start generated code]*/

static PyObject *
<<<<<<< HEAD
gh_32092_kw_pass_impl(PyObject *module, PyObject *pos, PyObject *args,
                      PyObject *kw)
/*[clinic end generated code: output=4a2bbe4f7c8604e9 input=5c0bd5b9079a0cce]*/
=======
gh_99240_double_free_impl(PyObject *module, char *a, char *b)
/*[clinic end generated code: output=586dc714992fe2ed input=23db44aa91870fc7]*/
>>>>>>> 8dbe08eb
{
    Py_RETURN_NONE;
}


static PyMethodDef tester_methods[] = {
    TEST_EMPTY_FUNCTION_METHODDEF
    OBJECTS_CONVERTER_METHODDEF
    BYTES_OBJECT_CONVERTER_METHODDEF
    BYTE_ARRAY_OBJECT_CONVERTER_METHODDEF
    UNICODE_CONVERTER_METHODDEF
    BOOL_CONVERTER_METHODDEF
    CHAR_CONVERTER_METHODDEF
    UNSIGNED_CHAR_CONVERTER_METHODDEF
    SHORT_CONVERTER_METHODDEF
    UNSIGNED_SHORT_CONVERTER_METHODDEF
    INT_CONVERTER_METHODDEF
    UNSIGNED_INT_CONVERTER_METHODDEF
    LONG_CONVERTER_METHODDEF
    UNSIGNED_LONG_CONVERTER_METHODDEF
    LONG_LONG_CONVERTER_METHODDEF
    UNSIGNED_LONG_LONG_CONVERTER_METHODDEF
    PY_SSIZE_T_CONVERTER_METHODDEF
    SLICE_INDEX_CONVERTER_METHODDEF
    SIZE_T_CONVERTER_METHODDEF
    FLOAT_CONVERTER_METHODDEF
    DOUBLE_CONVERTER_METHODDEF
    PY_COMPLEX_CONVERTER_METHODDEF
    STR_CONVERTER_METHODDEF
    STR_CONVERTER_ENCODING_METHODDEF
    PY_BUFFER_CONVERTER_METHODDEF
    KEYWORDS_METHODDEF
    KEYWORDS_KWONLY_METHODDEF
    KEYWORDS_OPT_METHODDEF
    KEYWORDS_OPT_KWONLY_METHODDEF
    KEYWORDS_KWONLY_OPT_METHODDEF
    POSONLY_KEYWORDS_METHODDEF
    POSONLY_KWONLY_METHODDEF
    POSONLY_KEYWORDS_KWONLY_METHODDEF
    POSONLY_KEYWORDS_OPT_METHODDEF
    POSONLY_OPT_KEYWORDS_OPT_METHODDEF
    POSONLY_KWONLY_OPT_METHODDEF
    POSONLY_OPT_KWONLY_OPT_METHODDEF
    POSONLY_KEYWORDS_KWONLY_OPT_METHODDEF
    POSONLY_KEYWORDS_OPT_KWONLY_OPT_METHODDEF
    POSONLY_OPT_KEYWORDS_OPT_KWONLY_OPT_METHODDEF
    KEYWORD_ONLY_PARAMETER_METHODDEF
<<<<<<< HEAD
    POSONLY_VARARG_METHODDEF
    VARARG_METHODDEF
    VARARG_WITH_DEFAULT_METHODDEF
    VARARG_WITH_ONLY_DEFAULTS_METHODDEF
    GH_32092_OOB_METHODDEF
    GH_32092_KW_PASS_METHODDEF
=======
    VARARG_AND_POSONLY_METHODDEF
    GH_99233_REFCOUNT_METHODDEF
    GH_99240_DOUBLE_FREE_METHODDEF
>>>>>>> 8dbe08eb
    {NULL, NULL}
};

static struct PyModuleDef _testclinic_module = {
    PyModuleDef_HEAD_INIT,
    .m_name = "_testclinic",
    .m_size = 0,
    .m_methods = tester_methods,
};

PyMODINIT_FUNC
PyInit__testclinic(void)
{
    return PyModule_Create(&_testclinic_module);
}

#undef RETURN_PACKED_ARGS<|MERGE_RESOLUTION|>--- conflicted
+++ resolved
@@ -951,7 +951,6 @@
 
 
 /*[clinic input]
-<<<<<<< HEAD
 posonly_vararg
 
     a: object
@@ -969,36 +968,41 @@
     return pack_arguments_newref(3, a, b, args);
 }
 
+
+/*[clinic input]
+vararg_and_posonly
+
+    a: object
+    *args: object
+    /
+
+[clinic start generated code]*/
+
+static PyObject *
+vararg_and_posonly_impl(PyObject *module, PyObject *a, PyObject *args)
+/*[clinic end generated code: output=42792f799465a14d input=defe017b19ba52e8]*/
+{
+    return pack_arguments_newref(2, a, args);
+}
+
+
 /*[clinic input]
 vararg
 
     a: object
     *args: object
-=======
-vararg_and_posonly
-
-    a: object
-    *args: object
-    /
->>>>>>> 8dbe08eb
-
-[clinic start generated code]*/
-
-static PyObject *
-<<<<<<< HEAD
+
+[clinic start generated code]*/
+
+static PyObject *
 vararg_impl(PyObject *module, PyObject *a, PyObject *args)
 /*[clinic end generated code: output=91ab7a0efc52dd5e input=02c0f772d05f591e]*/
-=======
-vararg_and_posonly_impl(PyObject *module, PyObject *a, PyObject *args)
-/*[clinic end generated code: output=42792f799465a14d input=defe017b19ba52e8]*/
->>>>>>> 8dbe08eb
 {
     return pack_arguments_newref(2, a, args);
 }
 
 
 /*[clinic input]
-<<<<<<< HEAD
 vararg_with_default
 
     a: object
@@ -1031,6 +1035,7 @@
 {
     return pack_arguments_newref(2, args, b);
 }
+
 
 
 /*[clinic input]
@@ -1043,33 +1048,19 @@
     kw2: object = None
 
 Proof-of-concept of GH-32092 OOB bug.
-=======
-gh_99233_refcount
-
-    *args: object
-    /
-
-Proof-of-concept of GH-99233 refcount error bug.
->>>>>>> 8dbe08eb
-
-[clinic start generated code]*/
-
-static PyObject *
-<<<<<<< HEAD
+
+[clinic start generated code]*/
+
+static PyObject *
 gh_32092_oob_impl(PyObject *module, PyObject *pos1, PyObject *pos2,
                   PyObject *varargs, PyObject *kw1, PyObject *kw2)
 /*[clinic end generated code: output=ee259c130054653f input=46d15c881608f8ff]*/
-=======
-gh_99233_refcount_impl(PyObject *module, PyObject *args)
-/*[clinic end generated code: output=585855abfbca9a7f input=85f5fb47ac91a626]*/
->>>>>>> 8dbe08eb
 {
     Py_RETURN_NONE;
 }
 
 
 /*[clinic input]
-<<<<<<< HEAD
 gh_32092_kw_pass
 
     pos: object
@@ -1077,27 +1068,50 @@
     kw: object = None
 
 Proof-of-concept of GH-32092 keyword args passing bug.
-=======
-gh_99240_double_free
-
-    a: str(encoding="idna")
-    b: str(encoding="idna")
-    /
-
-Proof-of-concept of GH-99240 double-free bug.
->>>>>>> 8dbe08eb
-
-[clinic start generated code]*/
-
-static PyObject *
-<<<<<<< HEAD
+
+[clinic start generated code]*/
+
+static PyObject *
 gh_32092_kw_pass_impl(PyObject *module, PyObject *pos, PyObject *args,
                       PyObject *kw)
 /*[clinic end generated code: output=4a2bbe4f7c8604e9 input=5c0bd5b9079a0cce]*/
-=======
+{
+    Py_RETURN_NONE;
+}
+
+
+/*[clinic input]
+gh_99233_refcount
+
+    *args: object
+    /
+
+Proof-of-concept of GH-99233 refcount error bug.
+
+[clinic start generated code]*/
+
+static PyObject *
+gh_99233_refcount_impl(PyObject *module, PyObject *args)
+/*[clinic end generated code: output=585855abfbca9a7f input=85f5fb47ac91a626]*/
+{
+    Py_RETURN_NONE;
+}
+
+
+/*[clinic input]
+gh_99240_double_free
+
+    a: str(encoding="idna")
+    b: str(encoding="idna")
+    /
+
+Proof-of-concept of GH-99240 double-free bug.
+
+[clinic start generated code]*/
+
+static PyObject *
 gh_99240_double_free_impl(PyObject *module, char *a, char *b)
 /*[clinic end generated code: output=586dc714992fe2ed input=23db44aa91870fc7]*/
->>>>>>> 8dbe08eb
 {
     Py_RETURN_NONE;
 }
@@ -1145,18 +1159,15 @@
     POSONLY_KEYWORDS_OPT_KWONLY_OPT_METHODDEF
     POSONLY_OPT_KEYWORDS_OPT_KWONLY_OPT_METHODDEF
     KEYWORD_ONLY_PARAMETER_METHODDEF
-<<<<<<< HEAD
     POSONLY_VARARG_METHODDEF
+    VARARG_AND_POSONLY_METHODDEF
     VARARG_METHODDEF
     VARARG_WITH_DEFAULT_METHODDEF
     VARARG_WITH_ONLY_DEFAULTS_METHODDEF
     GH_32092_OOB_METHODDEF
     GH_32092_KW_PASS_METHODDEF
-=======
-    VARARG_AND_POSONLY_METHODDEF
     GH_99233_REFCOUNT_METHODDEF
     GH_99240_DOUBLE_FREE_METHODDEF
->>>>>>> 8dbe08eb
     {NULL, NULL}
 };
 
