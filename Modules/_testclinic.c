#ifndef Py_BUILD_CORE_BUILTIN
#  define Py_BUILD_CORE_MODULE 1
#endif

/* Always enable assertions */
#undef NDEBUG

#define PY_SSIZE_T_CLEAN

#include "Python.h"

#include "clinic/_testclinic.c.h"


/* Pack arguments to a tuple, implicitly increase all the arguments' refcount.
 * NULL arguments will be replaced to Py_None. */
static PyObject *
pack_arguments_newref(int argc, ...)
{
    assert(!PyErr_Occurred());
    PyObject *tuple = PyTuple_New(argc);
    if (!tuple) {
        return NULL;
    }

    va_list vargs;
    va_start(vargs, argc);
    for (int i = 0; i < argc; i++) {
        PyObject *arg = va_arg(vargs, PyObject *);
        if (arg) {
            if (_PyObject_IsFreed(arg)) {
                PyErr_Format(PyExc_AssertionError,
                             "argument %d at %p is freed or corrupted!",
                             i, arg);
                va_end(vargs);
                Py_DECREF(tuple);
                return NULL;
            }
        }
        else {
            arg = Py_None;
        }
        PyTuple_SET_ITEM(tuple, i, Py_NewRef(arg));
    }
    va_end(vargs);
    return tuple;
}

/* Pack arguments to a tuple.
 * `wrapper` is function which converts primitive type to PyObject.
 * `arg_type` is type that arguments should be converted to before wrapped. */
#define RETURN_PACKED_ARGS(argc, wrapper, arg_type, ...) do { \
        assert(!PyErr_Occurred()); \
        arg_type in[argc] = {__VA_ARGS__}; \
        PyObject *out[argc] = {NULL,}; \
        for (int _i = 0; _i < argc; _i++) { \
            out[_i] = wrapper(in[_i]); \
            assert(out[_i] || PyErr_Occurred()); \
            if (!out[_i]) { \
                for (int _j = 0; _j < _i; _j++) { \
                    Py_DECREF(out[_j]); \
                } \
                return NULL; \
            } \
        } \
        PyObject *tuple = PyTuple_New(argc); \
        if (!tuple) { \
            for (int _i = 0; _i < argc; _i++) { \
                Py_DECREF(out[_i]); \
            } \
            return NULL; \
        } \
        for (int _i = 0; _i < argc; _i++) { \
            PyTuple_SET_ITEM(tuple, _i, out[_i]); \
        } \
        return tuple; \
    } while (0)


/*[clinic input]
module  _testclinic
[clinic start generated code]*/
/*[clinic end generated code: output=da39a3ee5e6b4b0d input=d4981b80d6efdb12]*/


/*[clinic input]
test_empty_function

[clinic start generated code]*/

static PyObject *
test_empty_function_impl(PyObject *module)
/*[clinic end generated code: output=0f8aeb3ddced55cb input=0dd7048651ad4ae4]*/
{
    Py_RETURN_NONE;
}


/*[clinic input]
objects_converter

    a: object
    b: object = NULL
    /

[clinic start generated code]*/

static PyObject *
objects_converter_impl(PyObject *module, PyObject *a, PyObject *b)
/*[clinic end generated code: output=3f9c9415ec86c695 input=1533b1bd94187de4]*/
{
    return pack_arguments_newref(2, a, b);
}


/*[clinic input]
bytes_object_converter

    a: PyBytesObject
    /

[clinic start generated code]*/

static PyObject *
bytes_object_converter_impl(PyObject *module, PyBytesObject *a)
/*[clinic end generated code: output=7732da869d74b784 input=94211751e7996236]*/
{
    if (!PyBytes_Check(a)) {
        PyErr_SetString(PyExc_AssertionError,
                        "argument a is not a PyBytesObject");
        return NULL;
    }
    return pack_arguments_newref(1, a);
}


/*[clinic input]
byte_array_object_converter

    a: PyByteArrayObject
    /

[clinic start generated code]*/

static PyObject *
byte_array_object_converter_impl(PyObject *module, PyByteArrayObject *a)
/*[clinic end generated code: output=51f15c76f302b1f7 input=b04d253db51c6f56]*/
{
    if (!PyByteArray_Check(a)) {
        PyErr_SetString(PyExc_AssertionError,
                        "argument a is not a PyByteArrayObject");
        return NULL;
    }
    return pack_arguments_newref(1, a);
}


/*[clinic input]
unicode_converter

    a: unicode
    /

[clinic start generated code]*/

static PyObject *
unicode_converter_impl(PyObject *module, PyObject *a)
/*[clinic end generated code: output=1b4a4adbb6ac6e34 input=de7b5adbf07435ba]*/
{
    if (!PyUnicode_Check(a)) {
        PyErr_SetString(PyExc_AssertionError,
                        "argument a is not a unicode object");
        return NULL;
    }
    return pack_arguments_newref(1, a);
}


/*[clinic input]
bool_converter

    a: bool = True
    b: bool(accept={object}) = True
    c: bool(accept={int}) = True
    /

[clinic start generated code]*/

static PyObject *
bool_converter_impl(PyObject *module, int a, int b, int c)
/*[clinic end generated code: output=17005b0c29afd590 input=7f6537705b2f32f4]*/
{
    PyObject *obj_a = a ? Py_True : Py_False;
    PyObject *obj_b = b ? Py_True : Py_False;
    PyObject *obj_c = c ? Py_True : Py_False;
    return pack_arguments_newref(3, obj_a, obj_b, obj_c);
}


/*[clinic input]
char_converter

    a: char = b'A'
    b: char = b'\a'
    c: char = b'\b'
    d: char = b'\t'
    e: char = b'\n'
    f: char = b'\v'
    g: char = b'\f'
    h: char = b'\r'
    i: char = b'"'
    j: char = b"'"
    k: char = b'?'
    l: char = b'\\'
    m: char = b'\000'
    n: char = b'\377'
    /

[clinic start generated code]*/

static PyObject *
char_converter_impl(PyObject *module, char a, char b, char c, char d, char e,
                    char f, char g, char h, char i, char j, char k, char l,
                    char m, char n)
/*[clinic end generated code: output=f929dbd2e55a9871 input=b601bc5bc7fe85e3]*/
{
    RETURN_PACKED_ARGS(14, PyLong_FromUnsignedLong, unsigned char,
                       a, b, c, d, e, f, g, h, i, j, k, l, m, n);
}


/*[clinic input]
unsigned_char_converter

    a: unsigned_char = 12
    b: unsigned_char(bitwise=False) = 34
    c: unsigned_char(bitwise=True) = 56
    /

[clinic start generated code]*/

static PyObject *
unsigned_char_converter_impl(PyObject *module, unsigned char a,
                             unsigned char b, unsigned char c)
/*[clinic end generated code: output=490af3b39ce0b199 input=e859502fbe0b3185]*/
{
    RETURN_PACKED_ARGS(3, PyLong_FromUnsignedLong, unsigned char, a, b, c);
}


/*[clinic input]
short_converter

    a: short = 12
    /

[clinic start generated code]*/

static PyObject *
short_converter_impl(PyObject *module, short a)
/*[clinic end generated code: output=1ebb7ddb64248988 input=b4e2309a66f650ae]*/
{
    RETURN_PACKED_ARGS(1, PyLong_FromLong, long, a);
}


/*[clinic input]
unsigned_short_converter

    a: unsigned_short = 12
    b: unsigned_short(bitwise=False) = 34
    c: unsigned_short(bitwise=True) = 56
    /

[clinic start generated code]*/

static PyObject *
unsigned_short_converter_impl(PyObject *module, unsigned short a,
                              unsigned short b, unsigned short c)
/*[clinic end generated code: output=5f92cc72fc8707a7 input=9d15cd11e741d0c6]*/
{
    RETURN_PACKED_ARGS(3, PyLong_FromUnsignedLong, unsigned long, a, b, c);
}


/*[clinic input]
int_converter

    a: int = 12
    b: int(accept={int}) = 34
    c: int(accept={str}) = 45
    /

[clinic start generated code]*/

static PyObject *
int_converter_impl(PyObject *module, int a, int b, int c)
/*[clinic end generated code: output=8e56b59be7d0c306 input=a1dbc6344853db7a]*/
{
    RETURN_PACKED_ARGS(3, PyLong_FromLong, long, a, b, c);
}


/*[clinic input]
unsigned_int_converter

    a: unsigned_int = 12
    b: unsigned_int(bitwise=False) = 34
    c: unsigned_int(bitwise=True) = 56
    /

[clinic start generated code]*/

static PyObject *
unsigned_int_converter_impl(PyObject *module, unsigned int a, unsigned int b,
                            unsigned int c)
/*[clinic end generated code: output=399a57a05c494cc7 input=8427ed9a3f96272d]*/
{
    RETURN_PACKED_ARGS(3, PyLong_FromUnsignedLong, unsigned long, a, b, c);
}


/*[clinic input]
long_converter

    a: long = 12
    /

[clinic start generated code]*/

static PyObject *
long_converter_impl(PyObject *module, long a)
/*[clinic end generated code: output=9663d936a652707a input=84ad0ef28f24bd85]*/
{
    RETURN_PACKED_ARGS(1, PyLong_FromLong, long, a);
}


/*[clinic input]
unsigned_long_converter

    a: unsigned_long = 12
    b: unsigned_long(bitwise=False) = 34
    c: unsigned_long(bitwise=True) = 56
    /

[clinic start generated code]*/

static PyObject *
unsigned_long_converter_impl(PyObject *module, unsigned long a,
                             unsigned long b, unsigned long c)
/*[clinic end generated code: output=120b82ea9ebd93a8 input=440dd6f1817f5d91]*/
{
    RETURN_PACKED_ARGS(3, PyLong_FromUnsignedLong, unsigned long, a, b, c);
}


/*[clinic input]
long_long_converter

    a: long_long = 12
    /

[clinic start generated code]*/

static PyObject *
long_long_converter_impl(PyObject *module, long long a)
/*[clinic end generated code: output=5fb5f2220770c3e1 input=730fcb3eecf4d993]*/
{
    RETURN_PACKED_ARGS(1, PyLong_FromLongLong, long long, a);
}


/*[clinic input]
unsigned_long_long_converter

    a: unsigned_long_long = 12
    b: unsigned_long_long(bitwise=False) = 34
    c: unsigned_long_long(bitwise=True) = 56
    /

[clinic start generated code]*/

static PyObject *
unsigned_long_long_converter_impl(PyObject *module, unsigned long long a,
                                  unsigned long long b, unsigned long long c)
/*[clinic end generated code: output=65b7273e63501762 input=300737b0bdb230e9]*/
{
    RETURN_PACKED_ARGS(3, PyLong_FromUnsignedLongLong, unsigned long long,
                       a, b, c);
}


/*[clinic input]
py_ssize_t_converter

    a: Py_ssize_t = 12
    b: Py_ssize_t(accept={int}) = 34
    c: Py_ssize_t(accept={int, NoneType}) = 56
    /

[clinic start generated code]*/

static PyObject *
py_ssize_t_converter_impl(PyObject *module, Py_ssize_t a, Py_ssize_t b,
                          Py_ssize_t c)
/*[clinic end generated code: output=ce252143e0ed0372 input=76d0f342e9317a1f]*/
{
    RETURN_PACKED_ARGS(3, PyLong_FromSsize_t, Py_ssize_t, a, b, c);
}


/*[clinic input]
slice_index_converter

    a: slice_index = 12
    b: slice_index(accept={int}) = 34
    c: slice_index(accept={int, NoneType}) = 56
    /

[clinic start generated code]*/

static PyObject *
slice_index_converter_impl(PyObject *module, Py_ssize_t a, Py_ssize_t b,
                           Py_ssize_t c)
/*[clinic end generated code: output=923c6cac77666a6b input=64f99f3f83265e47]*/
{
    RETURN_PACKED_ARGS(3, PyLong_FromSsize_t, Py_ssize_t, a, b, c);
}


/*[clinic input]
size_t_converter

    a: size_t = 12
    /

[clinic start generated code]*/

static PyObject *
size_t_converter_impl(PyObject *module, size_t a)
/*[clinic end generated code: output=412b5b7334ab444d input=83ae7d9171fbf208]*/
{
    RETURN_PACKED_ARGS(1, PyLong_FromSize_t, size_t, a);
}


/*[clinic input]
float_converter

    a: float = 12.5
    /

[clinic start generated code]*/

static PyObject *
float_converter_impl(PyObject *module, float a)
/*[clinic end generated code: output=1c98f64f2cf1d55c input=a625b59ad68047d8]*/
{
    RETURN_PACKED_ARGS(1, PyFloat_FromDouble, double, a);
}


/*[clinic input]
double_converter

    a: double = 12.5
    /

[clinic start generated code]*/

static PyObject *
double_converter_impl(PyObject *module, double a)
/*[clinic end generated code: output=a4e8532d284d035d input=098df188f24e7c62]*/
{
    RETURN_PACKED_ARGS(1, PyFloat_FromDouble, double, a);
}


/*[clinic input]
py_complex_converter

    a: Py_complex
    /

[clinic start generated code]*/

static PyObject *
py_complex_converter_impl(PyObject *module, Py_complex a)
/*[clinic end generated code: output=9e6ca2eb53b14846 input=e9148a8ca1dbf195]*/
{
    RETURN_PACKED_ARGS(1, PyComplex_FromCComplex, Py_complex, a);
}


/*[clinic input]
str_converter

    a: str = "a"
    b: str(accept={robuffer}) = "b"
    c: str(accept={robuffer, str}, zeroes=True) = "c"
    /

[clinic start generated code]*/

static PyObject *
str_converter_impl(PyObject *module, const char *a, const char *b,
                   const char *c, Py_ssize_t c_length)
/*[clinic end generated code: output=475bea40548c8cd6 input=bff2656c92ee25de]*/
{
    assert(!PyErr_Occurred());
    PyObject *out[3] = {NULL,};
    int i = 0;
    PyObject *arg;

    arg = PyUnicode_FromString(a);
    assert(arg || PyErr_Occurred());
    if (!arg) {
        goto error;
    }
    out[i++] = arg;

    arg = PyUnicode_FromString(b);
    assert(arg || PyErr_Occurred());
    if (!arg) {
        goto error;
    }
    out[i++] = arg;

    arg = PyUnicode_FromStringAndSize(c, c_length);
    assert(arg || PyErr_Occurred());
    if (!arg) {
        goto error;
    }
    out[i++] = arg;

    PyObject *tuple = PyTuple_New(3);
    if (!tuple) {
        goto error;
    }
    for (int j = 0; j < 3; j++) {
        PyTuple_SET_ITEM(tuple, j, out[j]);
    }
    return tuple;

error:
    for (int j = 0; j < i; j++) {
        Py_DECREF(out[j]);
    }
    return NULL;
}


/*[clinic input]
str_converter_encoding

    a: str(encoding="idna")
    b: str(encoding="idna", accept={bytes, bytearray, str})
    c: str(encoding="idna", accept={bytes, bytearray, str}, zeroes=True)
    /

[clinic start generated code]*/

static PyObject *
str_converter_encoding_impl(PyObject *module, char *a, char *b, char *c,
                            Py_ssize_t c_length)
/*[clinic end generated code: output=af68766049248a1c input=0c5cf5159d0e870d]*/
{
    assert(!PyErr_Occurred());
    PyObject *out[3] = {NULL,};
    int i = 0;
    PyObject *arg;

    arg = PyUnicode_FromString(a);
    assert(arg || PyErr_Occurred());
    if (!arg) {
        goto error;
    }
    out[i++] = arg;

    arg = PyUnicode_FromString(b);
    assert(arg || PyErr_Occurred());
    if (!arg) {
        goto error;
    }
    out[i++] = arg;

    arg = PyUnicode_FromStringAndSize(c, c_length);
    assert(arg || PyErr_Occurred());
    if (!arg) {
        goto error;
    }
    out[i++] = arg;

    PyObject *tuple = PyTuple_New(3);
    if (!tuple) {
        goto error;
    }
    for (int j = 0; j < 3; j++) {
        PyTuple_SET_ITEM(tuple, j, out[j]);
    }
    return tuple;

error:
    for (int j = 0; j < i; j++) {
        Py_DECREF(out[j]);
    }
    return NULL;
}


static PyObject *
bytes_from_buffer(Py_buffer *buf)
{
    PyObject *bytes_obj = PyBytes_FromStringAndSize(NULL, buf->len);
    if (!bytes_obj) {
        return NULL;
    }
    void *bytes_obj_buf = ((PyBytesObject *)bytes_obj)->ob_sval;
    if (PyBuffer_ToContiguous(bytes_obj_buf, buf, buf->len, 'C') < 0) {
        Py_DECREF(bytes_obj);
        return NULL;
    }
    return bytes_obj;
}

/*[clinic input]
py_buffer_converter

    a: Py_buffer(accept={str, buffer, NoneType})
    b: Py_buffer(accept={rwbuffer})
    /

[clinic start generated code]*/

static PyObject *
py_buffer_converter_impl(PyObject *module, Py_buffer *a, Py_buffer *b)
/*[clinic end generated code: output=52fb13311e3d6d03 input=775de727de5c7421]*/
{
    RETURN_PACKED_ARGS(2, bytes_from_buffer, Py_buffer *, a, b);
}


/*[clinic input]
keywords

    a: object
    b: object

[clinic start generated code]*/

static PyObject *
keywords_impl(PyObject *module, PyObject *a, PyObject *b)
/*[clinic end generated code: output=850aaed53e26729e input=f44b89e718c1a93b]*/
{
    return pack_arguments_newref(2, a, b);
}


/*[clinic input]
keywords_kwonly

    a: object
    *
    b: object

[clinic start generated code]*/

static PyObject *
keywords_kwonly_impl(PyObject *module, PyObject *a, PyObject *b)
/*[clinic end generated code: output=a45c48241da584dc input=1f08e39c3312b015]*/
{
    return pack_arguments_newref(2, a, b);
}


/*[clinic input]
keywords_opt

    a: object
    b: object = None
    c: object = None

[clinic start generated code]*/

static PyObject *
keywords_opt_impl(PyObject *module, PyObject *a, PyObject *b, PyObject *c)
/*[clinic end generated code: output=25e4b67d91c76a66 input=b0ba0e4f04904556]*/
{
    return pack_arguments_newref(3, a, b, c);
}


/*[clinic input]
keywords_opt_kwonly

    a: object
    b: object = None
    *
    c: object = None
    d: object = None

[clinic start generated code]*/

static PyObject *
keywords_opt_kwonly_impl(PyObject *module, PyObject *a, PyObject *b,
                         PyObject *c, PyObject *d)
/*[clinic end generated code: output=6aa5b655a6e9aeb0 input=f79da689d6c51076]*/
{
    return pack_arguments_newref(4, a, b, c, d);
}


/*[clinic input]
keywords_kwonly_opt

    a: object
    *
    b: object = None
    c: object = None

[clinic start generated code]*/

static PyObject *
keywords_kwonly_opt_impl(PyObject *module, PyObject *a, PyObject *b,
                         PyObject *c)
/*[clinic end generated code: output=707f78eb0f55c2b1 input=e0fa1a0e46dca791]*/
{
    return pack_arguments_newref(3, a, b, c);
}


/*[clinic input]
posonly_keywords

    a: object
    /
    b: object

[clinic start generated code]*/

static PyObject *
posonly_keywords_impl(PyObject *module, PyObject *a, PyObject *b)
/*[clinic end generated code: output=6ac88f4a5f0bfc8d input=fde0a2f79fe82b06]*/
{
    return pack_arguments_newref(2, a, b);
}


/*[clinic input]
posonly_kwonly

    a: object
    /
    *
    b: object

[clinic start generated code]*/

static PyObject *
posonly_kwonly_impl(PyObject *module, PyObject *a, PyObject *b)
/*[clinic end generated code: output=483e6790d3482185 input=78b3712768da9a19]*/
{
    return pack_arguments_newref(2, a, b);
}


/*[clinic input]
posonly_keywords_kwonly

    a: object
    /
    b: object
    *
    c: object

[clinic start generated code]*/

static PyObject *
posonly_keywords_kwonly_impl(PyObject *module, PyObject *a, PyObject *b,
                             PyObject *c)
/*[clinic end generated code: output=2fae573e8cc3fad8 input=a1ad5d2295eb803c]*/
{
    return pack_arguments_newref(3, a, b, c);
}


/*[clinic input]
posonly_keywords_opt

    a: object
    /
    b: object
    c: object = None
    d: object = None

[clinic start generated code]*/

static PyObject *
posonly_keywords_opt_impl(PyObject *module, PyObject *a, PyObject *b,
                          PyObject *c, PyObject *d)
/*[clinic end generated code: output=f5eb66241bcf68fb input=51c10de2a120e279]*/
{
    return pack_arguments_newref(4, a, b, c, d);
}


/*[clinic input]
posonly_opt_keywords_opt

    a: object
    b: object = None
    /
    c: object = None
    d: object = None

[clinic start generated code]*/

static PyObject *
posonly_opt_keywords_opt_impl(PyObject *module, PyObject *a, PyObject *b,
                              PyObject *c, PyObject *d)
/*[clinic end generated code: output=d54a30e549296ffd input=f408a1de7dfaf31f]*/
{
    return pack_arguments_newref(4, a, b, c, d);
}


/*[clinic input]
posonly_kwonly_opt

    a: object
    /
    *
    b: object
    c: object = None
    d: object = None

[clinic start generated code]*/

static PyObject *
posonly_kwonly_opt_impl(PyObject *module, PyObject *a, PyObject *b,
                        PyObject *c, PyObject *d)
/*[clinic end generated code: output=a20503fe36b4fd62 input=3494253975272f52]*/
{
    return pack_arguments_newref(4, a, b, c, d);
}


/*[clinic input]
posonly_opt_kwonly_opt

    a: object
    b: object = None
    /
    *
    c: object = None
    d: object = None

[clinic start generated code]*/

static PyObject *
posonly_opt_kwonly_opt_impl(PyObject *module, PyObject *a, PyObject *b,
                            PyObject *c, PyObject *d)
/*[clinic end generated code: output=64f3204a3a0413b6 input=d17516581e478412]*/
{
    return pack_arguments_newref(4, a, b, c, d);
}


/*[clinic input]
posonly_keywords_kwonly_opt

    a: object
    /
    b: object
    *
    c: object
    d: object = None
    e: object = None

[clinic start generated code]*/

static PyObject *
posonly_keywords_kwonly_opt_impl(PyObject *module, PyObject *a, PyObject *b,
                                 PyObject *c, PyObject *d, PyObject *e)
/*[clinic end generated code: output=dbd7e7ddd6257fa0 input=33529f29e97e5adb]*/
{
    return pack_arguments_newref(5, a, b, c, d, e);
}


/*[clinic input]
posonly_keywords_opt_kwonly_opt

    a: object
    /
    b: object
    c: object = None
    *
    d: object = None
    e: object = None

[clinic start generated code]*/

static PyObject *
posonly_keywords_opt_kwonly_opt_impl(PyObject *module, PyObject *a,
                                     PyObject *b, PyObject *c, PyObject *d,
                                     PyObject *e)
/*[clinic end generated code: output=775d12ae44653045 input=4d4cc62f11441301]*/
{
    return pack_arguments_newref(5, a, b, c, d, e);
}


/*[clinic input]
posonly_opt_keywords_opt_kwonly_opt

    a: object
    b: object = None
    /
    c: object = None
    *
    d: object = None

[clinic start generated code]*/

static PyObject *
posonly_opt_keywords_opt_kwonly_opt_impl(PyObject *module, PyObject *a,
                                         PyObject *b, PyObject *c,
                                         PyObject *d)
/*[clinic end generated code: output=40c6dc422591eade input=3964960a68622431]*/
{
    return pack_arguments_newref(4, a, b, c, d);
}


/*[clinic input]
keyword_only_parameter

    *
    a: object

[clinic start generated code]*/

static PyObject *
keyword_only_parameter_impl(PyObject *module, PyObject *a)
/*[clinic end generated code: output=c454b6ce98232787 input=8d2868b8d0b27bdb]*/
{
    return pack_arguments_newref(1, a);
}


/*[clinic input]
<<<<<<< HEAD
gh_99240_double_free

    a: str(encoding="idna")
    b: str(encoding="idna")
    /

Proof-of-concept of GH-99240 double-free bug.
=======
vararg_and_posonly

    a: object
    *args: object
    /

[clinic start generated code]*/

static PyObject *
vararg_and_posonly_impl(PyObject *module, PyObject *a, PyObject *args)
/*[clinic end generated code: output=42792f799465a14d input=defe017b19ba52e8]*/
{
    return pack_arguments_newref(2, a, args);
}


/*[clinic input]
gh_99233_refcount

    *args: object
    /

Proof-of-concept of GH-99233 refcount error bug.
>>>>>>> 69f6cc77

[clinic start generated code]*/

static PyObject *
<<<<<<< HEAD
gh_99240_double_free_impl(PyObject *module, char *a, char *b)
/*[clinic end generated code: output=586dc714992fe2ed input=23db44aa91870fc7]*/
=======
gh_99233_refcount_impl(PyObject *module, PyObject *args)
/*[clinic end generated code: output=585855abfbca9a7f input=85f5fb47ac91a626]*/
>>>>>>> 69f6cc77
{
    Py_RETURN_NONE;
}


static PyMethodDef tester_methods[] = {
    TEST_EMPTY_FUNCTION_METHODDEF
    OBJECTS_CONVERTER_METHODDEF
    BYTES_OBJECT_CONVERTER_METHODDEF
    BYTE_ARRAY_OBJECT_CONVERTER_METHODDEF
    UNICODE_CONVERTER_METHODDEF
    BOOL_CONVERTER_METHODDEF
    CHAR_CONVERTER_METHODDEF
    UNSIGNED_CHAR_CONVERTER_METHODDEF
    SHORT_CONVERTER_METHODDEF
    UNSIGNED_SHORT_CONVERTER_METHODDEF
    INT_CONVERTER_METHODDEF
    UNSIGNED_INT_CONVERTER_METHODDEF
    LONG_CONVERTER_METHODDEF
    UNSIGNED_LONG_CONVERTER_METHODDEF
    LONG_LONG_CONVERTER_METHODDEF
    UNSIGNED_LONG_LONG_CONVERTER_METHODDEF
    PY_SSIZE_T_CONVERTER_METHODDEF
    SLICE_INDEX_CONVERTER_METHODDEF
    SIZE_T_CONVERTER_METHODDEF
    FLOAT_CONVERTER_METHODDEF
    DOUBLE_CONVERTER_METHODDEF
    PY_COMPLEX_CONVERTER_METHODDEF
    STR_CONVERTER_METHODDEF
    STR_CONVERTER_ENCODING_METHODDEF
    PY_BUFFER_CONVERTER_METHODDEF
    KEYWORDS_METHODDEF
    KEYWORDS_KWONLY_METHODDEF
    KEYWORDS_OPT_METHODDEF
    KEYWORDS_OPT_KWONLY_METHODDEF
    KEYWORDS_KWONLY_OPT_METHODDEF
    POSONLY_KEYWORDS_METHODDEF
    POSONLY_KWONLY_METHODDEF
    POSONLY_KEYWORDS_KWONLY_METHODDEF
    POSONLY_KEYWORDS_OPT_METHODDEF
    POSONLY_OPT_KEYWORDS_OPT_METHODDEF
    POSONLY_KWONLY_OPT_METHODDEF
    POSONLY_OPT_KWONLY_OPT_METHODDEF
    POSONLY_KEYWORDS_KWONLY_OPT_METHODDEF
    POSONLY_KEYWORDS_OPT_KWONLY_OPT_METHODDEF
    POSONLY_OPT_KEYWORDS_OPT_KWONLY_OPT_METHODDEF
    KEYWORD_ONLY_PARAMETER_METHODDEF
<<<<<<< HEAD
    GH_99240_DOUBLE_FREE_METHODDEF
=======
    VARARG_AND_POSONLY_METHODDEF
    GH_99233_REFCOUNT_METHODDEF
>>>>>>> 69f6cc77
    {NULL, NULL}
};

static struct PyModuleDef _testclinic_module = {
    PyModuleDef_HEAD_INIT,
    .m_name = "_testclinic",
    .m_size = 0,
    .m_methods = tester_methods,
};

PyMODINIT_FUNC
PyInit__testclinic(void)
{
    return PyModule_Create(&_testclinic_module);
}

#undef RETURN_PACKED_ARGS<|MERGE_RESOLUTION|>--- conflicted
+++ resolved
@@ -951,7 +951,41 @@
 
 
 /*[clinic input]
-<<<<<<< HEAD
+vararg_and_posonly
+
+    a: object
+    *args: object
+    /
+
+[clinic start generated code]*/
+
+static PyObject *
+vararg_and_posonly_impl(PyObject *module, PyObject *a, PyObject *args)
+/*[clinic end generated code: output=42792f799465a14d input=defe017b19ba52e8]*/
+{
+    return pack_arguments_newref(2, a, args);
+}
+
+
+/*[clinic input]
+gh_99233_refcount
+
+    *args: object
+    /
+
+Proof-of-concept of GH-99233 refcount error bug.
+
+[clinic start generated code]*/
+
+static PyObject *
+gh_99233_refcount_impl(PyObject *module, PyObject *args)
+/*[clinic end generated code: output=585855abfbca9a7f input=85f5fb47ac91a626]*/
+{
+    Py_RETURN_NONE;
+}
+
+
+/*[clinic input]
 gh_99240_double_free
 
     a: str(encoding="idna")
@@ -959,42 +993,12 @@
     /
 
 Proof-of-concept of GH-99240 double-free bug.
-=======
-vararg_and_posonly
-
-    a: object
-    *args: object
-    /
-
-[clinic start generated code]*/
-
-static PyObject *
-vararg_and_posonly_impl(PyObject *module, PyObject *a, PyObject *args)
-/*[clinic end generated code: output=42792f799465a14d input=defe017b19ba52e8]*/
-{
-    return pack_arguments_newref(2, a, args);
-}
-
-
-/*[clinic input]
-gh_99233_refcount
-
-    *args: object
-    /
-
-Proof-of-concept of GH-99233 refcount error bug.
->>>>>>> 69f6cc77
-
-[clinic start generated code]*/
-
-static PyObject *
-<<<<<<< HEAD
+
+[clinic start generated code]*/
+
+static PyObject *
 gh_99240_double_free_impl(PyObject *module, char *a, char *b)
 /*[clinic end generated code: output=586dc714992fe2ed input=23db44aa91870fc7]*/
-=======
-gh_99233_refcount_impl(PyObject *module, PyObject *args)
-/*[clinic end generated code: output=585855abfbca9a7f input=85f5fb47ac91a626]*/
->>>>>>> 69f6cc77
 {
     Py_RETURN_NONE;
 }
@@ -1042,12 +1046,9 @@
     POSONLY_KEYWORDS_OPT_KWONLY_OPT_METHODDEF
     POSONLY_OPT_KEYWORDS_OPT_KWONLY_OPT_METHODDEF
     KEYWORD_ONLY_PARAMETER_METHODDEF
-<<<<<<< HEAD
-    GH_99240_DOUBLE_FREE_METHODDEF
-=======
     VARARG_AND_POSONLY_METHODDEF
     GH_99233_REFCOUNT_METHODDEF
->>>>>>> 69f6cc77
+    GH_99240_DOUBLE_FREE_METHODDEF
     {NULL, NULL}
 };
 
