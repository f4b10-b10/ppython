#include "Python.h"
#include "pycore_fileutils.h"     // _Py_write_noraise()
#include "pycore_gc.h"            // PyGC_Head
#include "pycore_hashtable.h"     // _Py_hashtable_t
#include "pycore_pymem.h"         // _Py_tracemalloc_config
#include "pycore_runtime.h"       // _Py_ID()
#include "pycore_traceback.h"
#include <pycore_frame.h>

#include <stdlib.h>               // malloc()

#include "clinic/_tracemalloc.c.h"

/*[clinic input]
module _tracemalloc
[clinic start generated code]*/
/*[clinic end generated code: output=da39a3ee5e6b4b0d input=708a98302fc46e5f]*/

_Py_DECLARE_STR(anon_unknown, "<unknown>");

/* Trace memory blocks allocated by PyMem_RawMalloc() */
#define TRACE_RAW_MALLOC

/* Forward declaration */
static void tracemalloc_stop(void);
static void* raw_malloc(size_t size);
static void raw_free(void *ptr);

#ifdef Py_DEBUG
#  define TRACE_DEBUG
#endif

#define TO_PTR(key) ((const void *)(uintptr_t)(key))
#define FROM_PTR(key) ((uintptr_t)(key))

/* Protected by the GIL */
static struct {
    PyMemAllocatorEx mem;
    PyMemAllocatorEx raw;
    PyMemAllocatorEx obj;
} allocators;


#if defined(TRACE_RAW_MALLOC)
/* This lock is needed because tracemalloc_free() is called without
   the GIL held from PyMem_RawFree(). It cannot acquire the lock because it
   would introduce a deadlock in _PyThreadState_DeleteCurrent(). */
static PyThread_type_lock tables_lock;
#  define TABLES_LOCK() PyThread_acquire_lock(tables_lock, 1)
#  define TABLES_UNLOCK() PyThread_release_lock(tables_lock)
#else
   /* variables are protected by the GIL */
#  define TABLES_LOCK()
#  define TABLES_UNLOCK()
#endif


#define DEFAULT_DOMAIN 0

/* Pack the frame_t structure to reduce the memory footprint on 64-bit
   architectures: 12 bytes instead of 16. */
typedef struct
#ifdef __GNUC__
__attribute__((packed))
#elif defined(_MSC_VER)
#pragma pack(push, 4)
#endif
{
    /* filename cannot be NULL: "<unknown>" is used if the Python frame
       filename is NULL */
    PyObject *filename;
    unsigned int lineno;
} frame_t;
#ifdef _MSC_VER
#pragma pack(pop)
#endif


typedef struct {
    Py_uhash_t hash;
    /* Number of frames stored */
    uint16_t nframe;
    /* Total number of frames the traceback had */
    uint16_t total_nframe;
    frame_t frames[1];
} traceback_t;

#define TRACEBACK_SIZE(NFRAME) \
        (sizeof(traceback_t) + sizeof(frame_t) * (NFRAME - 1))

/* The maximum number of frames is either:
 - The maximum number of frames we can store in `traceback_t.nframe`
 - The maximum memory size_t we can allocate */
static const unsigned long MAX_NFRAME = Py_MIN(UINT16_MAX, ((SIZE_MAX - sizeof(traceback_t)) / sizeof(frame_t) + 1));


static traceback_t tracemalloc_empty_traceback;

/* Trace of a memory block */
typedef struct {
    /* Size of the memory block in bytes */
    size_t size;

    /* Traceback where the memory block was allocated */
    traceback_t *traceback;
} trace_t;


/* Size in bytes of currently traced memory.
   Protected by TABLES_LOCK(). */
static size_t tracemalloc_traced_memory = 0;

/* Peak size in bytes of traced memory.
   Protected by TABLES_LOCK(). */
static size_t tracemalloc_peak_traced_memory = 0;

/* Hash table used as a set to intern filenames:
   PyObject* => PyObject*.
   Protected by the GIL */
static _Py_hashtable_t *tracemalloc_filenames = NULL;

/* Buffer to store a new traceback in traceback_new().
   Protected by the GIL. */
static traceback_t *tracemalloc_traceback = NULL;

/* Hash table used as a set to intern tracebacks:
   traceback_t* => traceback_t*
   Protected by the GIL */
static _Py_hashtable_t *tracemalloc_tracebacks = NULL;

/* pointer (void*) => trace (trace_t*).
   Protected by TABLES_LOCK(). */
static _Py_hashtable_t *tracemalloc_traces = NULL;

/* domain (unsigned int) => traces (_Py_hashtable_t).
   Protected by TABLES_LOCK(). */
static _Py_hashtable_t *tracemalloc_domains = NULL;


#ifdef TRACE_DEBUG
static void
tracemalloc_error(const char *format, ...)
{
    va_list ap;
    fprintf(stderr, "tracemalloc: ");
    va_start(ap, format);
    vfprintf(stderr, format, ap);
    va_end(ap);
    fprintf(stderr, "\n");
    fflush(stderr);
}
#endif


#if defined(TRACE_RAW_MALLOC)
#define REENTRANT_THREADLOCAL

static Py_tss_t tracemalloc_reentrant_key = Py_tss_NEEDS_INIT;

/* Any non-NULL pointer can be used */
#define REENTRANT Py_True

static int
get_reentrant(void)
{
    void *ptr;

    assert(PyThread_tss_is_created(&tracemalloc_reentrant_key));
    ptr = PyThread_tss_get(&tracemalloc_reentrant_key);
    if (ptr != NULL) {
        assert(ptr == REENTRANT);
        return 1;
    }
    else
        return 0;
}

static void
set_reentrant(int reentrant)
{
    assert(reentrant == 0 || reentrant == 1);
    assert(PyThread_tss_is_created(&tracemalloc_reentrant_key));

    if (reentrant) {
        assert(!get_reentrant());
        PyThread_tss_set(&tracemalloc_reentrant_key, REENTRANT);
    }
    else {
        assert(get_reentrant());
        PyThread_tss_set(&tracemalloc_reentrant_key, NULL);
    }
}

#else

/* TRACE_RAW_MALLOC not defined: variable protected by the GIL */
static int tracemalloc_reentrant = 0;

static int
get_reentrant(void)
{
    return tracemalloc_reentrant;
}

static void
set_reentrant(int reentrant)
{
    assert(reentrant != tracemalloc_reentrant);
    tracemalloc_reentrant = reentrant;
}
#endif


static Py_uhash_t
hashtable_hash_pyobject(const void *key)
{
    PyObject *obj = (PyObject *)key;
    return PyObject_Hash(obj);
}


static int
hashtable_compare_unicode(const void *key1, const void *key2)
{
    PyObject *obj1 = (PyObject *)key1;
    PyObject *obj2 = (PyObject *)key2;
    if (obj1 != NULL && obj2 != NULL) {
        return (PyUnicode_Compare(obj1, obj2) == 0);
    }
    else {
        return obj1 == obj2;
    }
}


static Py_uhash_t
hashtable_hash_uint(const void *key_raw)
{
    unsigned int key = (unsigned int)FROM_PTR(key_raw);
    return (Py_uhash_t)key;
}


static _Py_hashtable_t *
hashtable_new(_Py_hashtable_hash_func hash_func,
              _Py_hashtable_compare_func compare_func,
              _Py_hashtable_destroy_func key_destroy_func,
              _Py_hashtable_destroy_func value_destroy_func)
{
    _Py_hashtable_allocator_t hashtable_alloc = {malloc, free};
    return _Py_hashtable_new_full(hash_func, compare_func,
                                  key_destroy_func, value_destroy_func,
                                  &hashtable_alloc);
}


static void*
raw_malloc(size_t size)
{
    return allocators.raw.malloc(allocators.raw.ctx, size);
}

static void
raw_free(void *ptr)
{
    allocators.raw.free(allocators.raw.ctx, ptr);
}


static Py_uhash_t
hashtable_hash_traceback(const void *key)
{
    const traceback_t *traceback = (const traceback_t *)key;
    return traceback->hash;
}


static int
hashtable_compare_traceback(const void *key1, const void *key2)
{
    const traceback_t *traceback1 = (const traceback_t *)key1;
    const traceback_t *traceback2 = (const traceback_t *)key2;

    if (traceback1->nframe != traceback2->nframe) {
        return 0;
    }
    if (traceback1->total_nframe != traceback2->total_nframe) {
        return 0;
    }

    for (int i=0; i < traceback1->nframe; i++) {
        const frame_t *frame1 = &traceback1->frames[i];
        const frame_t *frame2 = &traceback2->frames[i];

        if (frame1->lineno != frame2->lineno) {
            return 0;
        }
        if (frame1->filename != frame2->filename) {
            assert(PyUnicode_Compare(frame1->filename, frame2->filename) != 0);
            return 0;
        }
    }
    return 1;
}


static void
tracemalloc_get_frame(_PyInterpreterFrame *pyframe, frame_t *frame)
{
    frame->filename = &_Py_STR(anon_unknown);
    int lineno = _PyInterpreterFrame_GetLine(pyframe);
    if (lineno < 0) {
        lineno = 0;
    }
    frame->lineno = (unsigned int)lineno;

    PyObject *filename = pyframe->f_code->co_filename;

    if (filename == NULL) {
#ifdef TRACE_DEBUG
        tracemalloc_error("failed to get the filename of the code object");
#endif
        return;
    }

    if (!PyUnicode_Check(filename)) {
#ifdef TRACE_DEBUG
        tracemalloc_error("filename is not a unicode string");
#endif
        return;
    }
    if (!PyUnicode_IS_READY(filename)) {
        /* Don't make a Unicode string ready to avoid reentrant calls
           to tracemalloc_malloc() or tracemalloc_realloc() */
#ifdef TRACE_DEBUG
        tracemalloc_error("filename is not a ready unicode string");
#endif
        return;
    }

    /* intern the filename */
    _Py_hashtable_entry_t *entry;
    entry = _Py_hashtable_get_entry(tracemalloc_filenames, filename);
    if (entry != NULL) {
        filename = (PyObject *)entry->key;
    }
    else {
        /* tracemalloc_filenames is responsible to keep a reference
           to the filename */
        Py_INCREF(filename);
        if (_Py_hashtable_set(tracemalloc_filenames, filename, NULL) < 0) {
            Py_DECREF(filename);
#ifdef TRACE_DEBUG
            tracemalloc_error("failed to intern the filename");
#endif
            return;
        }
    }

    /* the tracemalloc_filenames table keeps a reference to the filename */
    frame->filename = filename;
}


static Py_uhash_t
traceback_hash(traceback_t *traceback)
{
    /* code based on tuplehash() of Objects/tupleobject.c */
    Py_uhash_t x, y;  /* Unsigned for defined overflow behavior. */
    int len = traceback->nframe;
    Py_uhash_t mult = _PyHASH_MULTIPLIER;
    frame_t *frame;

    x = 0x345678UL;
    frame = traceback->frames;
    while (--len >= 0) {
        y = (Py_uhash_t)PyObject_Hash(frame->filename);
        y ^= (Py_uhash_t)frame->lineno;
        frame++;

        x = (x ^ y) * mult;
        /* the cast might truncate len; that doesn't change hash stability */
        mult += (Py_uhash_t)(82520UL + len + len);
    }
    x ^= traceback->total_nframe;
    x += 97531UL;
    return x;
}


static void
traceback_get_frames(traceback_t *traceback)
{
    PyThreadState *tstate = PyGILState_GetThisThreadState();
    if (tstate == NULL) {
#ifdef TRACE_DEBUG
        tracemalloc_error("failed to get the current thread state");
#endif
        return;
    }

    _PyInterpreterFrame *pyframe = tstate->cframe->current_frame;
    for (;;) {
        while (pyframe && _PyFrame_IsIncomplete(pyframe)) {
            pyframe = pyframe->previous;
        }
        if (pyframe == NULL) {
            break;
        }
        if (traceback->nframe < _Py_tracemalloc_config.max_nframe) {
            tracemalloc_get_frame(pyframe, &traceback->frames[traceback->nframe]);
            assert(traceback->frames[traceback->nframe].filename != NULL);
            traceback->nframe++;
        }
        if (traceback->total_nframe < UINT16_MAX) {
            traceback->total_nframe++;
        }

<<<<<<< HEAD
        _PyInterpreterFrame *back = pyframe->previous;
        if (back && back->owner == FRAME_OWNED_BY_CSTACK) {
            back = back->previous;
        }
        pyframe = back;
=======
        pyframe = pyframe->previous;
>>>>>>> 2fd7246e
    }
}


static traceback_t *
traceback_new(void)
{
    traceback_t *traceback;
    _Py_hashtable_entry_t *entry;

    assert(PyGILState_Check());

    /* get frames */
    traceback = tracemalloc_traceback;
    traceback->nframe = 0;
    traceback->total_nframe = 0;
    traceback_get_frames(traceback);
    if (traceback->nframe == 0)
        return &tracemalloc_empty_traceback;
    traceback->hash = traceback_hash(traceback);

    /* intern the traceback */
    entry = _Py_hashtable_get_entry(tracemalloc_tracebacks, traceback);
    if (entry != NULL) {
        traceback = (traceback_t *)entry->key;
    }
    else {
        traceback_t *copy;
        size_t traceback_size;

        traceback_size = TRACEBACK_SIZE(traceback->nframe);

        copy = raw_malloc(traceback_size);
        if (copy == NULL) {
#ifdef TRACE_DEBUG
            tracemalloc_error("failed to intern the traceback: malloc failed");
#endif
            return NULL;
        }
        memcpy(copy, traceback, traceback_size);

        if (_Py_hashtable_set(tracemalloc_tracebacks, copy, NULL) < 0) {
            raw_free(copy);
#ifdef TRACE_DEBUG
            tracemalloc_error("failed to intern the traceback: putdata failed");
#endif
            return NULL;
        }
        traceback = copy;
    }
    return traceback;
}


static _Py_hashtable_t*
tracemalloc_create_traces_table(void)
{
    return hashtable_new(_Py_hashtable_hash_ptr,
                         _Py_hashtable_compare_direct,
                         NULL, raw_free);
}


static _Py_hashtable_t*
tracemalloc_create_domains_table(void)
{
    return hashtable_new(hashtable_hash_uint,
                         _Py_hashtable_compare_direct,
                         NULL,
                         (_Py_hashtable_destroy_func)_Py_hashtable_destroy);
}


static _Py_hashtable_t*
tracemalloc_get_traces_table(unsigned int domain)
{
    if (domain == DEFAULT_DOMAIN) {
        return tracemalloc_traces;
    }
    else {
        return _Py_hashtable_get(tracemalloc_domains, TO_PTR(domain));
    }
}


static void
tracemalloc_remove_trace(unsigned int domain, uintptr_t ptr)
{
    assert(_Py_tracemalloc_config.tracing);

    _Py_hashtable_t *traces = tracemalloc_get_traces_table(domain);
    if (!traces) {
        return;
    }

    trace_t *trace = _Py_hashtable_steal(traces, TO_PTR(ptr));
    if (!trace) {
        return;
    }
    assert(tracemalloc_traced_memory >= trace->size);
    tracemalloc_traced_memory -= trace->size;
    raw_free(trace);
}

#define REMOVE_TRACE(ptr) \
            tracemalloc_remove_trace(DEFAULT_DOMAIN, (uintptr_t)(ptr))


static int
tracemalloc_add_trace(unsigned int domain, uintptr_t ptr,
                      size_t size)
{
    assert(_Py_tracemalloc_config.tracing);

    traceback_t *traceback = traceback_new();
    if (traceback == NULL) {
        return -1;
    }

    _Py_hashtable_t *traces = tracemalloc_get_traces_table(domain);
    if (traces == NULL) {
        traces = tracemalloc_create_traces_table();
        if (traces == NULL) {
            return -1;
        }

        if (_Py_hashtable_set(tracemalloc_domains, TO_PTR(domain), traces) < 0) {
            _Py_hashtable_destroy(traces);
            return -1;
        }
    }

    trace_t *trace = _Py_hashtable_get(traces, TO_PTR(ptr));
    if (trace != NULL) {
        /* the memory block is already tracked */
        assert(tracemalloc_traced_memory >= trace->size);
        tracemalloc_traced_memory -= trace->size;

        trace->size = size;
        trace->traceback = traceback;
    }
    else {
        trace = raw_malloc(sizeof(trace_t));
        if (trace == NULL) {
            return -1;
        }
        trace->size = size;
        trace->traceback = traceback;

        int res = _Py_hashtable_set(traces, TO_PTR(ptr), trace);
        if (res != 0) {
            raw_free(trace);
            return res;
        }
    }

    assert(tracemalloc_traced_memory <= SIZE_MAX - size);
    tracemalloc_traced_memory += size;
    if (tracemalloc_traced_memory > tracemalloc_peak_traced_memory) {
        tracemalloc_peak_traced_memory = tracemalloc_traced_memory;
    }
    return 0;
}

#define ADD_TRACE(ptr, size) \
            tracemalloc_add_trace(DEFAULT_DOMAIN, (uintptr_t)(ptr), size)


static void*
tracemalloc_alloc(int use_calloc, void *ctx, size_t nelem, size_t elsize)
{
    PyMemAllocatorEx *alloc = (PyMemAllocatorEx *)ctx;
    void *ptr;

    assert(elsize == 0 || nelem <= SIZE_MAX / elsize);

    if (use_calloc)
        ptr = alloc->calloc(alloc->ctx, nelem, elsize);
    else
        ptr = alloc->malloc(alloc->ctx, nelem * elsize);
    if (ptr == NULL)
        return NULL;

    TABLES_LOCK();
    if (ADD_TRACE(ptr, nelem * elsize) < 0) {
        /* Failed to allocate a trace for the new memory block */
        TABLES_UNLOCK();
        alloc->free(alloc->ctx, ptr);
        return NULL;
    }
    TABLES_UNLOCK();
    return ptr;
}


static void*
tracemalloc_realloc(void *ctx, void *ptr, size_t new_size)
{
    PyMemAllocatorEx *alloc = (PyMemAllocatorEx *)ctx;
    void *ptr2;

    ptr2 = alloc->realloc(alloc->ctx, ptr, new_size);
    if (ptr2 == NULL)
        return NULL;

    if (ptr != NULL) {
        /* an existing memory block has been resized */

        TABLES_LOCK();

        /* tracemalloc_add_trace() updates the trace if there is already
           a trace at address ptr2 */
        if (ptr2 != ptr) {
            REMOVE_TRACE(ptr);
        }

        if (ADD_TRACE(ptr2, new_size) < 0) {
            /* Memory allocation failed. The error cannot be reported to
               the caller, because realloc() may already have shrunk the
               memory block and so removed bytes.

               This case is very unlikely: a hash entry has just been
               released, so the hash table should have at least one free entry.

               The GIL and the table lock ensures that only one thread is
               allocating memory. */
            Py_FatalError("tracemalloc_realloc() failed to allocate a trace");
        }
        TABLES_UNLOCK();
    }
    else {
        /* new allocation */

        TABLES_LOCK();
        if (ADD_TRACE(ptr2, new_size) < 0) {
            /* Failed to allocate a trace for the new memory block */
            TABLES_UNLOCK();
            alloc->free(alloc->ctx, ptr2);
            return NULL;
        }
        TABLES_UNLOCK();
    }
    return ptr2;
}


static void
tracemalloc_free(void *ctx, void *ptr)
{
    PyMemAllocatorEx *alloc = (PyMemAllocatorEx *)ctx;

    if (ptr == NULL)
        return;

     /* GIL cannot be locked in PyMem_RawFree() because it would introduce
        a deadlock in _PyThreadState_DeleteCurrent(). */

    alloc->free(alloc->ctx, ptr);

    TABLES_LOCK();
    REMOVE_TRACE(ptr);
    TABLES_UNLOCK();
}


static void*
tracemalloc_alloc_gil(int use_calloc, void *ctx, size_t nelem, size_t elsize)
{
    void *ptr;

    if (get_reentrant()) {
        PyMemAllocatorEx *alloc = (PyMemAllocatorEx *)ctx;
        if (use_calloc)
            return alloc->calloc(alloc->ctx, nelem, elsize);
        else
            return alloc->malloc(alloc->ctx, nelem * elsize);
    }

    /* Ignore reentrant call. PyObjet_Malloc() calls PyMem_Malloc() for
       allocations larger than 512 bytes, don't trace the same memory
       allocation twice. */
    set_reentrant(1);

    ptr = tracemalloc_alloc(use_calloc, ctx, nelem, elsize);

    set_reentrant(0);
    return ptr;
}


static void*
tracemalloc_malloc_gil(void *ctx, size_t size)
{
    return tracemalloc_alloc_gil(0, ctx, 1, size);
}


static void*
tracemalloc_calloc_gil(void *ctx, size_t nelem, size_t elsize)
{
    return tracemalloc_alloc_gil(1, ctx, nelem, elsize);
}


static void*
tracemalloc_realloc_gil(void *ctx, void *ptr, size_t new_size)
{
    void *ptr2;

    if (get_reentrant()) {
        /* Reentrant call to PyMem_Realloc() and PyMem_RawRealloc().
           Example: PyMem_RawRealloc() is called internally by pymalloc
           (_PyObject_Malloc() and  _PyObject_Realloc()) to allocate a new
           arena (new_arena()). */
        PyMemAllocatorEx *alloc = (PyMemAllocatorEx *)ctx;

        ptr2 = alloc->realloc(alloc->ctx, ptr, new_size);
        if (ptr2 != NULL && ptr != NULL) {
            TABLES_LOCK();
            REMOVE_TRACE(ptr);
            TABLES_UNLOCK();
        }
        return ptr2;
    }

    /* Ignore reentrant call. PyObjet_Realloc() calls PyMem_Realloc() for
       allocations larger than 512 bytes. Don't trace the same memory
       allocation twice. */
    set_reentrant(1);

    ptr2 = tracemalloc_realloc(ctx, ptr, new_size);

    set_reentrant(0);
    return ptr2;
}


#ifdef TRACE_RAW_MALLOC
static void*
tracemalloc_raw_alloc(int use_calloc, void *ctx, size_t nelem, size_t elsize)
{
    PyGILState_STATE gil_state;
    void *ptr;

    if (get_reentrant()) {
        PyMemAllocatorEx *alloc = (PyMemAllocatorEx *)ctx;
        if (use_calloc)
            return alloc->calloc(alloc->ctx, nelem, elsize);
        else
            return alloc->malloc(alloc->ctx, nelem * elsize);
    }

    /* Ignore reentrant call. PyGILState_Ensure() may call PyMem_RawMalloc()
       indirectly which would call PyGILState_Ensure() if reentrant are not
       disabled. */
    set_reentrant(1);

    gil_state = PyGILState_Ensure();
    ptr = tracemalloc_alloc(use_calloc, ctx, nelem, elsize);
    PyGILState_Release(gil_state);

    set_reentrant(0);
    return ptr;
}


static void*
tracemalloc_raw_malloc(void *ctx, size_t size)
{
    return tracemalloc_raw_alloc(0, ctx, 1, size);
}


static void*
tracemalloc_raw_calloc(void *ctx, size_t nelem, size_t elsize)
{
    return tracemalloc_raw_alloc(1, ctx, nelem, elsize);
}


static void*
tracemalloc_raw_realloc(void *ctx, void *ptr, size_t new_size)
{
    PyGILState_STATE gil_state;
    void *ptr2;

    if (get_reentrant()) {
        /* Reentrant call to PyMem_RawRealloc(). */
        PyMemAllocatorEx *alloc = (PyMemAllocatorEx *)ctx;

        ptr2 = alloc->realloc(alloc->ctx, ptr, new_size);

        if (ptr2 != NULL && ptr != NULL) {
            TABLES_LOCK();
            REMOVE_TRACE(ptr);
            TABLES_UNLOCK();
        }
        return ptr2;
    }

    /* Ignore reentrant call. PyGILState_Ensure() may call PyMem_RawMalloc()
       indirectly which would call PyGILState_Ensure() if reentrant calls are
       not disabled. */
    set_reentrant(1);

    gil_state = PyGILState_Ensure();
    ptr2 = tracemalloc_realloc(ctx, ptr, new_size);
    PyGILState_Release(gil_state);

    set_reentrant(0);
    return ptr2;
}
#endif   /* TRACE_RAW_MALLOC */


static void
tracemalloc_clear_filename(void *value)
{
    PyObject *filename = (PyObject *)value;
    Py_DECREF(filename);
}


/* reentrant flag must be set to call this function and GIL must be held */
static void
tracemalloc_clear_traces(void)
{
    /* The GIL protects variables against concurrent access */
    assert(PyGILState_Check());

    TABLES_LOCK();
    _Py_hashtable_clear(tracemalloc_traces);
    _Py_hashtable_clear(tracemalloc_domains);
    tracemalloc_traced_memory = 0;
    tracemalloc_peak_traced_memory = 0;
    TABLES_UNLOCK();

    _Py_hashtable_clear(tracemalloc_tracebacks);

    _Py_hashtable_clear(tracemalloc_filenames);
}


static int
tracemalloc_init(void)
{
    if (_Py_tracemalloc_config.initialized == TRACEMALLOC_FINALIZED) {
        PyErr_SetString(PyExc_RuntimeError,
                        "the tracemalloc module has been unloaded");
        return -1;
    }

    if (_Py_tracemalloc_config.initialized == TRACEMALLOC_INITIALIZED)
        return 0;

    PyMem_GetAllocator(PYMEM_DOMAIN_RAW, &allocators.raw);

#ifdef REENTRANT_THREADLOCAL
    if (PyThread_tss_create(&tracemalloc_reentrant_key) != 0) {
#ifdef MS_WINDOWS
        PyErr_SetFromWindowsErr(0);
#else
        PyErr_SetFromErrno(PyExc_OSError);
#endif
        return -1;
    }
#endif

#if defined(TRACE_RAW_MALLOC)
    if (tables_lock == NULL) {
        tables_lock = PyThread_allocate_lock();
        if (tables_lock == NULL) {
            PyErr_SetString(PyExc_RuntimeError, "cannot allocate lock");
            return -1;
        }
    }
#endif

    tracemalloc_filenames = hashtable_new(hashtable_hash_pyobject,
                                          hashtable_compare_unicode,
                                          tracemalloc_clear_filename, NULL);

    tracemalloc_tracebacks = hashtable_new(hashtable_hash_traceback,
                                           hashtable_compare_traceback,
                                           NULL, raw_free);

    tracemalloc_traces = tracemalloc_create_traces_table();
    tracemalloc_domains = tracemalloc_create_domains_table();

    if (tracemalloc_filenames == NULL || tracemalloc_tracebacks == NULL
       || tracemalloc_traces == NULL || tracemalloc_domains == NULL) {
        PyErr_NoMemory();
        return -1;
    }

    tracemalloc_empty_traceback.nframe = 1;
    tracemalloc_empty_traceback.total_nframe = 1;
    /* borrowed reference */
    tracemalloc_empty_traceback.frames[0].filename = &_Py_STR(anon_unknown);
    tracemalloc_empty_traceback.frames[0].lineno = 0;
    tracemalloc_empty_traceback.hash = traceback_hash(&tracemalloc_empty_traceback);

    _Py_tracemalloc_config.initialized = TRACEMALLOC_INITIALIZED;
    return 0;
}


static void
tracemalloc_deinit(void)
{
    if (_Py_tracemalloc_config.initialized != TRACEMALLOC_INITIALIZED)
        return;
    _Py_tracemalloc_config.initialized = TRACEMALLOC_FINALIZED;

    tracemalloc_stop();

    /* destroy hash tables */
    _Py_hashtable_destroy(tracemalloc_domains);
    _Py_hashtable_destroy(tracemalloc_traces);
    _Py_hashtable_destroy(tracemalloc_tracebacks);
    _Py_hashtable_destroy(tracemalloc_filenames);

#if defined(TRACE_RAW_MALLOC)
    if (tables_lock != NULL) {
        PyThread_free_lock(tables_lock);
        tables_lock = NULL;
    }
#endif

#ifdef REENTRANT_THREADLOCAL
    PyThread_tss_delete(&tracemalloc_reentrant_key);
#endif
}


static int
tracemalloc_start(int max_nframe)
{
    PyMemAllocatorEx alloc;
    size_t size;

    if (max_nframe < 1 || (unsigned long) max_nframe > MAX_NFRAME) {
        PyErr_Format(PyExc_ValueError,
                     "the number of frames must be in range [1; %lu]",
                     MAX_NFRAME);
        return -1;
    }

    if (tracemalloc_init() < 0) {
        return -1;
    }

    if (_Py_tracemalloc_config.tracing) {
        /* hook already installed: do nothing */
        return 0;
    }

    _Py_tracemalloc_config.max_nframe = max_nframe;

    /* allocate a buffer to store a new traceback */
    size = TRACEBACK_SIZE(max_nframe);
    assert(tracemalloc_traceback == NULL);
    tracemalloc_traceback = raw_malloc(size);
    if (tracemalloc_traceback == NULL) {
        PyErr_NoMemory();
        return -1;
    }

#ifdef TRACE_RAW_MALLOC
    alloc.malloc = tracemalloc_raw_malloc;
    alloc.calloc = tracemalloc_raw_calloc;
    alloc.realloc = tracemalloc_raw_realloc;
    alloc.free = tracemalloc_free;

    alloc.ctx = &allocators.raw;
    PyMem_GetAllocator(PYMEM_DOMAIN_RAW, &allocators.raw);
    PyMem_SetAllocator(PYMEM_DOMAIN_RAW, &alloc);
#endif

    alloc.malloc = tracemalloc_malloc_gil;
    alloc.calloc = tracemalloc_calloc_gil;
    alloc.realloc = tracemalloc_realloc_gil;
    alloc.free = tracemalloc_free;

    alloc.ctx = &allocators.mem;
    PyMem_GetAllocator(PYMEM_DOMAIN_MEM, &allocators.mem);
    PyMem_SetAllocator(PYMEM_DOMAIN_MEM, &alloc);

    alloc.ctx = &allocators.obj;
    PyMem_GetAllocator(PYMEM_DOMAIN_OBJ, &allocators.obj);
    PyMem_SetAllocator(PYMEM_DOMAIN_OBJ, &alloc);

    /* everything is ready: start tracing Python memory allocations */
    _Py_tracemalloc_config.tracing = 1;

    return 0;
}


static void
tracemalloc_stop(void)
{
    if (!_Py_tracemalloc_config.tracing)
        return;

    /* stop tracing Python memory allocations */
    _Py_tracemalloc_config.tracing = 0;

    /* unregister the hook on memory allocators */
#ifdef TRACE_RAW_MALLOC
    PyMem_SetAllocator(PYMEM_DOMAIN_RAW, &allocators.raw);
#endif
    PyMem_SetAllocator(PYMEM_DOMAIN_MEM, &allocators.mem);
    PyMem_SetAllocator(PYMEM_DOMAIN_OBJ, &allocators.obj);

    tracemalloc_clear_traces();

    /* release memory */
    raw_free(tracemalloc_traceback);
    tracemalloc_traceback = NULL;
}



/*[clinic input]
_tracemalloc.is_tracing

Return True if the tracemalloc module is tracing Python memory allocations.
[clinic start generated code]*/

static PyObject *
_tracemalloc_is_tracing_impl(PyObject *module)
/*[clinic end generated code: output=2d763b42601cd3ef input=af104b0a00192f63]*/
{
    return PyBool_FromLong(_Py_tracemalloc_config.tracing);
}


/*[clinic input]
_tracemalloc.clear_traces

Clear traces of memory blocks allocated by Python.
[clinic start generated code]*/

static PyObject *
_tracemalloc_clear_traces_impl(PyObject *module)
/*[clinic end generated code: output=a86080ee41b84197 input=0dab5b6c785183a5]*/
{
    if (!_Py_tracemalloc_config.tracing)
        Py_RETURN_NONE;

    set_reentrant(1);
    tracemalloc_clear_traces();
    set_reentrant(0);

    Py_RETURN_NONE;
}


static PyObject*
frame_to_pyobject(frame_t *frame)
{
    PyObject *frame_obj, *lineno_obj;

    frame_obj = PyTuple_New(2);
    if (frame_obj == NULL)
        return NULL;

    Py_INCREF(frame->filename);
    PyTuple_SET_ITEM(frame_obj, 0, frame->filename);

    lineno_obj = PyLong_FromUnsignedLong(frame->lineno);
    if (lineno_obj == NULL) {
        Py_DECREF(frame_obj);
        return NULL;
    }
    PyTuple_SET_ITEM(frame_obj, 1, lineno_obj);

    return frame_obj;
}


static PyObject*
traceback_to_pyobject(traceback_t *traceback, _Py_hashtable_t *intern_table)
{
    PyObject *frames;

    if (intern_table != NULL) {
        frames = _Py_hashtable_get(intern_table, (const void *)traceback);
        if (frames) {
            Py_INCREF(frames);
            return frames;
        }
    }

    frames = PyTuple_New(traceback->nframe);
    if (frames == NULL)
        return NULL;

    for (int i=0; i < traceback->nframe; i++) {
        PyObject *frame = frame_to_pyobject(&traceback->frames[i]);
        if (frame == NULL) {
            Py_DECREF(frames);
            return NULL;
        }
        PyTuple_SET_ITEM(frames, i, frame);
    }

    if (intern_table != NULL) {
        if (_Py_hashtable_set(intern_table, traceback, frames) < 0) {
            Py_DECREF(frames);
            PyErr_NoMemory();
            return NULL;
        }
        /* intern_table keeps a new reference to frames */
        Py_INCREF(frames);
    }
    return frames;
}


static PyObject*
trace_to_pyobject(unsigned int domain, const trace_t *trace,
                  _Py_hashtable_t *intern_tracebacks)
{
    PyObject *trace_obj = NULL;
    PyObject *obj;

    trace_obj = PyTuple_New(4);
    if (trace_obj == NULL)
        return NULL;

    obj = PyLong_FromSize_t(domain);
    if (obj == NULL) {
        Py_DECREF(trace_obj);
        return NULL;
    }
    PyTuple_SET_ITEM(trace_obj, 0, obj);

    obj = PyLong_FromSize_t(trace->size);
    if (obj == NULL) {
        Py_DECREF(trace_obj);
        return NULL;
    }
    PyTuple_SET_ITEM(trace_obj, 1, obj);

    obj = traceback_to_pyobject(trace->traceback, intern_tracebacks);
    if (obj == NULL) {
        Py_DECREF(trace_obj);
        return NULL;
    }
    PyTuple_SET_ITEM(trace_obj, 2, obj);

    obj = PyLong_FromUnsignedLong(trace->traceback->total_nframe);
    if (obj == NULL) {
        Py_DECREF(trace_obj);
        return NULL;
    }
    PyTuple_SET_ITEM(trace_obj, 3, obj);

    return trace_obj;
}


typedef struct {
    _Py_hashtable_t *traces;
    _Py_hashtable_t *domains;
    _Py_hashtable_t *tracebacks;
    PyObject *list;
    unsigned int domain;
} get_traces_t;


static int
tracemalloc_copy_trace(_Py_hashtable_t *traces,
                       const void *key, const void *value,
                       void *user_data)
{
    _Py_hashtable_t *traces2 = (_Py_hashtable_t *)user_data;

    trace_t *trace = (trace_t *)value;

    trace_t *trace2 = raw_malloc(sizeof(trace_t));
    if (trace2 == NULL) {
        return -1;
    }
    *trace2 = *trace;
    if (_Py_hashtable_set(traces2, key, trace2) < 0) {
        raw_free(trace2);
        return -1;
    }
    return 0;
}


static _Py_hashtable_t*
tracemalloc_copy_traces(_Py_hashtable_t *traces)
{
    _Py_hashtable_t *traces2 = tracemalloc_create_traces_table();
    if (traces2 == NULL) {
        return NULL;
    }

    int err = _Py_hashtable_foreach(traces,
                                    tracemalloc_copy_trace,
                                    traces2);
    if (err) {
        _Py_hashtable_destroy(traces2);
        return NULL;
    }
    return traces2;
}


static int
tracemalloc_copy_domain(_Py_hashtable_t *domains,
                        const void *key, const void *value,
                        void *user_data)
{
    _Py_hashtable_t *domains2 = (_Py_hashtable_t *)user_data;

    unsigned int domain = (unsigned int)FROM_PTR(key);
    _Py_hashtable_t *traces = (_Py_hashtable_t *)value;

    _Py_hashtable_t *traces2 = tracemalloc_copy_traces(traces);
    if (traces2 == NULL) {
        return -1;
    }
    if (_Py_hashtable_set(domains2, TO_PTR(domain), traces2) < 0) {
        _Py_hashtable_destroy(traces2);
        return -1;
    }
    return 0;
}


static _Py_hashtable_t*
tracemalloc_copy_domains(_Py_hashtable_t *domains)
{
    _Py_hashtable_t *domains2 = tracemalloc_create_domains_table();
    if (domains2 == NULL) {
        return NULL;
    }

    int err = _Py_hashtable_foreach(domains,
                                    tracemalloc_copy_domain,
                                    domains2);
    if (err) {
        _Py_hashtable_destroy(domains2);
        return NULL;
    }
    return domains2;
}


static int
tracemalloc_get_traces_fill(_Py_hashtable_t *traces,
                            const void *key, const void *value,
                            void *user_data)
{
    get_traces_t *get_traces = user_data;

    const trace_t *trace = (const trace_t *)value;

    PyObject *tuple = trace_to_pyobject(get_traces->domain, trace,
                                        get_traces->tracebacks);
    if (tuple == NULL) {
        return 1;
    }

    int res = PyList_Append(get_traces->list, tuple);
    Py_DECREF(tuple);
    if (res < 0) {
        return 1;
    }

    return 0;
}


static int
tracemalloc_get_traces_domain(_Py_hashtable_t *domains,
                              const void *key, const void *value,
                              void *user_data)
{
    get_traces_t *get_traces = user_data;

    unsigned int domain = (unsigned int)FROM_PTR(key);
    _Py_hashtable_t *traces = (_Py_hashtable_t *)value;

    get_traces->domain = domain;
    return _Py_hashtable_foreach(traces,
                                 tracemalloc_get_traces_fill,
                                 get_traces);
}


static void
tracemalloc_pyobject_decref(void *value)
{
    PyObject *obj = (PyObject *)value;
    Py_DECREF(obj);
}



/*[clinic input]
_tracemalloc._get_traces

Get traces of all memory blocks allocated by Python.

Return a list of (size: int, traceback: tuple) tuples.
traceback is a tuple of (filename: str, lineno: int) tuples.

Return an empty list if the tracemalloc module is disabled.
[clinic start generated code]*/

static PyObject *
_tracemalloc__get_traces_impl(PyObject *module)
/*[clinic end generated code: output=e9929876ced4b5cc input=6c7d2230b24255aa]*/
{
    get_traces_t get_traces;
    get_traces.domain = DEFAULT_DOMAIN;
    get_traces.traces = NULL;
    get_traces.domains = NULL;
    get_traces.tracebacks = NULL;
    get_traces.list = PyList_New(0);
    if (get_traces.list == NULL)
        goto error;

    if (!_Py_tracemalloc_config.tracing)
        return get_traces.list;

    /* the traceback hash table is used temporarily to intern traceback tuple
       of (filename, lineno) tuples */
    get_traces.tracebacks = hashtable_new(_Py_hashtable_hash_ptr,
                                          _Py_hashtable_compare_direct,
                                          NULL, tracemalloc_pyobject_decref);
    if (get_traces.tracebacks == NULL) {
        goto no_memory;
    }

    // Copy all traces so tracemalloc_get_traces_fill() doesn't have to disable
    // temporarily tracemalloc which would impact other threads and so would
    // miss allocations while get_traces() is called.
    TABLES_LOCK();
    get_traces.traces = tracemalloc_copy_traces(tracemalloc_traces);
    TABLES_UNLOCK();

    if (get_traces.traces == NULL) {
        goto no_memory;
    }

    TABLES_LOCK();
    get_traces.domains = tracemalloc_copy_domains(tracemalloc_domains);
    TABLES_UNLOCK();

    if (get_traces.domains == NULL) {
        goto no_memory;
    }

    // Convert traces to a list of tuples
    set_reentrant(1);
    int err = _Py_hashtable_foreach(get_traces.traces,
                                    tracemalloc_get_traces_fill,
                                    &get_traces);
    if (!err) {
        err = _Py_hashtable_foreach(get_traces.domains,
                                    tracemalloc_get_traces_domain,
                                    &get_traces);
    }
    set_reentrant(0);
    if (err) {
        goto error;
    }

    goto finally;

no_memory:
    PyErr_NoMemory();

error:
    Py_CLEAR(get_traces.list);

finally:
    if (get_traces.tracebacks != NULL) {
        _Py_hashtable_destroy(get_traces.tracebacks);
    }
    if (get_traces.traces != NULL) {
        _Py_hashtable_destroy(get_traces.traces);
    }
    if (get_traces.domains != NULL) {
        _Py_hashtable_destroy(get_traces.domains);
    }

    return get_traces.list;
}


static traceback_t*
tracemalloc_get_traceback(unsigned int domain, uintptr_t ptr)
{

    if (!_Py_tracemalloc_config.tracing)
        return NULL;

    trace_t *trace;
    TABLES_LOCK();
    _Py_hashtable_t *traces = tracemalloc_get_traces_table(domain);
    if (traces) {
        trace = _Py_hashtable_get(traces, TO_PTR(ptr));
    }
    else {
        trace = NULL;
    }
    TABLES_UNLOCK();

    if (!trace) {
        return NULL;
    }

    return trace->traceback;
}



/*[clinic input]
_tracemalloc._get_object_traceback

    obj: object
    /

Get the traceback where the Python object obj was allocated.

Return a tuple of (filename: str, lineno: int) tuples.
Return None if the tracemalloc module is disabled or did not
trace the allocation of the object.
[clinic start generated code]*/

static PyObject *
_tracemalloc__get_object_traceback(PyObject *module, PyObject *obj)
/*[clinic end generated code: output=41ee0553a658b0aa input=29495f1b21c53212]*/
{
    PyTypeObject *type;
    void *ptr;
    traceback_t *traceback;

    type = Py_TYPE(obj);
    if (PyType_IS_GC(type)) {
        ptr = (void *)((char *)obj - sizeof(PyGC_Head));
    }
    else {
        ptr = (void *)obj;
    }

    traceback = tracemalloc_get_traceback(DEFAULT_DOMAIN, (uintptr_t)ptr);
    if (traceback == NULL)
        Py_RETURN_NONE;

    return traceback_to_pyobject(traceback, NULL);
}


#define PUTS(fd, str) _Py_write_noraise(fd, str, (int)strlen(str))

static void
_PyMem_DumpFrame(int fd, frame_t * frame)
{
    PUTS(fd, "  File \"");
    _Py_DumpASCII(fd, frame->filename);
    PUTS(fd, "\", line ");
    _Py_DumpDecimal(fd, frame->lineno);
    PUTS(fd, "\n");
}

/* Dump the traceback where a memory block was allocated into file descriptor
   fd. The function may block on TABLES_LOCK() but it is unlikely. */
void
_PyMem_DumpTraceback(int fd, const void *ptr)
{
    traceback_t *traceback;
    int i;

    if (!_Py_tracemalloc_config.tracing) {
        PUTS(fd, "Enable tracemalloc to get the memory block "
                 "allocation traceback\n\n");
        return;
    }

    traceback = tracemalloc_get_traceback(DEFAULT_DOMAIN, (uintptr_t)ptr);
    if (traceback == NULL)
        return;

    PUTS(fd, "Memory block allocated at (most recent call first):\n");
    for (i=0; i < traceback->nframe; i++) {
        _PyMem_DumpFrame(fd, &traceback->frames[i]);
    }
    PUTS(fd, "\n");
}

#undef PUTS



/*[clinic input]
_tracemalloc.start

    nframe: int = 1
    /

Start tracing Python memory allocations.

Also set the maximum number of frames stored in the traceback of a
trace to nframe.
[clinic start generated code]*/

static PyObject *
_tracemalloc_start_impl(PyObject *module, int nframe)
/*[clinic end generated code: output=caae05c23c159d3c input=40d849b5b29d1933]*/
{
    if (tracemalloc_start(nframe) < 0) {
        return NULL;
    }
    Py_RETURN_NONE;
}


/*[clinic input]
_tracemalloc.stop

Stop tracing Python memory allocations.

Also clear traces of memory blocks allocated by Python.
[clinic start generated code]*/

static PyObject *
_tracemalloc_stop_impl(PyObject *module)
/*[clinic end generated code: output=c3c42ae03e3955cd input=7478f075e51dae18]*/
{
    tracemalloc_stop();
    Py_RETURN_NONE;
}


/*[clinic input]
_tracemalloc.get_traceback_limit

Get the maximum number of frames stored in the traceback of a trace.

By default, a trace of an allocated memory block only stores
the most recent frame: the limit is 1.
[clinic start generated code]*/

static PyObject *
_tracemalloc_get_traceback_limit_impl(PyObject *module)
/*[clinic end generated code: output=d556d9306ba95567 input=da3cd977fc68ae3b]*/
{
    return PyLong_FromLong(_Py_tracemalloc_config.max_nframe);
}


static int
tracemalloc_get_tracemalloc_memory_cb(_Py_hashtable_t *domains,
                                      const void *key, const void *value,
                                      void *user_data)
{
    const _Py_hashtable_t *traces = value;
    size_t *size = (size_t*)user_data;
    *size += _Py_hashtable_size(traces);
    return 0;
}


/*[clinic input]
_tracemalloc.get_tracemalloc_memory

Get the memory usage in bytes of the tracemalloc module.

This memory is used internally to trace memory allocations.
[clinic start generated code]*/

static PyObject *
_tracemalloc_get_tracemalloc_memory_impl(PyObject *module)
/*[clinic end generated code: output=e3f14e280a55f5aa input=5d919c0f4d5132ad]*/
{
    size_t size;

    size = _Py_hashtable_size(tracemalloc_tracebacks);
    size += _Py_hashtable_size(tracemalloc_filenames);

    TABLES_LOCK();
    size += _Py_hashtable_size(tracemalloc_traces);
    _Py_hashtable_foreach(tracemalloc_domains,
                          tracemalloc_get_tracemalloc_memory_cb, &size);
    TABLES_UNLOCK();

    return PyLong_FromSize_t(size);
}



/*[clinic input]
_tracemalloc.get_traced_memory

Get the current size and peak size of memory blocks traced by tracemalloc.

Returns a tuple: (current: int, peak: int).
[clinic start generated code]*/

static PyObject *
_tracemalloc_get_traced_memory_impl(PyObject *module)
/*[clinic end generated code: output=5b167189adb9e782 input=61ddb5478400ff66]*/
{
    Py_ssize_t size, peak_size;

    if (!_Py_tracemalloc_config.tracing)
        return Py_BuildValue("ii", 0, 0);

    TABLES_LOCK();
    size = tracemalloc_traced_memory;
    peak_size = tracemalloc_peak_traced_memory;
    TABLES_UNLOCK();

    return Py_BuildValue("nn", size, peak_size);
}

/*[clinic input]
_tracemalloc.reset_peak

Set the peak size of memory blocks traced by tracemalloc to the current size.

Do nothing if the tracemalloc module is not tracing memory allocations.

[clinic start generated code]*/

static PyObject *
_tracemalloc_reset_peak_impl(PyObject *module)
/*[clinic end generated code: output=140c2870f691dbb2 input=18afd0635066e9ce]*/
{
    if (!_Py_tracemalloc_config.tracing) {
        Py_RETURN_NONE;
    }

    TABLES_LOCK();
    tracemalloc_peak_traced_memory = tracemalloc_traced_memory;
    TABLES_UNLOCK();

    Py_RETURN_NONE;
}


static PyMethodDef module_methods[] = {
    _TRACEMALLOC_IS_TRACING_METHODDEF
    _TRACEMALLOC_CLEAR_TRACES_METHODDEF
    _TRACEMALLOC__GET_TRACES_METHODDEF
    _TRACEMALLOC__GET_OBJECT_TRACEBACK_METHODDEF
    _TRACEMALLOC_START_METHODDEF
    _TRACEMALLOC_STOP_METHODDEF
    _TRACEMALLOC_GET_TRACEBACK_LIMIT_METHODDEF
    _TRACEMALLOC_GET_TRACEMALLOC_MEMORY_METHODDEF
    _TRACEMALLOC_GET_TRACED_MEMORY_METHODDEF
    _TRACEMALLOC_RESET_PEAK_METHODDEF
    /* sentinel */
    {NULL, NULL}
};

PyDoc_STRVAR(module_doc,
"Debug module to trace memory blocks allocated by Python.");

static struct PyModuleDef module_def = {
    PyModuleDef_HEAD_INIT,
    "_tracemalloc",
    module_doc,
    0, /* non-negative size to be able to unload the module */
    module_methods,
    NULL,
};

PyMODINIT_FUNC
PyInit__tracemalloc(void)
{
    PyObject *m;
    m = PyModule_Create(&module_def);
    if (m == NULL)
        return NULL;

    if (tracemalloc_init() < 0) {
        Py_DECREF(m);
        return NULL;
    }

    return m;
}


int
_PyTraceMalloc_Init(int nframe)
{
    assert(PyGILState_Check());
    if (nframe == 0) {
        return 0;
    }
    return tracemalloc_start(nframe);
}


void
_PyTraceMalloc_Fini(void)
{
    assert(PyGILState_Check());
    tracemalloc_deinit();
}

int
PyTraceMalloc_Track(unsigned int domain, uintptr_t ptr,
                    size_t size)
{
    int res;
    PyGILState_STATE gil_state;

    if (!_Py_tracemalloc_config.tracing) {
        /* tracemalloc is not tracing: do nothing */
        return -2;
    }

    gil_state = PyGILState_Ensure();

    TABLES_LOCK();
    res = tracemalloc_add_trace(domain, ptr, size);
    TABLES_UNLOCK();

    PyGILState_Release(gil_state);
    return res;
}


int
PyTraceMalloc_Untrack(unsigned int domain, uintptr_t ptr)
{
    if (!_Py_tracemalloc_config.tracing) {
        /* tracemalloc is not tracing: do nothing */
        return -2;
    }

    TABLES_LOCK();
    tracemalloc_remove_trace(domain, ptr);
    TABLES_UNLOCK();

    return 0;
}


/* If the object memory block is already traced, update its trace
   with the current Python traceback.

   Do nothing if tracemalloc is not tracing memory allocations
   or if the object memory block is not already traced. */
int
_PyTraceMalloc_NewReference(PyObject *op)
{
    assert(PyGILState_Check());

    if (!_Py_tracemalloc_config.tracing) {
        /* tracemalloc is not tracing: do nothing */
        return -1;
    }

    uintptr_t ptr;
    PyTypeObject *type = Py_TYPE(op);
    if (PyType_IS_GC(type)) {
        ptr = (uintptr_t)((char *)op - sizeof(PyGC_Head));
    }
    else {
        ptr = (uintptr_t)op;
    }

    int res = -1;

    TABLES_LOCK();
    trace_t *trace = _Py_hashtable_get(tracemalloc_traces, TO_PTR(ptr));
    if (trace != NULL) {
        /* update the traceback of the memory block */
        traceback_t *traceback = traceback_new();
        if (traceback != NULL) {
            trace->traceback = traceback;
            res = 0;
        }
    }
    /* else: cannot track the object, its memory block size is unknown */
    TABLES_UNLOCK();

    return res;
}


PyObject*
_PyTraceMalloc_GetTraceback(unsigned int domain, uintptr_t ptr)
{
    traceback_t *traceback;

    traceback = tracemalloc_get_traceback(domain, ptr);
    if (traceback == NULL)
        Py_RETURN_NONE;

    return traceback_to_pyobject(traceback, NULL);
}<|MERGE_RESOLUTION|>--- conflicted
+++ resolved
@@ -416,15 +416,7 @@
             traceback->total_nframe++;
         }
 
-<<<<<<< HEAD
-        _PyInterpreterFrame *back = pyframe->previous;
-        if (back && back->owner == FRAME_OWNED_BY_CSTACK) {
-            back = back->previous;
-        }
-        pyframe = back;
-=======
         pyframe = pyframe->previous;
->>>>>>> 2fd7246e
     }
 }
 
