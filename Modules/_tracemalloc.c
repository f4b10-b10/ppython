#include "Python.h"
#include "pycore_fileutils.h"     // _Py_write_noraise()
#include "pycore_gc.h"            // PyGC_Head
#include "pycore_hashtable.h"     // _Py_hashtable_t
#include "pycore_pymem.h"         // _Py_tracemalloc_config
#include "pycore_runtime.h"       // _Py_ID()
#include "pycore_traceback.h"
#include <pycore_frame.h>

#include <stdlib.h>               // malloc()

#include "clinic/_tracemalloc.c.h"

/*[clinic input]
module _tracemalloc
[clinic start generated code]*/
/*[clinic end generated code: output=da39a3ee5e6b4b0d input=708a98302fc46e5f]*/

_Py_DECLARE_STR(anon_unknown, "<unknown>");

/* Trace memory blocks allocated by PyMem_RawMalloc() */
#define TRACE_RAW_MALLOC

/* Forward declaration */
static void tracemalloc_stop(void);
static void* raw_malloc(size_t size);
static void raw_free(void *ptr);

#ifdef Py_DEBUG
#  define TRACE_DEBUG
#endif

#define TO_PTR(key) ((const void *)(uintptr_t)(key))
#define FROM_PTR(key) ((uintptr_t)(key))

/* Protected by the GIL */
static struct {
    PyMemAllocatorEx mem;
    PyMemAllocatorEx raw;
    PyMemAllocatorEx obj;
} allocators;


#if defined(TRACE_RAW_MALLOC)
/* This lock is needed because tracemalloc_free() is called without
   the GIL held from PyMem_RawFree(). It cannot acquire the lock because it
   would introduce a deadlock in _PyThreadState_DeleteCurrent(). */
static PyThread_type_lock tables_lock;
#  define TABLES_LOCK() PyThread_acquire_lock(tables_lock, 1)
#  define TABLES_UNLOCK() PyThread_release_lock(tables_lock)
#else
   /* variables are protected by the GIL */
#  define TABLES_LOCK()
#  define TABLES_UNLOCK()
#endif


#define DEFAULT_DOMAIN 0

/* Pack the frame_t structure to reduce the memory footprint on 64-bit
   architectures: 12 bytes instead of 16. */
typedef struct
#ifdef __GNUC__
__attribute__((packed))
#elif defined(_MSC_VER)
#pragma pack(push, 4)
#endif
{
    /* filename cannot be NULL: "<unknown>" is used if the Python frame
       filename is NULL */
    PyObject *filename;
    unsigned int lineno;
} frame_t;
#ifdef _MSC_VER
#pragma pack(pop)
#endif


typedef struct {
    Py_uhash_t hash;
    /* Number of frames stored */
    uint16_t nframe;
    /* Total number of frames the traceback had */
    uint16_t total_nframe;
    frame_t frames[1];
} traceback_t;

#define TRACEBACK_SIZE(NFRAME) \
        (sizeof(traceback_t) + sizeof(frame_t) * (NFRAME - 1))

/* The maximum number of frames is either:
 - The maximum number of frames we can store in `traceback_t.nframe`
 - The maximum memory size_t we can allocate */
static const unsigned long MAX_NFRAME = Py_MIN(UINT16_MAX, ((SIZE_MAX - sizeof(traceback_t)) / sizeof(frame_t) + 1));


static traceback_t tracemalloc_empty_traceback;

/* Trace of a memory block */
typedef struct {
    /* Size of the memory block in bytes */
    size_t size;

    /* Traceback where the memory block was allocated */
    traceback_t *traceback;
} trace_t;


/* Size in bytes of currently traced memory.
   Protected by TABLES_LOCK(). */
static size_t tracemalloc_traced_memory = 0;

/* Peak size in bytes of traced memory.
   Protected by TABLES_LOCK(). */
static size_t tracemalloc_peak_traced_memory = 0;

/* Hash table used as a set to intern filenames:
   PyObject* => PyObject*.
   Protected by the GIL */
static _Py_hashtable_t *tracemalloc_filenames = NULL;

/* Buffer to store a new traceback in traceback_new().
   Protected by the GIL. */
static traceback_t *tracemalloc_traceback = NULL;

/* Hash table used as a set to intern tracebacks:
   traceback_t* => traceback_t*
   Protected by the GIL */
static _Py_hashtable_t *tracemalloc_tracebacks = NULL;

/* pointer (void*) => trace (trace_t*).
   Protected by TABLES_LOCK(). */
static _Py_hashtable_t *tracemalloc_traces = NULL;

/* domain (unsigned int) => traces (_Py_hashtable_t).
   Protected by TABLES_LOCK(). */
static _Py_hashtable_t *tracemalloc_domains = NULL;


#ifdef TRACE_DEBUG
static void
tracemalloc_error(const char *format, ...)
{
    va_list ap;
    fprintf(stderr, "tracemalloc: ");
    va_start(ap, format);
    vfprintf(stderr, format, ap);
    va_end(ap);
    fprintf(stderr, "\n");
    fflush(stderr);
}
#endif


#if defined(TRACE_RAW_MALLOC)
#define REENTRANT_THREADLOCAL

static Py_tss_t tracemalloc_reentrant_key = Py_tss_NEEDS_INIT;

/* Any non-NULL pointer can be used */
#define REENTRANT Py_True

static int
get_reentrant(void)
{
    void *ptr;

    assert(PyThread_tss_is_created(&tracemalloc_reentrant_key));
    ptr = PyThread_tss_get(&tracemalloc_reentrant_key);
    if (ptr != NULL) {
        assert(ptr == REENTRANT);
        return 1;
    }
    else
        return 0;
}

static void
set_reentrant(int reentrant)
{
    assert(reentrant == 0 || reentrant == 1);
    assert(PyThread_tss_is_created(&tracemalloc_reentrant_key));

    if (reentrant) {
        assert(!get_reentrant());
        PyThread_tss_set(&tracemalloc_reentrant_key, REENTRANT);
    }
    else {
        assert(get_reentrant());
        PyThread_tss_set(&tracemalloc_reentrant_key, NULL);
    }
}

#else

/* TRACE_RAW_MALLOC not defined: variable protected by the GIL */
static int tracemalloc_reentrant = 0;

static int
get_reentrant(void)
{
    return tracemalloc_reentrant;
}

static void
set_reentrant(int reentrant)
{
    assert(reentrant != tracemalloc_reentrant);
    tracemalloc_reentrant = reentrant;
}
#endif


static Py_uhash_t
hashtable_hash_pyobject(const void *key)
{
    PyObject *obj = (PyObject *)key;
    return PyObject_Hash(obj);
}


static int
hashtable_compare_unicode(const void *key1, const void *key2)
{
    PyObject *obj1 = (PyObject *)key1;
    PyObject *obj2 = (PyObject *)key2;
    if (obj1 != NULL && obj2 != NULL) {
        return (PyUnicode_Compare(obj1, obj2) == 0);
    }
    else {
        return obj1 == obj2;
    }
}


static Py_uhash_t
hashtable_hash_uint(const void *key_raw)
{
    unsigned int key = (unsigned int)FROM_PTR(key_raw);
    return (Py_uhash_t)key;
}


static _Py_hashtable_t *
hashtable_new(_Py_hashtable_hash_func hash_func,
              _Py_hashtable_compare_func compare_func,
              _Py_hashtable_destroy_func key_destroy_func,
              _Py_hashtable_destroy_func value_destroy_func)
{
    _Py_hashtable_allocator_t hashtable_alloc = {malloc, free};
    return _Py_hashtable_new_full(hash_func, compare_func,
                                  key_destroy_func, value_destroy_func,
                                  &hashtable_alloc);
}


static void*
raw_malloc(size_t size)
{
    return allocators.raw.malloc(allocators.raw.ctx, size);
}

static void
raw_free(void *ptr)
{
    allocators.raw.free(allocators.raw.ctx, ptr);
}


static Py_uhash_t
hashtable_hash_traceback(const void *key)
{
    const traceback_t *traceback = (const traceback_t *)key;
    return traceback->hash;
}


static int
hashtable_compare_traceback(const void *key1, const void *key2)
{
    const traceback_t *traceback1 = (const traceback_t *)key1;
    const traceback_t *traceback2 = (const traceback_t *)key2;

    if (traceback1->nframe != traceback2->nframe) {
        return 0;
    }
    if (traceback1->total_nframe != traceback2->total_nframe) {
        return 0;
    }

    for (int i=0; i < traceback1->nframe; i++) {
        const frame_t *frame1 = &traceback1->frames[i];
        const frame_t *frame2 = &traceback2->frames[i];

        if (frame1->lineno != frame2->lineno) {
            return 0;
        }
        if (frame1->filename != frame2->filename) {
            assert(PyUnicode_Compare(frame1->filename, frame2->filename) != 0);
            return 0;
        }
    }
    return 1;
}


static void
<<<<<<< HEAD
tracemalloc_get_frame(_PyInterpreterFrame *f, frame_t *frame)
{
    frame->filename = unknown_filename;
    int lineno = PyCode_Addr2Line(fdata->code, fdata->lasti*2);
=======
tracemalloc_get_frame(_PyInterpreterFrame *pyframe, frame_t *frame)
{
    frame->filename = &_Py_STR(anon_unknown);
    int lineno = PyCode_Addr2Line(pyframe->f_code, pyframe->f_lasti*sizeof(_Py_CODEUNIT));
>>>>>>> 69276324
    if (lineno < 0) {
        lineno = 0;
    }
    frame->lineno = (unsigned int)lineno;

    PyObject *filename = fdata->code->co_filename;

    if (filename == NULL) {
#ifdef TRACE_DEBUG
        tracemalloc_error("failed to get the filename of the code object");
#endif
        return;
    }

    if (!PyUnicode_Check(filename)) {
#ifdef TRACE_DEBUG
        tracemalloc_error("filename is not a unicode string");
#endif
        return;
    }
    if (!PyUnicode_IS_READY(filename)) {
        /* Don't make a Unicode string ready to avoid reentrant calls
           to tracemalloc_malloc() or tracemalloc_realloc() */
#ifdef TRACE_DEBUG
        tracemalloc_error("filename is not a ready unicode string");
#endif
        return;
    }

    /* intern the filename */
    _Py_hashtable_entry_t *entry;
    entry = _Py_hashtable_get_entry(tracemalloc_filenames, filename);
    if (entry != NULL) {
        filename = (PyObject *)entry->key;
    }
    else {
        /* tracemalloc_filenames is responsible to keep a reference
           to the filename */
        Py_INCREF(filename);
        if (_Py_hashtable_set(tracemalloc_filenames, filename, NULL) < 0) {
            Py_DECREF(filename);
#ifdef TRACE_DEBUG
            tracemalloc_error("failed to intern the filename");
#endif
            return;
        }
    }

    /* the tracemalloc_filenames table keeps a reference to the filename */
    frame->filename = filename;
}


static Py_uhash_t
traceback_hash(traceback_t *traceback)
{
    /* code based on tuplehash() of Objects/tupleobject.c */
    Py_uhash_t x, y;  /* Unsigned for defined overflow behavior. */
    int len = traceback->nframe;
    Py_uhash_t mult = _PyHASH_MULTIPLIER;
    frame_t *frame;

    x = 0x345678UL;
    frame = traceback->frames;
    while (--len >= 0) {
        y = (Py_uhash_t)PyObject_Hash(frame->filename);
        y ^= (Py_uhash_t)frame->lineno;
        frame++;

        x = (x ^ y) * mult;
        /* the cast might truncate len; that doesn't change hash stability */
        mult += (Py_uhash_t)(82520UL + len + len);
    }
    x ^= traceback->total_nframe;
    x += 97531UL;
    return x;
}


static void
traceback_get_frames(traceback_t *traceback)
{
    PyThreadState *tstate = PyGILState_GetThisThreadState();
    if (tstate == NULL) {
#ifdef TRACE_DEBUG
        tracemalloc_error("failed to get the current thread state");
#endif
        return;
    }

<<<<<<< HEAD
    _PyInterpreterFrame *fdata = tstate->fdata;
    for (; fdata != NULL;) {
=======
    _PyInterpreterFrame *pyframe = tstate->cframe->current_frame;
    for (; pyframe != NULL;) {
>>>>>>> 69276324
        if (traceback->nframe < _Py_tracemalloc_config.max_nframe) {
            tracemalloc_get_frame(fdata, &traceback->frames[traceback->nframe]);
            assert(traceback->frames[traceback->nframe].filename != NULL);
            traceback->nframe++;
        }
        if (traceback->total_nframe < UINT16_MAX) {
            traceback->total_nframe++;
        }

<<<<<<< HEAD
        _PyInterpreterFrame *back = fdata->previous;
        fdata = back;
=======
        _PyInterpreterFrame *back = pyframe->previous;
        pyframe = back;
>>>>>>> 69276324
    }
}


static traceback_t *
traceback_new(void)
{
    traceback_t *traceback;
    _Py_hashtable_entry_t *entry;

    assert(PyGILState_Check());

    /* get frames */
    traceback = tracemalloc_traceback;
    traceback->nframe = 0;
    traceback->total_nframe = 0;
    traceback_get_frames(traceback);
    if (traceback->nframe == 0)
        return &tracemalloc_empty_traceback;
    traceback->hash = traceback_hash(traceback);

    /* intern the traceback */
    entry = _Py_hashtable_get_entry(tracemalloc_tracebacks, traceback);
    if (entry != NULL) {
        traceback = (traceback_t *)entry->key;
    }
    else {
        traceback_t *copy;
        size_t traceback_size;

        traceback_size = TRACEBACK_SIZE(traceback->nframe);

        copy = raw_malloc(traceback_size);
        if (copy == NULL) {
#ifdef TRACE_DEBUG
            tracemalloc_error("failed to intern the traceback: malloc failed");
#endif
            return NULL;
        }
        memcpy(copy, traceback, traceback_size);

        if (_Py_hashtable_set(tracemalloc_tracebacks, copy, NULL) < 0) {
            raw_free(copy);
#ifdef TRACE_DEBUG
            tracemalloc_error("failed to intern the traceback: putdata failed");
#endif
            return NULL;
        }
        traceback = copy;
    }
    return traceback;
}


static _Py_hashtable_t*
tracemalloc_create_traces_table(void)
{
    return hashtable_new(_Py_hashtable_hash_ptr,
                         _Py_hashtable_compare_direct,
                         NULL, raw_free);
}


static _Py_hashtable_t*
tracemalloc_create_domains_table(void)
{
    return hashtable_new(hashtable_hash_uint,
                         _Py_hashtable_compare_direct,
                         NULL,
                         (_Py_hashtable_destroy_func)_Py_hashtable_destroy);
}


static _Py_hashtable_t*
tracemalloc_get_traces_table(unsigned int domain)
{
    if (domain == DEFAULT_DOMAIN) {
        return tracemalloc_traces;
    }
    else {
        return _Py_hashtable_get(tracemalloc_domains, TO_PTR(domain));
    }
}


static void
tracemalloc_remove_trace(unsigned int domain, uintptr_t ptr)
{
    assert(_Py_tracemalloc_config.tracing);

    _Py_hashtable_t *traces = tracemalloc_get_traces_table(domain);
    if (!traces) {
        return;
    }

    trace_t *trace = _Py_hashtable_steal(traces, TO_PTR(ptr));
    if (!trace) {
        return;
    }
    assert(tracemalloc_traced_memory >= trace->size);
    tracemalloc_traced_memory -= trace->size;
    raw_free(trace);
}

#define REMOVE_TRACE(ptr) \
            tracemalloc_remove_trace(DEFAULT_DOMAIN, (uintptr_t)(ptr))


static int
tracemalloc_add_trace(unsigned int domain, uintptr_t ptr,
                      size_t size)
{
    assert(_Py_tracemalloc_config.tracing);

    traceback_t *traceback = traceback_new();
    if (traceback == NULL) {
        return -1;
    }

    _Py_hashtable_t *traces = tracemalloc_get_traces_table(domain);
    if (traces == NULL) {
        traces = tracemalloc_create_traces_table();
        if (traces == NULL) {
            return -1;
        }

        if (_Py_hashtable_set(tracemalloc_domains, TO_PTR(domain), traces) < 0) {
            _Py_hashtable_destroy(traces);
            return -1;
        }
    }

    trace_t *trace = _Py_hashtable_get(traces, TO_PTR(ptr));
    if (trace != NULL) {
        /* the memory block is already tracked */
        assert(tracemalloc_traced_memory >= trace->size);
        tracemalloc_traced_memory -= trace->size;

        trace->size = size;
        trace->traceback = traceback;
    }
    else {
        trace = raw_malloc(sizeof(trace_t));
        if (trace == NULL) {
            return -1;
        }
        trace->size = size;
        trace->traceback = traceback;

        int res = _Py_hashtable_set(traces, TO_PTR(ptr), trace);
        if (res != 0) {
            raw_free(trace);
            return res;
        }
    }

    assert(tracemalloc_traced_memory <= SIZE_MAX - size);
    tracemalloc_traced_memory += size;
    if (tracemalloc_traced_memory > tracemalloc_peak_traced_memory) {
        tracemalloc_peak_traced_memory = tracemalloc_traced_memory;
    }
    return 0;
}

#define ADD_TRACE(ptr, size) \
            tracemalloc_add_trace(DEFAULT_DOMAIN, (uintptr_t)(ptr), size)


static void*
tracemalloc_alloc(int use_calloc, void *ctx, size_t nelem, size_t elsize)
{
    PyMemAllocatorEx *alloc = (PyMemAllocatorEx *)ctx;
    void *ptr;

    assert(elsize == 0 || nelem <= SIZE_MAX / elsize);

    if (use_calloc)
        ptr = alloc->calloc(alloc->ctx, nelem, elsize);
    else
        ptr = alloc->malloc(alloc->ctx, nelem * elsize);
    if (ptr == NULL)
        return NULL;

    TABLES_LOCK();
    if (ADD_TRACE(ptr, nelem * elsize) < 0) {
        /* Failed to allocate a trace for the new memory block */
        TABLES_UNLOCK();
        alloc->free(alloc->ctx, ptr);
        return NULL;
    }
    TABLES_UNLOCK();
    return ptr;
}


static void*
tracemalloc_realloc(void *ctx, void *ptr, size_t new_size)
{
    PyMemAllocatorEx *alloc = (PyMemAllocatorEx *)ctx;
    void *ptr2;

    ptr2 = alloc->realloc(alloc->ctx, ptr, new_size);
    if (ptr2 == NULL)
        return NULL;

    if (ptr != NULL) {
        /* an existing memory block has been resized */

        TABLES_LOCK();

        /* tracemalloc_add_trace() updates the trace if there is already
           a trace at address ptr2 */
        if (ptr2 != ptr) {
            REMOVE_TRACE(ptr);
        }

        if (ADD_TRACE(ptr2, new_size) < 0) {
            /* Memory allocation failed. The error cannot be reported to
               the caller, because realloc() may already have shrunk the
               memory block and so removed bytes.

               This case is very unlikely: a hash entry has just been
               released, so the hash table should have at least one free entry.

               The GIL and the table lock ensures that only one thread is
               allocating memory. */
            Py_FatalError("tracemalloc_realloc() failed to allocate a trace");
        }
        TABLES_UNLOCK();
    }
    else {
        /* new allocation */

        TABLES_LOCK();
        if (ADD_TRACE(ptr2, new_size) < 0) {
            /* Failed to allocate a trace for the new memory block */
            TABLES_UNLOCK();
            alloc->free(alloc->ctx, ptr2);
            return NULL;
        }
        TABLES_UNLOCK();
    }
    return ptr2;
}


static void
tracemalloc_free(void *ctx, void *ptr)
{
    PyMemAllocatorEx *alloc = (PyMemAllocatorEx *)ctx;

    if (ptr == NULL)
        return;

     /* GIL cannot be locked in PyMem_RawFree() because it would introduce
        a deadlock in _PyThreadState_DeleteCurrent(). */

    alloc->free(alloc->ctx, ptr);

    TABLES_LOCK();
    REMOVE_TRACE(ptr);
    TABLES_UNLOCK();
}


static void*
tracemalloc_alloc_gil(int use_calloc, void *ctx, size_t nelem, size_t elsize)
{
    void *ptr;

    if (get_reentrant()) {
        PyMemAllocatorEx *alloc = (PyMemAllocatorEx *)ctx;
        if (use_calloc)
            return alloc->calloc(alloc->ctx, nelem, elsize);
        else
            return alloc->malloc(alloc->ctx, nelem * elsize);
    }

    /* Ignore reentrant call. PyObjet_Malloc() calls PyMem_Malloc() for
       allocations larger than 512 bytes, don't trace the same memory
       allocation twice. */
    set_reentrant(1);

    ptr = tracemalloc_alloc(use_calloc, ctx, nelem, elsize);

    set_reentrant(0);
    return ptr;
}


static void*
tracemalloc_malloc_gil(void *ctx, size_t size)
{
    return tracemalloc_alloc_gil(0, ctx, 1, size);
}


static void*
tracemalloc_calloc_gil(void *ctx, size_t nelem, size_t elsize)
{
    return tracemalloc_alloc_gil(1, ctx, nelem, elsize);
}


static void*
tracemalloc_realloc_gil(void *ctx, void *ptr, size_t new_size)
{
    void *ptr2;

    if (get_reentrant()) {
        /* Reentrant call to PyMem_Realloc() and PyMem_RawRealloc().
           Example: PyMem_RawRealloc() is called internally by pymalloc
           (_PyObject_Malloc() and  _PyObject_Realloc()) to allocate a new
           arena (new_arena()). */
        PyMemAllocatorEx *alloc = (PyMemAllocatorEx *)ctx;

        ptr2 = alloc->realloc(alloc->ctx, ptr, new_size);
        if (ptr2 != NULL && ptr != NULL) {
            TABLES_LOCK();
            REMOVE_TRACE(ptr);
            TABLES_UNLOCK();
        }
        return ptr2;
    }

    /* Ignore reentrant call. PyObjet_Realloc() calls PyMem_Realloc() for
       allocations larger than 512 bytes. Don't trace the same memory
       allocation twice. */
    set_reentrant(1);

    ptr2 = tracemalloc_realloc(ctx, ptr, new_size);

    set_reentrant(0);
    return ptr2;
}


#ifdef TRACE_RAW_MALLOC
static void*
tracemalloc_raw_alloc(int use_calloc, void *ctx, size_t nelem, size_t elsize)
{
    PyGILState_STATE gil_state;
    void *ptr;

    if (get_reentrant()) {
        PyMemAllocatorEx *alloc = (PyMemAllocatorEx *)ctx;
        if (use_calloc)
            return alloc->calloc(alloc->ctx, nelem, elsize);
        else
            return alloc->malloc(alloc->ctx, nelem * elsize);
    }

    /* Ignore reentrant call. PyGILState_Ensure() may call PyMem_RawMalloc()
       indirectly which would call PyGILState_Ensure() if reentrant are not
       disabled. */
    set_reentrant(1);

    gil_state = PyGILState_Ensure();
    ptr = tracemalloc_alloc(use_calloc, ctx, nelem, elsize);
    PyGILState_Release(gil_state);

    set_reentrant(0);
    return ptr;
}


static void*
tracemalloc_raw_malloc(void *ctx, size_t size)
{
    return tracemalloc_raw_alloc(0, ctx, 1, size);
}


static void*
tracemalloc_raw_calloc(void *ctx, size_t nelem, size_t elsize)
{
    return tracemalloc_raw_alloc(1, ctx, nelem, elsize);
}


static void*
tracemalloc_raw_realloc(void *ctx, void *ptr, size_t new_size)
{
    PyGILState_STATE gil_state;
    void *ptr2;

    if (get_reentrant()) {
        /* Reentrant call to PyMem_RawRealloc(). */
        PyMemAllocatorEx *alloc = (PyMemAllocatorEx *)ctx;

        ptr2 = alloc->realloc(alloc->ctx, ptr, new_size);

        if (ptr2 != NULL && ptr != NULL) {
            TABLES_LOCK();
            REMOVE_TRACE(ptr);
            TABLES_UNLOCK();
        }
        return ptr2;
    }

    /* Ignore reentrant call. PyGILState_Ensure() may call PyMem_RawMalloc()
       indirectly which would call PyGILState_Ensure() if reentrant calls are
       not disabled. */
    set_reentrant(1);

    gil_state = PyGILState_Ensure();
    ptr2 = tracemalloc_realloc(ctx, ptr, new_size);
    PyGILState_Release(gil_state);

    set_reentrant(0);
    return ptr2;
}
#endif   /* TRACE_RAW_MALLOC */


static void
tracemalloc_clear_filename(void *value)
{
    PyObject *filename = (PyObject *)value;
    Py_DECREF(filename);
}


/* reentrant flag must be set to call this function and GIL must be held */
static void
tracemalloc_clear_traces(void)
{
    /* The GIL protects variables against concurrent access */
    assert(PyGILState_Check());

    TABLES_LOCK();
    _Py_hashtable_clear(tracemalloc_traces);
    _Py_hashtable_clear(tracemalloc_domains);
    tracemalloc_traced_memory = 0;
    tracemalloc_peak_traced_memory = 0;
    TABLES_UNLOCK();

    _Py_hashtable_clear(tracemalloc_tracebacks);

    _Py_hashtable_clear(tracemalloc_filenames);
}


static int
tracemalloc_init(void)
{
    if (_Py_tracemalloc_config.initialized == TRACEMALLOC_FINALIZED) {
        PyErr_SetString(PyExc_RuntimeError,
                        "the tracemalloc module has been unloaded");
        return -1;
    }

    if (_Py_tracemalloc_config.initialized == TRACEMALLOC_INITIALIZED)
        return 0;

    PyMem_GetAllocator(PYMEM_DOMAIN_RAW, &allocators.raw);

#ifdef REENTRANT_THREADLOCAL
    if (PyThread_tss_create(&tracemalloc_reentrant_key) != 0) {
#ifdef MS_WINDOWS
        PyErr_SetFromWindowsErr(0);
#else
        PyErr_SetFromErrno(PyExc_OSError);
#endif
        return -1;
    }
#endif

#if defined(TRACE_RAW_MALLOC)
    if (tables_lock == NULL) {
        tables_lock = PyThread_allocate_lock();
        if (tables_lock == NULL) {
            PyErr_SetString(PyExc_RuntimeError, "cannot allocate lock");
            return -1;
        }
    }
#endif

    tracemalloc_filenames = hashtable_new(hashtable_hash_pyobject,
                                          hashtable_compare_unicode,
                                          tracemalloc_clear_filename, NULL);

    tracemalloc_tracebacks = hashtable_new(hashtable_hash_traceback,
                                           hashtable_compare_traceback,
                                           NULL, raw_free);

    tracemalloc_traces = tracemalloc_create_traces_table();
    tracemalloc_domains = tracemalloc_create_domains_table();

    if (tracemalloc_filenames == NULL || tracemalloc_tracebacks == NULL
       || tracemalloc_traces == NULL || tracemalloc_domains == NULL) {
        PyErr_NoMemory();
        return -1;
    }

    tracemalloc_empty_traceback.nframe = 1;
    tracemalloc_empty_traceback.total_nframe = 1;
    /* borrowed reference */
    tracemalloc_empty_traceback.frames[0].filename = &_Py_STR(anon_unknown);
    tracemalloc_empty_traceback.frames[0].lineno = 0;
    tracemalloc_empty_traceback.hash = traceback_hash(&tracemalloc_empty_traceback);

    _Py_tracemalloc_config.initialized = TRACEMALLOC_INITIALIZED;
    return 0;
}


static void
tracemalloc_deinit(void)
{
    if (_Py_tracemalloc_config.initialized != TRACEMALLOC_INITIALIZED)
        return;
    _Py_tracemalloc_config.initialized = TRACEMALLOC_FINALIZED;

    tracemalloc_stop();

    /* destroy hash tables */
    _Py_hashtable_destroy(tracemalloc_domains);
    _Py_hashtable_destroy(tracemalloc_traces);
    _Py_hashtable_destroy(tracemalloc_tracebacks);
    _Py_hashtable_destroy(tracemalloc_filenames);

#if defined(TRACE_RAW_MALLOC)
    if (tables_lock != NULL) {
        PyThread_free_lock(tables_lock);
        tables_lock = NULL;
    }
#endif

#ifdef REENTRANT_THREADLOCAL
    PyThread_tss_delete(&tracemalloc_reentrant_key);
#endif
}


static int
tracemalloc_start(int max_nframe)
{
    PyMemAllocatorEx alloc;
    size_t size;

    if (max_nframe < 1 || (unsigned long) max_nframe > MAX_NFRAME) {
        PyErr_Format(PyExc_ValueError,
                     "the number of frames must be in range [1; %lu]",
                     MAX_NFRAME);
        return -1;
    }

    if (tracemalloc_init() < 0) {
        return -1;
    }

    if (_Py_tracemalloc_config.tracing) {
        /* hook already installed: do nothing */
        return 0;
    }

    _Py_tracemalloc_config.max_nframe = max_nframe;

    /* allocate a buffer to store a new traceback */
    size = TRACEBACK_SIZE(max_nframe);
    assert(tracemalloc_traceback == NULL);
    tracemalloc_traceback = raw_malloc(size);
    if (tracemalloc_traceback == NULL) {
        PyErr_NoMemory();
        return -1;
    }

#ifdef TRACE_RAW_MALLOC
    alloc.malloc = tracemalloc_raw_malloc;
    alloc.calloc = tracemalloc_raw_calloc;
    alloc.realloc = tracemalloc_raw_realloc;
    alloc.free = tracemalloc_free;

    alloc.ctx = &allocators.raw;
    PyMem_GetAllocator(PYMEM_DOMAIN_RAW, &allocators.raw);
    PyMem_SetAllocator(PYMEM_DOMAIN_RAW, &alloc);
#endif

    alloc.malloc = tracemalloc_malloc_gil;
    alloc.calloc = tracemalloc_calloc_gil;
    alloc.realloc = tracemalloc_realloc_gil;
    alloc.free = tracemalloc_free;

    alloc.ctx = &allocators.mem;
    PyMem_GetAllocator(PYMEM_DOMAIN_MEM, &allocators.mem);
    PyMem_SetAllocator(PYMEM_DOMAIN_MEM, &alloc);

    alloc.ctx = &allocators.obj;
    PyMem_GetAllocator(PYMEM_DOMAIN_OBJ, &allocators.obj);
    PyMem_SetAllocator(PYMEM_DOMAIN_OBJ, &alloc);

    /* everything is ready: start tracing Python memory allocations */
    _Py_tracemalloc_config.tracing = 1;

    return 0;
}


static void
tracemalloc_stop(void)
{
    if (!_Py_tracemalloc_config.tracing)
        return;

    /* stop tracing Python memory allocations */
    _Py_tracemalloc_config.tracing = 0;

    /* unregister the hook on memory allocators */
#ifdef TRACE_RAW_MALLOC
    PyMem_SetAllocator(PYMEM_DOMAIN_RAW, &allocators.raw);
#endif
    PyMem_SetAllocator(PYMEM_DOMAIN_MEM, &allocators.mem);
    PyMem_SetAllocator(PYMEM_DOMAIN_OBJ, &allocators.obj);

    tracemalloc_clear_traces();

    /* release memory */
    raw_free(tracemalloc_traceback);
    tracemalloc_traceback = NULL;
}



/*[clinic input]
_tracemalloc.is_tracing

Return True if the tracemalloc module is tracing Python memory allocations.
[clinic start generated code]*/

static PyObject *
_tracemalloc_is_tracing_impl(PyObject *module)
/*[clinic end generated code: output=2d763b42601cd3ef input=af104b0a00192f63]*/
{
    return PyBool_FromLong(_Py_tracemalloc_config.tracing);
}


/*[clinic input]
_tracemalloc.clear_traces

Clear traces of memory blocks allocated by Python.
[clinic start generated code]*/

static PyObject *
_tracemalloc_clear_traces_impl(PyObject *module)
/*[clinic end generated code: output=a86080ee41b84197 input=0dab5b6c785183a5]*/
{
    if (!_Py_tracemalloc_config.tracing)
        Py_RETURN_NONE;

    set_reentrant(1);
    tracemalloc_clear_traces();
    set_reentrant(0);

    Py_RETURN_NONE;
}


static PyObject*
frame_to_pyobject(frame_t *frame)
{
    PyObject *frame_obj, *lineno_obj;

    frame_obj = PyTuple_New(2);
    if (frame_obj == NULL)
        return NULL;

    Py_INCREF(frame->filename);
    PyTuple_SET_ITEM(frame_obj, 0, frame->filename);

    lineno_obj = PyLong_FromUnsignedLong(frame->lineno);
    if (lineno_obj == NULL) {
        Py_DECREF(frame_obj);
        return NULL;
    }
    PyTuple_SET_ITEM(frame_obj, 1, lineno_obj);

    return frame_obj;
}


static PyObject*
traceback_to_pyobject(traceback_t *traceback, _Py_hashtable_t *intern_table)
{
    PyObject *frames;

    if (intern_table != NULL) {
        frames = _Py_hashtable_get(intern_table, (const void *)traceback);
        if (frames) {
            Py_INCREF(frames);
            return frames;
        }
    }

    frames = PyTuple_New(traceback->nframe);
    if (frames == NULL)
        return NULL;

    for (int i=0; i < traceback->nframe; i++) {
        PyObject *frame = frame_to_pyobject(&traceback->frames[i]);
        if (frame == NULL) {
            Py_DECREF(frames);
            return NULL;
        }
        PyTuple_SET_ITEM(frames, i, frame);
    }

    if (intern_table != NULL) {
        if (_Py_hashtable_set(intern_table, traceback, frames) < 0) {
            Py_DECREF(frames);
            PyErr_NoMemory();
            return NULL;
        }
        /* intern_table keeps a new reference to frames */
        Py_INCREF(frames);
    }
    return frames;
}


static PyObject*
trace_to_pyobject(unsigned int domain, const trace_t *trace,
                  _Py_hashtable_t *intern_tracebacks)
{
    PyObject *trace_obj = NULL;
    PyObject *obj;

    trace_obj = PyTuple_New(4);
    if (trace_obj == NULL)
        return NULL;

    obj = PyLong_FromSize_t(domain);
    if (obj == NULL) {
        Py_DECREF(trace_obj);
        return NULL;
    }
    PyTuple_SET_ITEM(trace_obj, 0, obj);

    obj = PyLong_FromSize_t(trace->size);
    if (obj == NULL) {
        Py_DECREF(trace_obj);
        return NULL;
    }
    PyTuple_SET_ITEM(trace_obj, 1, obj);

    obj = traceback_to_pyobject(trace->traceback, intern_tracebacks);
    if (obj == NULL) {
        Py_DECREF(trace_obj);
        return NULL;
    }
    PyTuple_SET_ITEM(trace_obj, 2, obj);

    obj = PyLong_FromUnsignedLong(trace->traceback->total_nframe);
    if (obj == NULL) {
        Py_DECREF(trace_obj);
        return NULL;
    }
    PyTuple_SET_ITEM(trace_obj, 3, obj);

    return trace_obj;
}


typedef struct {
    _Py_hashtable_t *traces;
    _Py_hashtable_t *domains;
    _Py_hashtable_t *tracebacks;
    PyObject *list;
    unsigned int domain;
} get_traces_t;


static int
tracemalloc_copy_trace(_Py_hashtable_t *traces,
                       const void *key, const void *value,
                       void *user_data)
{
    _Py_hashtable_t *traces2 = (_Py_hashtable_t *)user_data;

    trace_t *trace = (trace_t *)value;

    trace_t *trace2 = raw_malloc(sizeof(trace_t));
    if (trace2 == NULL) {
        return -1;
    }
    *trace2 = *trace;
    if (_Py_hashtable_set(traces2, key, trace2) < 0) {
        raw_free(trace2);
        return -1;
    }
    return 0;
}


static _Py_hashtable_t*
tracemalloc_copy_traces(_Py_hashtable_t *traces)
{
    _Py_hashtable_t *traces2 = tracemalloc_create_traces_table();
    if (traces2 == NULL) {
        return NULL;
    }

    int err = _Py_hashtable_foreach(traces,
                                    tracemalloc_copy_trace,
                                    traces2);
    if (err) {
        _Py_hashtable_destroy(traces2);
        return NULL;
    }
    return traces2;
}


static int
tracemalloc_copy_domain(_Py_hashtable_t *domains,
                        const void *key, const void *value,
                        void *user_data)
{
    _Py_hashtable_t *domains2 = (_Py_hashtable_t *)user_data;

    unsigned int domain = (unsigned int)FROM_PTR(key);
    _Py_hashtable_t *traces = (_Py_hashtable_t *)value;

    _Py_hashtable_t *traces2 = tracemalloc_copy_traces(traces);
    if (traces2 == NULL) {
        return -1;
    }
    if (_Py_hashtable_set(domains2, TO_PTR(domain), traces2) < 0) {
        _Py_hashtable_destroy(traces2);
        return -1;
    }
    return 0;
}


static _Py_hashtable_t*
tracemalloc_copy_domains(_Py_hashtable_t *domains)
{
    _Py_hashtable_t *domains2 = tracemalloc_create_domains_table();
    if (domains2 == NULL) {
        return NULL;
    }

    int err = _Py_hashtable_foreach(domains,
                                    tracemalloc_copy_domain,
                                    domains2);
    if (err) {
        _Py_hashtable_destroy(domains2);
        return NULL;
    }
    return domains2;
}


static int
tracemalloc_get_traces_fill(_Py_hashtable_t *traces,
                            const void *key, const void *value,
                            void *user_data)
{
    get_traces_t *get_traces = user_data;

    const trace_t *trace = (const trace_t *)value;

    PyObject *tuple = trace_to_pyobject(get_traces->domain, trace,
                                        get_traces->tracebacks);
    if (tuple == NULL) {
        return 1;
    }

    int res = PyList_Append(get_traces->list, tuple);
    Py_DECREF(tuple);
    if (res < 0) {
        return 1;
    }

    return 0;
}


static int
tracemalloc_get_traces_domain(_Py_hashtable_t *domains,
                              const void *key, const void *value,
                              void *user_data)
{
    get_traces_t *get_traces = user_data;

    unsigned int domain = (unsigned int)FROM_PTR(key);
    _Py_hashtable_t *traces = (_Py_hashtable_t *)value;

    get_traces->domain = domain;
    return _Py_hashtable_foreach(traces,
                                 tracemalloc_get_traces_fill,
                                 get_traces);
}


static void
tracemalloc_pyobject_decref(void *value)
{
    PyObject *obj = (PyObject *)value;
    Py_DECREF(obj);
}



/*[clinic input]
_tracemalloc._get_traces

Get traces of all memory blocks allocated by Python.

Return a list of (size: int, traceback: tuple) tuples.
traceback is a tuple of (filename: str, lineno: int) tuples.

Return an empty list if the tracemalloc module is disabled.
[clinic start generated code]*/

static PyObject *
_tracemalloc__get_traces_impl(PyObject *module)
/*[clinic end generated code: output=e9929876ced4b5cc input=6c7d2230b24255aa]*/
{
    get_traces_t get_traces;
    get_traces.domain = DEFAULT_DOMAIN;
    get_traces.traces = NULL;
    get_traces.domains = NULL;
    get_traces.tracebacks = NULL;
    get_traces.list = PyList_New(0);
    if (get_traces.list == NULL)
        goto error;

    if (!_Py_tracemalloc_config.tracing)
        return get_traces.list;

    /* the traceback hash table is used temporarily to intern traceback tuple
       of (filename, lineno) tuples */
    get_traces.tracebacks = hashtable_new(_Py_hashtable_hash_ptr,
                                          _Py_hashtable_compare_direct,
                                          NULL, tracemalloc_pyobject_decref);
    if (get_traces.tracebacks == NULL) {
        goto no_memory;
    }

    // Copy all traces so tracemalloc_get_traces_fill() doesn't have to disable
    // temporarily tracemalloc which would impact other threads and so would
    // miss allocations while get_traces() is called.
    TABLES_LOCK();
    get_traces.traces = tracemalloc_copy_traces(tracemalloc_traces);
    TABLES_UNLOCK();

    if (get_traces.traces == NULL) {
        goto no_memory;
    }

    TABLES_LOCK();
    get_traces.domains = tracemalloc_copy_domains(tracemalloc_domains);
    TABLES_UNLOCK();

    if (get_traces.domains == NULL) {
        goto no_memory;
    }

    // Convert traces to a list of tuples
    set_reentrant(1);
    int err = _Py_hashtable_foreach(get_traces.traces,
                                    tracemalloc_get_traces_fill,
                                    &get_traces);
    if (!err) {
        err = _Py_hashtable_foreach(get_traces.domains,
                                    tracemalloc_get_traces_domain,
                                    &get_traces);
    }
    set_reentrant(0);
    if (err) {
        goto error;
    }

    goto finally;

no_memory:
    PyErr_NoMemory();

error:
    Py_CLEAR(get_traces.list);

finally:
    if (get_traces.tracebacks != NULL) {
        _Py_hashtable_destroy(get_traces.tracebacks);
    }
    if (get_traces.traces != NULL) {
        _Py_hashtable_destroy(get_traces.traces);
    }
    if (get_traces.domains != NULL) {
        _Py_hashtable_destroy(get_traces.domains);
    }

    return get_traces.list;
}


static traceback_t*
tracemalloc_get_traceback(unsigned int domain, uintptr_t ptr)
{

    if (!_Py_tracemalloc_config.tracing)
        return NULL;

    trace_t *trace;
    TABLES_LOCK();
    _Py_hashtable_t *traces = tracemalloc_get_traces_table(domain);
    if (traces) {
        trace = _Py_hashtable_get(traces, TO_PTR(ptr));
    }
    else {
        trace = NULL;
    }
    TABLES_UNLOCK();

    if (!trace) {
        return NULL;
    }

    return trace->traceback;
}



/*[clinic input]
_tracemalloc._get_object_traceback

    obj: object
    /

Get the traceback where the Python object obj was allocated.

Return a tuple of (filename: str, lineno: int) tuples.
Return None if the tracemalloc module is disabled or did not
trace the allocation of the object.
[clinic start generated code]*/

static PyObject *
_tracemalloc__get_object_traceback(PyObject *module, PyObject *obj)
/*[clinic end generated code: output=41ee0553a658b0aa input=29495f1b21c53212]*/
{
    PyTypeObject *type;
    void *ptr;
    traceback_t *traceback;

    type = Py_TYPE(obj);
    if (PyType_IS_GC(type)) {
        ptr = (void *)((char *)obj - sizeof(PyGC_Head));
    }
    else {
        ptr = (void *)obj;
    }

    traceback = tracemalloc_get_traceback(DEFAULT_DOMAIN, (uintptr_t)ptr);
    if (traceback == NULL)
        Py_RETURN_NONE;

    return traceback_to_pyobject(traceback, NULL);
}


#define PUTS(fd, str) _Py_write_noraise(fd, str, (int)strlen(str))

static void
_PyMem_DumpFrame(int fd, frame_t * frame)
{
    PUTS(fd, "  File \"");
    _Py_DumpASCII(fd, frame->filename);
    PUTS(fd, "\", line ");
    _Py_DumpDecimal(fd, frame->lineno);
    PUTS(fd, "\n");
}

/* Dump the traceback where a memory block was allocated into file descriptor
   fd. The function may block on TABLES_LOCK() but it is unlikely. */
void
_PyMem_DumpTraceback(int fd, const void *ptr)
{
    traceback_t *traceback;
    int i;

    if (!_Py_tracemalloc_config.tracing) {
        PUTS(fd, "Enable tracemalloc to get the memory block "
                 "allocation traceback\n\n");
        return;
    }

    traceback = tracemalloc_get_traceback(DEFAULT_DOMAIN, (uintptr_t)ptr);
    if (traceback == NULL)
        return;

    PUTS(fd, "Memory block allocated at (most recent call first):\n");
    for (i=0; i < traceback->nframe; i++) {
        _PyMem_DumpFrame(fd, &traceback->frames[i]);
    }
    PUTS(fd, "\n");
}

#undef PUTS



/*[clinic input]
_tracemalloc.start

    nframe: int = 1
    /

Start tracing Python memory allocations.

Also set the maximum number of frames stored in the traceback of a
trace to nframe.
[clinic start generated code]*/

static PyObject *
_tracemalloc_start_impl(PyObject *module, int nframe)
/*[clinic end generated code: output=caae05c23c159d3c input=40d849b5b29d1933]*/
{
    if (tracemalloc_start(nframe) < 0) {
        return NULL;
    }
    Py_RETURN_NONE;
}


/*[clinic input]
_tracemalloc.stop

Stop tracing Python memory allocations.

Also clear traces of memory blocks allocated by Python.
[clinic start generated code]*/

static PyObject *
_tracemalloc_stop_impl(PyObject *module)
/*[clinic end generated code: output=c3c42ae03e3955cd input=7478f075e51dae18]*/
{
    tracemalloc_stop();
    Py_RETURN_NONE;
}


/*[clinic input]
_tracemalloc.get_traceback_limit

Get the maximum number of frames stored in the traceback of a trace.

By default, a trace of an allocated memory block only stores
the most recent frame: the limit is 1.
[clinic start generated code]*/

static PyObject *
_tracemalloc_get_traceback_limit_impl(PyObject *module)
/*[clinic end generated code: output=d556d9306ba95567 input=da3cd977fc68ae3b]*/
{
    return PyLong_FromLong(_Py_tracemalloc_config.max_nframe);
}


static int
tracemalloc_get_tracemalloc_memory_cb(_Py_hashtable_t *domains,
                                      const void *key, const void *value,
                                      void *user_data)
{
    const _Py_hashtable_t *traces = value;
    size_t *size = (size_t*)user_data;
    *size += _Py_hashtable_size(traces);
    return 0;
}


/*[clinic input]
_tracemalloc.get_tracemalloc_memory

Get the memory usage in bytes of the tracemalloc module.

This memory is used internally to trace memory allocations.
[clinic start generated code]*/

static PyObject *
_tracemalloc_get_tracemalloc_memory_impl(PyObject *module)
/*[clinic end generated code: output=e3f14e280a55f5aa input=5d919c0f4d5132ad]*/
{
    size_t size;

    size = _Py_hashtable_size(tracemalloc_tracebacks);
    size += _Py_hashtable_size(tracemalloc_filenames);

    TABLES_LOCK();
    size += _Py_hashtable_size(tracemalloc_traces);
    _Py_hashtable_foreach(tracemalloc_domains,
                          tracemalloc_get_tracemalloc_memory_cb, &size);
    TABLES_UNLOCK();

    return PyLong_FromSize_t(size);
}



/*[clinic input]
_tracemalloc.get_traced_memory

Get the current size and peak size of memory blocks traced by tracemalloc.

Returns a tuple: (current: int, peak: int).
[clinic start generated code]*/

static PyObject *
_tracemalloc_get_traced_memory_impl(PyObject *module)
/*[clinic end generated code: output=5b167189adb9e782 input=61ddb5478400ff66]*/
{
    Py_ssize_t size, peak_size;

    if (!_Py_tracemalloc_config.tracing)
        return Py_BuildValue("ii", 0, 0);

    TABLES_LOCK();
    size = tracemalloc_traced_memory;
    peak_size = tracemalloc_peak_traced_memory;
    TABLES_UNLOCK();

    return Py_BuildValue("nn", size, peak_size);
}

/*[clinic input]
_tracemalloc.reset_peak

Set the peak size of memory blocks traced by tracemalloc to the current size.

Do nothing if the tracemalloc module is not tracing memory allocations.

[clinic start generated code]*/

static PyObject *
_tracemalloc_reset_peak_impl(PyObject *module)
/*[clinic end generated code: output=140c2870f691dbb2 input=18afd0635066e9ce]*/
{
    if (!_Py_tracemalloc_config.tracing) {
        Py_RETURN_NONE;
    }

    TABLES_LOCK();
    tracemalloc_peak_traced_memory = tracemalloc_traced_memory;
    TABLES_UNLOCK();

    Py_RETURN_NONE;
}


static PyMethodDef module_methods[] = {
    _TRACEMALLOC_IS_TRACING_METHODDEF
    _TRACEMALLOC_CLEAR_TRACES_METHODDEF
    _TRACEMALLOC__GET_TRACES_METHODDEF
    _TRACEMALLOC__GET_OBJECT_TRACEBACK_METHODDEF
    _TRACEMALLOC_START_METHODDEF
    _TRACEMALLOC_STOP_METHODDEF
    _TRACEMALLOC_GET_TRACEBACK_LIMIT_METHODDEF
    _TRACEMALLOC_GET_TRACEMALLOC_MEMORY_METHODDEF
    _TRACEMALLOC_GET_TRACED_MEMORY_METHODDEF
    _TRACEMALLOC_RESET_PEAK_METHODDEF
    /* sentinel */
    {NULL, NULL}
};

PyDoc_STRVAR(module_doc,
"Debug module to trace memory blocks allocated by Python.");

static struct PyModuleDef module_def = {
    PyModuleDef_HEAD_INIT,
    "_tracemalloc",
    module_doc,
    0, /* non-negative size to be able to unload the module */
    module_methods,
    NULL,
};

PyMODINIT_FUNC
PyInit__tracemalloc(void)
{
    PyObject *m;
    m = PyModule_Create(&module_def);
    if (m == NULL)
        return NULL;

    if (tracemalloc_init() < 0) {
        Py_DECREF(m);
        return NULL;
    }

    return m;
}


int
_PyTraceMalloc_Init(int nframe)
{
    assert(PyGILState_Check());
    if (nframe == 0) {
        return 0;
    }
    return tracemalloc_start(nframe);
}


void
_PyTraceMalloc_Fini(void)
{
    assert(PyGILState_Check());
    tracemalloc_deinit();
}

int
PyTraceMalloc_Track(unsigned int domain, uintptr_t ptr,
                    size_t size)
{
    int res;
    PyGILState_STATE gil_state;

    if (!_Py_tracemalloc_config.tracing) {
        /* tracemalloc is not tracing: do nothing */
        return -2;
    }

    gil_state = PyGILState_Ensure();

    TABLES_LOCK();
    res = tracemalloc_add_trace(domain, ptr, size);
    TABLES_UNLOCK();

    PyGILState_Release(gil_state);
    return res;
}


int
PyTraceMalloc_Untrack(unsigned int domain, uintptr_t ptr)
{
    if (!_Py_tracemalloc_config.tracing) {
        /* tracemalloc is not tracing: do nothing */
        return -2;
    }

    TABLES_LOCK();
    tracemalloc_remove_trace(domain, ptr);
    TABLES_UNLOCK();

    return 0;
}


/* If the object memory block is already traced, update its trace
   with the current Python traceback.

   Do nothing if tracemalloc is not tracing memory allocations
   or if the object memory block is not already traced. */
int
_PyTraceMalloc_NewReference(PyObject *op)
{
    assert(PyGILState_Check());

    if (!_Py_tracemalloc_config.tracing) {
        /* tracemalloc is not tracing: do nothing */
        return -1;
    }

    uintptr_t ptr;
    PyTypeObject *type = Py_TYPE(op);
    if (PyType_IS_GC(type)) {
        ptr = (uintptr_t)((char *)op - sizeof(PyGC_Head));
    }
    else {
        ptr = (uintptr_t)op;
    }

    int res = -1;

    TABLES_LOCK();
    trace_t *trace = _Py_hashtable_get(tracemalloc_traces, TO_PTR(ptr));
    if (trace != NULL) {
        /* update the traceback of the memory block */
        traceback_t *traceback = traceback_new();
        if (traceback != NULL) {
            trace->traceback = traceback;
            res = 0;
        }
    }
    /* else: cannot track the object, its memory block size is unknown */
    TABLES_UNLOCK();

    return res;
}


PyObject*
_PyTraceMalloc_GetTraceback(unsigned int domain, uintptr_t ptr)
{
    traceback_t *traceback;

    traceback = tracemalloc_get_traceback(domain, ptr);
    if (traceback == NULL)
        Py_RETURN_NONE;

    return traceback_to_pyobject(traceback, NULL);
}<|MERGE_RESOLUTION|>--- conflicted
+++ resolved
@@ -305,23 +305,16 @@
 
 
 static void
-<<<<<<< HEAD
-tracemalloc_get_frame(_PyInterpreterFrame *f, frame_t *frame)
-{
-    frame->filename = unknown_filename;
-    int lineno = PyCode_Addr2Line(fdata->code, fdata->lasti*2);
-=======
 tracemalloc_get_frame(_PyInterpreterFrame *pyframe, frame_t *frame)
 {
     frame->filename = &_Py_STR(anon_unknown);
-    int lineno = PyCode_Addr2Line(pyframe->f_code, pyframe->f_lasti*sizeof(_Py_CODEUNIT));
->>>>>>> 69276324
+    int lineno = PyCode_Addr2Line(pyframe->code, pyframe->lasti*sizeof(_Py_CODEUNIT));
     if (lineno < 0) {
         lineno = 0;
     }
     frame->lineno = (unsigned int)lineno;
 
-    PyObject *filename = fdata->code->co_filename;
+    PyObject *filename = pyframe->code->co_filename;
 
     if (filename == NULL) {
 #ifdef TRACE_DEBUG
@@ -406,15 +399,10 @@
         return;
     }
 
-<<<<<<< HEAD
-    _PyInterpreterFrame *fdata = tstate->fdata;
-    for (; fdata != NULL;) {
-=======
     _PyInterpreterFrame *pyframe = tstate->cframe->current_frame;
     for (; pyframe != NULL;) {
->>>>>>> 69276324
         if (traceback->nframe < _Py_tracemalloc_config.max_nframe) {
-            tracemalloc_get_frame(fdata, &traceback->frames[traceback->nframe]);
+            tracemalloc_get_frame(pyframe, &traceback->frames[traceback->nframe]);
             assert(traceback->frames[traceback->nframe].filename != NULL);
             traceback->nframe++;
         }
@@ -422,13 +410,8 @@
             traceback->total_nframe++;
         }
 
-<<<<<<< HEAD
-        _PyInterpreterFrame *back = fdata->previous;
-        fdata = back;
-=======
         _PyInterpreterFrame *back = pyframe->previous;
         pyframe = back;
->>>>>>> 69276324
     }
 }
 
