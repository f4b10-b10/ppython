/* select - Module containing unix select(2) call.
   Under Unix, the file descriptors are small integers.
   Under Win32, select only exists for sockets, and sockets may
   have any value except INVALID_SOCKET.
*/

#if defined(HAVE_POLL_H) && !defined(_GNU_SOURCE)
#define _GNU_SOURCE
#endif

#include "Python.h"
#include <structmember.h>

#ifdef HAVE_SYS_DEVPOLL_H
#include <sys/resource.h>
#include <sys/devpoll.h>
#include <sys/types.h>
#include <sys/stat.h>
#include <fcntl.h>
#endif

#ifdef __APPLE__
    /* Perform runtime testing for a broken poll on OSX to make it easier
     * to use the same binary on multiple releases of the OS.
     */
#undef HAVE_BROKEN_POLL
#endif

/* Windows #defines FD_SETSIZE to 64 if FD_SETSIZE isn't already defined.
   64 is too small (too many people have bumped into that limit).
   Here we boost it.
   Users who want even more than the boosted limit should #define
   FD_SETSIZE higher before this; e.g., via compiler /D switch.
*/
#if defined(MS_WINDOWS) && !defined(FD_SETSIZE)
#define FD_SETSIZE 512
#endif

#if defined(HAVE_POLL_H)
#include <poll.h>
#elif defined(HAVE_SYS_POLL_H)
#include <sys/poll.h>
#endif

#ifdef __sgi
/* This is missing from unistd.h */
extern void bzero(void *, int);
#endif

#ifdef HAVE_SYS_TYPES_H
#include <sys/types.h>
#endif

#ifdef MS_WINDOWS
#  define WIN32_LEAN_AND_MEAN
#  include <winsock.h>
#else
#  define SOCKET int
#endif

/*[clinic input]
module select
class select.poll "pollObject *" "&poll_Type"
class select.devpoll "devpollObject *" "&devpoll_Type"
class select.epoll "pyEpoll_Object *" "&pyEpoll_Type"
class select.kqueue "kqueue_queue_Object *" "&kqueue_queue_Type"
[clinic start generated code]*/
/*[clinic end generated code: output=da39a3ee5e6b4b0d input=ded80abdad2b7552]*/

static int
fildes_converter(PyObject *o, void *p)
{
    int fd;
    int *pointer = (int *)p;
    fd = PyObject_AsFileDescriptor(o);
    if (fd == -1)
        return 0;
    *pointer = fd;
    return 1;
}

/*[python input]
class fildes_converter(CConverter):
    type = 'int'
    converter = 'fildes_converter'
[python start generated code]*/
/*[python end generated code: output=da39a3ee5e6b4b0d input=ca54eb5aa476e20a]*/

/* list of Python objects and their file descriptor */
typedef struct {
    PyObject *obj;                           /* owned reference */
    SOCKET fd;
    int sentinel;                            /* -1 == sentinel */
} pylist;

static void
reap_obj(pylist fd2obj[FD_SETSIZE + 1])
{
    unsigned int i;
    for (i = 0; i < (unsigned int)FD_SETSIZE + 1 && fd2obj[i].sentinel >= 0; i++) {
        Py_CLEAR(fd2obj[i].obj);
    }
    fd2obj[0].sentinel = -1;
}


/* returns -1 and sets the Python exception if an error occurred, otherwise
   returns a number >= 0
*/
static int
seq2set(PyObject *seq, fd_set *set, pylist fd2obj[FD_SETSIZE + 1])
{
    int max = -1;
    unsigned int index = 0;
    Py_ssize_t i;
    PyObject* fast_seq = NULL;
    PyObject* o = NULL;

    fd2obj[0].obj = (PyObject*)0;            /* set list to zero size */
    FD_ZERO(set);

    fast_seq = PySequence_Fast(seq, "arguments 1-3 must be sequences");
    if (!fast_seq)
        return -1;

    for (i = 0; i < PySequence_Fast_GET_SIZE(fast_seq); i++)  {
        SOCKET v;

        /* any intervening fileno() calls could decr this refcnt */
        if (!(o = PySequence_Fast_GET_ITEM(fast_seq, i)))
            goto finally;

        Py_INCREF(o);
        v = PyObject_AsFileDescriptor( o );
        if (v == -1) goto finally;

#if defined(_MSC_VER)
        max = 0;                             /* not used for Win32 */
#else  /* !_MSC_VER */
        if (!_PyIsSelectable_fd(v)) {
            PyErr_SetString(PyExc_ValueError,
                        "filedescriptor out of range in select()");
            goto finally;
        }
        if (v > max)
            max = v;
#endif /* _MSC_VER */
        FD_SET(v, set);

        /* add object and its file descriptor to the list */
        if (index >= (unsigned int)FD_SETSIZE) {
            PyErr_SetString(PyExc_ValueError,
                          "too many file descriptors in select()");
            goto finally;
        }
        fd2obj[index].obj = o;
        fd2obj[index].fd = v;
        fd2obj[index].sentinel = 0;
        fd2obj[++index].sentinel = -1;
    }
    Py_DECREF(fast_seq);
    return max+1;

  finally:
    Py_XDECREF(o);
    Py_DECREF(fast_seq);
    return -1;
}

/* returns NULL and sets the Python exception if an error occurred */
static PyObject *
set2list(fd_set *set, pylist fd2obj[FD_SETSIZE + 1])
{
    int i, j, count=0;
    PyObject *list, *o;
    SOCKET fd;

    for (j = 0; fd2obj[j].sentinel >= 0; j++) {
        if (FD_ISSET(fd2obj[j].fd, set))
            count++;
    }
    list = PyList_New(count);
    if (!list)
        return NULL;

    i = 0;
    for (j = 0; fd2obj[j].sentinel >= 0; j++) {
        fd = fd2obj[j].fd;
        if (FD_ISSET(fd, set)) {
            o = fd2obj[j].obj;
            fd2obj[j].obj = NULL;
            /* transfer ownership */
            if (PyList_SetItem(list, i, o) < 0)
                goto finally;

            i++;
        }
    }
    return list;
  finally:
    Py_DECREF(list);
    return NULL;
}

#undef SELECT_USES_HEAP
#if FD_SETSIZE > 1024
#define SELECT_USES_HEAP
#endif /* FD_SETSIZE > 1024 */

/*[clinic input]
select.select

    rlist: object
    wlist: object
    xlist: object
    timeout as timeout_obj: object = None
    /

Wait until one or more file descriptors are ready for some kind of I/O.

The first three arguments are sequences of file descriptors to be waited for:
rlist -- wait until ready for reading
wlist -- wait until ready for writing
xlist -- wait for an ``exceptional condition''
If only one kind of condition is required, pass [] for the other lists.
A file descriptor is either a socket or file object, or a small integer
gotten from a fileno() method call on one of those.

The optional 4th argument specifies a timeout in seconds; it may be
a floating point number to specify fractions of seconds.  If it is absent
or None, the call will never time out.

The return value is a tuple of three lists corresponding to the first three
arguments; each contains the subset of the corresponding file descriptors
that are ready.

*** IMPORTANT NOTICE ***
On Windows, only sockets are supported; on Unix, all file
descriptors can be used.
[clinic start generated code]*/

static PyObject *
select_select_impl(PyObject *module, PyObject *rlist, PyObject *wlist,
                   PyObject *xlist, PyObject *timeout_obj)
/*[clinic end generated code: output=2b3cfa824f7ae4cf input=c001a7f0663e3865]*/
{
#ifdef SELECT_USES_HEAP
    pylist *rfd2obj, *wfd2obj, *efd2obj;
#else  /* !SELECT_USES_HEAP */
    /* XXX: All this should probably be implemented as follows:
     * - find the highest descriptor we're interested in
     * - add one
     * - that's the size
     * See: Stevens, APitUE, $12.5.1
     */
    pylist rfd2obj[FD_SETSIZE + 1];
    pylist wfd2obj[FD_SETSIZE + 1];
    pylist efd2obj[FD_SETSIZE + 1];
#endif /* SELECT_USES_HEAP */
    PyObject *ret = NULL;
    fd_set ifdset, ofdset, efdset;
    struct timeval tv, *tvp;
    int imax, omax, emax, max;
    int n;
    _PyTime_t timeout, deadline = 0;

    if (timeout_obj == Py_None)
        tvp = (struct timeval *)NULL;
    else {
        if (_PyTime_FromSecondsObject(&timeout, timeout_obj,
                                      _PyTime_ROUND_TIMEOUT) < 0) {
            if (PyErr_ExceptionMatches(PyExc_TypeError)) {
                PyErr_SetString(PyExc_TypeError,
                                "timeout must be a float or None");
            }
            return NULL;
        }

        if (_PyTime_AsTimeval(timeout, &tv, _PyTime_ROUND_TIMEOUT) == -1)
            return NULL;
        if (tv.tv_sec < 0) {
            PyErr_SetString(PyExc_ValueError, "timeout must be non-negative");
            return NULL;
        }
        tvp = &tv;
    }

#ifdef SELECT_USES_HEAP
    /* Allocate memory for the lists */
    rfd2obj = PyMem_NEW(pylist, FD_SETSIZE + 1);
    wfd2obj = PyMem_NEW(pylist, FD_SETSIZE + 1);
    efd2obj = PyMem_NEW(pylist, FD_SETSIZE + 1);
    if (rfd2obj == NULL || wfd2obj == NULL || efd2obj == NULL) {
        if (rfd2obj) PyMem_DEL(rfd2obj);
        if (wfd2obj) PyMem_DEL(wfd2obj);
        if (efd2obj) PyMem_DEL(efd2obj);
        return PyErr_NoMemory();
    }
#endif /* SELECT_USES_HEAP */

    /* Convert sequences to fd_sets, and get maximum fd number
     * propagates the Python exception set in seq2set()
     */
    rfd2obj[0].sentinel = -1;
    wfd2obj[0].sentinel = -1;
    efd2obj[0].sentinel = -1;
    if ((imax = seq2set(rlist, &ifdset, rfd2obj)) < 0)
        goto finally;
    if ((omax = seq2set(wlist, &ofdset, wfd2obj)) < 0)
        goto finally;
    if ((emax = seq2set(xlist, &efdset, efd2obj)) < 0)
        goto finally;

    max = imax;
    if (omax > max) max = omax;
    if (emax > max) max = emax;

    if (tvp)
        deadline = _PyTime_GetMonotonicClock() + timeout;

    do {
        Py_BEGIN_ALLOW_THREADS
        errno = 0;
        n = select(max, &ifdset, &ofdset, &efdset, tvp);
        Py_END_ALLOW_THREADS

        if (errno != EINTR)
            break;

        /* select() was interrupted by a signal */
        if (PyErr_CheckSignals())
            goto finally;

        if (tvp) {
            timeout = deadline - _PyTime_GetMonotonicClock();
            if (timeout < 0) {
                n = 0;
                break;
            }
            _PyTime_AsTimeval_noraise(timeout, &tv, _PyTime_ROUND_CEILING);
            /* retry select() with the recomputed timeout */
        }
    } while (1);

#ifdef MS_WINDOWS
    if (n == SOCKET_ERROR) {
        PyErr_SetExcFromWindowsErr(PyExc_OSError, WSAGetLastError());
    }
#else
    if (n < 0) {
        PyErr_SetFromErrno(PyExc_OSError);
    }
#endif
    else {
        /* any of these three calls can raise an exception.  it's more
           convenient to test for this after all three calls... but
           is that acceptable?
        */
        rlist = set2list(&ifdset, rfd2obj);
        wlist = set2list(&ofdset, wfd2obj);
        xlist = set2list(&efdset, efd2obj);
        if (PyErr_Occurred())
            ret = NULL;
        else
            ret = PyTuple_Pack(3, rlist, wlist, xlist);

        Py_XDECREF(rlist);
        Py_XDECREF(wlist);
        Py_XDECREF(xlist);
    }

  finally:
    reap_obj(rfd2obj);
    reap_obj(wfd2obj);
    reap_obj(efd2obj);
#ifdef SELECT_USES_HEAP
    PyMem_DEL(rfd2obj);
    PyMem_DEL(wfd2obj);
    PyMem_DEL(efd2obj);
#endif /* SELECT_USES_HEAP */
    return ret;
}

#if defined(HAVE_POLL) && !defined(HAVE_BROKEN_POLL)
/*
 * poll() support
 */

typedef struct {
    PyObject_HEAD
    PyObject *dict;
    int ufd_uptodate;
    int ufd_len;
    struct pollfd *ufds;
    int poll_running;
} pollObject;

static PyTypeObject poll_Type;

/* Update the malloc'ed array of pollfds to match the dictionary
   contained within a pollObject.  Return 1 on success, 0 on an error.
*/

static int
update_ufd_array(pollObject *self)
{
    Py_ssize_t i, pos;
    PyObject *key, *value;
    struct pollfd *old_ufds = self->ufds;

    self->ufd_len = PyDict_GET_SIZE(self->dict);
    PyMem_RESIZE(self->ufds, struct pollfd, self->ufd_len);
    if (self->ufds == NULL) {
        self->ufds = old_ufds;
        PyErr_NoMemory();
        return 0;
    }

    i = pos = 0;
    while (PyDict_Next(self->dict, &pos, &key, &value)) {
        assert(i < self->ufd_len);
        /* Never overflow */
        self->ufds[i].fd = (int)PyLong_AsLong(key);
        self->ufds[i].events = (short)(unsigned short)PyLong_AsLong(value);
        i++;
    }
    assert(i == self->ufd_len);
    self->ufd_uptodate = 1;
    return 1;
}

static int
ushort_converter(PyObject *obj, void *ptr)
{
    unsigned long uval;

    uval = PyLong_AsUnsignedLong(obj);
    if (uval == (unsigned long)-1 && PyErr_Occurred())
        return 0;
    if (uval > USHRT_MAX) {
        PyErr_SetString(PyExc_OverflowError,
                        "Python int too large for C unsigned short");
        return 0;
    }

    *(unsigned short *)ptr = Py_SAFE_DOWNCAST(uval, unsigned long, unsigned short);
    return 1;
}

/*[clinic input]
select.poll.register

    fd: fildes
      either an integer, or an object with a fileno() method returning an int
    eventmask: object(converter="ushort_converter", type="unsigned short", c_default="POLLIN | POLLPRI | POLLOUT") = POLLIN | POLLPRI | POLLOUT
      an optional bitmask describing the type of events to check for
    /

Register a file descriptor with the polling object.
[clinic start generated code]*/

static PyObject *
select_poll_register_impl(pollObject *self, int fd, unsigned short eventmask)
/*[clinic end generated code: output=0dc7173c800a4a65 input=499d96a2836217f5]*/
{
    PyObject *key, *value;
    int err;

    /* Add entry to the internal dictionary: the key is the
       file descriptor, and the value is the event mask. */
    key = PyLong_FromLong(fd);
    if (key == NULL)
        return NULL;
    value = PyLong_FromLong(eventmask);
    if (value == NULL) {
        Py_DECREF(key);
        return NULL;
    }
    err = PyDict_SetItem(self->dict, key, value);
    Py_DECREF(key);
    Py_DECREF(value);
    if (err < 0)
        return NULL;

    self->ufd_uptodate = 0;

    Py_RETURN_NONE;
}


/*[clinic input]
select.poll.modify

    fd: fildes
      either an integer, or an object with a fileno() method returning
      an int
    eventmask: object(converter="ushort_converter", type="unsigned short")
      a bitmask describing the type of events to check for
    /

Modify an already registered file descriptor.
[clinic start generated code]*/

static PyObject *
select_poll_modify_impl(pollObject *self, int fd, unsigned short eventmask)
/*[clinic end generated code: output=1a7b88bf079eff17 input=b8e0e04a1264b78f]*/
{
    PyObject *key, *value;
    int err;

    /* Modify registered fd */
    key = PyLong_FromLong(fd);
    if (key == NULL)
        return NULL;
    if (PyDict_GetItem(self->dict, key) == NULL) {
        errno = ENOENT;
        PyErr_SetFromErrno(PyExc_OSError);
        Py_DECREF(key);
        return NULL;
    }
    value = PyLong_FromLong(eventmask);
    if (value == NULL) {
        Py_DECREF(key);
        return NULL;
    }
    err = PyDict_SetItem(self->dict, key, value);
    Py_DECREF(key);
    Py_DECREF(value);
    if (err < 0)
        return NULL;

    self->ufd_uptodate = 0;

    Py_RETURN_NONE;
}


/*[clinic input]
select.poll.unregister

    fd: fildes
    /

Remove a file descriptor being tracked by the polling object.
[clinic start generated code]*/

static PyObject *
select_poll_unregister_impl(pollObject *self, int fd)
/*[clinic end generated code: output=8c9f42e75e7d291b input=4b4fccc1040e79cb]*/
{
    PyObject *key;

    /* Check whether the fd is already in the array */
    key = PyLong_FromLong(fd);
    if (key == NULL)
        return NULL;

    if (PyDict_DelItem(self->dict, key) == -1) {
        Py_DECREF(key);
        /* This will simply raise the KeyError set by PyDict_DelItem
           if the file descriptor isn't registered. */
        return NULL;
    }

    Py_DECREF(key);
    self->ufd_uptodate = 0;

    Py_RETURN_NONE;
}

<<<<<<< HEAD
/*[clinic input]
select.poll.poll

    timeout as timeout_obj: object = None
    /

Polls the set of registered file descriptors.

Returns a list containing any descriptors that have events or errors to
report, as a list of (fd, event) 2-tuples.
[clinic start generated code]*/
=======
PyDoc_STRVAR(poll_poll_doc,
"poll( [timeout] ) -> list of (fd, event) 2-tuples\n\n\
Polls the set of registered file descriptors, returning a list containing\n\
any descriptors that have events or errors to report.");
>>>>>>> 8fbbdf0c

static PyObject *
select_poll_poll_impl(pollObject *self, PyObject *timeout_obj)
/*[clinic end generated code: output=876e837d193ed7e4 input=7a446ed45189e894]*/
{
    PyObject *result_list = NULL;
    int poll_result, i, j;
    PyObject *value = NULL, *num = NULL;
    _PyTime_t timeout = -1, ms = -1, deadline = 0;
    int async_err = 0;

    if (timeout_obj != Py_None) {
        if (_PyTime_FromMillisecondsObject(&timeout, timeout_obj,
                                           _PyTime_ROUND_TIMEOUT) < 0) {
            if (PyErr_ExceptionMatches(PyExc_TypeError)) {
                PyErr_SetString(PyExc_TypeError,
                                "timeout must be an integer or None");
            }
            return NULL;
        }

        ms = _PyTime_AsMilliseconds(timeout, _PyTime_ROUND_TIMEOUT);
        if (ms < INT_MIN || ms > INT_MAX) {
            PyErr_SetString(PyExc_OverflowError, "timeout is too large");
            return NULL;
        }

        if (timeout >= 0) {
            deadline = _PyTime_GetMonotonicClock() + timeout;
        }
    }

    /* On some OSes, typically BSD-based ones, the timeout parameter of the
       poll() syscall, when negative, must be exactly INFTIM, where defined,
       or -1. See issue 31334. */
    if (ms < 0) {
#ifdef INFTIM
        ms = INFTIM;
#else
        ms = -1;
#endif
    }

    /* Avoid concurrent poll() invocation, issue 8865 */
    if (self->poll_running) {
        PyErr_SetString(PyExc_RuntimeError,
                        "concurrent poll() invocation");
        return NULL;
    }

    /* Ensure the ufd array is up to date */
    if (!self->ufd_uptodate)
        if (update_ufd_array(self) == 0)
            return NULL;

    self->poll_running = 1;

    /* call poll() */
    async_err = 0;
    do {
        Py_BEGIN_ALLOW_THREADS
        errno = 0;
        poll_result = poll(self->ufds, self->ufd_len, (int)ms);
        Py_END_ALLOW_THREADS

        if (errno != EINTR)
            break;

        /* poll() was interrupted by a signal */
        if (PyErr_CheckSignals()) {
            async_err = 1;
            break;
        }

        if (timeout >= 0) {
            timeout = deadline - _PyTime_GetMonotonicClock();
            if (timeout < 0) {
                poll_result = 0;
                break;
            }
            ms = _PyTime_AsMilliseconds(timeout, _PyTime_ROUND_CEILING);
            /* retry poll() with the recomputed timeout */
        }
    } while (1);

    self->poll_running = 0;

    if (poll_result < 0) {
        if (!async_err)
            PyErr_SetFromErrno(PyExc_OSError);
        return NULL;
    }

    /* build the result list */

    result_list = PyList_New(poll_result);
    if (!result_list)
        return NULL;

    for (i = 0, j = 0; j < poll_result; j++) {
        /* skip to the next fired descriptor */
        while (!self->ufds[i].revents) {
            i++;
        }
        /* if we hit a NULL return, set value to NULL
           and break out of loop; code at end will
           clean up result_list */
        value = PyTuple_New(2);
        if (value == NULL)
            goto error;
        num = PyLong_FromLong(self->ufds[i].fd);
        if (num == NULL) {
            Py_DECREF(value);
            goto error;
        }
        PyTuple_SET_ITEM(value, 0, num);

        /* The &0xffff is a workaround for AIX.  'revents'
           is a 16-bit short, and IBM assigned POLLNVAL
           to be 0x8000, so the conversion to int results
           in a negative number. See SF bug #923315. */
        num = PyLong_FromLong(self->ufds[i].revents & 0xffff);
        if (num == NULL) {
            Py_DECREF(value);
            goto error;
        }
        PyTuple_SET_ITEM(value, 1, num);
        if ((PyList_SetItem(result_list, j, value)) == -1) {
            Py_DECREF(value);
            goto error;
        }
        i++;
    }
    return result_list;

  error:
    Py_DECREF(result_list);
    return NULL;
}

static pollObject *
newPollObject(void)
{
    pollObject *self;
    self = PyObject_New(pollObject, &poll_Type);
    if (self == NULL)
        return NULL;
    /* ufd_uptodate is a Boolean, denoting whether the
       array pointed to by ufds matches the contents of the dictionary. */
    self->ufd_uptodate = 0;
    self->ufds = NULL;
    self->poll_running = 0;
    self->dict = PyDict_New();
    if (self->dict == NULL) {
        Py_DECREF(self);
        return NULL;
    }
    return self;
}

static void
poll_dealloc(pollObject *self)
{
    if (self->ufds != NULL)
        PyMem_DEL(self->ufds);
    Py_XDECREF(self->dict);
    PyObject_Del(self);
}


#ifdef HAVE_SYS_DEVPOLL_H
typedef struct {
    PyObject_HEAD
    int fd_devpoll;
    int max_n_fds;
    int n_fds;
    struct pollfd *fds;
} devpollObject;

static PyTypeObject devpoll_Type;

static PyObject *
devpoll_err_closed(void)
{
    PyErr_SetString(PyExc_ValueError, "I/O operation on closed devpoll object");
    return NULL;
}

static int devpoll_flush(devpollObject *self)
{
    int size, n;

    if (!self->n_fds) return 0;

    size = sizeof(struct pollfd)*self->n_fds;
    self->n_fds = 0;

    n = _Py_write(self->fd_devpoll, self->fds, size);
    if (n == -1)
        return -1;

    if (n < size) {
        /*
        ** Data writed to /dev/poll is a binary data structure. It is not
        ** clear what to do if a partial write occurred. For now, raise
        ** an exception and see if we actually found this problem in
        ** the wild.
        ** See http://bugs.python.org/issue6397.
        */
        PyErr_Format(PyExc_OSError, "failed to write all pollfds. "
                "Please, report at http://bugs.python.org/. "
                "Data to report: Size tried: %d, actual size written: %d.",
                size, n);
        return -1;
    }
    return 0;
}

static PyObject *
internal_devpoll_register(devpollObject *self, int fd,
                          unsigned short events, int remove)
{
    if (self->fd_devpoll < 0)
        return devpoll_err_closed();

    if (remove) {
        self->fds[self->n_fds].fd = fd;
        self->fds[self->n_fds].events = POLLREMOVE;

        if (++self->n_fds == self->max_n_fds) {
            if (devpoll_flush(self))
                return NULL;
        }
    }

    self->fds[self->n_fds].fd = fd;
    self->fds[self->n_fds].events = (signed short)events;

    if (++self->n_fds == self->max_n_fds) {
        if (devpoll_flush(self))
            return NULL;
    }

    Py_RETURN_NONE;
}

/*[clinic input]
select.devpoll.register

    fd: fildes
        either an integer, or an object with a fileno() method returning
        an int
    eventmask: object(converter="ushort_converter", type="unsigned short", c_default="POLLIN | POLLPRI | POLLOUT") = POLLIN | POLLPRI | POLLOUT
        an optional bitmask describing the type of events to check for
    /

Register a file descriptor with the polling object.
[clinic start generated code]*/

static PyObject *
select_devpoll_register_impl(devpollObject *self, int fd,
                             unsigned short eventmask)
/*[clinic end generated code: output=6e07fe8b74abba0c input=389a0785bb8feb57]*/
{
    return internal_devpoll_register(self, fd, eventmask, 0);
}

/*[clinic input]
select.devpoll.modify

    fd: fildes
        either an integer, or an object with a fileno() method returning
        an int
    eventmask: object(converter="ushort_converter", type="unsigned short", c_default="POLLIN | POLLPRI | POLLOUT") = POLLIN | POLLPRI | POLLOUT
        an optional bitmask describing the type of events to check for
    /

Modify a possible already registered file descriptor.
[clinic start generated code]*/

static PyObject *
select_devpoll_modify_impl(devpollObject *self, int fd,
                           unsigned short eventmask)
/*[clinic end generated code: output=bc2e6d23aaff98b4 input=f0d7de3889cc55fb]*/
static PyObject *
devpoll_modify(devpollObject *self, PyObject *args)
{
    return internal_devpoll_register(self, fd, eventmask, 1);
}

/*[clinic input]
select.devpoll.unregister

    fd: fildes
    /

Remove a file descriptor being tracked by the polling object.
[clinic start generated code]*/

static PyObject *
select_devpoll_unregister_impl(devpollObject *self, int fd)
/*[clinic end generated code: output=95519ffa0c7d43fe input=b4ea42a4442fd467]*/
{
    if (self->fd_devpoll < 0)
        return devpoll_err_closed();

    self->fds[self->n_fds].fd = fd;
    self->fds[self->n_fds].events = POLLREMOVE;

    if (++self->n_fds == self->max_n_fds) {
        if (devpoll_flush(self))
            return NULL;
    }

    Py_RETURN_NONE;
}

<<<<<<< HEAD
/*[clinic input]
select.devpoll.poll

    timeout as timeout_obj: object = None

Polls the set of registered file descriptors.

Returns a list containing any descriptors that have events or errors to
report.
[clinic start generated code]*/
=======
PyDoc_STRVAR(devpoll_poll_doc,
"poll( [timeout] ) -> list of (fd, event) 2-tuples\n\n\
Polls the set of registered file descriptors, returning a list containing\n\
any descriptors that have events or errors to report.");
>>>>>>> 8fbbdf0c

static PyObject *
select_devpoll_poll_impl(devpollObject *self, PyObject *timeout_obj)
/*[clinic end generated code: output=2654e5457cca0b3c input=fecb272f2f670025]*/
{
    struct dvpoll dvp;
    PyObject *result_list = NULL, *timeout_obj = NULL;
    int poll_result, i;
    PyObject *value, *num1, *num2;
    _PyTime_t timeout, ms, deadline = 0;

    if (self->fd_devpoll < 0)
        return devpoll_err_closed();

    /* Check values for timeout */
    if (timeout_obj == Py_None) {
        timeout = -1;
        ms = -1;
    }
    else {
        if (_PyTime_FromMillisecondsObject(&timeout, timeout_obj,
                                           _PyTime_ROUND_TIMEOUT) < 0) {
            if (PyErr_ExceptionMatches(PyExc_TypeError)) {
                PyErr_SetString(PyExc_TypeError,
                                "timeout must be an integer or None");
            }
            return NULL;
        }

        ms = _PyTime_AsMilliseconds(timeout, _PyTime_ROUND_TIMEOUT);
        if (ms < -1 || ms > INT_MAX) {
            PyErr_SetString(PyExc_OverflowError, "timeout is too large");
            return NULL;
        }
    }

    if (devpoll_flush(self))
        return NULL;

    dvp.dp_fds = self->fds;
    dvp.dp_nfds = self->max_n_fds;
    dvp.dp_timeout = (int)ms;

    if (timeout >= 0)
        deadline = _PyTime_GetMonotonicClock() + timeout;

    do {
        /* call devpoll() */
        Py_BEGIN_ALLOW_THREADS
        errno = 0;
        poll_result = ioctl(self->fd_devpoll, DP_POLL, &dvp);
        Py_END_ALLOW_THREADS

        if (errno != EINTR)
            break;

        /* devpoll() was interrupted by a signal */
        if (PyErr_CheckSignals())
            return NULL;

        if (timeout >= 0) {
            timeout = deadline - _PyTime_GetMonotonicClock();
            if (timeout < 0) {
                poll_result = 0;
                break;
            }
            ms = _PyTime_AsMilliseconds(timeout, _PyTime_ROUND_CEILING);
            dvp.dp_timeout = (int)ms;
            /* retry devpoll() with the recomputed timeout */
        }
    } while (1);

    if (poll_result < 0) {
        PyErr_SetFromErrno(PyExc_OSError);
        return NULL;
    }

    /* build the result list */
    result_list = PyList_New(poll_result);
    if (!result_list)
        return NULL;

    for (i = 0; i < poll_result; i++) {
        num1 = PyLong_FromLong(self->fds[i].fd);
        num2 = PyLong_FromLong(self->fds[i].revents);
        if ((num1 == NULL) || (num2 == NULL)) {
            Py_XDECREF(num1);
            Py_XDECREF(num2);
            goto error;
        }
        value = PyTuple_Pack(2, num1, num2);
        Py_DECREF(num1);
        Py_DECREF(num2);
        if (value == NULL)
            goto error;
        if ((PyList_SetItem(result_list, i, value)) == -1) {
            Py_DECREF(value);
            goto error;
        }
    }

    return result_list;

  error:
    Py_DECREF(result_list);
    return NULL;
}

static int
devpoll_internal_close(devpollObject *self)
{
    int save_errno = 0;
    if (self->fd_devpoll >= 0) {
        int fd = self->fd_devpoll;
        self->fd_devpoll = -1;
        Py_BEGIN_ALLOW_THREADS
        if (close(fd) < 0)
            save_errno = errno;
        Py_END_ALLOW_THREADS
    }
    return save_errno;
}

<<<<<<< HEAD
/*[clinic input]
select.devpoll.close

Close the devpoll file descriptor.

Further operations on the devpoll object will raise an exception.
[clinic start generated code]*/

static PyObject *
select_devpoll_close_impl(devpollObject *self)
/*[clinic end generated code: output=26b355bd6429f21b input=6273c30f5560a99b]*/
=======
static PyObject*
devpoll_close(devpollObject *self, PyObject *Py_UNUSED(ignored))
>>>>>>> 8fbbdf0c
{
    errno = devpoll_internal_close(self);
    if (errno < 0) {
        PyErr_SetFromErrno(PyExc_OSError);
        return NULL;
    }
    Py_RETURN_NONE;
}

static PyObject*
devpoll_get_closed(devpollObject *self)
{
    if (self->fd_devpoll < 0)
        Py_RETURN_TRUE;
    else
        Py_RETURN_FALSE;
}

<<<<<<< HEAD
/*[clinic input]
select.devpoll.fileno

Return the file descriptor.
[clinic start generated code]*/

static PyObject *
select_devpoll_fileno_impl(devpollObject *self)
/*[clinic end generated code: output=26920929f8d292f4 input=ef15331ebde6c368]*/
=======
static PyObject*
devpoll_fileno(devpollObject *self, PyObject *Py_UNUSED(ignored))
>>>>>>> 8fbbdf0c
{
    if (self->fd_devpoll < 0)
        return devpoll_err_closed();
    return PyLong_FromLong(self->fd_devpoll);
}

static PyGetSetDef devpoll_getsetlist[] = {
    {"closed", (getter)devpoll_get_closed, NULL,
     "True if the devpoll object is closed"},
    {0},
};

static devpollObject *
newDevPollObject(void)
{
    devpollObject *self;
    int fd_devpoll, limit_result;
    struct pollfd *fds;
    struct rlimit limit;

    /*
    ** If we try to process more that getrlimit()
    ** fds, the kernel will give an error, so
    ** we set the limit here. It is a dynamic
    ** value, because we can change rlimit() anytime.
    */
    limit_result = getrlimit(RLIMIT_NOFILE, &limit);
    if (limit_result == -1) {
        PyErr_SetFromErrno(PyExc_OSError);
        return NULL;
    }

    fd_devpoll = _Py_open("/dev/poll", O_RDWR);
    if (fd_devpoll == -1)
        return NULL;

    fds = PyMem_NEW(struct pollfd, limit.rlim_cur);
    if (fds == NULL) {
        close(fd_devpoll);
        PyErr_NoMemory();
        return NULL;
    }

    self = PyObject_New(devpollObject, &devpoll_Type);
    if (self == NULL) {
        close(fd_devpoll);
        PyMem_DEL(fds);
        return NULL;
    }
    self->fd_devpoll = fd_devpoll;
    self->max_n_fds = limit.rlim_cur;
    self->n_fds = 0;
    self->fds = fds;

    return self;
}

static void
devpoll_dealloc(devpollObject *self)
{
    (void)devpoll_internal_close(self);
    PyMem_DEL(self->fds);
    PyObject_Del(self);
}

#endif  /* HAVE_SYS_DEVPOLL_H */


/*[clinic input]
select.poll

Returns a polling object.

This object supports registering and unregistering file descriptors, and then
polling them for I/O events.
[clinic start generated code]*/

static PyObject *
select_poll_impl(PyObject *module)
/*[clinic end generated code: output=16a665a4e1d228c5 input=3f877909d5696bbf]*/
{
    return (PyObject *)newPollObject();
}

#ifdef HAVE_SYS_DEVPOLL_H

/*[clinic input]
select.devpoll

Returns a polling object.

This object supports registering and unregistering file descriptors, and then
polling them for I/O events.
[clinic start generated code]*/

static PyObject *
select_devpoll_impl(PyObject *module)
/*[clinic end generated code: output=ea9213cc87fd9581 input=53a1af94564f00a3]*/
{
    return (PyObject *)newDevPollObject();
}
#endif


#ifdef __APPLE__
/*
 * On some systems poll() sets errno on invalid file descriptors. We test
 * for this at runtime because this bug may be fixed or introduced between
 * OS releases.
 */
static int select_have_broken_poll(void)
{
    int poll_test;
    int filedes[2];

    struct pollfd poll_struct = { 0, POLLIN|POLLPRI|POLLOUT, 0 };

    /* Create a file descriptor to make invalid */
    if (pipe(filedes) < 0) {
        return 1;
    }
    poll_struct.fd = filedes[0];
    close(filedes[0]);
    close(filedes[1]);
    poll_test = poll(&poll_struct, 1, 0);
    if (poll_test < 0) {
        return 1;
    } else if (poll_test == 0 && poll_struct.revents != POLLNVAL) {
        return 1;
    }
    return 0;
}
#endif /* __APPLE__ */

#endif /* HAVE_POLL */

#ifdef HAVE_EPOLL
/* **************************************************************************
 *                      epoll interface for Linux 2.6
 *
 * Written by Christian Heimes
 * Inspired by Twisted's _epoll.pyx and select.poll()
 */

#ifdef HAVE_SYS_EPOLL_H
#include <sys/epoll.h>
#endif

typedef struct {
    PyObject_HEAD
    SOCKET epfd;                        /* epoll control file descriptor */
} pyEpoll_Object;

static PyTypeObject pyEpoll_Type;
#define pyepoll_CHECK(op) (PyObject_TypeCheck((op), &pyEpoll_Type))

static PyObject *
pyepoll_err_closed(void)
{
    PyErr_SetString(PyExc_ValueError, "I/O operation on closed epoll object");
    return NULL;
}

static int
pyepoll_internal_close(pyEpoll_Object *self)
{
    int save_errno = 0;
    if (self->epfd >= 0) {
        int epfd = self->epfd;
        self->epfd = -1;
        Py_BEGIN_ALLOW_THREADS
        if (close(epfd) < 0)
            save_errno = errno;
        Py_END_ALLOW_THREADS
    }
    return save_errno;
}

static PyObject *
newPyEpoll_Object(PyTypeObject *type, int sizehint, SOCKET fd)
{
    pyEpoll_Object *self;

    assert(type != NULL && type->tp_alloc != NULL);
    self = (pyEpoll_Object *) type->tp_alloc(type, 0);
    if (self == NULL)
        return NULL;

    if (fd == -1) {
        Py_BEGIN_ALLOW_THREADS
#ifdef HAVE_EPOLL_CREATE1
        self->epfd = epoll_create1(EPOLL_CLOEXEC);
#else
        self->epfd = epoll_create(sizehint);
#endif
        Py_END_ALLOW_THREADS
    }
    else {
        self->epfd = fd;
    }
    if (self->epfd < 0) {
        Py_DECREF(self);
        PyErr_SetFromErrno(PyExc_OSError);
        return NULL;
    }

#ifndef HAVE_EPOLL_CREATE1
    if (fd == -1 && _Py_set_inheritable(self->epfd, 0, NULL) < 0) {
        Py_DECREF(self);
        return NULL;
    }
#endif

    return (PyObject *)self;
}


/*[clinic input]
@classmethod
select.epoll.__new__

    sizehint: int(c_default="FD_SETSIZE - 1") = -1
      sizehint must be a positive integer or -1 for the default size. The
      sizehint is used to optimize internal data structures. It doesn't limit
      the maximum number of monitored events.
    flags: int = 0

Returns an epolling object.
[clinic start generated code]*/

static PyObject *
select_epoll_impl(PyTypeObject *type, int sizehint, int flags)
/*[clinic end generated code: output=c87404e705013bb5 input=15bd182fdfa3557c]*/
{
    if (sizehint < 0) {
        PyErr_SetString(PyExc_ValueError, "negative sizehint");
        return NULL;
    }

#ifdef HAVE_EPOLL_CREATE1
    if (flags && flags != EPOLL_CLOEXEC) {
        PyErr_SetString(PyExc_OSError, "invalid flags");
        return NULL;
    }
#endif

    return newPyEpoll_Object(type, sizehint, -1);
}


static void
pyepoll_dealloc(pyEpoll_Object *self)
{
    (void)pyepoll_internal_close(self);
    Py_TYPE(self)->tp_free(self);
}

<<<<<<< HEAD
/*[clinic input]
select.epoll.close

Close the epoll control file descriptor.

Further operations on the epoll object will raise an exception.
[clinic start generated code]*/

static PyObject *
select_epoll_close_impl(pyEpoll_Object *self)
/*[clinic end generated code: output=ee2144c446a1a435 input=ca6c66ba5a736bfd]*/
=======
static PyObject*
pyepoll_close(pyEpoll_Object *self, PyObject *Py_UNUSED(ignored))
>>>>>>> 8fbbdf0c
{
    errno = pyepoll_internal_close(self);
    if (errno < 0) {
        PyErr_SetFromErrno(PyExc_OSError);
        return NULL;
    }
    Py_RETURN_NONE;
}


static PyObject*
pyepoll_get_closed(pyEpoll_Object *self)
{
    if (self->epfd < 0)
        Py_RETURN_TRUE;
    else
        Py_RETURN_FALSE;
}

<<<<<<< HEAD
/*[clinic input]
select.epoll.fileno

Return the epoll control file descriptor.
[clinic start generated code]*/

static PyObject *
select_epoll_fileno_impl(pyEpoll_Object *self)
/*[clinic end generated code: output=e171375fdc619ba3 input=c11091a6aee60b5c]*/
=======
static PyObject*
pyepoll_fileno(pyEpoll_Object *self, PyObject *Py_UNUSED(ignored))
>>>>>>> 8fbbdf0c
{
    if (self->epfd < 0)
        return pyepoll_err_closed();
    return PyLong_FromLong(self->epfd);
}


/*[clinic input]
@classmethod
select.epoll.fromfd

    fd: int
    /

Create an epoll object from a given control fd.
[clinic start generated code]*/

static PyObject *
select_epoll_fromfd_impl(PyTypeObject *type, int fd)
/*[clinic end generated code: output=c15de2a083524e8e input=faecefdb55e3046e]*/
{
    SOCKET s_fd = (SOCKET)fd;
    return newPyEpoll_Object(type, FD_SETSIZE - 1, s_fd);
}


static PyObject *
pyepoll_internal_ctl(int epfd, int op, int fd, unsigned int events)
{
    struct epoll_event ev;
    int result;

    if (epfd < 0)
        return pyepoll_err_closed();

    switch (op) {
    case EPOLL_CTL_ADD:
    case EPOLL_CTL_MOD:
        ev.events = events;
        ev.data.fd = fd;
        Py_BEGIN_ALLOW_THREADS
        result = epoll_ctl(epfd, op, fd, &ev);
        Py_END_ALLOW_THREADS
        break;
    case EPOLL_CTL_DEL:
        /* In kernel versions before 2.6.9, the EPOLL_CTL_DEL
         * operation required a non-NULL pointer in event, even
         * though this argument is ignored. */
        Py_BEGIN_ALLOW_THREADS
        result = epoll_ctl(epfd, op, fd, &ev);
        if (errno == EBADF) {
            /* fd already closed */
            result = 0;
            errno = 0;
        }
        Py_END_ALLOW_THREADS
        break;
    default:
        result = -1;
        errno = EINVAL;
    }

    if (result < 0) {
        PyErr_SetFromErrno(PyExc_OSError);
        return NULL;
    }
    Py_RETURN_NONE;
}

/*[clinic input]
select.epoll.register

    fd: fildes
      the target file descriptor of the operation
    eventmask: unsigned_int(c_default="EPOLLIN | EPOLLPRI | EPOLLOUT", bitwise=True) = EPOLLIN | EPOLLPRI | EPOLLOUT
      a bit set composed of the various EPOLL constants

Registers a new fd or raises an OSError if the fd is already registered.

The epoll interface supports all file descriptors that support poll.
[clinic start generated code]*/

static PyObject *
select_epoll_register_impl(pyEpoll_Object *self, int fd,
                           unsigned int eventmask)
/*[clinic end generated code: output=318e5e6386520599 input=6cf699c152dd8ca9]*/
{
    return pyepoll_internal_ctl(self->epfd, EPOLL_CTL_ADD, fd, eventmask);
}

/*[clinic input]
select.epoll.modify

    fd: fildes
      the target file descriptor of the operation
    eventmask: unsigned_int(bitwise=True)
      a bit set composed of the various EPOLL constants

Modify event mask for a registered file descriptor.
[clinic start generated code]*/

static PyObject *
select_epoll_modify_impl(pyEpoll_Object *self, int fd,
                         unsigned int eventmask)
/*[clinic end generated code: output=7e3447307cff6f65 input=88a83dac53a8c3da]*/
{
    return pyepoll_internal_ctl(self->epfd, EPOLL_CTL_MOD, fd, eventmask);
}

/*[clinic input]
select.epoll.unregister

    fd: fildes
      the target file descriptor of the operation

Remove a registered file descriptor from the epoll object.
[clinic start generated code]*/

static PyObject *
select_epoll_unregister_impl(pyEpoll_Object *self, int fd)
/*[clinic end generated code: output=07c5dbd612a512d4 input=3093f68d3644743d]*/
{
    return pyepoll_internal_ctl(self->epfd, EPOLL_CTL_DEL, fd, 0);
}

/*[clinic input]
select.epoll.poll

    timeout as timeout_obj: object = None
      the maximum time to wait in seconds (as float);
      a timeout of None or -1 makes poll wait indefinitely
    maxevents: int = -1
      the maximum number of events returned; -1 means no limit

Wait for events on the epoll file descriptor.
[clinic start generated code]*/

static PyObject *
select_epoll_poll_impl(pyEpoll_Object *self, PyObject *timeout_obj,
                       int maxevents)
/*[clinic end generated code: output=e02d121a20246c6c input=205c0207f1971f5f]*/
{
    int nfds, i;
    PyObject *elist = NULL, *etuple = NULL;
    struct epoll_event *evs = NULL;
    _PyTime_t timeout, ms, deadline;

    if (self->epfd < 0)
        return pyepoll_err_closed();

    if (timeout_obj == Py_None) {
        timeout = -1;
        ms = -1;
        deadline = 0;   /* initialize to prevent gcc warning */
    }
    else {
        /* epoll_wait() has a resolution of 1 millisecond, round towards
           infinity to wait at least timeout seconds. */
        if (_PyTime_FromSecondsObject(&timeout, timeout_obj,
                                      _PyTime_ROUND_TIMEOUT) < 0) {
            if (PyErr_ExceptionMatches(PyExc_TypeError)) {
                PyErr_SetString(PyExc_TypeError,
                                "timeout must be an integer or None");
            }
            return NULL;
        }

        ms = _PyTime_AsMilliseconds(timeout, _PyTime_ROUND_CEILING);
        if (ms < INT_MIN || ms > INT_MAX) {
            PyErr_SetString(PyExc_OverflowError, "timeout is too large");
            return NULL;
        }

        deadline = _PyTime_GetMonotonicClock() + timeout;
    }

    if (maxevents == -1) {
        maxevents = FD_SETSIZE-1;
    }
    else if (maxevents < 1) {
        PyErr_Format(PyExc_ValueError,
                     "maxevents must be greater than 0, got %d",
                     maxevents);
        return NULL;
    }

    evs = PyMem_New(struct epoll_event, maxevents);
    if (evs == NULL) {
        PyErr_NoMemory();
        return NULL;
    }

    do {
        Py_BEGIN_ALLOW_THREADS
        errno = 0;
        nfds = epoll_wait(self->epfd, evs, maxevents, (int)ms);
        Py_END_ALLOW_THREADS

        if (errno != EINTR)
            break;

        /* poll() was interrupted by a signal */
        if (PyErr_CheckSignals())
            goto error;

        if (timeout >= 0) {
            timeout = deadline - _PyTime_GetMonotonicClock();
            if (timeout < 0) {
                nfds = 0;
                break;
            }
            ms = _PyTime_AsMilliseconds(timeout, _PyTime_ROUND_CEILING);
            /* retry epoll_wait() with the recomputed timeout */
        }
    } while(1);

    if (nfds < 0) {
        PyErr_SetFromErrno(PyExc_OSError);
        goto error;
    }

    elist = PyList_New(nfds);
    if (elist == NULL) {
        goto error;
    }

    for (i = 0; i < nfds; i++) {
        etuple = Py_BuildValue("iI", evs[i].data.fd, evs[i].events);
        if (etuple == NULL) {
            Py_CLEAR(elist);
            goto error;
        }
        PyList_SET_ITEM(elist, i, etuple);
    }

    error:
    PyMem_Free(evs);
    return elist;
}


/*[clinic input]
select.epoll.__enter__

[clinic start generated code]*/

static PyObject *
select_epoll___enter___impl(pyEpoll_Object *self)
/*[clinic end generated code: output=ab45d433504db2a0 input=3c22568587efeadb]*/
{
    if (self->epfd < 0)
        return pyepoll_err_closed();

    Py_INCREF(self);
    return (PyObject *)self;
}

/*[clinic input]
select.epoll.__exit__

    exc_type:  object = None
    exc_value: object = None
    exc_tb:    object = None
    /

[clinic start generated code]*/

static PyObject *
select_epoll___exit___impl(pyEpoll_Object *self, PyObject *exc_type,
                           PyObject *exc_value, PyObject *exc_tb)
/*[clinic end generated code: output=c480f38ce361748e input=7ae81a5a4c1a98d8]*/
{
    _Py_IDENTIFIER(close);

    return _PyObject_CallMethodId((PyObject *)self, &PyId_close, NULL);
}

static PyGetSetDef pyepoll_getsetlist[] = {
    {"closed", (getter)pyepoll_get_closed, NULL,
     "True if the epoll handler is closed"},
    {0},
};

#endif /* HAVE_EPOLL */

#ifdef HAVE_KQUEUE
/* **************************************************************************
 *                      kqueue interface for BSD
 *
 * Copyright (c) 2000 Doug White, 2006 James Knight, 2007 Christian Heimes
 * All rights reserved.
 *
 * Redistribution and use in source and binary forms, with or without
 * modification, are permitted provided that the following conditions
 * are met:
 * 1. Redistributions of source code must retain the above copyright
 *    notice, this list of conditions and the following disclaimer.
 * 2. Redistributions in binary form must reproduce the above copyright
 *    notice, this list of conditions and the following disclaimer in the
 *    documentation and/or other materials provided with the distribution.
 *
 * THIS SOFTWARE IS PROVIDED BY THE AUTHOR AND CONTRIBUTORS ``AS IS'' AND
 * ANY EXPRESS OR IMPLIED WARRANTIES, INCLUDING, BUT NOT LIMITED TO, THE
 * IMPLIED WARRANTIES OF MERCHANTABILITY AND FITNESS FOR A PARTICULAR PURPOSE
 * ARE DISCLAIMED.  IN NO EVENT SHALL THE AUTHOR OR CONTRIBUTORS BE LIABLE
 * FOR ANY DIRECT, INDIRECT, INCIDENTAL, SPECIAL, EXEMPLARY, OR CONSEQUENTIAL
 * DAMAGES (INCLUDING, BUT NOT LIMITED TO, PROCUREMENT OF SUBSTITUTE GOODS
 * OR SERVICES; LOSS OF USE, DATA, OR PROFITS; OR BUSINESS INTERRUPTION)
 * HOWEVER CAUSED AND ON ANY THEORY OF LIABILITY, WHETHER IN CONTRACT, STRICT
 * LIABILITY, OR TORT (INCLUDING NEGLIGENCE OR OTHERWISE) ARISING IN ANY WAY
 * OUT OF THE USE OF THIS SOFTWARE, EVEN IF ADVISED OF THE POSSIBILITY OF
 * SUCH DAMAGE.
 */

#ifdef HAVE_SYS_EVENT_H
#include <sys/event.h>
#endif

PyDoc_STRVAR(kqueue_event_doc,
"kevent(ident, filter=KQ_FILTER_READ, flags=KQ_EV_ADD, fflags=0, data=0, udata=0)\n\
\n\
This object is the equivalent of the struct kevent for the C API.\n\
\n\
See the kqueue manpage for more detailed information about the meaning\n\
of the arguments.\n\
\n\
One minor note: while you might hope that udata could store a\n\
reference to a python object, it cannot, because it is impossible to\n\
keep a proper reference count of the object once it's passed into the\n\
kernel. Therefore, I have restricted it to only storing an integer.  I\n\
recommend ignoring it and simply using the 'ident' field to key off\n\
of. You could also set up a dictionary on the python side to store a\n\
udata->object mapping.");

typedef struct {
    PyObject_HEAD
    struct kevent e;
} kqueue_event_Object;

static PyTypeObject kqueue_event_Type;

#define kqueue_event_Check(op) (PyObject_TypeCheck((op), &kqueue_event_Type))

typedef struct {
    PyObject_HEAD
    SOCKET kqfd;                /* kqueue control fd */
} kqueue_queue_Object;

static PyTypeObject kqueue_queue_Type;

#define kqueue_queue_Check(op) (PyObject_TypeCheck((op), &kqueue_queue_Type))

#if (SIZEOF_UINTPTR_T != SIZEOF_VOID_P)
#   error uintptr_t does not match void *!
#elif (SIZEOF_UINTPTR_T == SIZEOF_LONG_LONG)
#   define T_UINTPTRT         T_ULONGLONG
#   define T_INTPTRT          T_LONGLONG
#   define UINTPTRT_FMT_UNIT  "K"
#   define INTPTRT_FMT_UNIT   "L"
#elif (SIZEOF_UINTPTR_T == SIZEOF_LONG)
#   define T_UINTPTRT         T_ULONG
#   define T_INTPTRT          T_LONG
#   define UINTPTRT_FMT_UNIT  "k"
#   define INTPTRT_FMT_UNIT   "l"
#elif (SIZEOF_UINTPTR_T == SIZEOF_INT)
#   define T_UINTPTRT         T_UINT
#   define T_INTPTRT          T_INT
#   define UINTPTRT_FMT_UNIT  "I"
#   define INTPTRT_FMT_UNIT   "i"
#else
#   error uintptr_t does not match int, long, or long long!
#endif

#if SIZEOF_LONG_LONG == 8
#   define T_INT64          T_LONGLONG
#   define INT64_FMT_UNIT   "L"
#elif SIZEOF_LONG == 8
#   define T_INT64          T_LONG
#   define INT64_FMT_UNIT   "l"
#elif SIZEOF_INT == 8
#   define T_INT64          T_INT
#   define INT64_FMT_UNIT   "i"
#else
#   define INT64_FMT_UNIT   "_"
#endif

#if SIZEOF_LONG_LONG == 4
#   define T_UINT32         T_ULONGLONG
#   define UINT32_FMT_UNIT  "K"
#elif SIZEOF_LONG == 4
#   define T_UINT32         T_ULONG
#   define UINT32_FMT_UNIT  "k"
#elif SIZEOF_INT == 4
#   define T_UINT32         T_UINT
#   define UINT32_FMT_UNIT  "I"
#else
#   define UINT32_FMT_UNIT  "_"
#endif

/*
 * kevent is not standard and its members vary across BSDs.
 */
#ifdef __NetBSD__
#   define FILTER_TYPE      T_UINT32
#   define FILTER_FMT_UNIT  UINT32_FMT_UNIT
#   define FLAGS_TYPE       T_UINT32
#   define FLAGS_FMT_UNIT   UINT32_FMT_UNIT
#   define FFLAGS_TYPE      T_UINT32
#   define FFLAGS_FMT_UNIT  UINT32_FMT_UNIT
#else
#   define FILTER_TYPE      T_SHORT
#   define FILTER_FMT_UNIT  "h"
#   define FLAGS_TYPE       T_USHORT
#   define FLAGS_FMT_UNIT   "H"
#   define FFLAGS_TYPE      T_UINT
#   define FFLAGS_FMT_UNIT  "I"
#endif

#if defined(__NetBSD__) || defined(__OpenBSD__)
#   define DATA_TYPE        T_INT64
#   define DATA_FMT_UNIT    INT64_FMT_UNIT
#else
#   define DATA_TYPE        T_INTPTRT
#   define DATA_FMT_UNIT    INTPTRT_FMT_UNIT
#endif

/* Unfortunately, we can't store python objects in udata, because
 * kevents in the kernel can be removed without warning, which would
 * forever lose the refcount on the object stored with it.
 */

#define KQ_OFF(x) offsetof(kqueue_event_Object, x)
static struct PyMemberDef kqueue_event_members[] = {
    {"ident",           T_UINTPTRT,     KQ_OFF(e.ident)},
    {"filter",          FILTER_TYPE,    KQ_OFF(e.filter)},
    {"flags",           FLAGS_TYPE,     KQ_OFF(e.flags)},
    {"fflags",          T_UINT,         KQ_OFF(e.fflags)},
    {"data",            DATA_TYPE,      KQ_OFF(e.data)},
    {"udata",           T_UINTPTRT,     KQ_OFF(e.udata)},
    {NULL} /* Sentinel */
};
#undef KQ_OFF

static PyObject *

kqueue_event_repr(kqueue_event_Object *s)
{
    char buf[1024];
    PyOS_snprintf(
        buf, sizeof(buf),
        "<select.kevent ident=%zu filter=%d flags=0x%x fflags=0x%x "
        "data=0x%llx udata=%p>",
        (size_t)(s->e.ident), (int)s->e.filter, (unsigned int)s->e.flags,
        (unsigned int)s->e.fflags, (long long)(s->e.data), (void *)s->e.udata);
    return PyUnicode_FromString(buf);
}

static int
kqueue_event_init(kqueue_event_Object *self, PyObject *args, PyObject *kwds)
{
    PyObject *pfd;
    static char *kwlist[] = {"ident", "filter", "flags", "fflags",
                             "data", "udata", NULL};
    static const char fmt[] = "O|"
                FILTER_FMT_UNIT FLAGS_FMT_UNIT FFLAGS_FMT_UNIT DATA_FMT_UNIT
                UINTPTRT_FMT_UNIT ":kevent";

    EV_SET(&(self->e), 0, EVFILT_READ, EV_ADD, 0, 0, 0); /* defaults */

    if (!PyArg_ParseTupleAndKeywords(args, kwds, fmt, kwlist,
        &pfd, &(self->e.filter), &(self->e.flags),
        &(self->e.fflags), &(self->e.data), &(self->e.udata))) {
        return -1;
    }

    if (PyLong_Check(pfd)) {
        self->e.ident = PyLong_AsSize_t(pfd);
    }
    else {
        self->e.ident = PyObject_AsFileDescriptor(pfd);
    }
    if (PyErr_Occurred()) {
        return -1;
    }
    return 0;
}

static PyObject *
kqueue_event_richcompare(kqueue_event_Object *s, kqueue_event_Object *o,
                         int op)
{
    int result;

    if (!kqueue_event_Check(o)) {
        Py_RETURN_NOTIMPLEMENTED;
    }

#define CMP(a, b) ((a) != (b)) ? ((a) < (b) ? -1 : 1)
    result = CMP(s->e.ident, o->e.ident)
           : CMP(s->e.filter, o->e.filter)
           : CMP(s->e.flags, o->e.flags)
           : CMP(s->e.fflags, o->e.fflags)
           : CMP(s->e.data, o->e.data)
           : CMP((intptr_t)s->e.udata, (intptr_t)o->e.udata)
           : 0;
#undef CMP

    Py_RETURN_RICHCOMPARE(result, 0, op);
}

static PyObject *
kqueue_queue_err_closed(void)
{
    PyErr_SetString(PyExc_ValueError, "I/O operation on closed kqueue object");
    return NULL;
}

static int
kqueue_queue_internal_close(kqueue_queue_Object *self)
{
    int save_errno = 0;
    if (self->kqfd >= 0) {
        int kqfd = self->kqfd;
        self->kqfd = -1;
        Py_BEGIN_ALLOW_THREADS
        if (close(kqfd) < 0)
            save_errno = errno;
        Py_END_ALLOW_THREADS
    }
    return save_errno;
}

static PyObject *
newKqueue_Object(PyTypeObject *type, SOCKET fd)
{
    kqueue_queue_Object *self;
    assert(type != NULL && type->tp_alloc != NULL);
    self = (kqueue_queue_Object *) type->tp_alloc(type, 0);
    if (self == NULL) {
        return NULL;
    }

    if (fd == -1) {
        Py_BEGIN_ALLOW_THREADS
        self->kqfd = kqueue();
        Py_END_ALLOW_THREADS
    }
    else {
        self->kqfd = fd;
    }
    if (self->kqfd < 0) {
        Py_DECREF(self);
        PyErr_SetFromErrno(PyExc_OSError);
        return NULL;
    }

    if (fd == -1) {
        if (_Py_set_inheritable(self->kqfd, 0, NULL) < 0) {
            Py_DECREF(self);
            return NULL;
        }
    }
    return (PyObject *)self;
}

/*[clinic input]
@classmethod
select.kqueue.__new__

Kqueue syscall wrapper.

For example, to start watching a socket for input:
>>> kq = kqueue()
>>> sock = socket()
>>> sock.connect((host, port))
>>> kq.control([kevent(sock, KQ_FILTER_WRITE, KQ_EV_ADD)], 0)

To wait one second for it to become writeable:
>>> kq.control(None, 1, 1000)

To stop listening:
>>> kq.control([kevent(sock, KQ_FILTER_WRITE, KQ_EV_DELETE)], 0)
[clinic start generated code]*/

static PyObject *
select_kqueue_impl(PyTypeObject *type)
/*[clinic end generated code: output=e0ff89f154d56236 input=cf625e49218366e8]*/
{
    return newKqueue_Object(type, -1);
}

static void
kqueue_queue_dealloc(kqueue_queue_Object *self)
{
    kqueue_queue_internal_close(self);
    Py_TYPE(self)->tp_free(self);
}

<<<<<<< HEAD
/*[clinic input]
select.kqueue.close

Close the kqueue control file descriptor.

Further operations on the kqueue object will raise an exception.
[clinic start generated code]*/

static PyObject *
select_kqueue_close_impl(kqueue_queue_Object *self)
/*[clinic end generated code: output=d1c7df0b407a4bc1 input=0b12d95430e0634c]*/
=======
static PyObject*
kqueue_queue_close(kqueue_queue_Object *self, PyObject *Py_UNUSED(ignored))
>>>>>>> 8fbbdf0c
{
    errno = kqueue_queue_internal_close(self);
    if (errno < 0) {
        PyErr_SetFromErrno(PyExc_OSError);
        return NULL;
    }
    Py_RETURN_NONE;
}

static PyObject*
kqueue_queue_get_closed(kqueue_queue_Object *self)
{
    if (self->kqfd < 0)
        Py_RETURN_TRUE;
    else
        Py_RETURN_FALSE;
}

<<<<<<< HEAD
/*[clinic input]
select.kqueue.fileno

Return the kqueue control file descriptor.
[clinic start generated code]*/

static PyObject *
select_kqueue_fileno_impl(kqueue_queue_Object *self)
/*[clinic end generated code: output=716f46112a4f6e5c input=41911c539ca2b0ca]*/
=======
static PyObject*
kqueue_queue_fileno(kqueue_queue_Object *self, PyObject *Py_UNUSED(ignored))
>>>>>>> 8fbbdf0c
{
    if (self->kqfd < 0)
        return kqueue_queue_err_closed();
    return PyLong_FromLong(self->kqfd);
}

/*[clinic input]
@classmethod
select.kqueue.fromfd

    fd: int
    /

Create a kqueue object from a given control fd.
[clinic start generated code]*/

static PyObject *
select_kqueue_fromfd_impl(PyTypeObject *type, int fd)
/*[clinic end generated code: output=d02c3c7dc538a653 input=f6172a48ca4ecdd0]*/
{
    SOCKET s_fd = (SOCKET)fd;

    return newKqueue_Object((PyTypeObject*)cls, s_fd);
}

/*[clinic input]
select.kqueue.control

    changelist: object
        Must be an iterable of kevent objects describing the changes to be made
        to the kernel's watch list or None.
    maxevents: int
        The maximum number of events that the kernel will return.
    timeout as otimeout: object = None
        The maximum time to wait in seconds, or else None to wait forever.
        This accepts floats for smaller timeouts, too.
    /

Calls the kernel kevent function.
[clinic start generated code]*/

static PyObject *
select_kqueue_control_impl(kqueue_queue_Object *self, PyObject *changelist,
                           int maxevents, PyObject *otimeout)
/*[clinic end generated code: output=81324ff5130db7ae input=59c4e30811209c47]*/
{
    int gotevents = 0;
    int nchanges = 0;
    int i = 0;
    PyObject *seq = NULL, *ei = NULL;
    PyObject *result = NULL;
    struct kevent *evl = NULL;
    struct kevent *chl = NULL;
    struct timespec timeoutspec;
    struct timespec *ptimeoutspec;
    _PyTime_t timeout, deadline = 0;

    if (self->kqfd < 0)
        return kqueue_queue_err_closed();

    if (maxevents < 0) {
        PyErr_Format(PyExc_ValueError,
            "Length of eventlist must be 0 or positive, got %d",
            maxevents);
        return NULL;
    }

    if (otimeout == Py_None) {
        ptimeoutspec = NULL;
    }
    else {
        if (_PyTime_FromSecondsObject(&timeout,
                                      otimeout, _PyTime_ROUND_TIMEOUT) < 0) {
            PyErr_Format(PyExc_TypeError,
                "timeout argument must be a number "
                "or None, got %.200s",
                Py_TYPE(otimeout)->tp_name);
            return NULL;
        }

        if (_PyTime_AsTimespec(timeout, &timeoutspec) == -1)
            return NULL;

        if (timeoutspec.tv_sec < 0) {
            PyErr_SetString(PyExc_ValueError,
                            "timeout must be positive or None");
            return NULL;
        }
        ptimeoutspec = &timeoutspec;
    }

    if (changelist != Py_None) {
        seq = PySequence_Fast(changelist, "changelist is not iterable");
        if (seq == NULL) {
            return NULL;
        }
        if (PySequence_Fast_GET_SIZE(seq) > INT_MAX) {
            PyErr_SetString(PyExc_OverflowError,
                            "changelist is too long");
            goto error;
        }
        nchanges = (int)PySequence_Fast_GET_SIZE(seq);

        chl = PyMem_New(struct kevent, nchanges);
        if (chl == NULL) {
            PyErr_NoMemory();
            goto error;
        }
        for (i = 0; i < nchanges; ++i) {
            ei = PySequence_Fast_GET_ITEM(seq, i);
            if (!kqueue_event_Check(ei)) {
                PyErr_SetString(PyExc_TypeError,
                    "changelist must be an iterable of "
                    "select.kevent objects");
                goto error;
            }
            chl[i] = ((kqueue_event_Object *)ei)->e;
        }
        Py_CLEAR(seq);
    }

    /* event list */
    if (maxevents) {
        evl = PyMem_New(struct kevent, maxevents);
        if (evl == NULL) {
            PyErr_NoMemory();
            goto error;
        }
    }

    if (ptimeoutspec)
        deadline = _PyTime_GetMonotonicClock() + timeout;

    do {
        Py_BEGIN_ALLOW_THREADS
        errno = 0;
        gotevents = kevent(self->kqfd, chl, nchanges,
                           evl, maxevents, ptimeoutspec);
        Py_END_ALLOW_THREADS

        if (errno != EINTR)
            break;

        /* kevent() was interrupted by a signal */
        if (PyErr_CheckSignals())
            goto error;

        if (ptimeoutspec) {
            timeout = deadline - _PyTime_GetMonotonicClock();
            if (timeout < 0) {
                gotevents = 0;
                break;
            }
            if (_PyTime_AsTimespec(timeout, &timeoutspec) == -1)
                goto error;
            /* retry kevent() with the recomputed timeout */
        }
    } while (1);

    if (gotevents == -1) {
        PyErr_SetFromErrno(PyExc_OSError);
        goto error;
    }

    result = PyList_New(gotevents);
    if (result == NULL) {
        goto error;
    }

    for (i = 0; i < gotevents; i++) {
        kqueue_event_Object *ch;

        ch = PyObject_New(kqueue_event_Object, &kqueue_event_Type);
        if (ch == NULL) {
            goto error;
        }
        ch->e = evl[i];
        PyList_SET_ITEM(result, i, (PyObject *)ch);
    }
    PyMem_Free(chl);
    PyMem_Free(evl);
    return result;

    error:
    PyMem_Free(chl);
    PyMem_Free(evl);
    Py_XDECREF(result);
    Py_XDECREF(seq);
    return NULL;
}

static PyGetSetDef kqueue_queue_getsetlist[] = {
    {"closed", (getter)kqueue_queue_get_closed, NULL,
     "True if the kqueue handler is closed"},
    {0},
};

#endif /* HAVE_KQUEUE */


/* ************************************************************************ */

#include "clinic/selectmodule.c.h"

#if defined(HAVE_POLL) && !defined(HAVE_BROKEN_POLL)

static PyMethodDef poll_methods[] = {
    SELECT_POLL_REGISTER_METHODDEF
    SELECT_POLL_MODIFY_METHODDEF
    SELECT_POLL_UNREGISTER_METHODDEF
    SELECT_POLL_POLL_METHODDEF
    {NULL, NULL}           /* sentinel */
};

static PyTypeObject poll_Type = {
    /* The ob_type field must be initialized in the module init function
     * to be portable to Windows without using C++. */
    PyVarObject_HEAD_INIT(NULL, 0)
    "select.poll",              /*tp_name*/
    sizeof(pollObject),         /*tp_basicsize*/
    0,                          /*tp_itemsize*/
    /* methods */
    (destructor)poll_dealloc, /*tp_dealloc*/
    0,                          /*tp_print*/
    0,                          /*tp_getattr*/
    0,                      /*tp_setattr*/
    0,                          /*tp_reserved*/
    0,                          /*tp_repr*/
    0,                          /*tp_as_number*/
    0,                          /*tp_as_sequence*/
    0,                          /*tp_as_mapping*/
    0,                          /*tp_hash*/
    0,                          /*tp_call*/
    0,                          /*tp_str*/
    0,                          /*tp_getattro*/
    0,                          /*tp_setattro*/
    0,                          /*tp_as_buffer*/
    Py_TPFLAGS_DEFAULT,         /*tp_flags*/
    0,                          /*tp_doc*/
    0,                          /*tp_traverse*/
    0,                          /*tp_clear*/
    0,                          /*tp_richcompare*/
    0,                          /*tp_weaklistoffset*/
    0,                          /*tp_iter*/
    0,                          /*tp_iternext*/
    poll_methods,               /*tp_methods*/
};

#ifdef HAVE_SYS_DEVPOLL_H

static PyMethodDef devpoll_methods[] = {
    SELECT_DEVPOLL_REGISTER_METHODDEF
    SELECT_DEVPOLL_MODIFY_METHODDEF
    SELECT_DEVPOLL_UNREGISTER_METHODDEF
    SELECT_DEVPOLL_POLL_METHODDEF
    SELECT_DEVPOLL_CLOSE_METHODDEF
    SELECT_DEVPOLL_FILENO_METHODDEF
    {NULL,              NULL}           /* sentinel */
};

static PyTypeObject devpoll_Type = {
    /* The ob_type field must be initialized in the module init function
     * to be portable to Windows without using C++. */
    PyVarObject_HEAD_INIT(NULL, 0)
    "select.devpoll",           /*tp_name*/
    sizeof(devpollObject),      /*tp_basicsize*/
    0,                          /*tp_itemsize*/
    /* methods */
    (destructor)devpoll_dealloc, /*tp_dealloc*/
    0,                          /*tp_print*/
    0,                          /*tp_getattr*/
    0,                          /*tp_setattr*/
    0,                          /*tp_reserved*/
    0,                          /*tp_repr*/
    0,                          /*tp_as_number*/
    0,                          /*tp_as_sequence*/
    0,                          /*tp_as_mapping*/
    0,                          /*tp_hash*/
    0,                          /*tp_call*/
    0,                          /*tp_str*/
    0,                          /*tp_getattro*/
    0,                          /*tp_setattro*/
    0,                          /*tp_as_buffer*/
    Py_TPFLAGS_DEFAULT,         /*tp_flags*/
    0,                          /*tp_doc*/
    0,                          /*tp_traverse*/
    0,                          /*tp_clear*/
    0,                          /*tp_richcompare*/
    0,                          /*tp_weaklistoffset*/
    0,                          /*tp_iter*/
    0,                          /*tp_iternext*/
    devpoll_methods,            /*tp_methods*/
    0,                          /* tp_members */
    devpoll_getsetlist,         /* tp_getset */
};

#endif  /* HAVE_SYS_DEVPOLL_H */

#endif /* HAVE_POLL */

#ifdef HAVE_EPOLL

static PyMethodDef pyepoll_methods[] = {
    SELECT_EPOLL_FROMFD_METHODDEF
    SELECT_EPOLL_CLOSE_METHODDEF
    SELECT_EPOLL_FILENO_METHODDEF
    SELECT_EPOLL_MODIFY_METHODDEF
    SELECT_EPOLL_REGISTER_METHODDEF
    SELECT_EPOLL_UNREGISTER_METHODDEF
    SELECT_EPOLL_POLL_METHODDEF
    SELECT_EPOLL___ENTER___METHODDEF
    SELECT_EPOLL___EXIT___METHODDEF
    {NULL,      NULL},
};

static PyTypeObject pyEpoll_Type = {
    PyVarObject_HEAD_INIT(NULL, 0)
    "select.epoll",                                     /* tp_name */
    sizeof(pyEpoll_Object),                             /* tp_basicsize */
    0,                                                  /* tp_itemsize */
    (destructor)pyepoll_dealloc,                        /* tp_dealloc */
    0,                                                  /* tp_print */
    0,                                                  /* tp_getattr */
    0,                                                  /* tp_setattr */
    0,                                                  /* tp_reserved */
    0,                                                  /* tp_repr */
    0,                                                  /* tp_as_number */
    0,                                                  /* tp_as_sequence */
    0,                                                  /* tp_as_mapping */
    0,                                                  /* tp_hash */
    0,                                                  /* tp_call */
    0,                                                  /* tp_str */
    PyObject_GenericGetAttr,                            /* tp_getattro */
    0,                                                  /* tp_setattro */
    0,                                                  /* tp_as_buffer */
    Py_TPFLAGS_DEFAULT,                                 /* tp_flags */
    select_epoll__doc__,                                /* tp_doc */
    0,                                                  /* tp_traverse */
    0,                                                  /* tp_clear */
    0,                                                  /* tp_richcompare */
    0,                                                  /* tp_weaklistoffset */
    0,                                                  /* tp_iter */
    0,                                                  /* tp_iternext */
    pyepoll_methods,                                    /* tp_methods */
    0,                                                  /* tp_members */
    pyepoll_getsetlist,                                 /* tp_getset */
    0,                                                  /* tp_base */
    0,                                                  /* tp_dict */
    0,                                                  /* tp_descr_get */
    0,                                                  /* tp_descr_set */
    0,                                                  /* tp_dictoffset */
    0,                                                  /* tp_init */
    0,                                                  /* tp_alloc */
    select_epoll,                                       /* tp_new */
    0,                                                  /* tp_free */
};

#endif /* HAVE_EPOLL */

#ifdef HAVE_KQUEUE

static PyTypeObject kqueue_event_Type = {
    PyVarObject_HEAD_INIT(NULL, 0)
    "select.kevent",                                    /* tp_name */
    sizeof(kqueue_event_Object),                        /* tp_basicsize */
    0,                                                  /* tp_itemsize */
    0,                                                  /* tp_dealloc */
    0,                                                  /* tp_print */
    0,                                                  /* tp_getattr */
    0,                                                  /* tp_setattr */
    0,                                                  /* tp_reserved */
    (reprfunc)kqueue_event_repr,                        /* tp_repr */
    0,                                                  /* tp_as_number */
    0,                                                  /* tp_as_sequence */
    0,                                                  /* tp_as_mapping */
    0,                                                  /* tp_hash */
    0,                                                  /* tp_call */
    0,                                                  /* tp_str */
    0,                                                  /* tp_getattro */
    0,                                                  /* tp_setattro */
    0,                                                  /* tp_as_buffer */
    Py_TPFLAGS_DEFAULT,                                 /* tp_flags */
    kqueue_event_doc,                                   /* tp_doc */
    0,                                                  /* tp_traverse */
    0,                                                  /* tp_clear */
    (richcmpfunc)kqueue_event_richcompare,              /* tp_richcompare */
    0,                                                  /* tp_weaklistoffset */
    0,                                                  /* tp_iter */
    0,                                                  /* tp_iternext */
    0,                                                  /* tp_methods */
    kqueue_event_members,                               /* tp_members */
    0,                                                  /* tp_getset */
    0,                                                  /* tp_base */
    0,                                                  /* tp_dict */
    0,                                                  /* tp_descr_get */
    0,                                                  /* tp_descr_set */
    0,                                                  /* tp_dictoffset */
    (initproc)kqueue_event_init,                        /* tp_init */
    0,                                                  /* tp_alloc */
    0,                                                  /* tp_new */
    0,                                                  /* tp_free */
};

static PyMethodDef kqueue_queue_methods[] = {
    SELECT_KQUEUE_FROMFD_METHODDEF
    SELECT_KQUEUE_CLOSE_METHODDEF
    SELECT_KQUEUE_FILENO_METHODDEF
    SELECT_KQUEUE_CONTROL_METHODDEF
    {NULL,      NULL},
};

static PyTypeObject kqueue_queue_Type = {
    PyVarObject_HEAD_INIT(NULL, 0)
    "select.kqueue",                                    /* tp_name */
    sizeof(kqueue_queue_Object),                        /* tp_basicsize */
    0,                                                  /* tp_itemsize */
    (destructor)kqueue_queue_dealloc,                   /* tp_dealloc */
    0,                                                  /* tp_print */
    0,                                                  /* tp_getattr */
    0,                                                  /* tp_setattr */
    0,                                                  /* tp_reserved */
    0,                                                  /* tp_repr */
    0,                                                  /* tp_as_number */
    0,                                                  /* tp_as_sequence */
    0,                                                  /* tp_as_mapping */
    0,                                                  /* tp_hash */
    0,                                                  /* tp_call */
    0,                                                  /* tp_str */
    0,                                                  /* tp_getattro */
    0,                                                  /* tp_setattro */
    0,                                                  /* tp_as_buffer */
    Py_TPFLAGS_DEFAULT,                                 /* tp_flags */
    select_kqueue__doc__,                               /* tp_doc */
    0,                                                  /* tp_traverse */
    0,                                                  /* tp_clear */
    0,                                                  /* tp_richcompare */
    0,                                                  /* tp_weaklistoffset */
    0,                                                  /* tp_iter */
    0,                                                  /* tp_iternext */
    kqueue_queue_methods,                               /* tp_methods */
    0,                                                  /* tp_members */
    kqueue_queue_getsetlist,                            /* tp_getset */
    0,                                                  /* tp_base */
    0,                                                  /* tp_dict */
    0,                                                  /* tp_descr_get */
    0,                                                  /* tp_descr_set */
    0,                                                  /* tp_dictoffset */
    0,                                                  /* tp_init */
    0,                                                  /* tp_alloc */
    select_kqueue_new,                                  /* tp_new */
    0,                                                  /* tp_free */
};

#endif /* HAVE_KQUEUE */





/* ************************************************************************ */


static PyMethodDef select_methods[] = {
    SELECT_SELECT_METHODDEF
    SELECT_POLL_METHODDEF
    SELECT_DEVPOLL_METHODDEF
    {0,         0},     /* sentinel */
};

PyDoc_STRVAR(module_doc,
"This module supports asynchronous I/O on multiple file descriptors.\n\
\n\
*** IMPORTANT NOTICE ***\n\
On Windows, only sockets are supported; on Unix, all file descriptors.");


static struct PyModuleDef selectmodule = {
    PyModuleDef_HEAD_INIT,
    "select",
    module_doc,
    -1,
    select_methods,
    NULL,
    NULL,
    NULL,
    NULL
};




PyMODINIT_FUNC
PyInit_select(void)
{
    PyObject *m;
    m = PyModule_Create(&selectmodule);
    if (m == NULL)
        return NULL;

    Py_INCREF(PyExc_OSError);
    PyModule_AddObject(m, "error", PyExc_OSError);

#ifdef PIPE_BUF
#ifdef HAVE_BROKEN_PIPE_BUF
#undef PIPE_BUF
#define PIPE_BUF 512
#endif
    PyModule_AddIntMacro(m, PIPE_BUF);
#endif

#if defined(HAVE_POLL) && !defined(HAVE_BROKEN_POLL)
#ifdef __APPLE__
    if (select_have_broken_poll()) {
        if (PyObject_DelAttrString(m, "poll") == -1) {
            PyErr_Clear();
        }
    } else {
#else
    {
#endif
        if (PyType_Ready(&poll_Type) < 0)
            return NULL;
        PyModule_AddIntMacro(m, POLLIN);
        PyModule_AddIntMacro(m, POLLPRI);
        PyModule_AddIntMacro(m, POLLOUT);
        PyModule_AddIntMacro(m, POLLERR);
        PyModule_AddIntMacro(m, POLLHUP);
        PyModule_AddIntMacro(m, POLLNVAL);

#ifdef POLLRDNORM
        PyModule_AddIntMacro(m, POLLRDNORM);
#endif
#ifdef POLLRDBAND
        PyModule_AddIntMacro(m, POLLRDBAND);
#endif
#ifdef POLLWRNORM
        PyModule_AddIntMacro(m, POLLWRNORM);
#endif
#ifdef POLLWRBAND
        PyModule_AddIntMacro(m, POLLWRBAND);
#endif
#ifdef POLLMSG
        PyModule_AddIntMacro(m, POLLMSG);
#endif
#ifdef POLLRDHUP
        /* Kernel 2.6.17+ */
        PyModule_AddIntMacro(m, POLLRDHUP);
#endif
    }
#endif /* HAVE_POLL */

#ifdef HAVE_SYS_DEVPOLL_H
    if (PyType_Ready(&devpoll_Type) < 0)
        return NULL;
#endif

#ifdef HAVE_EPOLL
    Py_TYPE(&pyEpoll_Type) = &PyType_Type;
    if (PyType_Ready(&pyEpoll_Type) < 0)
        return NULL;

    Py_INCREF(&pyEpoll_Type);
    PyModule_AddObject(m, "epoll", (PyObject *) &pyEpoll_Type);

    PyModule_AddIntMacro(m, EPOLLIN);
    PyModule_AddIntMacro(m, EPOLLOUT);
    PyModule_AddIntMacro(m, EPOLLPRI);
    PyModule_AddIntMacro(m, EPOLLERR);
    PyModule_AddIntMacro(m, EPOLLHUP);
#ifdef EPOLLRDHUP
    /* Kernel 2.6.17 */
    PyModule_AddIntMacro(m, EPOLLRDHUP);
#endif
    PyModule_AddIntMacro(m, EPOLLET);
#ifdef EPOLLONESHOT
    /* Kernel 2.6.2+ */
    PyModule_AddIntMacro(m, EPOLLONESHOT);
#endif
#ifdef EPOLLEXCLUSIVE
    PyModule_AddIntMacro(m, EPOLLEXCLUSIVE);
#endif

#ifdef EPOLLRDNORM
    PyModule_AddIntMacro(m, EPOLLRDNORM);
#endif
#ifdef EPOLLRDBAND
    PyModule_AddIntMacro(m, EPOLLRDBAND);
#endif
#ifdef EPOLLWRNORM
    PyModule_AddIntMacro(m, EPOLLWRNORM);
#endif
#ifdef EPOLLWRBAND
    PyModule_AddIntMacro(m, EPOLLWRBAND);
#endif
#ifdef EPOLLMSG
    PyModule_AddIntMacro(m, EPOLLMSG);
#endif

#ifdef EPOLL_CLOEXEC
    PyModule_AddIntMacro(m, EPOLL_CLOEXEC);
#endif
#endif /* HAVE_EPOLL */

#ifdef HAVE_KQUEUE
    kqueue_event_Type.tp_new = PyType_GenericNew;
    Py_TYPE(&kqueue_event_Type) = &PyType_Type;
    if(PyType_Ready(&kqueue_event_Type) < 0)
        return NULL;

    Py_INCREF(&kqueue_event_Type);
    PyModule_AddObject(m, "kevent", (PyObject *)&kqueue_event_Type);

    Py_TYPE(&kqueue_queue_Type) = &PyType_Type;
    if(PyType_Ready(&kqueue_queue_Type) < 0)
        return NULL;
    Py_INCREF(&kqueue_queue_Type);
    PyModule_AddObject(m, "kqueue", (PyObject *)&kqueue_queue_Type);

    /* event filters */
    PyModule_AddIntConstant(m, "KQ_FILTER_READ", EVFILT_READ);
    PyModule_AddIntConstant(m, "KQ_FILTER_WRITE", EVFILT_WRITE);
#ifdef EVFILT_AIO
    PyModule_AddIntConstant(m, "KQ_FILTER_AIO", EVFILT_AIO);
#endif
#ifdef EVFILT_VNODE
    PyModule_AddIntConstant(m, "KQ_FILTER_VNODE", EVFILT_VNODE);
#endif
#ifdef EVFILT_PROC
    PyModule_AddIntConstant(m, "KQ_FILTER_PROC", EVFILT_PROC);
#endif
#ifdef EVFILT_NETDEV
    PyModule_AddIntConstant(m, "KQ_FILTER_NETDEV", EVFILT_NETDEV);
#endif
#ifdef EVFILT_SIGNAL
    PyModule_AddIntConstant(m, "KQ_FILTER_SIGNAL", EVFILT_SIGNAL);
#endif
    PyModule_AddIntConstant(m, "KQ_FILTER_TIMER", EVFILT_TIMER);

    /* event flags */
    PyModule_AddIntConstant(m, "KQ_EV_ADD", EV_ADD);
    PyModule_AddIntConstant(m, "KQ_EV_DELETE", EV_DELETE);
    PyModule_AddIntConstant(m, "KQ_EV_ENABLE", EV_ENABLE);
    PyModule_AddIntConstant(m, "KQ_EV_DISABLE", EV_DISABLE);
    PyModule_AddIntConstant(m, "KQ_EV_ONESHOT", EV_ONESHOT);
    PyModule_AddIntConstant(m, "KQ_EV_CLEAR", EV_CLEAR);

#ifdef EV_SYSFLAGS
    PyModule_AddIntConstant(m, "KQ_EV_SYSFLAGS", EV_SYSFLAGS);
#endif
#ifdef EV_FLAG1
    PyModule_AddIntConstant(m, "KQ_EV_FLAG1", EV_FLAG1);
#endif

    PyModule_AddIntConstant(m, "KQ_EV_EOF", EV_EOF);
    PyModule_AddIntConstant(m, "KQ_EV_ERROR", EV_ERROR);

    /* READ WRITE filter flag */
#ifdef NOTE_LOWAT
    PyModule_AddIntConstant(m, "KQ_NOTE_LOWAT", NOTE_LOWAT);
#endif

    /* VNODE filter flags  */
#ifdef EVFILT_VNODE
    PyModule_AddIntConstant(m, "KQ_NOTE_DELETE", NOTE_DELETE);
    PyModule_AddIntConstant(m, "KQ_NOTE_WRITE", NOTE_WRITE);
    PyModule_AddIntConstant(m, "KQ_NOTE_EXTEND", NOTE_EXTEND);
    PyModule_AddIntConstant(m, "KQ_NOTE_ATTRIB", NOTE_ATTRIB);
    PyModule_AddIntConstant(m, "KQ_NOTE_LINK", NOTE_LINK);
    PyModule_AddIntConstant(m, "KQ_NOTE_RENAME", NOTE_RENAME);
    PyModule_AddIntConstant(m, "KQ_NOTE_REVOKE", NOTE_REVOKE);
#endif

    /* PROC filter flags  */
#ifdef EVFILT_PROC
    PyModule_AddIntConstant(m, "KQ_NOTE_EXIT", NOTE_EXIT);
    PyModule_AddIntConstant(m, "KQ_NOTE_FORK", NOTE_FORK);
    PyModule_AddIntConstant(m, "KQ_NOTE_EXEC", NOTE_EXEC);
    PyModule_AddIntConstant(m, "KQ_NOTE_PCTRLMASK", NOTE_PCTRLMASK);
    PyModule_AddIntConstant(m, "KQ_NOTE_PDATAMASK", NOTE_PDATAMASK);

    PyModule_AddIntConstant(m, "KQ_NOTE_TRACK", NOTE_TRACK);
    PyModule_AddIntConstant(m, "KQ_NOTE_CHILD", NOTE_CHILD);
    PyModule_AddIntConstant(m, "KQ_NOTE_TRACKERR", NOTE_TRACKERR);
#endif

    /* NETDEV filter flags */
#ifdef EVFILT_NETDEV
    PyModule_AddIntConstant(m, "KQ_NOTE_LINKUP", NOTE_LINKUP);
    PyModule_AddIntConstant(m, "KQ_NOTE_LINKDOWN", NOTE_LINKDOWN);
    PyModule_AddIntConstant(m, "KQ_NOTE_LINKINV", NOTE_LINKINV);
#endif

#endif /* HAVE_KQUEUE */
    return m;
}<|MERGE_RESOLUTION|>--- conflicted
+++ resolved
@@ -568,7 +568,6 @@
     Py_RETURN_NONE;
 }
 
-<<<<<<< HEAD
 /*[clinic input]
 select.poll.poll
 
@@ -580,12 +579,6 @@
 Returns a list containing any descriptors that have events or errors to
 report, as a list of (fd, event) 2-tuples.
 [clinic start generated code]*/
-=======
-PyDoc_STRVAR(poll_poll_doc,
-"poll( [timeout] ) -> list of (fd, event) 2-tuples\n\n\
-Polls the set of registered file descriptors, returning a list containing\n\
-any descriptors that have events or errors to report.");
->>>>>>> 8fbbdf0c
 
 static PyObject *
 select_poll_poll_impl(pollObject *self, PyObject *timeout_obj)
@@ -903,7 +896,6 @@
     Py_RETURN_NONE;
 }
 
-<<<<<<< HEAD
 /*[clinic input]
 select.devpoll.poll
 
@@ -914,12 +906,6 @@
 Returns a list containing any descriptors that have events or errors to
 report.
 [clinic start generated code]*/
-=======
-PyDoc_STRVAR(devpoll_poll_doc,
-"poll( [timeout] ) -> list of (fd, event) 2-tuples\n\n\
-Polls the set of registered file descriptors, returning a list containing\n\
-any descriptors that have events or errors to report.");
->>>>>>> 8fbbdf0c
 
 static PyObject *
 select_devpoll_poll_impl(devpollObject *self, PyObject *timeout_obj)
@@ -1043,7 +1029,6 @@
     return save_errno;
 }
 
-<<<<<<< HEAD
 /*[clinic input]
 select.devpoll.close
 
@@ -1055,10 +1040,6 @@
 static PyObject *
 select_devpoll_close_impl(devpollObject *self)
 /*[clinic end generated code: output=26b355bd6429f21b input=6273c30f5560a99b]*/
-=======
-static PyObject*
-devpoll_close(devpollObject *self, PyObject *Py_UNUSED(ignored))
->>>>>>> 8fbbdf0c
 {
     errno = devpoll_internal_close(self);
     if (errno < 0) {
@@ -1077,7 +1058,6 @@
         Py_RETURN_FALSE;
 }
 
-<<<<<<< HEAD
 /*[clinic input]
 select.devpoll.fileno
 
@@ -1087,10 +1067,6 @@
 static PyObject *
 select_devpoll_fileno_impl(devpollObject *self)
 /*[clinic end generated code: output=26920929f8d292f4 input=ef15331ebde6c368]*/
-=======
-static PyObject*
-devpoll_fileno(devpollObject *self, PyObject *Py_UNUSED(ignored))
->>>>>>> 8fbbdf0c
 {
     if (self->fd_devpoll < 0)
         return devpoll_err_closed();
@@ -1348,7 +1324,6 @@
     Py_TYPE(self)->tp_free(self);
 }
 
-<<<<<<< HEAD
 /*[clinic input]
 select.epoll.close
 
@@ -1360,10 +1335,6 @@
 static PyObject *
 select_epoll_close_impl(pyEpoll_Object *self)
 /*[clinic end generated code: output=ee2144c446a1a435 input=ca6c66ba5a736bfd]*/
-=======
-static PyObject*
-pyepoll_close(pyEpoll_Object *self, PyObject *Py_UNUSED(ignored))
->>>>>>> 8fbbdf0c
 {
     errno = pyepoll_internal_close(self);
     if (errno < 0) {
@@ -1383,7 +1354,6 @@
         Py_RETURN_FALSE;
 }
 
-<<<<<<< HEAD
 /*[clinic input]
 select.epoll.fileno
 
@@ -1393,10 +1363,6 @@
 static PyObject *
 select_epoll_fileno_impl(pyEpoll_Object *self)
 /*[clinic end generated code: output=e171375fdc619ba3 input=c11091a6aee60b5c]*/
-=======
-static PyObject*
-pyepoll_fileno(pyEpoll_Object *self, PyObject *Py_UNUSED(ignored))
->>>>>>> 8fbbdf0c
 {
     if (self->epfd < 0)
         return pyepoll_err_closed();
@@ -1537,7 +1503,7 @@
 static PyObject *
 select_epoll_poll_impl(pyEpoll_Object *self, PyObject *timeout_obj,
                        int maxevents)
-/*[clinic end generated code: output=e02d121a20246c6c input=205c0207f1971f5f]*/
+/*[clinic end generated code: output=e02d121a20246c6c input=6fd19c94e3ac0b66]*/
 {
     int nfds, i;
     PyObject *elist = NULL, *etuple = NULL;
@@ -1995,7 +1961,6 @@
     Py_TYPE(self)->tp_free(self);
 }
 
-<<<<<<< HEAD
 /*[clinic input]
 select.kqueue.close
 
@@ -2007,10 +1972,6 @@
 static PyObject *
 select_kqueue_close_impl(kqueue_queue_Object *self)
 /*[clinic end generated code: output=d1c7df0b407a4bc1 input=0b12d95430e0634c]*/
-=======
-static PyObject*
-kqueue_queue_close(kqueue_queue_Object *self, PyObject *Py_UNUSED(ignored))
->>>>>>> 8fbbdf0c
 {
     errno = kqueue_queue_internal_close(self);
     if (errno < 0) {
@@ -2029,7 +1990,6 @@
         Py_RETURN_FALSE;
 }
 
-<<<<<<< HEAD
 /*[clinic input]
 select.kqueue.fileno
 
@@ -2039,10 +1999,6 @@
 static PyObject *
 select_kqueue_fileno_impl(kqueue_queue_Object *self)
 /*[clinic end generated code: output=716f46112a4f6e5c input=41911c539ca2b0ca]*/
-=======
-static PyObject*
-kqueue_queue_fileno(kqueue_queue_Object *self, PyObject *Py_UNUSED(ignored))
->>>>>>> 8fbbdf0c
 {
     if (self->kqfd < 0)
         return kqueue_queue_err_closed();
