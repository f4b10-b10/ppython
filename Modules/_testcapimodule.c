--- conflicted
+++ resolved
@@ -4036,23 +4036,22 @@
     if (_PyTestCapi_Init_DateTime(m) < 0) {
         return NULL;
     }
-<<<<<<< HEAD
+    if (_PyTestCapi_Init_Docstring(m) < 0) {
+        return NULL;
+    }
+    if (_PyTestCapi_Init_Mem(m) < 0) {
+        return NULL;
+    }
+    if (_PyTestCapi_Init_Watchers(m) < 0) {
+        return NULL;
+    }
+    if (_PyTestCapi_Init_Long(m) < 0) {
+        return NULL;
+    }
+    if (_PyTestCapi_Init_Float(m) < 0) {
+        return NULL;
+    }
     if (_PyTestCapi_Init_Structmember(m) < 0) {
-=======
-    if (_PyTestCapi_Init_Docstring(m) < 0) {
-        return NULL;
-    }
-    if (_PyTestCapi_Init_Mem(m) < 0) {
-        return NULL;
-    }
-    if (_PyTestCapi_Init_Watchers(m) < 0) {
-        return NULL;
-    }
-    if (_PyTestCapi_Init_Long(m) < 0) {
-        return NULL;
-    }
-    if (_PyTestCapi_Init_Float(m) < 0) {
->>>>>>> c450c8c9
         return NULL;
     }
 
