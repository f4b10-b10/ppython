/*
 * C Extension module to test Python interpreter C APIs.
 *
 * The 'test_*' functions exported by this module are run as part of the
 * standard Python regression test, via Lib/test/test_capi.py.
 */

/* This module tests the public (Include/ and Include/cpython/) C API.
   The internal C API must not be used here: use _testinternalcapi for that.

   The Visual Studio projects builds _testcapi with Py_BUILD_CORE_MODULE
   macro defined, but only the public C API must be tested here. */

#undef Py_BUILD_CORE_MODULE
#undef Py_BUILD_CORE_BUILTIN

/* Always enable assertions */
#undef NDEBUG

#define PY_SSIZE_T_CLEAN

#include "Python.h"
#include "frameobject.h"          // PyFrame_New
#include "marshal.h"              // PyMarshal_WriteLongToFile
#include "structmember.h"         // for offsetof(), T_OBJECT
#include <float.h>                // FLT_MAX
#include <signal.h>
#ifndef MS_WINDOWS
#include <unistd.h>
#endif

#ifdef HAVE_SYS_WAIT_H
#include <sys/wait.h>             // W_STOPCODE
#endif

#ifdef Py_BUILD_CORE
#  error "_testcapi must test the public Python C API, not CPython internal C API"
#endif

#ifdef bool
#  error "The public headers should not include <stdbool.h>, see bpo-46748"
#endif

// Several parts of this module are broken out into files in _testcapi/.
// Include definitions from there.
#include "_testcapi/parts.h"

// Forward declarations
static struct PyModuleDef _testcapimodule;
static PyObject *TestError;     /* set to exception object in init */


/* Raise TestError with test_name + ": " + msg, and return NULL. */

static PyObject *
raiseTestError(const char* test_name, const char* msg)
{
    PyErr_Format(TestError, "%s: %s", test_name, msg);
    return NULL;
}

/* Test #defines from pyconfig.h (particularly the SIZEOF_* defines).

   The ones derived from autoconf on the UNIX-like OSes can be relied
   upon (in the absence of sloppy cross-compiling), but the Windows
   platforms have these hardcoded.  Better safe than sorry.
*/
static PyObject*
sizeof_error(const char* fatname, const char* typname,
    int expected, int got)
{
    PyErr_Format(TestError,
        "%s #define == %d but sizeof(%s) == %d",
        fatname, expected, typname, got);
    return (PyObject*)NULL;
}

static PyObject*
test_config(PyObject *self, PyObject *Py_UNUSED(ignored))
{
#define CHECK_SIZEOF(FATNAME, TYPE) \
            if (FATNAME != sizeof(TYPE)) \
                return sizeof_error(#FATNAME, #TYPE, FATNAME, sizeof(TYPE))

    CHECK_SIZEOF(SIZEOF_SHORT, short);
    CHECK_SIZEOF(SIZEOF_INT, int);
    CHECK_SIZEOF(SIZEOF_LONG, long);
    CHECK_SIZEOF(SIZEOF_VOID_P, void*);
    CHECK_SIZEOF(SIZEOF_TIME_T, time_t);
    CHECK_SIZEOF(SIZEOF_LONG_LONG, long long);

#undef CHECK_SIZEOF

    Py_RETURN_NONE;
}

static PyObject*
test_sizeof_c_types(PyObject *self, PyObject *Py_UNUSED(ignored))
{
#if defined(__GNUC__) && ((__GNUC__ > 4) || ((__GNUC__ == 4) && (__GNUC_MINOR__ > 5)))
#pragma GCC diagnostic push
#pragma GCC diagnostic ignored "-Wtype-limits"
#endif
#define CHECK_SIZEOF(TYPE, EXPECTED)         \
    if (EXPECTED != sizeof(TYPE))  {         \
        PyErr_Format(TestError,              \
            "sizeof(%s) = %u instead of %u", \
            #TYPE, sizeof(TYPE), EXPECTED);  \
        return (PyObject*)NULL;              \
    }
#define IS_SIGNED(TYPE) (((TYPE)-1) < (TYPE)0)
#define CHECK_SIGNNESS(TYPE, SIGNED)         \
    if (IS_SIGNED(TYPE) != SIGNED) {         \
        PyErr_Format(TestError,              \
            "%s signness is, instead of %i",  \
            #TYPE, IS_SIGNED(TYPE), SIGNED); \
        return (PyObject*)NULL;              \
    }

    /* integer types */
    CHECK_SIZEOF(Py_UCS1, 1);
    CHECK_SIZEOF(Py_UCS2, 2);
    CHECK_SIZEOF(Py_UCS4, 4);
    CHECK_SIGNNESS(Py_UCS1, 0);
    CHECK_SIGNNESS(Py_UCS2, 0);
    CHECK_SIGNNESS(Py_UCS4, 0);
    CHECK_SIZEOF(int32_t, 4);
    CHECK_SIGNNESS(int32_t, 1);
    CHECK_SIZEOF(uint32_t, 4);
    CHECK_SIGNNESS(uint32_t, 0);
    CHECK_SIZEOF(int64_t, 8);
    CHECK_SIGNNESS(int64_t, 1);
    CHECK_SIZEOF(uint64_t, 8);
    CHECK_SIGNNESS(uint64_t, 0);

    /* pointer/size types */
    CHECK_SIZEOF(size_t, sizeof(void *));
    CHECK_SIGNNESS(size_t, 0);
    CHECK_SIZEOF(Py_ssize_t, sizeof(void *));
    CHECK_SIGNNESS(Py_ssize_t, 1);

    CHECK_SIZEOF(uintptr_t, sizeof(void *));
    CHECK_SIGNNESS(uintptr_t, 0);
    CHECK_SIZEOF(intptr_t, sizeof(void *));
    CHECK_SIGNNESS(intptr_t, 1);

    Py_RETURN_NONE;

#undef IS_SIGNED
#undef CHECK_SIGNESS
#undef CHECK_SIZEOF
#if defined(__GNUC__) && ((__GNUC__ > 4) || ((__GNUC__ == 4) && (__GNUC_MINOR__ > 5)))
#pragma GCC diagnostic pop
#endif
}

static PyObject*
test_gc_control(PyObject *self, PyObject *Py_UNUSED(ignored))
{
    int orig_enabled = PyGC_IsEnabled();
    const char* msg = "ok";
    int old_state;

    old_state = PyGC_Enable();
    msg = "Enable(1)";
    if (old_state != orig_enabled) {
        goto failed;
    }
    msg = "IsEnabled(1)";
    if (!PyGC_IsEnabled()) {
        goto failed;
    }

    old_state = PyGC_Disable();
    msg = "disable(2)";
    if (!old_state) {
        goto failed;
    }
    msg = "IsEnabled(2)";
    if (PyGC_IsEnabled()) {
        goto failed;
    }

    old_state = PyGC_Enable();
    msg = "enable(3)";
    if (old_state) {
        goto failed;
    }
    msg = "IsEnabled(3)";
    if (!PyGC_IsEnabled()) {
        goto failed;
    }

    if (!orig_enabled) {
        old_state = PyGC_Disable();
        msg = "disable(4)";
        if (old_state) {
            goto failed;
        }
        msg = "IsEnabled(4)";
        if (PyGC_IsEnabled()) {
            goto failed;
        }
    }

    Py_RETURN_NONE;

failed:
    /* Try to clean up if we can. */
    if (orig_enabled) {
        PyGC_Enable();
    } else {
        PyGC_Disable();
    }
    PyErr_Format(TestError, "GC control failed in %s", msg);
    return NULL;
}

static PyObject*
test_list_api(PyObject *self, PyObject *Py_UNUSED(ignored))
{
    PyObject* list;
    int i;

    /* SF bug 132008:  PyList_Reverse segfaults */
#define NLIST 30
    list = PyList_New(NLIST);
    if (list == (PyObject*)NULL)
        return (PyObject*)NULL;
    /* list = range(NLIST) */
    for (i = 0; i < NLIST; ++i) {
        PyObject* anint = PyLong_FromLong(i);
        if (anint == (PyObject*)NULL) {
            Py_DECREF(list);
            return (PyObject*)NULL;
        }
        PyList_SET_ITEM(list, i, anint);
    }
    /* list.reverse(), via PyList_Reverse() */
    i = PyList_Reverse(list);   /* should not blow up! */
    if (i != 0) {
        Py_DECREF(list);
        return (PyObject*)NULL;
    }
    /* Check that list == range(29, -1, -1) now */
    for (i = 0; i < NLIST; ++i) {
        PyObject* anint = PyList_GET_ITEM(list, i);
        if (PyLong_AS_LONG(anint) != NLIST-1-i) {
            PyErr_SetString(TestError,
                            "test_list_api: reverse screwed up");
            Py_DECREF(list);
            return (PyObject*)NULL;
        }
    }
    Py_DECREF(list);
#undef NLIST

    Py_RETURN_NONE;
}

static int
test_dict_inner(int count)
{
    Py_ssize_t pos = 0, iterations = 0;
    int i;
    PyObject *dict = PyDict_New();
    PyObject *v, *k;

    if (dict == NULL)
        return -1;

    for (i = 0; i < count; i++) {
        v = PyLong_FromLong(i);
        if (v == NULL) {
            return -1;
        }
        if (PyDict_SetItem(dict, v, v) < 0) {
            Py_DECREF(v);
            return -1;
        }
        Py_DECREF(v);
    }

    while (PyDict_Next(dict, &pos, &k, &v)) {
        PyObject *o;
        iterations++;

        i = PyLong_AS_LONG(v) + 1;
        o = PyLong_FromLong(i);
        if (o == NULL)
            return -1;
        if (PyDict_SetItem(dict, k, o) < 0) {
            Py_DECREF(o);
            return -1;
        }
        Py_DECREF(o);
    }

    Py_DECREF(dict);

    if (iterations != count) {
        PyErr_SetString(
            TestError,
            "test_dict_iteration: dict iteration went wrong ");
        return -1;
    } else {
        return 0;
    }
}



static PyObject*
test_dict_iteration(PyObject* self, PyObject *Py_UNUSED(ignored))
{
    int i;

    for (i = 0; i < 200; i++) {
        if (test_dict_inner(i) < 0) {
            return NULL;
        }
    }

    Py_RETURN_NONE;
}

static PyObject*
dict_getitem_knownhash(PyObject *self, PyObject *args)
{
    PyObject *mp, *key, *result;
    Py_ssize_t hash;

    if (!PyArg_ParseTuple(args, "OOn:dict_getitem_knownhash",
                          &mp, &key, &hash)) {
        return NULL;
    }

    result = _PyDict_GetItem_KnownHash(mp, key, (Py_hash_t)hash);
    if (result == NULL && !PyErr_Occurred()) {
        _PyErr_SetKeyError(key);
        return NULL;
    }

    return Py_XNewRef(result);
}

/* Issue #4701: Check that PyObject_Hash implicitly calls
 *   PyType_Ready if it hasn't already been called
 */
static PyTypeObject _HashInheritanceTester_Type = {
    PyVarObject_HEAD_INIT(NULL, 0)
    "hashinheritancetester",            /* Name of this type */
    sizeof(PyObject),           /* Basic object size */
    0,                          /* Item size for varobject */
    (destructor)PyObject_Del, /* tp_dealloc */
    0,                          /* tp_vectorcall_offset */
    0,                          /* tp_getattr */
    0,                          /* tp_setattr */
    0,                          /* tp_as_async */
    0,                          /* tp_repr */
    0,                          /* tp_as_number */
    0,                          /* tp_as_sequence */
    0,                          /* tp_as_mapping */
    0,                          /* tp_hash */
    0,                          /* tp_call */
    0,                          /* tp_str */
    PyObject_GenericGetAttr,  /* tp_getattro */
    0,                          /* tp_setattro */
    0,                          /* tp_as_buffer */
    Py_TPFLAGS_DEFAULT,         /* tp_flags */
    0,                          /* tp_doc */
    0,                          /* tp_traverse */
    0,                          /* tp_clear */
    0,                          /* tp_richcompare */
    0,                          /* tp_weaklistoffset */
    0,                          /* tp_iter */
    0,                          /* tp_iternext */
    0,                          /* tp_methods */
    0,                          /* tp_members */
    0,                          /* tp_getset */
    0,                          /* tp_base */
    0,                          /* tp_dict */
    0,                          /* tp_descr_get */
    0,                          /* tp_descr_set */
    0,                          /* tp_dictoffset */
    0,                          /* tp_init */
    0,                          /* tp_alloc */
    PyType_GenericNew,                  /* tp_new */
};

static PyObject*
pycompilestring(PyObject* self, PyObject *obj) {
    if (PyBytes_CheckExact(obj) == 0) {
        PyErr_SetString(PyExc_ValueError, "Argument must be a bytes object");
        return NULL;
    }
    const char *the_string = PyBytes_AsString(obj);
    if (the_string == NULL) {
        return NULL;
    }
    return Py_CompileString(the_string, "<string>", Py_file_input);
}

static PyObject*
test_lazy_hash_inheritance(PyObject* self, PyObject *Py_UNUSED(ignored))
{
    PyTypeObject *type;
    PyObject *obj;
    Py_hash_t hash;

    type = &_HashInheritanceTester_Type;

    if (type->tp_dict != NULL)
        /* The type has already been initialized. This probably means
           -R is being used. */
        Py_RETURN_NONE;


    obj = PyObject_New(PyObject, type);
    if (obj == NULL) {
        PyErr_Clear();
        PyErr_SetString(
            TestError,
            "test_lazy_hash_inheritance: failed to create object");
        return NULL;
    }

    if (type->tp_dict != NULL) {
        PyErr_SetString(
            TestError,
            "test_lazy_hash_inheritance: type initialised too soon");
        Py_DECREF(obj);
        return NULL;
    }

    hash = PyObject_Hash(obj);
    if ((hash == -1) && PyErr_Occurred()) {
        PyErr_Clear();
        PyErr_SetString(
            TestError,
            "test_lazy_hash_inheritance: could not hash object");
        Py_DECREF(obj);
        return NULL;
    }

    if (type->tp_dict == NULL) {
        PyErr_SetString(
            TestError,
            "test_lazy_hash_inheritance: type not initialised by hash()");
        Py_DECREF(obj);
        return NULL;
    }

    if (type->tp_hash != PyType_Type.tp_hash) {
        PyErr_SetString(
            TestError,
            "test_lazy_hash_inheritance: unexpected hash function");
        Py_DECREF(obj);
        return NULL;
    }

    Py_DECREF(obj);

    Py_RETURN_NONE;
}

static PyObject *
return_none(void *unused)
{
    Py_RETURN_NONE;
}

static PyObject *
raise_error(void *unused)
{
    PyErr_SetNone(PyExc_ValueError);
    return NULL;
}

static int
test_buildvalue_N_error(const char *fmt)
{
    PyObject *arg, *res;

    arg = PyList_New(0);
    if (arg == NULL) {
        return -1;
    }

    Py_INCREF(arg);
    res = Py_BuildValue(fmt, return_none, NULL, arg);
    if (res == NULL) {
        return -1;
    }
    Py_DECREF(res);
    if (Py_REFCNT(arg) != 1) {
        PyErr_Format(TestError, "test_buildvalue_N: "
                     "arg was not decrefed in successful "
                     "Py_BuildValue(\"%s\")", fmt);
        return -1;
    }

    Py_INCREF(arg);
    res = Py_BuildValue(fmt, raise_error, NULL, arg);
    if (res != NULL || !PyErr_Occurred()) {
        PyErr_Format(TestError, "test_buildvalue_N: "
                     "Py_BuildValue(\"%s\") didn't complain", fmt);
        return -1;
    }
    PyErr_Clear();
    if (Py_REFCNT(arg) != 1) {
        PyErr_Format(TestError, "test_buildvalue_N: "
                     "arg was not decrefed in failed "
                     "Py_BuildValue(\"%s\")", fmt);
        return -1;
    }
    Py_DECREF(arg);
    return 0;
}

static PyObject *
test_buildvalue_N(PyObject *self, PyObject *Py_UNUSED(ignored))
{
    PyObject *arg, *res;

    arg = PyList_New(0);
    if (arg == NULL) {
        return NULL;
    }
    Py_INCREF(arg);
    res = Py_BuildValue("N", arg);
    if (res == NULL) {
        return NULL;
    }
    if (res != arg) {
        return raiseTestError("test_buildvalue_N",
                              "Py_BuildValue(\"N\") returned wrong result");
    }
    if (Py_REFCNT(arg) != 2) {
        return raiseTestError("test_buildvalue_N",
                              "arg was not decrefed in Py_BuildValue(\"N\")");
    }
    Py_DECREF(res);
    Py_DECREF(arg);

    if (test_buildvalue_N_error("O&N") < 0)
        return NULL;
    if (test_buildvalue_N_error("(O&N)") < 0)
        return NULL;
    if (test_buildvalue_N_error("[O&N]") < 0)
        return NULL;
    if (test_buildvalue_N_error("{O&N}") < 0)
        return NULL;
    if (test_buildvalue_N_error("{()O&(())N}") < 0)
        return NULL;

    Py_RETURN_NONE;
}


static PyObject *
test_get_statictype_slots(PyObject *self, PyObject *Py_UNUSED(ignored))
{
    newfunc tp_new = PyType_GetSlot(&PyLong_Type, Py_tp_new);
    if (PyLong_Type.tp_new != tp_new) {
        PyErr_SetString(PyExc_AssertionError, "mismatch: tp_new of long");
        return NULL;
    }

    reprfunc tp_repr = PyType_GetSlot(&PyLong_Type, Py_tp_repr);
    if (PyLong_Type.tp_repr != tp_repr) {
        PyErr_SetString(PyExc_AssertionError, "mismatch: tp_repr of long");
        return NULL;
    }

    ternaryfunc tp_call = PyType_GetSlot(&PyLong_Type, Py_tp_call);
    if (tp_call != NULL) {
        PyErr_SetString(PyExc_AssertionError, "mismatch: tp_call of long");
        return NULL;
    }

    binaryfunc nb_add = PyType_GetSlot(&PyLong_Type, Py_nb_add);
    if (PyLong_Type.tp_as_number->nb_add != nb_add) {
        PyErr_SetString(PyExc_AssertionError, "mismatch: nb_add of long");
        return NULL;
    }

    lenfunc mp_length = PyType_GetSlot(&PyLong_Type, Py_mp_length);
    if (mp_length != NULL) {
        PyErr_SetString(PyExc_AssertionError, "mismatch: mp_length of long");
        return NULL;
    }

    void *over_value = PyType_GetSlot(&PyLong_Type, Py_bf_releasebuffer + 1);
    if (over_value != NULL) {
        PyErr_SetString(PyExc_AssertionError, "mismatch: max+1 of long");
        return NULL;
    }

    tp_new = PyType_GetSlot(&PyLong_Type, 0);
    if (tp_new != NULL) {
        PyErr_SetString(PyExc_AssertionError, "mismatch: slot 0 of long");
        return NULL;
    }
    if (PyErr_ExceptionMatches(PyExc_SystemError)) {
        // This is the right exception
        PyErr_Clear();
    }
    else {
        return NULL;
    }

    Py_RETURN_NONE;
}


static PyType_Slot HeapTypeNameType_slots[] = {
    {0},
};

static PyType_Spec HeapTypeNameType_Spec = {
    .name = "_testcapi.HeapTypeNameType",
    .basicsize = sizeof(PyObject),
    .flags = Py_TPFLAGS_DEFAULT,
    .slots = HeapTypeNameType_slots,
};

static PyObject *
test_get_type_name(PyObject *self, PyObject *Py_UNUSED(ignored))
{
    PyObject *tp_name = PyType_GetName(&PyLong_Type);
    assert(strcmp(PyUnicode_AsUTF8(tp_name), "int") == 0);
    Py_DECREF(tp_name);

    tp_name = PyType_GetName(&PyModule_Type);
    assert(strcmp(PyUnicode_AsUTF8(tp_name), "module") == 0);
    Py_DECREF(tp_name);

    PyObject *HeapTypeNameType = PyType_FromSpec(&HeapTypeNameType_Spec);
    if (HeapTypeNameType == NULL) {
        Py_RETURN_NONE;
    }
    tp_name = PyType_GetName((PyTypeObject *)HeapTypeNameType);
    assert(strcmp(PyUnicode_AsUTF8(tp_name), "HeapTypeNameType") == 0);
    Py_DECREF(tp_name);

    PyObject *name = PyUnicode_FromString("test_name");
    if (name == NULL) {
        goto done;
    }
    if (PyObject_SetAttrString(HeapTypeNameType, "__name__", name) < 0) {
        Py_DECREF(name);
        goto done;
    }
    tp_name = PyType_GetName((PyTypeObject *)HeapTypeNameType);
    assert(strcmp(PyUnicode_AsUTF8(tp_name), "test_name") == 0);
    Py_DECREF(name);
    Py_DECREF(tp_name);

  done:
    Py_DECREF(HeapTypeNameType);
    Py_RETURN_NONE;
}


static PyObject *
test_get_type_qualname(PyObject *self, PyObject *Py_UNUSED(ignored))
{
    PyObject *tp_qualname = PyType_GetQualName(&PyLong_Type);
    assert(strcmp(PyUnicode_AsUTF8(tp_qualname), "int") == 0);
    Py_DECREF(tp_qualname);

    tp_qualname = PyType_GetQualName(&PyODict_Type);
    assert(strcmp(PyUnicode_AsUTF8(tp_qualname), "OrderedDict") == 0);
    Py_DECREF(tp_qualname);

    PyObject *HeapTypeNameType = PyType_FromSpec(&HeapTypeNameType_Spec);
    if (HeapTypeNameType == NULL) {
        Py_RETURN_NONE;
    }
    tp_qualname = PyType_GetQualName((PyTypeObject *)HeapTypeNameType);
    assert(strcmp(PyUnicode_AsUTF8(tp_qualname), "HeapTypeNameType") == 0);
    Py_DECREF(tp_qualname);

    PyObject *spec_name = PyUnicode_FromString(HeapTypeNameType_Spec.name);
    if (spec_name == NULL) {
        goto done;
    }
    if (PyObject_SetAttrString(HeapTypeNameType,
                               "__qualname__", spec_name) < 0) {
        Py_DECREF(spec_name);
        goto done;
    }
    tp_qualname = PyType_GetQualName((PyTypeObject *)HeapTypeNameType);
    assert(strcmp(PyUnicode_AsUTF8(tp_qualname),
                  "_testcapi.HeapTypeNameType") == 0);
    Py_DECREF(spec_name);
    Py_DECREF(tp_qualname);

  done:
    Py_DECREF(HeapTypeNameType);
    Py_RETURN_NONE;
}

static PyObject *
pyobject_repr_from_null(PyObject *self, PyObject *Py_UNUSED(ignored))
{
    return PyObject_Repr(NULL);
}

static PyObject *
pyobject_str_from_null(PyObject *self, PyObject *Py_UNUSED(ignored))
{
    return PyObject_Str(NULL);
}

static PyObject *
pyobject_bytes_from_null(PyObject *self, PyObject *Py_UNUSED(ignored))
{
    return PyObject_Bytes(NULL);
}

static PyObject *
set_errno(PyObject *self, PyObject *args)
{
    int new_errno;

    if (!PyArg_ParseTuple(args, "i:set_errno", &new_errno))
        return NULL;

    errno = new_errno;
    Py_RETURN_NONE;
}

/* test_thread_state spawns a thread of its own, and that thread releases
 * `thread_done` when it's finished.  The driver code has to know when the
 * thread finishes, because the thread uses a PyObject (the callable) that
 * may go away when the driver finishes.  The former lack of this explicit
 * synchronization caused rare segfaults, so rare that they were seen only
 * on a Mac buildbot (although they were possible on any box).
 */
static PyThread_type_lock thread_done = NULL;

static int
_make_call(void *callable)
{
    PyObject *rc;
    int success;
    PyGILState_STATE s = PyGILState_Ensure();
    rc = PyObject_CallNoArgs((PyObject *)callable);
    success = (rc != NULL);
    Py_XDECREF(rc);
    PyGILState_Release(s);
    return success;
}

/* Same thing, but releases `thread_done` when it returns.  This variant
 * should be called only from threads spawned by test_thread_state().
 */
static void
_make_call_from_thread(void *callable)
{
    _make_call(callable);
    PyThread_release_lock(thread_done);
}

static PyObject *
test_thread_state(PyObject *self, PyObject *args)
{
    PyObject *fn;
    int success = 1;

    if (!PyArg_ParseTuple(args, "O:test_thread_state", &fn))
        return NULL;

    if (!PyCallable_Check(fn)) {
        PyErr_Format(PyExc_TypeError, "'%s' object is not callable",
            Py_TYPE(fn)->tp_name);
        return NULL;
    }

    thread_done = PyThread_allocate_lock();
    if (thread_done == NULL)
        return PyErr_NoMemory();
    PyThread_acquire_lock(thread_done, 1);

    /* Start a new thread with our callback. */
    PyThread_start_new_thread(_make_call_from_thread, fn);
    /* Make the callback with the thread lock held by this thread */
    success &= _make_call(fn);
    /* Do it all again, but this time with the thread-lock released */
    Py_BEGIN_ALLOW_THREADS
    success &= _make_call(fn);
    PyThread_acquire_lock(thread_done, 1);  /* wait for thread to finish */
    Py_END_ALLOW_THREADS

    /* And once more with and without a thread
       XXX - should use a lock and work out exactly what we are trying
       to test <wink>
    */
    Py_BEGIN_ALLOW_THREADS
    PyThread_start_new_thread(_make_call_from_thread, fn);
    success &= _make_call(fn);
    PyThread_acquire_lock(thread_done, 1);  /* wait for thread to finish */
    Py_END_ALLOW_THREADS

    /* Release lock we acquired above.  This is required on HP-UX. */
    PyThread_release_lock(thread_done);

    PyThread_free_lock(thread_done);
    if (!success)
        return NULL;
    Py_RETURN_NONE;
}

#ifndef MS_WINDOWS
static PyThread_type_lock wait_done = NULL;

static void wait_for_lock(void *unused) {
    PyThread_acquire_lock(wait_done, 1);
    PyThread_release_lock(wait_done);
    PyThread_free_lock(wait_done);
    wait_done = NULL;
}

// These can be used to test things that care about the existence of another
// thread that the threading module doesn't know about.

static PyObject *
spawn_pthread_waiter(PyObject *self, PyObject *Py_UNUSED(ignored))
{
    if (wait_done) {
        PyErr_SetString(PyExc_RuntimeError, "thread already running");
        return NULL;
    }
    wait_done = PyThread_allocate_lock();
    if (wait_done == NULL)
        return PyErr_NoMemory();
    PyThread_acquire_lock(wait_done, 1);
    PyThread_start_new_thread(wait_for_lock, NULL);
    Py_RETURN_NONE;
}

static PyObject *
end_spawned_pthread(PyObject *self, PyObject *Py_UNUSED(ignored))
{
    if (!wait_done) {
        PyErr_SetString(PyExc_RuntimeError, "call _spawn_pthread_waiter 1st");
        return NULL;
    }
    PyThread_release_lock(wait_done);
    Py_RETURN_NONE;
}
#endif  // not MS_WINDOWS

/* test Py_AddPendingCalls using threads */
static int _pending_callback(void *arg)
{
    /* we assume the argument is callable object to which we own a reference */
    PyObject *callable = (PyObject *)arg;
    PyObject *r = PyObject_CallNoArgs(callable);
    Py_DECREF(callable);
    Py_XDECREF(r);
    return r != NULL ? 0 : -1;
}

/* The following requests n callbacks to _pending_callback.  It can be
 * run from any python thread.
 */
static PyObject *
pending_threadfunc(PyObject *self, PyObject *arg)
{
    PyObject *callable;
    int r;
    if (PyArg_ParseTuple(arg, "O", &callable) == 0)
        return NULL;

    /* create the reference for the callbackwhile we hold the lock */
    Py_INCREF(callable);

    Py_BEGIN_ALLOW_THREADS
    r = Py_AddPendingCall(&_pending_callback, callable);
    Py_END_ALLOW_THREADS

    if (r<0) {
        Py_DECREF(callable); /* unsuccessful add, destroy the extra reference */
        Py_RETURN_FALSE;
    }
    Py_RETURN_TRUE;
}

/* Test PyOS_string_to_double. */
static PyObject *
test_string_to_double(PyObject *self, PyObject *Py_UNUSED(ignored)) {
    double result;
    const char *msg;

#define CHECK_STRING(STR, expected)                             \
    result = PyOS_string_to_double(STR, NULL, NULL);            \
    if (result == -1.0 && PyErr_Occurred())                     \
        return NULL;                                            \
    if (result != (double)expected) {                           \
        msg = "conversion of " STR " to float failed";          \
        goto fail;                                              \
    }

#define CHECK_INVALID(STR)                                              \
    result = PyOS_string_to_double(STR, NULL, NULL);                    \
    if (result == -1.0 && PyErr_Occurred()) {                           \
        if (PyErr_ExceptionMatches(PyExc_ValueError))                   \
            PyErr_Clear();                                              \
        else                                                            \
            return NULL;                                                \
    }                                                                   \
    else {                                                              \
        msg = "conversion of " STR " didn't raise ValueError";          \
        goto fail;                                                      \
    }

    CHECK_STRING("0.1", 0.1);
    CHECK_STRING("1.234", 1.234);
    CHECK_STRING("-1.35", -1.35);
    CHECK_STRING(".1e01", 1.0);
    CHECK_STRING("2.e-2", 0.02);

    CHECK_INVALID(" 0.1");
    CHECK_INVALID("\t\n-3");
    CHECK_INVALID(".123 ");
    CHECK_INVALID("3\n");
    CHECK_INVALID("123abc");

    Py_RETURN_NONE;
  fail:
    return raiseTestError("test_string_to_double", msg);
#undef CHECK_STRING
#undef CHECK_INVALID
}


/* Coverage testing of capsule objects. */

static const char *capsule_name = "capsule name";
static       char *capsule_pointer = "capsule pointer";
static       char *capsule_context = "capsule context";
static const char *capsule_error = NULL;
static int
capsule_destructor_call_count = 0;

static void
capsule_destructor(PyObject *o) {
    capsule_destructor_call_count++;
    if (PyCapsule_GetContext(o) != capsule_context) {
        capsule_error = "context did not match in destructor!";
    } else if (PyCapsule_GetDestructor(o) != capsule_destructor) {
        capsule_error = "destructor did not match in destructor!  (woah!)";
    } else if (PyCapsule_GetName(o) != capsule_name) {
        capsule_error = "name did not match in destructor!";
    } else if (PyCapsule_GetPointer(o, capsule_name) != capsule_pointer) {
        capsule_error = "pointer did not match in destructor!";
    }
}

typedef struct {
    char *name;
    char *module;
    char *attribute;
} known_capsule;

static PyObject *
test_capsule(PyObject *self, PyObject *Py_UNUSED(ignored))
{
    PyObject *object;
    const char *error = NULL;
    void *pointer;
    void *pointer2;
    known_capsule known_capsules[] = {
        #define KNOWN_CAPSULE(module, name)             { module "." name, module, name }
        KNOWN_CAPSULE("_socket", "CAPI"),
        KNOWN_CAPSULE("_curses", "_C_API"),
        KNOWN_CAPSULE("datetime", "datetime_CAPI"),
        { NULL, NULL },
    };
    known_capsule *known = &known_capsules[0];

#define FAIL(x) { error = (x); goto exit; }

#define CHECK_DESTRUCTOR \
    if (capsule_error) { \
        FAIL(capsule_error); \
    } \
    else if (!capsule_destructor_call_count) {          \
        FAIL("destructor not called!"); \
    } \
    capsule_destructor_call_count = 0; \

    object = PyCapsule_New(capsule_pointer, capsule_name, capsule_destructor);
    PyCapsule_SetContext(object, capsule_context);
    capsule_destructor(object);
    CHECK_DESTRUCTOR;
    Py_DECREF(object);
    CHECK_DESTRUCTOR;

    object = PyCapsule_New(known, "ignored", NULL);
    PyCapsule_SetPointer(object, capsule_pointer);
    PyCapsule_SetName(object, capsule_name);
    PyCapsule_SetDestructor(object, capsule_destructor);
    PyCapsule_SetContext(object, capsule_context);
    capsule_destructor(object);
    CHECK_DESTRUCTOR;
    /* intentionally access using the wrong name */
    pointer2 = PyCapsule_GetPointer(object, "the wrong name");
    if (!PyErr_Occurred()) {
        FAIL("PyCapsule_GetPointer should have failed but did not!");
    }
    PyErr_Clear();
    if (pointer2) {
        if (pointer2 == capsule_pointer) {
            FAIL("PyCapsule_GetPointer should not have"
                     " returned the internal pointer!");
        } else {
            FAIL("PyCapsule_GetPointer should have "
                     "returned NULL pointer but did not!");
        }
    }
    PyCapsule_SetDestructor(object, NULL);
    Py_DECREF(object);
    if (capsule_destructor_call_count) {
        FAIL("destructor called when it should not have been!");
    }

    for (known = &known_capsules[0]; known->module != NULL; known++) {
        /* yeah, ordinarily I wouldn't do this either,
           but it's fine for this test harness.
        */
        static char buffer[256];
#undef FAIL
#define FAIL(x) \
        { \
        sprintf(buffer, "%s module: \"%s\" attribute: \"%s\"", \
            x, known->module, known->attribute); \
        error = buffer; \
        goto exit; \
        } \

        PyObject *module = PyImport_ImportModule(known->module);
        if (module) {
            pointer = PyCapsule_Import(known->name, 0);
            if (!pointer) {
                Py_DECREF(module);
                FAIL("PyCapsule_GetPointer returned NULL unexpectedly!");
            }
            object = PyObject_GetAttrString(module, known->attribute);
            if (!object) {
                Py_DECREF(module);
                return NULL;
            }
            pointer2 = PyCapsule_GetPointer(object,
                                    "weebles wobble but they don't fall down");
            if (!PyErr_Occurred()) {
                Py_DECREF(object);
                Py_DECREF(module);
                FAIL("PyCapsule_GetPointer should have failed but did not!");
            }
            PyErr_Clear();
            if (pointer2) {
                Py_DECREF(module);
                Py_DECREF(object);
                if (pointer2 == pointer) {
                    FAIL("PyCapsule_GetPointer should not have"
                             " returned its internal pointer!");
                } else {
                    FAIL("PyCapsule_GetPointer should have"
                             " returned NULL pointer but did not!");
                }
            }
            Py_DECREF(object);
            Py_DECREF(module);
        }
        else
            PyErr_Clear();
    }

  exit:
    if (error) {
        return raiseTestError("test_capsule", error);
    }
    Py_RETURN_NONE;
#undef FAIL
}

#ifdef HAVE_GETTIMEOFDAY
/* Profiling of integer performance */
static void print_delta(int test, struct timeval *s, struct timeval *e)
{
    e->tv_sec -= s->tv_sec;
    e->tv_usec -= s->tv_usec;
    if (e->tv_usec < 0) {
        e->tv_sec -=1;
        e->tv_usec += 1000000;
    }
    printf("Test %d: %d.%06ds\n", test, (int)e->tv_sec, (int)e->tv_usec);
}

static PyObject *
profile_int(PyObject *self, PyObject* args)
{
    int i, k;
    struct timeval start, stop;
    PyObject *single, **multiple, *op1, *result;

    /* Test 1: Allocate and immediately deallocate
       many small integers */
    gettimeofday(&start, NULL);
    for(k=0; k < 20000; k++)
        for(i=0; i < 1000; i++) {
            single = PyLong_FromLong(i);
            Py_DECREF(single);
        }
    gettimeofday(&stop, NULL);
    print_delta(1, &start, &stop);

    /* Test 2: Allocate and immediately deallocate
       many large integers */
    gettimeofday(&start, NULL);
    for(k=0; k < 20000; k++)
        for(i=0; i < 1000; i++) {
            single = PyLong_FromLong(i+1000000);
            Py_DECREF(single);
        }
    gettimeofday(&stop, NULL);
    print_delta(2, &start, &stop);

    /* Test 3: Allocate a few integers, then release
       them all simultaneously. */
    multiple = malloc(sizeof(PyObject*) * 1000);
    if (multiple == NULL)
        return PyErr_NoMemory();
    gettimeofday(&start, NULL);
    for(k=0; k < 20000; k++) {
        for(i=0; i < 1000; i++) {
            multiple[i] = PyLong_FromLong(i+1000000);
        }
        for(i=0; i < 1000; i++) {
            Py_DECREF(multiple[i]);
        }
    }
    gettimeofday(&stop, NULL);
    print_delta(3, &start, &stop);
    free(multiple);

    /* Test 4: Allocate many integers, then release
       them all simultaneously. */
    multiple = malloc(sizeof(PyObject*) * 1000000);
    if (multiple == NULL)
        return PyErr_NoMemory();
    gettimeofday(&start, NULL);
    for(k=0; k < 20; k++) {
        for(i=0; i < 1000000; i++) {
            multiple[i] = PyLong_FromLong(i+1000000);
        }
        for(i=0; i < 1000000; i++) {
            Py_DECREF(multiple[i]);
        }
    }
    gettimeofday(&stop, NULL);
    print_delta(4, &start, &stop);
    free(multiple);

    /* Test 5: Allocate many integers < 32000 */
    multiple = malloc(sizeof(PyObject*) * 1000000);
    if (multiple == NULL)
        return PyErr_NoMemory();
    gettimeofday(&start, NULL);
    for(k=0; k < 10; k++) {
        for(i=0; i < 1000000; i++) {
            multiple[i] = PyLong_FromLong(i+1000);
        }
        for(i=0; i < 1000000; i++) {
            Py_DECREF(multiple[i]);
        }
    }
    gettimeofday(&stop, NULL);
    print_delta(5, &start, &stop);
    free(multiple);

    /* Test 6: Perform small int addition */
    op1 = PyLong_FromLong(1);
    gettimeofday(&start, NULL);
    for(i=0; i < 10000000; i++) {
        result = PyNumber_Add(op1, op1);
        Py_DECREF(result);
    }
    gettimeofday(&stop, NULL);
    Py_DECREF(op1);
    print_delta(6, &start, &stop);

    /* Test 7: Perform medium int addition */
    op1 = PyLong_FromLong(1000);
    if (op1 == NULL)
        return NULL;
    gettimeofday(&start, NULL);
    for(i=0; i < 10000000; i++) {
        result = PyNumber_Add(op1, op1);
        Py_XDECREF(result);
    }
    gettimeofday(&stop, NULL);
    Py_DECREF(op1);
    print_delta(7, &start, &stop);

    Py_RETURN_NONE;
}
#endif

/* Issue 6012 */
static PyObject *str1, *str2;
static int
failing_converter(PyObject *obj, void *arg)
{
    /* Clone str1, then let the conversion fail. */
    assert(str1);
    str2 = Py_NewRef(str1);
    return 0;
}
static PyObject*
argparsing(PyObject *o, PyObject *args)
{
    PyObject *res;
    str1 = str2 = NULL;
    if (!PyArg_ParseTuple(args, "O&O&",
                          PyUnicode_FSConverter, &str1,
                          failing_converter, &str2)) {
        if (!str2)
            /* argument converter not called? */
            return NULL;
        /* Should be 1 */
        res = PyLong_FromSsize_t(Py_REFCNT(str2));
        Py_DECREF(str2);
        PyErr_Clear();
        return res;
    }
    Py_RETURN_NONE;
}

/* To test that the result of PyCode_NewEmpty has the right members. */
static PyObject *
code_newempty(PyObject *self, PyObject *args)
{
    const char *filename;
    const char *funcname;
    int firstlineno;

    if (!PyArg_ParseTuple(args, "ssi:code_newempty",
                          &filename, &funcname, &firstlineno))
        return NULL;

    return (PyObject *)PyCode_NewEmpty(filename, funcname, firstlineno);
}

static PyObject *
make_memoryview_from_NULL_pointer(PyObject *self, PyObject *Py_UNUSED(ignored))
{
    Py_buffer info;
    if (PyBuffer_FillInfo(&info, NULL, NULL, 1, 1, PyBUF_FULL_RO) < 0)
        return NULL;
    return PyMemoryView_FromBuffer(&info);
}

static PyObject *
test_from_contiguous(PyObject* self, PyObject *Py_UNUSED(ignored))
{
    int data[9] = {-1,-1,-1,-1,-1,-1,-1,-1,-1};
    int init[5] = {0, 1, 2, 3, 4};
    Py_ssize_t itemsize = sizeof(int);
    Py_ssize_t shape = 5;
    Py_ssize_t strides = 2 * itemsize;
    Py_buffer view = {
        data,
        NULL,
        5 * itemsize,
        itemsize,
        1,
        1,
        NULL,
        &shape,
        &strides,
        NULL,
        NULL
    };
    int *ptr;
    int i;

    PyBuffer_FromContiguous(&view, init, view.len, 'C');
    ptr = view.buf;
    for (i = 0; i < 5; i++) {
        if (ptr[2*i] != i) {
            PyErr_SetString(TestError,
                "test_from_contiguous: incorrect result");
            return NULL;
        }
    }

    view.buf = &data[8];
    view.strides[0] = -2 * itemsize;

    PyBuffer_FromContiguous(&view, init, view.len, 'C');
    ptr = view.buf;
    for (i = 0; i < 5; i++) {
        if (*(ptr-2*i) != i) {
            PyErr_SetString(TestError,
                "test_from_contiguous: incorrect result");
            return NULL;
        }
    }

    Py_RETURN_NONE;
}

#if (defined(__linux__) || defined(__FreeBSD__)) && defined(__GNUC__)

static PyObject *
test_pep3118_obsolete_write_locks(PyObject* self, PyObject *Py_UNUSED(ignored))
{
    PyObject *b;
    char *dummy[1];
    int ret, match;

    /* PyBuffer_FillInfo() */
    ret = PyBuffer_FillInfo(NULL, NULL, dummy, 1, 0, PyBUF_SIMPLE);
    match = PyErr_Occurred() && PyErr_ExceptionMatches(PyExc_BufferError);
    PyErr_Clear();
    if (ret != -1 || match == 0)
        goto error;

    /* bytesiobuf_getbuffer() */
    PyTypeObject *type = (PyTypeObject *)_PyImport_GetModuleAttrString(
            "_io", "_BytesIOBuffer");
    if (type == NULL) {
        return NULL;
    }
    b = type->tp_alloc(type, 0);
    Py_DECREF(type);
    if (b == NULL) {
        return NULL;
    }

    ret = PyObject_GetBuffer(b, NULL, PyBUF_SIMPLE);
    Py_DECREF(b);
    match = PyErr_Occurred() && PyErr_ExceptionMatches(PyExc_BufferError);
    PyErr_Clear();
    if (ret != -1 || match == 0)
        goto error;

    Py_RETURN_NONE;

error:
    PyErr_SetString(TestError,
        "test_pep3118_obsolete_write_locks: failure");
    return NULL;
}
#endif

/* This tests functions that historically supported write locks.  It is
   wrong to call getbuffer() with view==NULL and a compliant getbufferproc
   is entitled to segfault in that case. */
static PyObject *
getbuffer_with_null_view(PyObject* self, PyObject *obj)
{
    if (PyObject_GetBuffer(obj, NULL, PyBUF_SIMPLE) < 0)
        return NULL;

    Py_RETURN_NONE;
}

/* PyBuffer_SizeFromFormat() */
static PyObject *
test_PyBuffer_SizeFromFormat(PyObject *self, PyObject *args)
{
    const char *format;
    Py_ssize_t result;

    if (!PyArg_ParseTuple(args, "s:test_PyBuffer_SizeFromFormat",
                          &format)) {
        return NULL;
    }

    result = PyBuffer_SizeFromFormat(format);
    if (result == -1) {
        return NULL;
    }

    return PyLong_FromSsize_t(result);
}

/* Test that the fatal error from not having a current thread doesn't
   cause an infinite loop.  Run via Lib/test/test_capi.py */
static PyObject *
crash_no_current_thread(PyObject *self, PyObject *Py_UNUSED(ignored))
{
    Py_BEGIN_ALLOW_THREADS
    /* Using PyThreadState_Get() directly allows the test to pass in
       !pydebug mode. However, the test only actually tests anything
       in pydebug mode, since that's where the infinite loop was in
       the first place. */
    PyThreadState_Get();
    Py_END_ALLOW_THREADS
    return NULL;
}

/* Test that the GILState thread and the "current" thread match. */
static PyObject *
test_current_tstate_matches(PyObject *self, PyObject *Py_UNUSED(ignored))
{
    PyThreadState *orig_tstate = PyThreadState_Get();

    if (orig_tstate != PyGILState_GetThisThreadState()) {
        PyErr_SetString(PyExc_RuntimeError,
                        "current thread state doesn't match GILState");
        return NULL;
    }

    const char *err = NULL;
    PyThreadState_Swap(NULL);
    PyThreadState *substate = Py_NewInterpreter();

    if (substate != PyThreadState_Get()) {
        err = "subinterpreter thread state not current";
        goto finally;
    }
    if (substate != PyGILState_GetThisThreadState()) {
        err = "subinterpreter thread state doesn't match GILState";
        goto finally;
    }

finally:
    Py_EndInterpreter(substate);
    PyThreadState_Swap(orig_tstate);

    if (err != NULL) {
        PyErr_SetString(PyExc_RuntimeError, err);
        return NULL;
    }
    Py_RETURN_NONE;
}

/* To run some code in a sub-interpreter. */
static PyObject *
run_in_subinterp(PyObject *self, PyObject *args)
{
    const char *code;
    int r;
    PyThreadState *substate, *mainstate;
    /* only initialise 'cflags.cf_flags' to test backwards compatibility */
    PyCompilerFlags cflags = {0};

    if (!PyArg_ParseTuple(args, "s:run_in_subinterp",
                          &code))
        return NULL;

    mainstate = PyThreadState_Get();

    PyThreadState_Swap(NULL);

    substate = Py_NewInterpreter();
    if (substate == NULL) {
        /* Since no new thread state was created, there is no exception to
           propagate; raise a fresh one after swapping in the old thread
           state. */
        PyThreadState_Swap(mainstate);
        PyErr_SetString(PyExc_RuntimeError, "sub-interpreter creation failed");
        return NULL;
    }
    r = PyRun_SimpleStringFlags(code, &cflags);
    Py_EndInterpreter(substate);

    PyThreadState_Swap(mainstate);

    return PyLong_FromLong(r);
}

/* To run some code in a sub-interpreter. */
static PyObject *
run_in_subinterp_with_config(PyObject *self, PyObject *args, PyObject *kwargs)
{
    const char *code;
    int allow_fork = -1;
    int allow_exec = -1;
    int allow_threads = -1;
    int allow_daemon_threads = -1;
    int check_multi_interp_extensions = -1;
    int r;
    PyThreadState *substate, *mainstate;
    /* only initialise 'cflags.cf_flags' to test backwards compatibility */
    PyCompilerFlags cflags = {0};

    static char *kwlist[] = {"code",
                             "allow_fork",
                             "allow_exec",
                             "allow_threads",
                             "allow_daemon_threads",
                             "check_multi_interp_extensions",
                             NULL};
    if (!PyArg_ParseTupleAndKeywords(args, kwargs,
                    "s$ppppp:run_in_subinterp_with_config", kwlist,
                    &code, &allow_fork, &allow_exec,
                    &allow_threads, &allow_daemon_threads,
                    &check_multi_interp_extensions)) {
        return NULL;
    }
    if (allow_fork < 0) {
        PyErr_SetString(PyExc_ValueError, "missing allow_fork");
        return NULL;
    }
    if (allow_exec < 0) {
        PyErr_SetString(PyExc_ValueError, "missing allow_exec");
        return NULL;
    }
    if (allow_threads < 0) {
        PyErr_SetString(PyExc_ValueError, "missing allow_threads");
        return NULL;
    }
    if (allow_daemon_threads < 0) {
        PyErr_SetString(PyExc_ValueError, "missing allow_daemon_threads");
        return NULL;
    }
    if (check_multi_interp_extensions < 0) {
        PyErr_SetString(PyExc_ValueError, "missing check_multi_interp_extensions");
        return NULL;
    }

    mainstate = PyThreadState_Get();

    PyThreadState_Swap(NULL);

    const _PyInterpreterConfig config = {
        .allow_fork = allow_fork,
        .allow_exec = allow_exec,
        .allow_threads = allow_threads,
        .allow_daemon_threads = allow_daemon_threads,
        .check_multi_interp_extensions = check_multi_interp_extensions,
    };
    substate = _Py_NewInterpreterFromConfig(&config);
    if (substate == NULL) {
        /* Since no new thread state was created, there is no exception to
           propagate; raise a fresh one after swapping in the old thread
           state. */
        PyThreadState_Swap(mainstate);
        PyErr_SetString(PyExc_RuntimeError, "sub-interpreter creation failed");
        return NULL;
    }
    r = PyRun_SimpleStringFlags(code, &cflags);
    Py_EndInterpreter(substate);

    PyThreadState_Swap(mainstate);

    return PyLong_FromLong(r);
}

static void
_xid_capsule_destructor(PyObject *capsule)
{
    _PyCrossInterpreterData *data = \
            (_PyCrossInterpreterData *)PyCapsule_GetPointer(capsule, NULL);
    if (data != NULL) {
        assert(_PyCrossInterpreterData_Release(data) == 0);
        PyMem_Free(data);
    }
}

static PyObject *
get_crossinterp_data(PyObject *self, PyObject *args)
{
    PyObject *obj = NULL;
    if (!PyArg_ParseTuple(args, "O:get_crossinterp_data", &obj)) {
        return NULL;
    }

    _PyCrossInterpreterData *data = PyMem_NEW(_PyCrossInterpreterData, 1);
    if (data == NULL) {
        PyErr_NoMemory();
        return NULL;
    }
    if (_PyObject_GetCrossInterpreterData(obj, data) != 0) {
        PyMem_Free(data);
        return NULL;
    }
    PyObject *capsule = PyCapsule_New(data, NULL, _xid_capsule_destructor);
    if (capsule == NULL) {
        assert(_PyCrossInterpreterData_Release(data) == 0);
        PyMem_Free(data);
    }
    return capsule;
}

static PyObject *
restore_crossinterp_data(PyObject *self, PyObject *args)
{
    PyObject *capsule = NULL;
    if (!PyArg_ParseTuple(args, "O:restore_crossinterp_data", &capsule)) {
        return NULL;
    }

    _PyCrossInterpreterData *data = \
            (_PyCrossInterpreterData *)PyCapsule_GetPointer(capsule, NULL);
    if (data == NULL) {
        return NULL;
    }
    return _PyCrossInterpreterData_NewObject(data);
}

static void
slot_tp_del(PyObject *self)
{
    PyObject *del, *res;

    /* Temporarily resurrect the object. */
    assert(Py_REFCNT(self) == 0);
    Py_SET_REFCNT(self, 1);

    /* Save the current exception, if any. */
    PyObject *exc = PyErr_GetRaisedException();

    PyObject *tp_del = PyUnicode_InternFromString("__tp_del__");
    if (tp_del == NULL) {
        PyErr_WriteUnraisable(NULL);
        PyErr_SetRaisedException(exc);
        return;
    }
    /* Execute __del__ method, if any. */
    del = _PyType_Lookup(Py_TYPE(self), tp_del);
    Py_DECREF(tp_del);
    if (del != NULL) {
        res = PyObject_CallOneArg(del, self);
        if (res == NULL)
            PyErr_WriteUnraisable(del);
        else
            Py_DECREF(res);
    }

    /* Restore the saved exception. */
    PyErr_SetRaisedException(exc);

    /* Undo the temporary resurrection; can't use DECREF here, it would
     * cause a recursive call.
     */
    assert(Py_REFCNT(self) > 0);
    Py_SET_REFCNT(self, Py_REFCNT(self) - 1);
    if (Py_REFCNT(self) == 0) {
        /* this is the normal path out */
        return;
    }

    /* __del__ resurrected it!  Make it look like the original Py_DECREF
     * never happened.
     */
    {
        Py_ssize_t refcnt = Py_REFCNT(self);
        _Py_NewReference(self);
        Py_SET_REFCNT(self, refcnt);
    }
    assert(!PyType_IS_GC(Py_TYPE(self)) || PyObject_GC_IsTracked(self));
    /* If Py_REF_DEBUG macro is defined, _Py_NewReference() increased
       _Py_RefTotal, so we need to undo that. */
#ifdef Py_REF_DEBUG
    _Py_RefTotal--;
#endif
}

static PyObject *
with_tp_del(PyObject *self, PyObject *args)
{
    PyObject *obj;
    PyTypeObject *tp;

    if (!PyArg_ParseTuple(args, "O:with_tp_del", &obj))
        return NULL;
    tp = (PyTypeObject *) obj;
    if (!PyType_Check(obj) || !PyType_HasFeature(tp, Py_TPFLAGS_HEAPTYPE)) {
        PyErr_Format(PyExc_TypeError,
                     "heap type expected, got %R", obj);
        return NULL;
    }
    tp->tp_del = slot_tp_del;
    return Py_NewRef(obj);
}

static PyObject *
without_gc(PyObject *Py_UNUSED(self), PyObject *obj)
{
    PyTypeObject *tp = (PyTypeObject*)obj;
    if (!PyType_Check(obj) || !PyType_HasFeature(tp, Py_TPFLAGS_HEAPTYPE)) {
        return PyErr_Format(PyExc_TypeError, "heap type expected, got %R", obj);
    }
    if (PyType_IS_GC(tp)) {
        // Don't try this at home, kids:
        tp->tp_flags -= Py_TPFLAGS_HAVE_GC;
        tp->tp_free = PyObject_Del;
        tp->tp_traverse = NULL;
        tp->tp_clear = NULL;
    }
    assert(!PyType_IS_GC(tp));
    return Py_NewRef(obj);
}

static PyMethodDef ml;

static PyObject *
create_cfunction(PyObject *self, PyObject *args)
{
    return PyCFunction_NewEx(&ml, self, NULL);
}

static PyMethodDef ml = {
    "create_cfunction",
    create_cfunction,
    METH_NOARGS,
    NULL
};

static PyObject *
_test_incref(PyObject *ob)
{
    return Py_NewRef(ob);
}

static PyObject *
test_xincref_doesnt_leak(PyObject *ob, PyObject *Py_UNUSED(ignored))
{
    PyObject *obj = PyLong_FromLong(0);
    Py_XINCREF(_test_incref(obj));
    Py_DECREF(obj);
    Py_DECREF(obj);
    Py_DECREF(obj);
    Py_RETURN_NONE;
}

static PyObject *
test_incref_doesnt_leak(PyObject *ob, PyObject *Py_UNUSED(ignored))
{
    PyObject *obj = PyLong_FromLong(0);
    Py_INCREF(_test_incref(obj));
    Py_DECREF(obj);
    Py_DECREF(obj);
    Py_DECREF(obj);
    Py_RETURN_NONE;
}

static PyObject *
test_xdecref_doesnt_leak(PyObject *ob, PyObject *Py_UNUSED(ignored))
{
    Py_XDECREF(PyLong_FromLong(0));
    Py_RETURN_NONE;
}

static PyObject *
test_decref_doesnt_leak(PyObject *ob, PyObject *Py_UNUSED(ignored))
{
    Py_DECREF(PyLong_FromLong(0));
    Py_RETURN_NONE;
}

static PyObject *
test_structseq_newtype_doesnt_leak(PyObject *Py_UNUSED(self),
                              PyObject *Py_UNUSED(args))
{
    PyStructSequence_Desc descr;
    PyStructSequence_Field descr_fields[3];

    descr_fields[0] = (PyStructSequence_Field){"foo", "foo value"};
    descr_fields[1] = (PyStructSequence_Field){NULL, "some hidden value"};
    descr_fields[2] = (PyStructSequence_Field){0, NULL};

    descr.name = "_testcapi.test_descr";
    descr.doc = "This is used to test for memory leaks in NewType";
    descr.fields = descr_fields;
    descr.n_in_sequence = 1;

    PyTypeObject* structseq_type = PyStructSequence_NewType(&descr);
    assert(structseq_type != NULL);
    assert(PyType_Check(structseq_type));
    assert(PyType_FastSubclass(structseq_type, Py_TPFLAGS_TUPLE_SUBCLASS));
    Py_DECREF(structseq_type);

    Py_RETURN_NONE;
}

static PyObject *
test_structseq_newtype_null_descr_doc(PyObject *Py_UNUSED(self),
                              PyObject *Py_UNUSED(args))
{
    PyStructSequence_Field descr_fields[1] = {
        (PyStructSequence_Field){NULL, NULL}
    };
    // Test specifically for NULL .doc field.
    PyStructSequence_Desc descr = {"_testcapi.test_descr", NULL, &descr_fields[0], 0};

    PyTypeObject* structseq_type = PyStructSequence_NewType(&descr);
    assert(structseq_type != NULL);
    assert(PyType_Check(structseq_type));
    assert(PyType_FastSubclass(structseq_type, Py_TPFLAGS_TUPLE_SUBCLASS));
    Py_DECREF(structseq_type);

    Py_RETURN_NONE;
}

static PyObject *
test_incref_decref_API(PyObject *ob, PyObject *Py_UNUSED(ignored))
{
    PyObject *obj = PyLong_FromLong(0);
    Py_IncRef(obj);
    Py_DecRef(obj);
    Py_DecRef(obj);
    Py_RETURN_NONE;
}

typedef struct {
    PyThread_type_lock start_event;
    PyThread_type_lock exit_event;
    PyObject *callback;
} test_c_thread_t;

static void
temporary_c_thread(void *data)
{
    test_c_thread_t *test_c_thread = data;
    PyGILState_STATE state;
    PyObject *res;

    PyThread_release_lock(test_c_thread->start_event);

    /* Allocate a Python thread state for this thread */
    state = PyGILState_Ensure();

    res = PyObject_CallNoArgs(test_c_thread->callback);
    Py_CLEAR(test_c_thread->callback);

    if (res == NULL) {
        PyErr_Print();
    }
    else {
        Py_DECREF(res);
    }

    /* Destroy the Python thread state for this thread */
    PyGILState_Release(state);

    PyThread_release_lock(test_c_thread->exit_event);
}

static test_c_thread_t test_c_thread;

static PyObject *
call_in_temporary_c_thread(PyObject *self, PyObject *args)
{
    PyObject *res = NULL;
    PyObject *callback = NULL;
    long thread;
    int wait = 1;
    if (!PyArg_ParseTuple(args, "O|i", &callback, &wait))
    {
        return NULL;
    }

    test_c_thread.start_event = PyThread_allocate_lock();
    test_c_thread.exit_event = PyThread_allocate_lock();
    test_c_thread.callback = NULL;
    if (!test_c_thread.start_event || !test_c_thread.exit_event) {
        PyErr_SetString(PyExc_RuntimeError, "could not allocate lock");
        goto exit;
    }

    test_c_thread.callback = Py_NewRef(callback);

    PyThread_acquire_lock(test_c_thread.start_event, 1);
    PyThread_acquire_lock(test_c_thread.exit_event, 1);

    thread = PyThread_start_new_thread(temporary_c_thread, &test_c_thread);
    if (thread == -1) {
        PyErr_SetString(PyExc_RuntimeError, "unable to start the thread");
        PyThread_release_lock(test_c_thread.start_event);
        PyThread_release_lock(test_c_thread.exit_event);
        goto exit;
    }

    PyThread_acquire_lock(test_c_thread.start_event, 1);
    PyThread_release_lock(test_c_thread.start_event);

    if (!wait) {
        Py_RETURN_NONE;
    }

    Py_BEGIN_ALLOW_THREADS
        PyThread_acquire_lock(test_c_thread.exit_event, 1);
        PyThread_release_lock(test_c_thread.exit_event);
    Py_END_ALLOW_THREADS

    res = Py_NewRef(Py_None);

exit:
    Py_CLEAR(test_c_thread.callback);
    if (test_c_thread.start_event) {
        PyThread_free_lock(test_c_thread.start_event);
        test_c_thread.start_event = NULL;
    }
    if (test_c_thread.exit_event) {
        PyThread_free_lock(test_c_thread.exit_event);
        test_c_thread.exit_event = NULL;
    }
    return res;
}

static PyObject *
join_temporary_c_thread(PyObject *self, PyObject *Py_UNUSED(ignored))
{
    Py_BEGIN_ALLOW_THREADS
        PyThread_acquire_lock(test_c_thread.exit_event, 1);
        PyThread_release_lock(test_c_thread.exit_event);
    Py_END_ALLOW_THREADS
    Py_CLEAR(test_c_thread.callback);
    PyThread_free_lock(test_c_thread.start_event);
    test_c_thread.start_event = NULL;
    PyThread_free_lock(test_c_thread.exit_event);
    test_c_thread.exit_event = NULL;
    Py_RETURN_NONE;
}

/* marshal */

static PyObject*
pymarshal_write_long_to_file(PyObject* self, PyObject *args)
{
    long value;
    PyObject *filename;
    int version;
    FILE *fp;

    if (!PyArg_ParseTuple(args, "lOi:pymarshal_write_long_to_file",
                          &value, &filename, &version))
        return NULL;

    fp = _Py_fopen_obj(filename, "wb");
    if (fp == NULL) {
        PyErr_SetFromErrno(PyExc_OSError);
        return NULL;
    }

    PyMarshal_WriteLongToFile(value, fp, version);

    fclose(fp);
    if (PyErr_Occurred())
        return NULL;
    Py_RETURN_NONE;
}

static PyObject*
pymarshal_write_object_to_file(PyObject* self, PyObject *args)
{
    PyObject *obj;
    PyObject *filename;
    int version;
    FILE *fp;

    if (!PyArg_ParseTuple(args, "OOi:pymarshal_write_object_to_file",
                          &obj, &filename, &version))
        return NULL;

    fp = _Py_fopen_obj(filename, "wb");
    if (fp == NULL) {
        PyErr_SetFromErrno(PyExc_OSError);
        return NULL;
    }

    PyMarshal_WriteObjectToFile(obj, fp, version);

    fclose(fp);
    if (PyErr_Occurred())
        return NULL;
    Py_RETURN_NONE;
}

static PyObject*
pymarshal_read_short_from_file(PyObject* self, PyObject *args)
{
    int value;
    long pos;
    PyObject *filename;
    FILE *fp;

    if (!PyArg_ParseTuple(args, "O:pymarshal_read_short_from_file", &filename))
        return NULL;

    fp = _Py_fopen_obj(filename, "rb");
    if (fp == NULL) {
        PyErr_SetFromErrno(PyExc_OSError);
        return NULL;
    }

    value = PyMarshal_ReadShortFromFile(fp);
    pos = ftell(fp);

    fclose(fp);
    if (PyErr_Occurred())
        return NULL;
    return Py_BuildValue("il", value, pos);
}

static PyObject*
pymarshal_read_long_from_file(PyObject* self, PyObject *args)
{
    long value, pos;
    PyObject *filename;
    FILE *fp;

    if (!PyArg_ParseTuple(args, "O:pymarshal_read_long_from_file", &filename))
        return NULL;

    fp = _Py_fopen_obj(filename, "rb");
    if (fp == NULL) {
        PyErr_SetFromErrno(PyExc_OSError);
        return NULL;
    }

    value = PyMarshal_ReadLongFromFile(fp);
    pos = ftell(fp);

    fclose(fp);
    if (PyErr_Occurred())
        return NULL;
    return Py_BuildValue("ll", value, pos);
}

static PyObject*
pymarshal_read_last_object_from_file(PyObject* self, PyObject *args)
{
    PyObject *obj;
    long pos;
    PyObject *filename;
    FILE *fp;

    if (!PyArg_ParseTuple(args, "O:pymarshal_read_last_object_from_file", &filename))
        return NULL;

    fp = _Py_fopen_obj(filename, "rb");
    if (fp == NULL) {
        PyErr_SetFromErrno(PyExc_OSError);
        return NULL;
    }

    obj = PyMarshal_ReadLastObjectFromFile(fp);
    pos = ftell(fp);

    fclose(fp);
    return Py_BuildValue("Nl", obj, pos);
}

static PyObject*
pymarshal_read_object_from_file(PyObject* self, PyObject *args)
{
    PyObject *obj;
    long pos;
    PyObject *filename;
    FILE *fp;

    if (!PyArg_ParseTuple(args, "O:pymarshal_read_object_from_file", &filename))
        return NULL;

    fp = _Py_fopen_obj(filename, "rb");
    if (fp == NULL) {
        PyErr_SetFromErrno(PyExc_OSError);
        return NULL;
    }

    obj = PyMarshal_ReadObjectFromFile(fp);
    pos = ftell(fp);

    fclose(fp);
    return Py_BuildValue("Nl", obj, pos);
}

static PyObject*
return_null_without_error(PyObject *self, PyObject *args)
{
    /* invalid call: return NULL without setting an error,
     * _Py_CheckFunctionResult() must detect such bug at runtime. */
    PyErr_Clear();
    return NULL;
}

static PyObject*
return_result_with_error(PyObject *self, PyObject *args)
{
    /* invalid call: return a result with an error set,
     * _Py_CheckFunctionResult() must detect such bug at runtime. */
    PyErr_SetNone(PyExc_ValueError);
    Py_RETURN_NONE;
}

static PyObject*
getitem_with_error(PyObject *self, PyObject *args)
{
    PyObject *map, *key;
    if (!PyArg_ParseTuple(args, "OO", &map, &key)) {
        return NULL;
    }

    PyErr_SetString(PyExc_ValueError, "bug");
    return PyObject_GetItem(map, key);
}

static PyObject *
dict_get_version(PyObject *self, PyObject *args)
{
    PyDictObject *dict;
    uint64_t version;

    if (!PyArg_ParseTuple(args, "O!", &PyDict_Type, &dict))
        return NULL;

    _Py_COMP_DIAG_PUSH
    _Py_COMP_DIAG_IGNORE_DEPR_DECLS
    version = dict->ma_version_tag;
    _Py_COMP_DIAG_POP

    static_assert(sizeof(unsigned long long) >= sizeof(version),
                  "version is larger than unsigned long long");
    return PyLong_FromUnsignedLongLong((unsigned long long)version);
}


static PyObject *
raise_SIGINT_then_send_None(PyObject *self, PyObject *args)
{
    PyGenObject *gen;

    if (!PyArg_ParseTuple(args, "O!", &PyGen_Type, &gen))
        return NULL;

    /* This is used in a test to check what happens if a signal arrives just
       as we're in the process of entering a yield from chain (see
       bpo-30039).

       Needs to be done in C, because:
       - we don't have a Python wrapper for raise()
       - we need to make sure that the Python-level signal handler doesn't run
         *before* we enter the generator frame, which is impossible in Python
         because we check for signals before every bytecode operation.
     */
    raise(SIGINT);
    return PyObject_CallMethod((PyObject *)gen, "send", "O", Py_None);
}


static PyObject*
stack_pointer(PyObject *self, PyObject *args)
{
    int v = 5;
    return PyLong_FromVoidPtr(&v);
}


#ifdef W_STOPCODE
static PyObject*
py_w_stopcode(PyObject *self, PyObject *args)
{
    int sig, status;
    if (!PyArg_ParseTuple(args, "i", &sig)) {
        return NULL;
    }
    status = W_STOPCODE(sig);
    return PyLong_FromLong(status);
}
#endif


static PyObject *
get_mapping_keys(PyObject* self, PyObject *obj)
{
    return PyMapping_Keys(obj);
}

static PyObject *
get_mapping_values(PyObject* self, PyObject *obj)
{
    return PyMapping_Values(obj);
}

static PyObject *
get_mapping_items(PyObject* self, PyObject *obj)
{
    return PyMapping_Items(obj);
}

static PyObject *
test_mapping_has_key_string(PyObject *self, PyObject *Py_UNUSED(args))
{
    PyObject *context = PyDict_New();
    PyObject *val = PyLong_FromLong(1);

    // Since this uses `const char*` it is easier to test this in C:
    PyDict_SetItemString(context, "a", val);
    if (!PyMapping_HasKeyString(context, "a")) {
        PyErr_SetString(PyExc_RuntimeError,
                        "Existing mapping key does not exist");
        return NULL;
    }
    if (PyMapping_HasKeyString(context, "b")) {
        PyErr_SetString(PyExc_RuntimeError,
                        "Missing mapping key exists");
        return NULL;
    }

    Py_DECREF(val);
    Py_DECREF(context);
    Py_RETURN_NONE;
}

static PyObject *
mapping_has_key(PyObject* self, PyObject *args)
{
    PyObject *context, *key;
    if (!PyArg_ParseTuple(args, "OO", &context, &key)) {
        return NULL;
    }
    return PyLong_FromLong(PyMapping_HasKey(context, key));
}

static PyObject *
sequence_set_slice(PyObject* self, PyObject *args)
{
    PyObject *sequence, *obj;
    Py_ssize_t i1, i2;
    if (!PyArg_ParseTuple(args, "OnnO", &sequence, &i1, &i2, &obj)) {
        return NULL;
    }

    int res = PySequence_SetSlice(sequence, i1, i2, obj);
    if (res == -1) {
        return NULL;
    }
    Py_RETURN_NONE;
}

static PyObject *
sequence_del_slice(PyObject* self, PyObject *args)
{
    PyObject *sequence;
    Py_ssize_t i1, i2;
    if (!PyArg_ParseTuple(args, "Onn", &sequence, &i1, &i2)) {
        return NULL;
    }

    int res = PySequence_DelSlice(sequence, i1, i2);
    if (res == -1) {
        return NULL;
    }
    Py_RETURN_NONE;
}

static PyObject *
test_pythread_tss_key_state(PyObject *self, PyObject *args)
{
    Py_tss_t tss_key = Py_tss_NEEDS_INIT;
    if (PyThread_tss_is_created(&tss_key)) {
        return raiseTestError("test_pythread_tss_key_state",
                              "TSS key not in an uninitialized state at "
                              "creation time");
    }
    if (PyThread_tss_create(&tss_key) != 0) {
        PyErr_SetString(PyExc_RuntimeError, "PyThread_tss_create failed");
        return NULL;
    }
    if (!PyThread_tss_is_created(&tss_key)) {
        return raiseTestError("test_pythread_tss_key_state",
                              "PyThread_tss_create succeeded, "
                              "but with TSS key in an uninitialized state");
    }
    if (PyThread_tss_create(&tss_key) != 0) {
        return raiseTestError("test_pythread_tss_key_state",
                              "PyThread_tss_create unsuccessful with "
                              "an already initialized key");
    }
#define CHECK_TSS_API(expr) \
        (void)(expr); \
        if (!PyThread_tss_is_created(&tss_key)) { \
            return raiseTestError("test_pythread_tss_key_state", \
                                  "TSS key initialization state was not " \
                                  "preserved after calling " #expr); }
    CHECK_TSS_API(PyThread_tss_set(&tss_key, NULL));
    CHECK_TSS_API(PyThread_tss_get(&tss_key));
#undef CHECK_TSS_API
    PyThread_tss_delete(&tss_key);
    if (PyThread_tss_is_created(&tss_key)) {
        return raiseTestError("test_pythread_tss_key_state",
                              "PyThread_tss_delete called, but did not "
                              "set the key state to uninitialized");
    }

    Py_tss_t *ptr_key = PyThread_tss_alloc();
    if (ptr_key == NULL) {
        PyErr_SetString(PyExc_RuntimeError, "PyThread_tss_alloc failed");
        return NULL;
    }
    if (PyThread_tss_is_created(ptr_key)) {
        return raiseTestError("test_pythread_tss_key_state",
                              "TSS key not in an uninitialized state at "
                              "allocation time");
    }
    PyThread_tss_free(ptr_key);
    ptr_key = NULL;
    Py_RETURN_NONE;
}


static PyObject*
new_hamt(PyObject *self, PyObject *args)
{
    return _PyContext_NewHamtForTests();
}


/* def bad_get(self, obj, cls):
       cls()
       return repr(self)
*/
static PyObject*
bad_get(PyObject *module, PyObject *const *args, Py_ssize_t nargs)
{
    PyObject *self, *obj, *cls;
    if (!_PyArg_UnpackStack(args, nargs, "bad_get", 3, 3, &self, &obj, &cls)) {
        return NULL;
    }

    PyObject *res = PyObject_CallNoArgs(cls);
    if (res == NULL) {
        return NULL;
    }
    Py_DECREF(res);

    return PyObject_Repr(self);
}


#ifdef Py_REF_DEBUG
static PyObject *
negative_refcount(PyObject *self, PyObject *Py_UNUSED(args))
{
    PyObject *obj = PyUnicode_FromString("negative_refcount");
    if (obj == NULL) {
        return NULL;
    }
    assert(Py_REFCNT(obj) == 1);

    Py_SET_REFCNT(obj,  0);
    /* Py_DECREF() must call _Py_NegativeRefcount() and abort Python */
    Py_DECREF(obj);

    Py_RETURN_NONE;
}
#endif


static PyObject *
sequence_getitem(PyObject *self, PyObject *args)
{
    PyObject *seq;
    Py_ssize_t i;
    if (!PyArg_ParseTuple(args, "On", &seq, &i)) {
        return NULL;
    }
    return PySequence_GetItem(seq, i);
}


static PyObject *
sequence_setitem(PyObject *self, PyObject *args)
{
    Py_ssize_t i;
    PyObject *seq, *val;
    if (!PyArg_ParseTuple(args, "OnO", &seq, &i, &val)) {
        return NULL;
    }
    if (PySequence_SetItem(seq, i, val)) {
        return NULL;
    }
    Py_RETURN_NONE;
}


static PyObject *
sequence_delitem(PyObject *self, PyObject *args)
{
    Py_ssize_t i;
    PyObject *seq;
    if (!PyArg_ParseTuple(args, "On", &seq, &i)) {
        return NULL;
    }
    if (PySequence_DelItem(seq, i)) {
        return NULL;
    }
    Py_RETURN_NONE;
}

static PyObject *
hasattr_string(PyObject *self, PyObject* args)
{
    PyObject* obj;
    PyObject* attr_name;

    if (!PyArg_UnpackTuple(args, "hasattr_string", 2, 2, &obj, &attr_name)) {
        return NULL;
    }

    if (!PyUnicode_Check(attr_name)) {
        PyErr_SetString(PyExc_TypeError, "attribute name must a be string");
        return PyErr_Occurred();
    }

    const char *name_str = PyUnicode_AsUTF8(attr_name);
    if (PyObject_HasAttrString(obj, name_str)) {
        Py_RETURN_TRUE;
    }
    else {
        Py_RETURN_FALSE;
    }
}


/* Functions for testing C calling conventions (METH_*) are named meth_*,
 * e.g. "meth_varargs" for METH_VARARGS.
 *
 * They all return a tuple of their C-level arguments, with None instead
 * of NULL and Python tuples instead of C arrays.
 */


static PyObject*
_null_to_none(PyObject* obj)
{
    if (obj == NULL) {
        Py_RETURN_NONE;
    }
    return Py_NewRef(obj);
}

static PyObject*
meth_varargs(PyObject* self, PyObject* args)
{
    return Py_BuildValue("NO", _null_to_none(self), args);
}

static PyObject*
meth_varargs_keywords(PyObject* self, PyObject* args, PyObject* kwargs)
{
    return Py_BuildValue("NON", _null_to_none(self), args, _null_to_none(kwargs));
}

static PyObject*
meth_o(PyObject* self, PyObject* obj)
{
    return Py_BuildValue("NO", _null_to_none(self), obj);
}

static PyObject*
meth_noargs(PyObject* self, PyObject* ignored)
{
    return _null_to_none(self);
}

static PyObject*
_fastcall_to_tuple(PyObject* const* args, Py_ssize_t nargs)
{
    PyObject *tuple = PyTuple_New(nargs);
    if (tuple == NULL) {
        return NULL;
    }
    for (Py_ssize_t i=0; i < nargs; i++) {
        Py_INCREF(args[i]);
        PyTuple_SET_ITEM(tuple, i, args[i]);
    }
    return tuple;
}

static PyObject*
meth_fastcall(PyObject* self, PyObject* const* args, Py_ssize_t nargs)
{
    return Py_BuildValue(
        "NN", _null_to_none(self), _fastcall_to_tuple(args, nargs)
    );
}

static PyObject*
meth_fastcall_keywords(PyObject* self, PyObject* const* args,
                       Py_ssize_t nargs, PyObject* kwargs)
{
    PyObject *pyargs = _fastcall_to_tuple(args, nargs);
    if (pyargs == NULL) {
        return NULL;
    }
    assert(args != NULL || nargs == 0);
    PyObject* const* args_offset = args == NULL ? NULL : args + nargs;
    PyObject *pykwargs = PyObject_Vectorcall((PyObject*)&PyDict_Type,
                                              args_offset, 0, kwargs);
    return Py_BuildValue("NNN", _null_to_none(self), pyargs, pykwargs);
}

static PyObject*
pynumber_tobase(PyObject *module, PyObject *args)
{
    PyObject *obj;
    int base;
    if (!PyArg_ParseTuple(args, "Oi:pynumber_tobase",
                          &obj, &base)) {
        return NULL;
    }
    return PyNumber_ToBase(obj, base);
}

static PyObject*
test_set_type_size(PyObject *self, PyObject *Py_UNUSED(ignored))
{
    PyObject *obj = PyList_New(0);
    if (obj == NULL) {
        return NULL;
    }

    // Ensure that following tests don't modify the object,
    // to ensure that Py_DECREF() will not crash.
    assert(Py_TYPE(obj) == &PyList_Type);
    assert(Py_SIZE(obj) == 0);

    // bpo-39573: Test Py_SET_TYPE() and Py_SET_SIZE() functions.
    Py_SET_TYPE(obj, &PyList_Type);
    Py_SET_SIZE(obj, 0);

    Py_DECREF(obj);
    Py_RETURN_NONE;
}


// Test Py_CLEAR() macro
static PyObject*
test_py_clear(PyObject *self, PyObject *Py_UNUSED(ignored))
{
    // simple case with a variable
    PyObject *obj = PyList_New(0);
    if (obj == NULL) {
        return NULL;
    }
    Py_CLEAR(obj);
    assert(obj == NULL);

    // gh-98724: complex case, Py_CLEAR() argument has a side effect
    PyObject* array[1];
    array[0] = PyList_New(0);
    if (array[0] == NULL) {
        return NULL;
    }

    PyObject **p = array;
    Py_CLEAR(*p++);
    assert(array[0] == NULL);
    assert(p == array + 1);

    Py_RETURN_NONE;
}


// Test Py_SETREF() and Py_XSETREF() macros, similar to test_py_clear()
static PyObject*
test_py_setref(PyObject *self, PyObject *Py_UNUSED(ignored))
{
    // Py_SETREF() simple case with a variable
    PyObject *obj = PyList_New(0);
    if (obj == NULL) {
        return NULL;
    }
    Py_SETREF(obj, NULL);
    assert(obj == NULL);

    // Py_XSETREF() simple case with a variable
    PyObject *obj2 = PyList_New(0);
    if (obj2 == NULL) {
        return NULL;
    }
    Py_XSETREF(obj2, NULL);
    assert(obj2 == NULL);
    // test Py_XSETREF() when the argument is NULL
    Py_XSETREF(obj2, NULL);
    assert(obj2 == NULL);

    // gh-98724: complex case, Py_SETREF() argument has a side effect
    PyObject* array[1];
    array[0] = PyList_New(0);
    if (array[0] == NULL) {
        return NULL;
    }

    PyObject **p = array;
    Py_SETREF(*p++, NULL);
    assert(array[0] == NULL);
    assert(p == array + 1);

    // gh-98724: complex case, Py_XSETREF() argument has a side effect
    PyObject* array2[1];
    array2[0] = PyList_New(0);
    if (array2[0] == NULL) {
        return NULL;
    }

    PyObject **p2 = array2;
    Py_XSETREF(*p2++, NULL);
    assert(array2[0] == NULL);
    assert(p2 == array2 + 1);

    // test Py_XSETREF() when the argument is NULL
    p2 = array2;
    Py_XSETREF(*p2++, NULL);
    assert(array2[0] == NULL);
    assert(p2 == array2 + 1);

    Py_RETURN_NONE;
}


#define TEST_REFCOUNT() \
    do { \
        PyObject *obj = PyList_New(0); \
        if (obj == NULL) { \
            return NULL; \
        } \
        assert(Py_REFCNT(obj) == 1); \
        \
        /* test Py_NewRef() */ \
        PyObject *ref = Py_NewRef(obj); \
        assert(ref == obj); \
        assert(Py_REFCNT(obj) == 2); \
        Py_DECREF(ref); \
        \
        /* test Py_XNewRef() */ \
        PyObject *xref = Py_XNewRef(obj); \
        assert(xref == obj); \
        assert(Py_REFCNT(obj) == 2); \
        Py_DECREF(xref); \
        \
        assert(Py_XNewRef(NULL) == NULL); \
        \
        Py_DECREF(obj); \
        Py_RETURN_NONE; \
    } while (0) \


// Test Py_NewRef() and Py_XNewRef() macros
static PyObject*
test_refcount_macros(PyObject *self, PyObject *Py_UNUSED(ignored))
{
    TEST_REFCOUNT();
}

#undef Py_NewRef
#undef Py_XNewRef

// Test Py_NewRef() and Py_XNewRef() functions, after undefining macros.
static PyObject*
test_refcount_funcs(PyObject *self, PyObject *Py_UNUSED(ignored))
{
    TEST_REFCOUNT();
}


// Test Py_Is() function
#define TEST_PY_IS() \
    do { \
        PyObject *o_none = Py_None; \
        PyObject *o_true = Py_True; \
        PyObject *o_false = Py_False; \
        PyObject *obj = PyList_New(0); \
        if (obj == NULL) { \
            return NULL; \
        } \
        \
        /* test Py_Is() */ \
        assert(Py_Is(obj, obj)); \
        assert(!Py_Is(obj, o_none)); \
        \
        /* test Py_None */ \
        assert(Py_Is(o_none, o_none)); \
        assert(!Py_Is(obj, o_none)); \
        \
        /* test Py_True */ \
        assert(Py_Is(o_true, o_true)); \
        assert(!Py_Is(o_false, o_true)); \
        assert(!Py_Is(obj, o_true)); \
        \
        /* test Py_False */ \
        assert(Py_Is(o_false, o_false)); \
        assert(!Py_Is(o_true, o_false)); \
        assert(!Py_Is(obj, o_false)); \
        \
        Py_DECREF(obj); \
        Py_RETURN_NONE; \
    } while (0)

// Test Py_Is() macro
static PyObject*
test_py_is_macros(PyObject *self, PyObject *Py_UNUSED(ignored))
{
    TEST_PY_IS();
}

#undef Py_Is

// Test Py_Is() function, after undefining its macro.
static PyObject*
test_py_is_funcs(PyObject *self, PyObject *Py_UNUSED(ignored))
{
    TEST_PY_IS();
}


// type->tp_version_tag
static PyObject *
type_get_version(PyObject *self, PyObject *type)
{
    if (!PyType_Check(type)) {
        PyErr_SetString(PyExc_TypeError, "argument must be a type");
        return NULL;
    }
    PyObject *res = PyLong_FromUnsignedLong(
        ((PyTypeObject *)type)->tp_version_tag);
    if (res == NULL) {
        assert(PyErr_Occurred());
        return NULL;
    }
    return res;
}


// Test PyThreadState C API
static PyObject *
test_tstate_capi(PyObject *self, PyObject *Py_UNUSED(args))
{
    // PyThreadState_Get()
    PyThreadState *tstate = PyThreadState_Get();
    assert(tstate != NULL);

    // PyThreadState_GET()
    PyThreadState *tstate2 = PyThreadState_Get();
    assert(tstate2 == tstate);

    // private _PyThreadState_UncheckedGet()
    PyThreadState *tstate3 = _PyThreadState_UncheckedGet();
    assert(tstate3 == tstate);

    // PyThreadState_EnterTracing(), PyThreadState_LeaveTracing()
    PyThreadState_EnterTracing(tstate);
    PyThreadState_LeaveTracing(tstate);

    // PyThreadState_GetDict(): no tstate argument
    PyObject *dict = PyThreadState_GetDict();
    // PyThreadState_GetDict() API can return NULL if PyDict_New() fails,
    // but it should not occur in practice.
    assert(dict != NULL);
    assert(PyDict_Check(dict));
    // dict is a borrowed reference

    // private _PyThreadState_GetDict()
    PyObject *dict2 = _PyThreadState_GetDict(tstate);
    assert(dict2 == dict);
    // dict2 is a borrowed reference

    // PyThreadState_GetInterpreter()
    PyInterpreterState *interp = PyThreadState_GetInterpreter(tstate);
    assert(interp != NULL);

    // PyThreadState_GetFrame()
    PyFrameObject*frame = PyThreadState_GetFrame(tstate);
    assert(frame != NULL);
    assert(PyFrame_Check(frame));
    Py_DECREF(frame);

    // PyThreadState_GetID()
    uint64_t id = PyThreadState_GetID(tstate);
    assert(id >= 1);

    Py_RETURN_NONE;
}

static PyObject *
frame_getlocals(PyObject *self, PyObject *frame)
{
    if (!PyFrame_Check(frame)) {
        PyErr_SetString(PyExc_TypeError, "argument must be a frame");
        return NULL;
    }
    return PyFrame_GetLocals((PyFrameObject *)frame);
}

static PyObject *
frame_getglobals(PyObject *self, PyObject *frame)
{
    if (!PyFrame_Check(frame)) {
        PyErr_SetString(PyExc_TypeError, "argument must be a frame");
        return NULL;
    }
    return PyFrame_GetGlobals((PyFrameObject *)frame);
}

static PyObject *
frame_getgenerator(PyObject *self, PyObject *frame)
{
    if (!PyFrame_Check(frame)) {
        PyErr_SetString(PyExc_TypeError, "argument must be a frame");
        return NULL;
    }
    return PyFrame_GetGenerator((PyFrameObject *)frame);
}

static PyObject *
frame_getbuiltins(PyObject *self, PyObject *frame)
{
    if (!PyFrame_Check(frame)) {
        PyErr_SetString(PyExc_TypeError, "argument must be a frame");
        return NULL;
    }
    return PyFrame_GetBuiltins((PyFrameObject *)frame);
}

static PyObject *
frame_getlasti(PyObject *self, PyObject *frame)
{
    if (!PyFrame_Check(frame)) {
        PyErr_SetString(PyExc_TypeError, "argument must be a frame");
        return NULL;
    }
    int lasti = PyFrame_GetLasti((PyFrameObject *)frame);
    if (lasti < 0) {
        assert(lasti == -1);
        Py_RETURN_NONE;
    }
    return PyLong_FromLong(lasti);
}

static PyObject *
frame_new(PyObject *self, PyObject *args)
{
    PyObject *code, *globals, *locals;
    if (!PyArg_ParseTuple(args, "OOO", &code, &globals, &locals)) {
        return NULL;
    }
    if (!PyCode_Check(code)) {
        PyErr_SetString(PyExc_TypeError, "argument must be a code object");
        return NULL;
    }
    PyThreadState *tstate = PyThreadState_Get();

    return (PyObject *)PyFrame_New(tstate, (PyCodeObject *)code, globals, locals);
}

static PyObject *
test_frame_getvar(PyObject *self, PyObject *args)
{
    PyObject *frame, *name;
    if (!PyArg_ParseTuple(args, "OO", &frame, &name)) {
        return NULL;
    }
    if (!PyFrame_Check(frame)) {
        PyErr_SetString(PyExc_TypeError, "argument must be a frame");
        return NULL;
    }

    return PyFrame_GetVar((PyFrameObject *)frame, name);
}

static PyObject *
test_frame_getvarstring(PyObject *self, PyObject *args)
{
    PyObject *frame;
    const char *name;
    if (!PyArg_ParseTuple(args, "Oy", &frame, &name)) {
        return NULL;
    }
    if (!PyFrame_Check(frame)) {
        PyErr_SetString(PyExc_TypeError, "argument must be a frame");
        return NULL;
    }

    return PyFrame_GetVarString((PyFrameObject *)frame, name);
}


static PyObject *
eval_get_func_name(PyObject *self, PyObject *func)
{
    return PyUnicode_FromString(PyEval_GetFuncName(func));
}

static PyObject *
eval_get_func_desc(PyObject *self, PyObject *func)
{
    return PyUnicode_FromString(PyEval_GetFuncDesc(func));
}

static PyObject *
gen_get_code(PyObject *self, PyObject *gen)
{
    if (!PyGen_Check(gen)) {
        PyErr_SetString(PyExc_TypeError, "argument must be a generator object");
        return NULL;
    }
    return (PyObject *)PyGen_GetCode((PyGenObject *)gen);
}

static PyObject *
eval_eval_code_ex(PyObject *mod, PyObject *pos_args)
{
    PyObject *result = NULL;
    PyObject *code;
    PyObject *globals;
    PyObject *locals = NULL;
    PyObject *args = NULL;
    PyObject *kwargs = NULL;
    PyObject *defaults = NULL;
    PyObject *kw_defaults = NULL;
    PyObject *closure = NULL;

    PyObject **c_kwargs = NULL;

    if (!PyArg_UnpackTuple(pos_args,
                           "eval_code_ex",
                           2,
                           8,
                           &code,
                           &globals,
                           &locals,
                           &args,
                           &kwargs,
                           &defaults,
                           &kw_defaults,
                           &closure))
    {
        goto exit;
    }

    if (!PyCode_Check(code)) {
        PyErr_SetString(PyExc_TypeError,
                        "code must be a Python code object");
        goto exit;
    }

    if (!PyDict_Check(globals)) {
        PyErr_SetString(PyExc_TypeError, "globals must be a dict");
        goto exit;
    }

    if (locals && !PyMapping_Check(locals)) {
        PyErr_SetString(PyExc_TypeError, "locals must be a mapping");
        goto exit;
    }
    if (locals == Py_None) {
        locals = NULL;
    }

    PyObject **c_args = NULL;
    Py_ssize_t c_args_len = 0;

    if (args)
    {
        if (!PyTuple_Check(args)) {
            PyErr_SetString(PyExc_TypeError, "args must be a tuple");
            goto exit;
        } else {
            c_args = &PyTuple_GET_ITEM(args, 0);
            c_args_len = PyTuple_Size(args);
        }
    }

    Py_ssize_t c_kwargs_len = 0;

    if (kwargs)
    {
        if (!PyDict_Check(kwargs)) {
            PyErr_SetString(PyExc_TypeError, "keywords must be a dict");
            goto exit;
        } else {
            c_kwargs_len = PyDict_Size(kwargs);
            if (c_kwargs_len > 0) {
                c_kwargs = PyMem_NEW(PyObject*, 2 * c_kwargs_len);
                if (!c_kwargs) {
                    PyErr_NoMemory();
                    goto exit;
                }

                Py_ssize_t i = 0;
                Py_ssize_t pos = 0;

                while (PyDict_Next(kwargs,
                                   &pos,
                                   &c_kwargs[i],
                                   &c_kwargs[i + 1]))
                {
                    i += 2;
                }
                c_kwargs_len = i / 2;
                /* XXX This is broken if the caller deletes dict items! */
            }
        }
    }


    PyObject **c_defaults = NULL;
    Py_ssize_t c_defaults_len = 0;

    if (defaults && PyTuple_Check(defaults)) {
        c_defaults = &PyTuple_GET_ITEM(defaults, 0);
        c_defaults_len = PyTuple_Size(defaults);
    }

    if (kw_defaults && !PyDict_Check(kw_defaults)) {
        PyErr_SetString(PyExc_TypeError, "kw_defaults must be a dict");
        goto exit;
    }

    if (closure && !PyTuple_Check(closure)) {
        PyErr_SetString(PyExc_TypeError, "closure must be a tuple of cells");
        goto exit;
    }


    result = PyEval_EvalCodeEx(
        code,
        globals,
        locals,
        c_args,
        (int)c_args_len,
        c_kwargs,
        (int)c_kwargs_len,
        c_defaults,
        (int)c_defaults_len,
        kw_defaults,
        closure
    );

exit:
    if (c_kwargs) {
        PyMem_DEL(c_kwargs);
    }

    return result;
}

static PyObject *
get_feature_macros(PyObject *self, PyObject *Py_UNUSED(args))
{
    PyObject *result = PyDict_New();
    if (!result) {
        return NULL;
    }
    int res;
#include "_testcapi_feature_macros.inc"
    return result;
}

static PyObject *
test_code_api(PyObject *self, PyObject *Py_UNUSED(args))
{
    PyCodeObject *co = PyCode_NewEmpty("_testcapi", "dummy", 1);
    if (co == NULL) {
        return NULL;
    }
    /* co_code */
    {
        PyObject *co_code = PyCode_GetCode(co);
        if (co_code == NULL) {
            goto fail;
        }
        assert(PyBytes_CheckExact(co_code));
        if (PyObject_Length(co_code) == 0) {
            PyErr_SetString(PyExc_ValueError, "empty co_code");
            Py_DECREF(co_code);
            goto fail;
        }
        Py_DECREF(co_code);
    }
    /* co_varnames */
    {
        PyObject *co_varnames = PyCode_GetVarnames(co);
        if (co_varnames == NULL) {
            goto fail;
        }
        if (!PyTuple_CheckExact(co_varnames)) {
            PyErr_SetString(PyExc_TypeError, "co_varnames not tuple");
            Py_DECREF(co_varnames);
            goto fail;
        }
        if (PyTuple_GET_SIZE(co_varnames) != 0) {
            PyErr_SetString(PyExc_ValueError, "non-empty co_varnames");
            Py_DECREF(co_varnames);
            goto fail;
        }
        Py_DECREF(co_varnames);
    }
    /* co_cellvars */
    {
        PyObject *co_cellvars = PyCode_GetCellvars(co);
        if (co_cellvars == NULL) {
            goto fail;
        }
        if (!PyTuple_CheckExact(co_cellvars)) {
            PyErr_SetString(PyExc_TypeError, "co_cellvars not tuple");
            Py_DECREF(co_cellvars);
            goto fail;
        }
        if (PyTuple_GET_SIZE(co_cellvars) != 0) {
            PyErr_SetString(PyExc_ValueError, "non-empty co_cellvars");
            Py_DECREF(co_cellvars);
            goto fail;
        }
        Py_DECREF(co_cellvars);
    }
    /* co_freevars */
    {
        PyObject *co_freevars = PyCode_GetFreevars(co);
        if (co_freevars == NULL) {
            goto fail;
        }
        if (!PyTuple_CheckExact(co_freevars)) {
            PyErr_SetString(PyExc_TypeError, "co_freevars not tuple");
            Py_DECREF(co_freevars);
            goto fail;
        }
        if (PyTuple_GET_SIZE(co_freevars) != 0) {
            PyErr_SetString(PyExc_ValueError, "non-empty co_freevars");
            Py_DECREF(co_freevars);
            goto fail;
        }
        Py_DECREF(co_freevars);
    }
    Py_DECREF(co);
    Py_RETURN_NONE;
fail:
    Py_DECREF(co);
    return NULL;
}

static int
record_func(PyObject *obj, PyFrameObject *f, int what, PyObject *arg)
{
    assert(PyList_Check(obj));
    PyObject *what_obj = NULL;
    PyObject *line_obj = NULL;
    PyObject *tuple = NULL;
    int res = -1;
    what_obj = PyLong_FromLong(what);
    if (what_obj == NULL) {
        goto error;
    }
    int line = PyFrame_GetLineNumber(f);
    line_obj = PyLong_FromLong(line);
    if (line_obj == NULL) {
        goto error;
    }
    tuple = PyTuple_Pack(3, what_obj, line_obj, arg);
    if (tuple == NULL) {
        goto error;
    }
    PyTuple_SET_ITEM(tuple, 0, what_obj);
    if (PyList_Append(obj, tuple)) {
        goto error;
    }
    res = 0;
error:
    Py_XDECREF(what_obj);
    Py_XDECREF(line_obj);
    Py_XDECREF(tuple);
    return res;
}

static PyObject *
settrace_to_record(PyObject *self, PyObject *list)
{

   if (!PyList_Check(list)) {
        PyErr_SetString(PyExc_TypeError, "argument must be a list");
        return NULL;
    }
    PyEval_SetTrace(record_func, list);
    Py_RETURN_NONE;
}

static PyObject *
clear_managed_dict(PyObject *self, PyObject *obj)
{
    _PyObject_ClearManagedDict(obj);
    Py_RETURN_NONE;
}


static PyObject *
test_macros(PyObject *self, PyObject *Py_UNUSED(args))
{
    struct MyStruct {
        int x;
    };
    wchar_t array[3];

    // static_assert(), Py_BUILD_ASSERT()
    static_assert(1 == 1, "bug");
    Py_BUILD_ASSERT(1 == 1);


    // Py_MIN(), Py_MAX(), Py_ABS()
    assert(Py_MIN(5, 11) == 5);
    assert(Py_MAX(5, 11) == 11);
    assert(Py_ABS(-5) == 5);

    // Py_STRINGIFY()
    assert(strcmp(Py_STRINGIFY(123), "123") == 0);

    // Py_MEMBER_SIZE(), Py_ARRAY_LENGTH()
    assert(Py_MEMBER_SIZE(struct MyStruct, x) == sizeof(int));
    assert(Py_ARRAY_LENGTH(array) == 3);

    // Py_CHARMASK()
    int c = 0xab00 | 7;
    assert(Py_CHARMASK(c) == 7);

    // _Py_IS_TYPE_SIGNED()
    assert(_Py_IS_TYPE_SIGNED(int));
    assert(!_Py_IS_TYPE_SIGNED(unsigned int));

    Py_RETURN_NONE;
}

static PyObject *
function_get_code(PyObject *self, PyObject *func)
{
    PyObject *code = PyFunction_GetCode(func);
    if (code != NULL) {
        return Py_NewRef(code);
    } else {
        return NULL;
    }
}

static PyObject *
function_get_globals(PyObject *self, PyObject *func)
{
    PyObject *globals = PyFunction_GetGlobals(func);
    if (globals != NULL) {
        return Py_NewRef(globals);
    } else {
        return NULL;
    }
}

static PyObject *
function_get_module(PyObject *self, PyObject *func)
{
    PyObject *module = PyFunction_GetModule(func);
    if (module != NULL) {
        return Py_NewRef(module);
    } else {
        return NULL;
    }
}

static PyObject *
function_get_defaults(PyObject *self, PyObject *func)
{
    PyObject *defaults = PyFunction_GetDefaults(func);
    if (defaults != NULL) {
        return Py_NewRef(defaults);
    } else if (PyErr_Occurred()) {
        return NULL;
    } else {
        Py_RETURN_NONE;  // This can happen when `defaults` are set to `None`
    }
}

static PyObject *
function_set_defaults(PyObject *self, PyObject *args)
{
    PyObject *func = NULL, *defaults = NULL;
    if (!PyArg_ParseTuple(args, "OO", &func, &defaults)) {
        return NULL;
    }
    int result = PyFunction_SetDefaults(func, defaults);
    if (result == -1)
        return NULL;
    Py_RETURN_NONE;
}

static PyObject *
function_get_kw_defaults(PyObject *self, PyObject *func)
{
    PyObject *defaults = PyFunction_GetKwDefaults(func);
    if (defaults != NULL) {
        return Py_NewRef(defaults);
    } else if (PyErr_Occurred()) {
        return NULL;
    } else {
        Py_RETURN_NONE;  // This can happen when `kwdefaults` are set to `None`
    }
}

static PyObject *
function_set_kw_defaults(PyObject *self, PyObject *args)
{
    PyObject *func = NULL, *defaults = NULL;
    if (!PyArg_ParseTuple(args, "OO", &func, &defaults)) {
        return NULL;
    }
    int result = PyFunction_SetKwDefaults(func, defaults);
    if (result == -1)
        return NULL;
    Py_RETURN_NONE;
}

static PyObject *test_buildvalue_issue38913(PyObject *, PyObject *);

static PyMethodDef TestMethods[] = {
    {"set_errno",               set_errno,                       METH_VARARGS},
    {"test_config",             test_config,                     METH_NOARGS},
    {"test_sizeof_c_types",     test_sizeof_c_types,             METH_NOARGS},
    {"test_gc_control",         test_gc_control,                 METH_NOARGS},
    {"test_list_api",           test_list_api,                   METH_NOARGS},
    {"test_dict_iteration",     test_dict_iteration,             METH_NOARGS},
    {"dict_getitem_knownhash",  dict_getitem_knownhash,          METH_VARARGS},
    {"test_lazy_hash_inheritance",      test_lazy_hash_inheritance,METH_NOARGS},
    {"test_xincref_doesnt_leak",test_xincref_doesnt_leak,        METH_NOARGS},
    {"test_incref_doesnt_leak", test_incref_doesnt_leak,         METH_NOARGS},
    {"test_xdecref_doesnt_leak",test_xdecref_doesnt_leak,        METH_NOARGS},
    {"test_decref_doesnt_leak", test_decref_doesnt_leak,         METH_NOARGS},
    {"test_structseq_newtype_doesnt_leak",
        test_structseq_newtype_doesnt_leak, METH_NOARGS},
    {"test_structseq_newtype_null_descr_doc",
        test_structseq_newtype_null_descr_doc, METH_NOARGS},
    {"test_incref_decref_API",  test_incref_decref_API,          METH_NOARGS},
    {"pyobject_repr_from_null", pyobject_repr_from_null, METH_NOARGS},
    {"pyobject_str_from_null",  pyobject_str_from_null, METH_NOARGS},
    {"pyobject_bytes_from_null", pyobject_bytes_from_null, METH_NOARGS},
    {"test_string_to_double",   test_string_to_double,           METH_NOARGS},
    {"test_capsule", (PyCFunction)test_capsule, METH_NOARGS},
    {"test_from_contiguous", (PyCFunction)test_from_contiguous, METH_NOARGS},
#if (defined(__linux__) || defined(__FreeBSD__)) && defined(__GNUC__)
    {"test_pep3118_obsolete_write_locks", (PyCFunction)test_pep3118_obsolete_write_locks, METH_NOARGS},
#endif
    {"getbuffer_with_null_view", getbuffer_with_null_view,       METH_O},
    {"PyBuffer_SizeFromFormat",  test_PyBuffer_SizeFromFormat,   METH_VARARGS},
    {"test_buildvalue_N",        test_buildvalue_N,              METH_NOARGS},
    {"test_buildvalue_issue38913", test_buildvalue_issue38913,   METH_NOARGS},
    {"test_get_statictype_slots", test_get_statictype_slots,     METH_NOARGS},
    {"test_get_type_name",        test_get_type_name,            METH_NOARGS},
    {"test_get_type_qualname",    test_get_type_qualname,        METH_NOARGS},
    {"_test_thread_state",      test_thread_state,               METH_VARARGS},
#ifndef MS_WINDOWS
    {"_spawn_pthread_waiter",   spawn_pthread_waiter,            METH_NOARGS},
    {"_end_spawned_pthread",    end_spawned_pthread,             METH_NOARGS},
#endif
    {"_pending_threadfunc",     pending_threadfunc,              METH_VARARGS},
#ifdef HAVE_GETTIMEOFDAY
    {"profile_int",             profile_int,                     METH_NOARGS},
#endif
    {"argparsing",              argparsing,                      METH_VARARGS},
    {"code_newempty",           code_newempty,                   METH_VARARGS},
    {"eval_code_ex",            eval_eval_code_ex,               METH_VARARGS},
    {"make_memoryview_from_NULL_pointer", make_memoryview_from_NULL_pointer,
     METH_NOARGS},
    {"crash_no_current_thread", crash_no_current_thread,         METH_NOARGS},
    {"test_current_tstate_matches", test_current_tstate_matches, METH_NOARGS},
    {"run_in_subinterp",        run_in_subinterp,                METH_VARARGS},
    {"run_in_subinterp_with_config",
     _PyCFunction_CAST(run_in_subinterp_with_config),
     METH_VARARGS | METH_KEYWORDS},
    {"get_crossinterp_data",    get_crossinterp_data,            METH_VARARGS},
    {"restore_crossinterp_data", restore_crossinterp_data,       METH_VARARGS},
    {"with_tp_del",             with_tp_del,                     METH_VARARGS},
    {"create_cfunction",        create_cfunction,                METH_NOARGS},
    {"call_in_temporary_c_thread", call_in_temporary_c_thread, METH_VARARGS,
     PyDoc_STR("set_error_class(error_class) -> None")},
    {"join_temporary_c_thread", join_temporary_c_thread, METH_NOARGS},
    {"pymarshal_write_long_to_file",
        pymarshal_write_long_to_file, METH_VARARGS},
    {"pymarshal_write_object_to_file",
        pymarshal_write_object_to_file, METH_VARARGS},
    {"pymarshal_read_short_from_file",
        pymarshal_read_short_from_file, METH_VARARGS},
    {"pymarshal_read_long_from_file",
        pymarshal_read_long_from_file, METH_VARARGS},
    {"pymarshal_read_last_object_from_file",
        pymarshal_read_last_object_from_file, METH_VARARGS},
    {"pymarshal_read_object_from_file",
        pymarshal_read_object_from_file, METH_VARARGS},
    {"return_null_without_error", return_null_without_error, METH_NOARGS},
    {"return_result_with_error", return_result_with_error, METH_NOARGS},
    {"getitem_with_error", getitem_with_error, METH_VARARGS},
    {"Py_CompileString",     pycompilestring, METH_O},
    {"dict_get_version", dict_get_version, METH_VARARGS},
    {"raise_SIGINT_then_send_None", raise_SIGINT_then_send_None, METH_VARARGS},
    {"stack_pointer", stack_pointer, METH_NOARGS},
#ifdef W_STOPCODE
    {"W_STOPCODE", py_w_stopcode, METH_VARARGS},
#endif
    {"get_mapping_keys", get_mapping_keys, METH_O},
    {"get_mapping_values", get_mapping_values, METH_O},
    {"get_mapping_items", get_mapping_items, METH_O},
    {"test_mapping_has_key_string", test_mapping_has_key_string, METH_NOARGS},
    {"mapping_has_key", mapping_has_key, METH_VARARGS},
    {"sequence_set_slice", sequence_set_slice, METH_VARARGS},
    {"sequence_del_slice", sequence_del_slice, METH_VARARGS},
    {"test_pythread_tss_key_state", test_pythread_tss_key_state, METH_VARARGS},
    {"hamt", new_hamt, METH_NOARGS},
    {"bad_get", _PyCFunction_CAST(bad_get), METH_FASTCALL},
#ifdef Py_REF_DEBUG
    {"negative_refcount", negative_refcount, METH_NOARGS},
#endif
    {"sequence_getitem", sequence_getitem, METH_VARARGS},
    {"sequence_setitem", sequence_setitem, METH_VARARGS},
    {"sequence_delitem", sequence_delitem, METH_VARARGS},
    {"hasattr_string", hasattr_string, METH_VARARGS},
    {"meth_varargs", meth_varargs, METH_VARARGS},
    {"meth_varargs_keywords", _PyCFunction_CAST(meth_varargs_keywords), METH_VARARGS|METH_KEYWORDS},
    {"meth_o", meth_o, METH_O},
    {"meth_noargs", meth_noargs, METH_NOARGS},
    {"meth_fastcall", _PyCFunction_CAST(meth_fastcall), METH_FASTCALL},
    {"meth_fastcall_keywords", _PyCFunction_CAST(meth_fastcall_keywords), METH_FASTCALL|METH_KEYWORDS},
    {"pynumber_tobase", pynumber_tobase, METH_VARARGS},
    {"without_gc", without_gc, METH_O},
    {"test_set_type_size", test_set_type_size, METH_NOARGS},
    {"test_py_clear", test_py_clear, METH_NOARGS},
    {"test_py_setref", test_py_setref, METH_NOARGS},
    {"test_refcount_macros", test_refcount_macros, METH_NOARGS},
    {"test_refcount_funcs", test_refcount_funcs, METH_NOARGS},
    {"test_py_is_macros", test_py_is_macros, METH_NOARGS},
    {"test_py_is_funcs", test_py_is_funcs, METH_NOARGS},
    {"type_get_version", type_get_version, METH_O, PyDoc_STR("type->tp_version_tag")},
    {"test_tstate_capi", test_tstate_capi, METH_NOARGS, NULL},
    {"frame_getlocals", frame_getlocals, METH_O, NULL},
    {"frame_getglobals", frame_getglobals, METH_O, NULL},
    {"frame_getgenerator", frame_getgenerator, METH_O, NULL},
    {"frame_getbuiltins", frame_getbuiltins, METH_O, NULL},
    {"frame_getlasti", frame_getlasti, METH_O, NULL},
    {"frame_new", frame_new, METH_VARARGS, NULL},
    {"frame_getvar", test_frame_getvar, METH_VARARGS, NULL},
    {"frame_getvarstring", test_frame_getvarstring, METH_VARARGS, NULL},
    {"eval_get_func_name", eval_get_func_name, METH_O, NULL},
    {"eval_get_func_desc", eval_get_func_desc, METH_O, NULL},
    {"gen_get_code", gen_get_code, METH_O, NULL},
    {"get_feature_macros", get_feature_macros, METH_NOARGS, NULL},
    {"test_code_api", test_code_api, METH_NOARGS, NULL},
    {"settrace_to_record", settrace_to_record, METH_O, NULL},
    {"test_macros", test_macros, METH_NOARGS, NULL},
    {"clear_managed_dict", clear_managed_dict, METH_O, NULL},
    {"function_get_code", function_get_code, METH_O, NULL},
    {"function_get_globals", function_get_globals, METH_O, NULL},
    {"function_get_module", function_get_module, METH_O, NULL},
    {"function_get_defaults", function_get_defaults, METH_O, NULL},
    {"function_set_defaults", function_set_defaults, METH_VARARGS, NULL},
    {"function_get_kw_defaults", function_get_kw_defaults, METH_O, NULL},
    {"function_set_kw_defaults", function_set_kw_defaults, METH_VARARGS, NULL},
    {NULL, NULL} /* sentinel */
};


typedef struct {
    PyObject_HEAD
} matmulObject;

static PyObject *
matmulType_matmul(PyObject *self, PyObject *other)
{
    return Py_BuildValue("(sOO)", "matmul", self, other);
}

static PyObject *
matmulType_imatmul(PyObject *self, PyObject *other)
{
    return Py_BuildValue("(sOO)", "imatmul", self, other);
}

static void
matmulType_dealloc(PyObject *self)
{
    Py_TYPE(self)->tp_free(self);
}

static PyNumberMethods matmulType_as_number = {
    0,                          /* nb_add */
    0,                          /* nb_subtract */
    0,                          /* nb_multiply */
    0,                          /* nb_remainde r*/
    0,                          /* nb_divmod */
    0,                          /* nb_power */
    0,                          /* nb_negative */
    0,                          /* tp_positive */
    0,                          /* tp_absolute */
    0,                          /* tp_bool */
    0,                          /* nb_invert */
    0,                          /* nb_lshift */
    0,                          /* nb_rshift */
    0,                          /* nb_and */
    0,                          /* nb_xor */
    0,                          /* nb_or */
    0,                          /* nb_int */
    0,                          /* nb_reserved */
    0,                          /* nb_float */
    0,                          /* nb_inplace_add */
    0,                          /* nb_inplace_subtract */
    0,                          /* nb_inplace_multiply */
    0,                          /* nb_inplace_remainder */
    0,                          /* nb_inplace_power */
    0,                          /* nb_inplace_lshift */
    0,                          /* nb_inplace_rshift */
    0,                          /* nb_inplace_and */
    0,                          /* nb_inplace_xor */
    0,                          /* nb_inplace_or */
    0,                          /* nb_floor_divide */
    0,                          /* nb_true_divide */
    0,                          /* nb_inplace_floor_divide */
    0,                          /* nb_inplace_true_divide */
    0,                          /* nb_index */
    matmulType_matmul,        /* nb_matrix_multiply */
    matmulType_imatmul        /* nb_matrix_inplace_multiply */
};

static PyTypeObject matmulType = {
    PyVarObject_HEAD_INIT(NULL, 0)
    "matmulType",
    sizeof(matmulObject),               /* tp_basicsize */
    0,                                  /* tp_itemsize */
    matmulType_dealloc,                 /* destructor tp_dealloc */
    0,                                  /* tp_vectorcall_offset */
    0,                                  /* tp_getattr */
    0,                                  /* tp_setattr */
    0,                                  /* tp_as_async */
    0,                                  /* tp_repr */
    &matmulType_as_number,              /* tp_as_number */
    0,                                  /* tp_as_sequence */
    0,                                  /* tp_as_mapping */
    0,                                  /* tp_hash */
    0,                                  /* tp_call */
    0,                                  /* tp_str */
    PyObject_GenericGetAttr,            /* tp_getattro */
    PyObject_GenericSetAttr,            /* tp_setattro */
    0,                                  /* tp_as_buffer */
    0,                                  /* tp_flags */
    "C level type with matrix operations defined",
    0,                                  /* traverseproc tp_traverse */
    0,                                  /* tp_clear */
    0,                                  /* tp_richcompare */
    0,                                  /* tp_weaklistoffset */
    0,                                  /* tp_iter */
    0,                                  /* tp_iternext */
    0,                                  /* tp_methods */
    0,                                  /* tp_members */
    0,
    0,
    0,
    0,
    0,
    0,
    0,
    0,
    PyType_GenericNew,                  /* tp_new */
    PyObject_Del,                       /* tp_free */
};

typedef struct {
    PyObject_HEAD
} ipowObject;

static PyObject *
ipowType_ipow(PyObject *self, PyObject *other, PyObject *mod)
{
    return Py_BuildValue("OO", other, mod);
}

static PyNumberMethods ipowType_as_number = {
    .nb_inplace_power = ipowType_ipow
};

static PyTypeObject ipowType = {
    PyVarObject_HEAD_INIT(NULL, 0)
    .tp_name = "ipowType",
    .tp_basicsize = sizeof(ipowObject),
    .tp_as_number = &ipowType_as_number,
    .tp_new = PyType_GenericNew
};

typedef struct {
    PyObject_HEAD
    PyObject *ao_iterator;
} awaitObject;


static PyObject *
awaitObject_new(PyTypeObject *type, PyObject *args, PyObject *kwds)
{
    PyObject *v;
    awaitObject *ao;

    if (!PyArg_UnpackTuple(args, "awaitObject", 1, 1, &v))
        return NULL;

    ao = (awaitObject *)type->tp_alloc(type, 0);
    if (ao == NULL) {
        return NULL;
    }

    ao->ao_iterator = Py_NewRef(v);

    return (PyObject *)ao;
}


static void
awaitObject_dealloc(awaitObject *ao)
{
    Py_CLEAR(ao->ao_iterator);
    Py_TYPE(ao)->tp_free(ao);
}


static PyObject *
awaitObject_await(awaitObject *ao)
{
    return Py_NewRef(ao->ao_iterator);
}

static PyAsyncMethods awaitType_as_async = {
    (unaryfunc)awaitObject_await,           /* am_await */
    0,                                      /* am_aiter */
    0,                                      /* am_anext */
    0,                                      /* am_send  */
};


static PyTypeObject awaitType = {
    PyVarObject_HEAD_INIT(NULL, 0)
    "awaitType",
    sizeof(awaitObject),                /* tp_basicsize */
    0,                                  /* tp_itemsize */
    (destructor)awaitObject_dealloc,    /* destructor tp_dealloc */
    0,                                  /* tp_vectorcall_offset */
    0,                                  /* tp_getattr */
    0,                                  /* tp_setattr */
    &awaitType_as_async,                /* tp_as_async */
    0,                                  /* tp_repr */
    0,                                  /* tp_as_number */
    0,                                  /* tp_as_sequence */
    0,                                  /* tp_as_mapping */
    0,                                  /* tp_hash */
    0,                                  /* tp_call */
    0,                                  /* tp_str */
    PyObject_GenericGetAttr,            /* tp_getattro */
    PyObject_GenericSetAttr,            /* tp_setattro */
    0,                                  /* tp_as_buffer */
    0,                                  /* tp_flags */
    "C level type with tp_as_async",
    0,                                  /* traverseproc tp_traverse */
    0,                                  /* tp_clear */
    0,                                  /* tp_richcompare */
    0,                                  /* tp_weaklistoffset */
    0,                                  /* tp_iter */
    0,                                  /* tp_iternext */
    0,                                  /* tp_methods */
    0,                                  /* tp_members */
    0,
    0,
    0,
    0,
    0,
    0,
    0,
    0,
    awaitObject_new,                    /* tp_new */
    PyObject_Del,                       /* tp_free */
};


/* Test bpo-35983: create a subclass of "list" which checks that instances
 * are not deallocated twice */

typedef struct {
    PyListObject list;
    int deallocated;
} MyListObject;

static PyObject *
MyList_new(PyTypeObject *type, PyObject *args, PyObject *kwds)
{
    PyObject* op = PyList_Type.tp_new(type, args, kwds);
    ((MyListObject*)op)->deallocated = 0;
    return op;
}

void
MyList_dealloc(MyListObject* op)
{
    if (op->deallocated) {
        /* We cannot raise exceptions here but we still want the testsuite
         * to fail when we hit this */
        Py_FatalError("MyList instance deallocated twice");
    }
    op->deallocated = 1;
    PyList_Type.tp_dealloc((PyObject *)op);
}

static PyTypeObject MyList_Type = {
    PyVarObject_HEAD_INIT(NULL, 0)
    "MyList",
    sizeof(MyListObject),
    0,
    (destructor)MyList_dealloc,                 /* tp_dealloc */
    0,                                          /* tp_vectorcall_offset */
    0,                                          /* tp_getattr */
    0,                                          /* tp_setattr */
    0,                                          /* tp_as_async */
    0,                                          /* tp_repr */
    0,                                          /* tp_as_number */
    0,                                          /* tp_as_sequence */
    0,                                          /* tp_as_mapping */
    0,                                          /* tp_hash */
    0,                                          /* tp_call */
    0,                                          /* tp_str */
    0,                                          /* tp_getattro */
    0,                                          /* tp_setattro */
    0,                                          /* tp_as_buffer */
    Py_TPFLAGS_DEFAULT | Py_TPFLAGS_BASETYPE,   /* tp_flags */
    0,                                          /* tp_doc */
    0,                                          /* tp_traverse */
    0,                                          /* tp_clear */
    0,                                          /* tp_richcompare */
    0,                                          /* tp_weaklistoffset */
    0,                                          /* tp_iter */
    0,                                          /* tp_iternext */
    0,                                          /* tp_methods */
    0,                                          /* tp_members */
    0,                                          /* tp_getset */
    0,  /* &PyList_Type */                      /* tp_base */
    0,                                          /* tp_dict */
    0,                                          /* tp_descr_get */
    0,                                          /* tp_descr_set */
    0,                                          /* tp_dictoffset */
    0,                                          /* tp_init */
    0,                                          /* tp_alloc */
    MyList_new,                                 /* tp_new */
};


/* Test PEP 560 */

typedef struct {
    PyObject_HEAD
    PyObject *item;
} PyGenericAliasObject;

static void
generic_alias_dealloc(PyGenericAliasObject *self)
{
    Py_CLEAR(self->item);
    Py_TYPE(self)->tp_free((PyObject *)self);
}

static PyObject *
generic_alias_mro_entries(PyGenericAliasObject *self, PyObject *bases)
{
    return PyTuple_Pack(1, self->item);
}

static PyMethodDef generic_alias_methods[] = {
    {"__mro_entries__", _PyCFunction_CAST(generic_alias_mro_entries), METH_O, NULL},
    {NULL}  /* sentinel */
};

static PyTypeObject GenericAlias_Type = {
    PyVarObject_HEAD_INIT(NULL, 0)
    "GenericAlias",
    sizeof(PyGenericAliasObject),
    0,
    .tp_dealloc = (destructor)generic_alias_dealloc,
    .tp_flags = Py_TPFLAGS_DEFAULT | Py_TPFLAGS_BASETYPE,
    .tp_methods = generic_alias_methods,
};

static PyObject *
generic_alias_new(PyObject *item)
{
    PyGenericAliasObject *o = PyObject_New(PyGenericAliasObject, &GenericAlias_Type);
    if (o == NULL) {
        return NULL;
    }
    o->item = Py_NewRef(item);
    return (PyObject*) o;
}

typedef struct {
    PyObject_HEAD
} PyGenericObject;

static PyObject *
generic_class_getitem(PyObject *type, PyObject *item)
{
    return generic_alias_new(item);
}

static PyMethodDef generic_methods[] = {
    {"__class_getitem__", generic_class_getitem, METH_O|METH_CLASS, NULL},
    {NULL}  /* sentinel */
};

static PyTypeObject Generic_Type = {
    PyVarObject_HEAD_INIT(NULL, 0)
    "Generic",
    sizeof(PyGenericObject),
    0,
    .tp_flags = Py_TPFLAGS_DEFAULT | Py_TPFLAGS_BASETYPE,
    .tp_methods = generic_methods,
};

static PyMethodDef meth_instance_methods[] = {
    {"meth_varargs", meth_varargs, METH_VARARGS},
    {"meth_varargs_keywords", _PyCFunction_CAST(meth_varargs_keywords), METH_VARARGS|METH_KEYWORDS},
    {"meth_o", meth_o, METH_O},
    {"meth_noargs", meth_noargs, METH_NOARGS},
    {"meth_fastcall", _PyCFunction_CAST(meth_fastcall), METH_FASTCALL},
    {"meth_fastcall_keywords", _PyCFunction_CAST(meth_fastcall_keywords), METH_FASTCALL|METH_KEYWORDS},
    {NULL, NULL} /* sentinel */
};


static PyTypeObject MethInstance_Type = {
    PyVarObject_HEAD_INIT(NULL, 0)
    "MethInstance",
    sizeof(PyObject),
    .tp_new = PyType_GenericNew,
    .tp_flags = Py_TPFLAGS_DEFAULT,
    .tp_methods = meth_instance_methods,
    .tp_doc = (char*)PyDoc_STR(
        "Class with normal (instance) methods to test calling conventions"),
};

static PyMethodDef meth_class_methods[] = {
    {"meth_varargs", meth_varargs, METH_VARARGS|METH_CLASS},
    {"meth_varargs_keywords", _PyCFunction_CAST(meth_varargs_keywords), METH_VARARGS|METH_KEYWORDS|METH_CLASS},
    {"meth_o", meth_o, METH_O|METH_CLASS},
    {"meth_noargs", meth_noargs, METH_NOARGS|METH_CLASS},
    {"meth_fastcall", _PyCFunction_CAST(meth_fastcall), METH_FASTCALL|METH_CLASS},
    {"meth_fastcall_keywords", _PyCFunction_CAST(meth_fastcall_keywords), METH_FASTCALL|METH_KEYWORDS|METH_CLASS},
    {NULL, NULL} /* sentinel */
};


static PyTypeObject MethClass_Type = {
    PyVarObject_HEAD_INIT(NULL, 0)
    "MethClass",
    sizeof(PyObject),
    .tp_new = PyType_GenericNew,
    .tp_flags = Py_TPFLAGS_DEFAULT,
    .tp_methods = meth_class_methods,
    .tp_doc = PyDoc_STR(
        "Class with class methods to test calling conventions"),
};

static PyMethodDef meth_static_methods[] = {
    {"meth_varargs", meth_varargs, METH_VARARGS|METH_STATIC},
    {"meth_varargs_keywords", _PyCFunction_CAST(meth_varargs_keywords), METH_VARARGS|METH_KEYWORDS|METH_STATIC},
    {"meth_o", meth_o, METH_O|METH_STATIC},
    {"meth_noargs", meth_noargs, METH_NOARGS|METH_STATIC},
    {"meth_fastcall", _PyCFunction_CAST(meth_fastcall), METH_FASTCALL|METH_STATIC},
    {"meth_fastcall_keywords", _PyCFunction_CAST(meth_fastcall_keywords), METH_FASTCALL|METH_KEYWORDS|METH_STATIC},
    {NULL, NULL} /* sentinel */
};


static PyTypeObject MethStatic_Type = {
    PyVarObject_HEAD_INIT(NULL, 0)
    "MethStatic",
    sizeof(PyObject),
    .tp_new = PyType_GenericNew,
    .tp_flags = Py_TPFLAGS_DEFAULT,
    .tp_methods = meth_static_methods,
    .tp_doc = PyDoc_STR(
        "Class with static methods to test calling conventions"),
};

/* ContainerNoGC -- a simple container without GC methods */

typedef struct {
    PyObject_HEAD
    PyObject *value;
} ContainerNoGCobject;

static PyObject *
ContainerNoGC_new(PyTypeObject *type, PyObject *args, PyObject *kwargs)
{
    PyObject *value;
    char *names[] = {"value", NULL};
    if (!PyArg_ParseTupleAndKeywords(args, kwargs, "O", names, &value)) {
        return NULL;
    }
    PyObject *self = type->tp_alloc(type, 0);
    if (self == NULL) {
        return NULL;
    }
    Py_INCREF(value);
    ((ContainerNoGCobject *)self)->value = value;
    return self;
}

static void
ContainerNoGC_dealloc(ContainerNoGCobject *self)
{
    Py_DECREF(self->value);
    Py_TYPE(self)->tp_free((PyObject *)self);
}

static PyMemberDef ContainerNoGC_members[] = {
    {"value", T_OBJECT, offsetof(ContainerNoGCobject, value), READONLY,
     PyDoc_STR("a container value for test purposes")},
    {0}
};

static PyTypeObject ContainerNoGC_type = {
    PyVarObject_HEAD_INIT(NULL, 0)
    "_testcapi.ContainerNoGC",
    sizeof(ContainerNoGCobject),
    .tp_dealloc = (destructor)ContainerNoGC_dealloc,
    .tp_flags = Py_TPFLAGS_DEFAULT | Py_TPFLAGS_BASETYPE,
    .tp_members = ContainerNoGC_members,
    .tp_new = ContainerNoGC_new,
};


static struct PyModuleDef _testcapimodule = {
    PyModuleDef_HEAD_INIT,
    "_testcapi",
    NULL,
    -1,
    TestMethods,
    NULL,
    NULL,
    NULL,
    NULL
};

/* Per PEP 489, this module will not be converted to multi-phase initialization
 */

PyMODINIT_FUNC
PyInit__testcapi(void)
{
    PyObject *m;

    m = PyModule_Create(&_testcapimodule);
    if (m == NULL)
        return NULL;

    Py_SET_TYPE(&_HashInheritanceTester_Type, &PyType_Type);

    if (PyType_Ready(&matmulType) < 0)
        return NULL;
    Py_INCREF(&matmulType);
    PyModule_AddObject(m, "matmulType", (PyObject *)&matmulType);
    if (PyType_Ready(&ipowType) < 0) {
        return NULL;
    }
    Py_INCREF(&ipowType);
    PyModule_AddObject(m, "ipowType", (PyObject *)&ipowType);

    if (PyType_Ready(&awaitType) < 0)
        return NULL;
    Py_INCREF(&awaitType);
    PyModule_AddObject(m, "awaitType", (PyObject *)&awaitType);

    MyList_Type.tp_base = &PyList_Type;
    if (PyType_Ready(&MyList_Type) < 0)
        return NULL;
    Py_INCREF(&MyList_Type);
    PyModule_AddObject(m, "MyList", (PyObject *)&MyList_Type);

    if (PyType_Ready(&GenericAlias_Type) < 0)
        return NULL;
    Py_INCREF(&GenericAlias_Type);
    PyModule_AddObject(m, "GenericAlias", (PyObject *)&GenericAlias_Type);

    if (PyType_Ready(&Generic_Type) < 0)
        return NULL;
    Py_INCREF(&Generic_Type);
    PyModule_AddObject(m, "Generic", (PyObject *)&Generic_Type);

    if (PyType_Ready(&MethInstance_Type) < 0)
        return NULL;
    Py_INCREF(&MethInstance_Type);
    PyModule_AddObject(m, "MethInstance", (PyObject *)&MethInstance_Type);

    if (PyType_Ready(&MethClass_Type) < 0)
        return NULL;
    Py_INCREF(&MethClass_Type);
    PyModule_AddObject(m, "MethClass", (PyObject *)&MethClass_Type);

    if (PyType_Ready(&MethStatic_Type) < 0)
        return NULL;
    Py_INCREF(&MethStatic_Type);
    PyModule_AddObject(m, "MethStatic", (PyObject *)&MethStatic_Type);

    PyModule_AddObject(m, "CHAR_MAX", PyLong_FromLong(CHAR_MAX));
    PyModule_AddObject(m, "CHAR_MIN", PyLong_FromLong(CHAR_MIN));
    PyModule_AddObject(m, "UCHAR_MAX", PyLong_FromLong(UCHAR_MAX));
    PyModule_AddObject(m, "SHRT_MAX", PyLong_FromLong(SHRT_MAX));
    PyModule_AddObject(m, "SHRT_MIN", PyLong_FromLong(SHRT_MIN));
    PyModule_AddObject(m, "USHRT_MAX", PyLong_FromLong(USHRT_MAX));
    PyModule_AddObject(m, "INT_MAX",  PyLong_FromLong(INT_MAX));
    PyModule_AddObject(m, "INT_MIN",  PyLong_FromLong(INT_MIN));
    PyModule_AddObject(m, "UINT_MAX",  PyLong_FromUnsignedLong(UINT_MAX));
    PyModule_AddObject(m, "LONG_MAX", PyLong_FromLong(LONG_MAX));
    PyModule_AddObject(m, "LONG_MIN", PyLong_FromLong(LONG_MIN));
    PyModule_AddObject(m, "ULONG_MAX", PyLong_FromUnsignedLong(ULONG_MAX));
    PyModule_AddObject(m, "FLT_MAX", PyFloat_FromDouble(FLT_MAX));
    PyModule_AddObject(m, "FLT_MIN", PyFloat_FromDouble(FLT_MIN));
    PyModule_AddObject(m, "DBL_MAX", PyFloat_FromDouble(DBL_MAX));
    PyModule_AddObject(m, "DBL_MIN", PyFloat_FromDouble(DBL_MIN));
    PyModule_AddObject(m, "LLONG_MAX", PyLong_FromLongLong(LLONG_MAX));
    PyModule_AddObject(m, "LLONG_MIN", PyLong_FromLongLong(LLONG_MIN));
    PyModule_AddObject(m, "ULLONG_MAX", PyLong_FromUnsignedLongLong(ULLONG_MAX));
    PyModule_AddObject(m, "PY_SSIZE_T_MAX", PyLong_FromSsize_t(PY_SSIZE_T_MAX));
    PyModule_AddObject(m, "PY_SSIZE_T_MIN", PyLong_FromSsize_t(PY_SSIZE_T_MIN));
    PyModule_AddObject(m, "SIZEOF_TIME_T", PyLong_FromSsize_t(sizeof(time_t)));
    PyModule_AddObject(m, "Py_Version", PyLong_FromUnsignedLong(Py_Version));
    Py_INCREF(&PyInstanceMethod_Type);
    PyModule_AddObject(m, "instancemethod", (PyObject *)&PyInstanceMethod_Type);

    PyModule_AddIntConstant(m, "the_number_three", 3);

    TestError = PyErr_NewException("_testcapi.error", NULL, NULL);
    Py_INCREF(TestError);
    PyModule_AddObject(m, "error", TestError);

    if (PyType_Ready(&ContainerNoGC_type) < 0) {
        return NULL;
    }
    Py_INCREF(&ContainerNoGC_type);
    if (PyModule_AddObject(m, "ContainerNoGC",
                           (PyObject *) &ContainerNoGC_type) < 0)
        return NULL;

    /* Include tests from the _testcapi/ directory */
    if (_PyTestCapi_Init_Vectorcall(m) < 0) {
        return NULL;
    }
    if (_PyTestCapi_Init_Heaptype(m) < 0) {
        return NULL;
    }
    if (_PyTestCapi_Init_Unicode(m) < 0) {
        return NULL;
    }
    if (_PyTestCapi_Init_GetArgs(m) < 0) {
        return NULL;
    }
    if (_PyTestCapi_Init_PyTime(m) < 0) {
        return NULL;
    }
    if (_PyTestCapi_Init_DateTime(m) < 0) {
        return NULL;
    }
    if (_PyTestCapi_Init_Docstring(m) < 0) {
        return NULL;
    }
    if (_PyTestCapi_Init_Mem(m) < 0) {
        return NULL;
    }
    if (_PyTestCapi_Init_Watchers(m) < 0) {
        return NULL;
    }
    if (_PyTestCapi_Init_Long(m) < 0) {
        return NULL;
    }
    if (_PyTestCapi_Init_Float(m) < 0) {
        return NULL;
    }
    if (_PyTestCapi_Init_Structmember(m) < 0) {
        return NULL;
    }
<<<<<<< HEAD
    if (_PyTestCapi_Init_Code(m) < 0) {
=======
    if (_PyTestCapi_Init_Exceptions(m) < 0) {
>>>>>>> e3c3f9fe
        return NULL;
    }

#ifndef LIMITED_API_AVAILABLE
    PyModule_AddObjectRef(m, "LIMITED_API_AVAILABLE", Py_False);
#else
    PyModule_AddObjectRef(m, "LIMITED_API_AVAILABLE", Py_True);
    if (_PyTestCapi_Init_VectorcallLimited(m) < 0) {
        return NULL;
    }
#endif

    PyState_AddModule(m, &_testcapimodule);
    return m;
}

/* Test the C API exposed when PY_SSIZE_T_CLEAN is not defined */

#undef Py_BuildValue
PyAPI_FUNC(PyObject *) Py_BuildValue(const char *, ...);

static PyObject *
test_buildvalue_issue38913(PyObject *self, PyObject *Py_UNUSED(ignored))
{
    PyObject *res;
    const char str[] = "string";
    const Py_UNICODE unicode[] = L"unicode";
    assert(!PyErr_Occurred());

    res = Py_BuildValue("(s#O)", str, 1, Py_None);
    assert(res == NULL);
    if (!PyErr_ExceptionMatches(PyExc_SystemError)) {
        return NULL;
    }
    PyErr_Clear();

    res = Py_BuildValue("(z#O)", str, 1, Py_None);
    assert(res == NULL);
    if (!PyErr_ExceptionMatches(PyExc_SystemError)) {
        return NULL;
    }
    PyErr_Clear();

    res = Py_BuildValue("(y#O)", str, 1, Py_None);
    assert(res == NULL);
    if (!PyErr_ExceptionMatches(PyExc_SystemError)) {
        return NULL;
    }
    PyErr_Clear();

    res = Py_BuildValue("(u#O)", unicode, 1, Py_None);
    assert(res == NULL);
    if (!PyErr_ExceptionMatches(PyExc_SystemError)) {
        return NULL;
    }
    PyErr_Clear();

    Py_RETURN_NONE;
}<|MERGE_RESOLUTION|>--- conflicted
+++ resolved
@@ -4080,11 +4080,10 @@
     if (_PyTestCapi_Init_Structmember(m) < 0) {
         return NULL;
     }
-<<<<<<< HEAD
+    if (_PyTestCapi_Init_Exceptions(m) < 0) {
+        return NULL;
+    }
     if (_PyTestCapi_Init_Code(m) < 0) {
-=======
-    if (_PyTestCapi_Init_Exceptions(m) < 0) {
->>>>>>> e3c3f9fe
         return NULL;
     }
 
