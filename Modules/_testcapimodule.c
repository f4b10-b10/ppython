--- conflicted
+++ resolved
@@ -2788,6 +2788,15 @@
     Py_RETURN_NONE;
 }
 
+static PyObject *
+test_PyWeakref_NewRef(PyObject *self, PyObject *args) {
+    PyObject *ob = NULL;
+    PyObject *callback = NULL;
+    if (!PyArg_ParseTuple(args, "OO", &ob, &callback))
+        return NULL;
+    return PyWeakref_NewRef(ob, callback);
+}
+
 // type->tp_version_tag
 static PyObject *
 type_get_version(PyObject *self, PyObject *type)
@@ -3223,19 +3232,6 @@
     Py_RETURN_NONE;
 }
 
-<<<<<<< HEAD
-static PyObject *
-test_PyWeakref_NewRef(PyObject *self, PyObject *args) {
-    PyObject *ob = NULL;
-    PyObject *callback = NULL;
-    if (!PyArg_ParseTuple(args, "OO", &ob, &callback))
-        return NULL;
-    return PyWeakref_NewRef(ob, callback);
-}
-
-
-=======
->>>>>>> 8edcb30c
 static PyObject *test_buildvalue_issue38913(PyObject *, PyObject *);
 
 static PyMethodDef TestMethods[] = {
@@ -3313,40 +3309,12 @@
     {"return_null_without_error", return_null_without_error, METH_NOARGS},
     {"return_result_with_error", return_result_with_error, METH_NOARGS},
     {"getitem_with_error", getitem_with_error, METH_VARARGS},
-<<<<<<< HEAD
-    {"PyTime_FromSeconds", test_pytime_fromseconds,  METH_VARARGS},
-    {"PyTime_FromSecondsObject", test_pytime_fromsecondsobject,  METH_VARARGS},
-    {"PyTime_AsSecondsDouble", test_pytime_assecondsdouble, METH_VARARGS},
-    {"PyTime_AsTimeval", test_PyTime_AsTimeval, METH_VARARGS},
-#ifdef HAVE_CLOCK_GETTIME
-    {"PyTime_AsTimespec", test_PyTime_AsTimespec, METH_VARARGS},
-#endif
-    {"PyTime_AsMilliseconds", test_PyTime_AsMilliseconds, METH_VARARGS},
-    {"PyTime_AsMicroseconds", test_PyTime_AsMicroseconds, METH_VARARGS},
-    {"pymem_buffer_overflow", pymem_buffer_overflow, METH_NOARGS},
-    {"pymem_api_misuse", pymem_api_misuse, METH_NOARGS},
-    {"pymem_malloc_without_gil", pymem_malloc_without_gil, METH_NOARGS},
-    {"pymem_getallocatorsname", test_pymem_getallocatorsname, METH_NOARGS},
-    {"check_pyobject_null_is_freed", check_pyobject_null_is_freed, METH_NOARGS},
-    {"check_pyobject_uninitialized_is_freed", check_pyobject_uninitialized_is_freed, METH_NOARGS},
-    {"check_pyobject_forbidden_bytes_is_freed", check_pyobject_forbidden_bytes_is_freed, METH_NOARGS},
-    {"check_pyobject_freed_is_freed", check_pyobject_freed_is_freed, METH_NOARGS},
-    {"pyobject_malloc_without_gil", pyobject_malloc_without_gil, METH_NOARGS},
-=======
     {"Py_CompileString",     pycompilestring, METH_O},
->>>>>>> 8edcb30c
     {"tracemalloc_track", tracemalloc_track, METH_VARARGS},
     {"tracemalloc_untrack", tracemalloc_untrack, METH_VARARGS},
     {"tracemalloc_get_traceback", tracemalloc_get_traceback, METH_VARARGS},
     {"dict_get_version", dict_get_version, METH_VARARGS},
     {"raise_SIGINT_then_send_None", raise_SIGINT_then_send_None, METH_VARARGS},
-<<<<<<< HEAD
-    {"pyobject_fastcall", test_pyobject_fastcall, METH_VARARGS},
-    {"pyobject_fastcalldict", test_pyobject_fastcalldict, METH_VARARGS},
-    {"pyobject_vectorcall", test_pyobject_vectorcall, METH_VARARGS},
-    {"pyvectorcall_call", test_pyvectorcall_call, METH_VARARGS},
-=======
->>>>>>> 8edcb30c
     {"stack_pointer", stack_pointer, METH_NOARGS},
 #ifdef W_STOPCODE
     {"W_STOPCODE", py_w_stopcode, METH_VARARGS},
@@ -3354,13 +3322,6 @@
     {"get_mapping_keys", get_mapping_keys, METH_O},
     {"get_mapping_values", get_mapping_values, METH_O},
     {"get_mapping_items", get_mapping_items, METH_O},
-<<<<<<< HEAD
-    {"test_pythread_tss_key_state", test_pythread_tss_key_state, METH_VARARGS},
-    {"hamt", new_hamt, METH_NOARGS},
-    {"bad_get", (PyCFunction)(void(*)(void))bad_get, METH_FASTCALL},
-    {"EncodeLocaleEx", encode_locale_ex, METH_VARARGS},
-    {"DecodeLocaleEx", decode_locale_ex, METH_VARARGS},
-=======
     {"test_mapping_has_key_string", test_mapping_has_key_string, METH_NOARGS},
     {"mapping_has_key", mapping_has_key, METH_VARARGS},
     {"sequence_set_slice", sequence_set_slice, METH_VARARGS},
@@ -3368,23 +3329,11 @@
     {"test_pythread_tss_key_state", test_pythread_tss_key_state, METH_VARARGS},
     {"hamt", new_hamt, METH_NOARGS},
     {"bad_get", _PyCFunction_CAST(bad_get), METH_FASTCALL},
->>>>>>> 8edcb30c
 #ifdef Py_REF_DEBUG
     {"negative_refcount", negative_refcount, METH_NOARGS},
 #endif
     {"write_unraisable_exc", test_write_unraisable_exc, METH_VARARGS},
     {"sequence_getitem", sequence_getitem, METH_VARARGS},
-<<<<<<< HEAD
-    {"meth_varargs", meth_varargs, METH_VARARGS},
-    {"meth_varargs_keywords", (PyCFunction)(void(*)(void))meth_varargs_keywords, METH_VARARGS|METH_KEYWORDS},
-    {"meth_o", meth_o, METH_O},
-    {"meth_noargs", meth_noargs, METH_NOARGS},
-    {"meth_fastcall", (PyCFunction)(void(*)(void))meth_fastcall, METH_FASTCALL},
-    {"meth_fastcall_keywords", (PyCFunction)(void(*)(void))meth_fastcall_keywords, METH_FASTCALL|METH_KEYWORDS},
-    {"pynumber_tobase", pynumber_tobase, METH_VARARGS},
-    {"without_gc", without_gc, METH_O},
-    {"test_set_type_size", test_set_type_size, METH_NOARGS},
-=======
     {"sequence_setitem", sequence_setitem, METH_VARARGS},
     {"sequence_delitem", sequence_delitem, METH_VARARGS},
     {"hasattr_string", hasattr_string, METH_VARARGS},
@@ -3399,160 +3348,12 @@
     {"test_set_type_size", test_set_type_size, METH_NOARGS},
     {"test_py_clear", test_py_clear, METH_NOARGS},
     {"test_py_setref", test_py_setref, METH_NOARGS},
->>>>>>> 8edcb30c
     {"test_refcount_macros", test_refcount_macros, METH_NOARGS},
     {"test_refcount_funcs", test_refcount_funcs, METH_NOARGS},
     {"test_py_is_macros", test_py_is_macros, METH_NOARGS},
     {"test_py_is_funcs", test_py_is_funcs, METH_NOARGS},
     {"fatal_error", test_fatal_error, METH_VARARGS,
      PyDoc_STR("fatal_error(message, release_gil=False): call Py_FatalError(message)")},
-<<<<<<< HEAD
-    {"PyWeakref_NewRef", test_PyWeakref_NewRef, METH_VARARGS},
-    {NULL, NULL} /* sentinel */
-};
-
-#define AddSym(d, n, f, v) {PyObject *o = f(v); PyDict_SetItemString(d, n, o); Py_DECREF(o);}
-
-typedef struct {
-    char bool_member;
-    char byte_member;
-    unsigned char ubyte_member;
-    short short_member;
-    unsigned short ushort_member;
-    int int_member;
-    unsigned int uint_member;
-    long long_member;
-    unsigned long ulong_member;
-    Py_ssize_t pyssizet_member;
-    float float_member;
-    double double_member;
-    char inplace_member[6];
-    long long longlong_member;
-    unsigned long long ulonglong_member;
-} all_structmembers;
-
-typedef struct {
-    PyObject_HEAD
-    all_structmembers structmembers;
-} test_structmembers;
-
-static struct PyMemberDef test_members[] = {
-    {"T_BOOL", T_BOOL, offsetof(test_structmembers, structmembers.bool_member), 0, NULL},
-    {"T_BYTE", T_BYTE, offsetof(test_structmembers, structmembers.byte_member), 0, NULL},
-    {"T_UBYTE", T_UBYTE, offsetof(test_structmembers, structmembers.ubyte_member), 0, NULL},
-    {"T_SHORT", T_SHORT, offsetof(test_structmembers, structmembers.short_member), 0, NULL},
-    {"T_USHORT", T_USHORT, offsetof(test_structmembers, structmembers.ushort_member), 0, NULL},
-    {"T_INT", T_INT, offsetof(test_structmembers, structmembers.int_member), 0, NULL},
-    {"T_UINT", T_UINT, offsetof(test_structmembers, structmembers.uint_member), 0, NULL},
-    {"T_LONG", T_LONG, offsetof(test_structmembers, structmembers.long_member), 0, NULL},
-    {"T_ULONG", T_ULONG, offsetof(test_structmembers, structmembers.ulong_member), 0, NULL},
-    {"T_PYSSIZET", T_PYSSIZET, offsetof(test_structmembers, structmembers.pyssizet_member), 0, NULL},
-    {"T_FLOAT", T_FLOAT, offsetof(test_structmembers, structmembers.float_member), 0, NULL},
-    {"T_DOUBLE", T_DOUBLE, offsetof(test_structmembers, structmembers.double_member), 0, NULL},
-    {"T_STRING_INPLACE", T_STRING_INPLACE, offsetof(test_structmembers, structmembers.inplace_member), 0, NULL},
-    {"T_LONGLONG", T_LONGLONG, offsetof(test_structmembers, structmembers.longlong_member), 0, NULL},
-    {"T_ULONGLONG", T_ULONGLONG, offsetof(test_structmembers, structmembers.ulonglong_member), 0, NULL},
-    {NULL}
-};
-
-
-static PyObject *
-test_structmembers_new(PyTypeObject *type, PyObject *args, PyObject *kwargs)
-{
-    static char *keywords[] = {
-        "T_BOOL", "T_BYTE", "T_UBYTE", "T_SHORT", "T_USHORT",
-        "T_INT", "T_UINT", "T_LONG", "T_ULONG", "T_PYSSIZET",
-        "T_FLOAT", "T_DOUBLE", "T_STRING_INPLACE",
-        "T_LONGLONG", "T_ULONGLONG",
-        NULL};
-    static const char fmt[] = "|bbBhHiIlknfds#LK";
-    test_structmembers *ob;
-    const char *s = NULL;
-    Py_ssize_t string_len = 0;
-    ob = PyObject_New(test_structmembers, type);
-    if (ob == NULL)
-        return NULL;
-    memset(&ob->structmembers, 0, sizeof(all_structmembers));
-    if (!PyArg_ParseTupleAndKeywords(args, kwargs, fmt, keywords,
-                                     &ob->structmembers.bool_member,
-                                     &ob->structmembers.byte_member,
-                                     &ob->structmembers.ubyte_member,
-                                     &ob->structmembers.short_member,
-                                     &ob->structmembers.ushort_member,
-                                     &ob->structmembers.int_member,
-                                     &ob->structmembers.uint_member,
-                                     &ob->structmembers.long_member,
-                                     &ob->structmembers.ulong_member,
-                                     &ob->structmembers.pyssizet_member,
-                                     &ob->structmembers.float_member,
-                                     &ob->structmembers.double_member,
-                                     &s, &string_len
-                                     , &ob->structmembers.longlong_member,
-                                     &ob->structmembers.ulonglong_member
-        )) {
-        Py_DECREF(ob);
-        return NULL;
-    }
-    if (s != NULL) {
-        if (string_len > 5) {
-            Py_DECREF(ob);
-            PyErr_SetString(PyExc_ValueError, "string too long");
-            return NULL;
-        }
-        strcpy(ob->structmembers.inplace_member, s);
-    }
-    else {
-        strcpy(ob->structmembers.inplace_member, "");
-    }
-    return (PyObject *)ob;
-}
-
-static void
-test_structmembers_free(PyObject *ob)
-{
-    PyObject_Free(ob);
-}
-
-static PyTypeObject test_structmembersType = {
-    PyVarObject_HEAD_INIT(NULL, 0)
-    "test_structmembersType",
-    sizeof(test_structmembers),         /* tp_basicsize */
-    0,                                  /* tp_itemsize */
-    test_structmembers_free,            /* destructor tp_dealloc */
-    0,                                  /* tp_vectorcall_offset */
-    0,                                  /* tp_getattr */
-    0,                                  /* tp_setattr */
-    0,                                  /* tp_as_async */
-    0,                                  /* tp_repr */
-    0,                                  /* tp_as_number */
-    0,                                  /* tp_as_sequence */
-    0,                                  /* tp_as_mapping */
-    0,                                  /* tp_hash */
-    0,                                  /* tp_call */
-    0,                                  /* tp_str */
-    PyObject_GenericGetAttr,            /* tp_getattro */
-    PyObject_GenericSetAttr,            /* tp_setattro */
-    0,                                  /* tp_as_buffer */
-    0,                                  /* tp_flags */
-    "Type containing all structmember types",
-    0,                                  /* traverseproc tp_traverse */
-    0,                                  /* tp_clear */
-    0,                                  /* tp_richcompare */
-    0,                                  /* tp_weaklistoffset */
-    0,                                  /* tp_iter */
-    0,                                  /* tp_iternext */
-    0,                                  /* tp_methods */
-    test_members,                       /* tp_members */
-    0,
-    0,
-    0,
-    0,
-    0,
-    0,
-    0,
-    0,
-    test_structmembers_new,             /* tp_new */
-=======
     {"type_get_version", type_get_version, METH_O, PyDoc_STR("type->tp_version_tag")},
     {"test_tstate_capi", test_tstate_capi, METH_NOARGS, NULL},
     {"frame_getlocals", frame_getlocals, METH_O, NULL},
@@ -3576,8 +3377,8 @@
     {"function_set_defaults", function_set_defaults, METH_VARARGS, NULL},
     {"function_get_kw_defaults", function_get_kw_defaults, METH_O, NULL},
     {"function_set_kw_defaults", function_set_kw_defaults, METH_VARARGS, NULL},
+    {"PyWeakref_NewRef", test_PyWeakref_NewRef, METH_VARARGS},
     {NULL, NULL} /* sentinel */
->>>>>>> 8edcb30c
 };
 
 
