/*
 * C Extension module to test Python interpreter C APIs.
 *
 * The 'test_*' functions exported by this module are run as part of the
 * standard Python regression test, via Lib/test/test_capi.py.
 */

/* This module tests the public (Include/ and Include/cpython/) C API.
   The internal C API must not be used here: use _testinternalcapi for that.

   The Visual Studio projects builds _testcapi with Py_BUILD_CORE_MODULE
   macro defined, but only the public C API must be tested here. */

#undef Py_BUILD_CORE_MODULE
#undef Py_BUILD_CORE_BUILTIN

/* Always enable assertions */
#undef NDEBUG

#define PY_SSIZE_T_CLEAN

#include "Python.h"
#include "frameobject.h"          // PyFrame_New
#include "marshal.h"              // PyMarshal_WriteLongToFile
#include "structmember.h"         // for offsetof(), T_OBJECT
#include <float.h>                // FLT_MAX
#include <signal.h>
#ifndef MS_WINDOWS
#include <unistd.h>
#endif

#ifdef HAVE_SYS_WAIT_H
#include <sys/wait.h>             // W_STOPCODE
#endif

#ifdef Py_BUILD_CORE
#  error "_testcapi must test the public Python C API, not CPython internal C API"
#endif

#ifdef bool
#  error "The public headers should not include <stdbool.h>, see bpo-46748"
#endif

// Several parts of this module are broken out into files in _testcapi/.
// Include definitions from there.
#include "_testcapi/parts.h"

// Forward declarations
static struct PyModuleDef _testcapimodule;
static PyObject *TestError;     /* set to exception object in init */


/* Raise TestError with test_name + ": " + msg, and return NULL. */

static PyObject *
raiseTestError(const char* test_name, const char* msg)
{
    PyErr_Format(TestError, "%s: %s", test_name, msg);
    return NULL;
}

/* Test #defines from pyconfig.h (particularly the SIZEOF_* defines).

   The ones derived from autoconf on the UNIX-like OSes can be relied
   upon (in the absence of sloppy cross-compiling), but the Windows
   platforms have these hardcoded.  Better safe than sorry.
*/
static PyObject*
sizeof_error(const char* fatname, const char* typname,
    int expected, int got)
{
    PyErr_Format(TestError,
        "%s #define == %d but sizeof(%s) == %d",
        fatname, expected, typname, got);
    return (PyObject*)NULL;
}

static PyObject*
test_config(PyObject *self, PyObject *Py_UNUSED(ignored))
{
#define CHECK_SIZEOF(FATNAME, TYPE) \
            if (FATNAME != sizeof(TYPE)) \
                return sizeof_error(#FATNAME, #TYPE, FATNAME, sizeof(TYPE))

    CHECK_SIZEOF(SIZEOF_SHORT, short);
    CHECK_SIZEOF(SIZEOF_INT, int);
    CHECK_SIZEOF(SIZEOF_LONG, long);
    CHECK_SIZEOF(SIZEOF_VOID_P, void*);
    CHECK_SIZEOF(SIZEOF_TIME_T, time_t);
    CHECK_SIZEOF(SIZEOF_LONG_LONG, long long);

#undef CHECK_SIZEOF

    Py_RETURN_NONE;
}

static PyObject*
test_sizeof_c_types(PyObject *self, PyObject *Py_UNUSED(ignored))
{
#if defined(__GNUC__) && ((__GNUC__ > 4) || ((__GNUC__ == 4) && (__GNUC_MINOR__ > 5)))
#pragma GCC diagnostic push
#pragma GCC diagnostic ignored "-Wtype-limits"
#endif
#define CHECK_SIZEOF(TYPE, EXPECTED)         \
    if (EXPECTED != sizeof(TYPE))  {         \
        PyErr_Format(TestError,              \
            "sizeof(%s) = %u instead of %u", \
            #TYPE, sizeof(TYPE), EXPECTED);  \
        return (PyObject*)NULL;              \
    }
#define IS_SIGNED(TYPE) (((TYPE)-1) < (TYPE)0)
#define CHECK_SIGNNESS(TYPE, SIGNED)         \
    if (IS_SIGNED(TYPE) != SIGNED) {         \
        PyErr_Format(TestError,              \
            "%s signness is, instead of %i",  \
            #TYPE, IS_SIGNED(TYPE), SIGNED); \
        return (PyObject*)NULL;              \
    }

    /* integer types */
    CHECK_SIZEOF(Py_UCS1, 1);
    CHECK_SIZEOF(Py_UCS2, 2);
    CHECK_SIZEOF(Py_UCS4, 4);
    CHECK_SIGNNESS(Py_UCS1, 0);
    CHECK_SIGNNESS(Py_UCS2, 0);
    CHECK_SIGNNESS(Py_UCS4, 0);
    CHECK_SIZEOF(int32_t, 4);
    CHECK_SIGNNESS(int32_t, 1);
    CHECK_SIZEOF(uint32_t, 4);
    CHECK_SIGNNESS(uint32_t, 0);
    CHECK_SIZEOF(int64_t, 8);
    CHECK_SIGNNESS(int64_t, 1);
    CHECK_SIZEOF(uint64_t, 8);
    CHECK_SIGNNESS(uint64_t, 0);

    /* pointer/size types */
    CHECK_SIZEOF(size_t, sizeof(void *));
    CHECK_SIGNNESS(size_t, 0);
    CHECK_SIZEOF(Py_ssize_t, sizeof(void *));
    CHECK_SIGNNESS(Py_ssize_t, 1);

    CHECK_SIZEOF(uintptr_t, sizeof(void *));
    CHECK_SIGNNESS(uintptr_t, 0);
    CHECK_SIZEOF(intptr_t, sizeof(void *));
    CHECK_SIGNNESS(intptr_t, 1);

    Py_RETURN_NONE;

#undef IS_SIGNED
#undef CHECK_SIGNESS
#undef CHECK_SIZEOF
#if defined(__GNUC__) && ((__GNUC__ > 4) || ((__GNUC__ == 4) && (__GNUC_MINOR__ > 5)))
#pragma GCC diagnostic pop
#endif
}

static PyObject*
test_gc_control(PyObject *self, PyObject *Py_UNUSED(ignored))
{
    int orig_enabled = PyGC_IsEnabled();
    const char* msg = "ok";
    int old_state;

    old_state = PyGC_Enable();
    msg = "Enable(1)";
    if (old_state != orig_enabled) {
        goto failed;
    }
    msg = "IsEnabled(1)";
    if (!PyGC_IsEnabled()) {
        goto failed;
    }

    old_state = PyGC_Disable();
    msg = "disable(2)";
    if (!old_state) {
        goto failed;
    }
    msg = "IsEnabled(2)";
    if (PyGC_IsEnabled()) {
        goto failed;
    }

    old_state = PyGC_Enable();
    msg = "enable(3)";
    if (old_state) {
        goto failed;
    }
    msg = "IsEnabled(3)";
    if (!PyGC_IsEnabled()) {
        goto failed;
    }

    if (!orig_enabled) {
        old_state = PyGC_Disable();
        msg = "disable(4)";
        if (old_state) {
            goto failed;
        }
        msg = "IsEnabled(4)";
        if (PyGC_IsEnabled()) {
            goto failed;
        }
    }

    Py_RETURN_NONE;

failed:
    /* Try to clean up if we can. */
    if (orig_enabled) {
        PyGC_Enable();
    } else {
        PyGC_Disable();
    }
    PyErr_Format(TestError, "GC control failed in %s", msg);
    return NULL;
}

static PyObject*
test_list_api(PyObject *self, PyObject *Py_UNUSED(ignored))
{
    PyObject* list;
    int i;

    /* SF bug 132008:  PyList_Reverse segfaults */
#define NLIST 30
    list = PyList_New(NLIST);
    if (list == (PyObject*)NULL)
        return (PyObject*)NULL;
    /* list = range(NLIST) */
    for (i = 0; i < NLIST; ++i) {
        PyObject* anint = PyLong_FromLong(i);
        if (anint == (PyObject*)NULL) {
            Py_DECREF(list);
            return (PyObject*)NULL;
        }
        PyList_SET_ITEM(list, i, anint);
    }
    /* list.reverse(), via PyList_Reverse() */
    i = PyList_Reverse(list);   /* should not blow up! */
    if (i != 0) {
        Py_DECREF(list);
        return (PyObject*)NULL;
    }
    /* Check that list == range(29, -1, -1) now */
    for (i = 0; i < NLIST; ++i) {
        PyObject* anint = PyList_GET_ITEM(list, i);
        if (PyLong_AS_LONG(anint) != NLIST-1-i) {
            PyErr_SetString(TestError,
                            "test_list_api: reverse screwed up");
            Py_DECREF(list);
            return (PyObject*)NULL;
        }
    }
    Py_DECREF(list);
#undef NLIST

    Py_RETURN_NONE;
}

static int
test_dict_inner(int count)
{
    Py_ssize_t pos = 0, iterations = 0;
    int i;
    PyObject *dict = PyDict_New();
    PyObject *v, *k;

    if (dict == NULL)
        return -1;

    for (i = 0; i < count; i++) {
        v = PyLong_FromLong(i);
        if (v == NULL) {
            return -1;
        }
        if (PyDict_SetItem(dict, v, v) < 0) {
            Py_DECREF(v);
            return -1;
        }
        Py_DECREF(v);
    }

    while (PyDict_Next(dict, &pos, &k, &v)) {
        PyObject *o;
        iterations++;

        i = PyLong_AS_LONG(v) + 1;
        o = PyLong_FromLong(i);
        if (o == NULL)
            return -1;
        if (PyDict_SetItem(dict, k, o) < 0) {
            Py_DECREF(o);
            return -1;
        }
        Py_DECREF(o);
    }

    Py_DECREF(dict);

    if (iterations != count) {
        PyErr_SetString(
            TestError,
            "test_dict_iteration: dict iteration went wrong ");
        return -1;
    } else {
        return 0;
    }
}



static PyObject*
test_dict_iteration(PyObject* self, PyObject *Py_UNUSED(ignored))
{
    int i;

    for (i = 0; i < 200; i++) {
        if (test_dict_inner(i) < 0) {
            return NULL;
        }
    }

    Py_RETURN_NONE;
}

static PyObject*
dict_getitem_knownhash(PyObject *self, PyObject *args)
{
    PyObject *mp, *key, *result;
    Py_ssize_t hash;

    if (!PyArg_ParseTuple(args, "OOn:dict_getitem_knownhash",
                          &mp, &key, &hash)) {
        return NULL;
    }

    result = _PyDict_GetItem_KnownHash(mp, key, (Py_hash_t)hash);
    if (result == NULL && !PyErr_Occurred()) {
        _PyErr_SetKeyError(key);
        return NULL;
    }

    return Py_XNewRef(result);
}

/* Issue #4701: Check that PyObject_Hash implicitly calls
 *   PyType_Ready if it hasn't already been called
 */
static PyTypeObject _HashInheritanceTester_Type = {
    PyVarObject_HEAD_INIT(NULL, 0)
    "hashinheritancetester",            /* Name of this type */
    sizeof(PyObject),           /* Basic object size */
    0,                          /* Item size for varobject */
    (destructor)PyObject_Del, /* tp_dealloc */
    0,                          /* tp_vectorcall_offset */
    0,                          /* tp_getattr */
    0,                          /* tp_setattr */
    0,                          /* tp_as_async */
    0,                          /* tp_repr */
    0,                          /* tp_as_number */
    0,                          /* tp_as_sequence */
    0,                          /* tp_as_mapping */
    0,                          /* tp_hash */
    0,                          /* tp_call */
    0,                          /* tp_str */
    PyObject_GenericGetAttr,  /* tp_getattro */
    0,                          /* tp_setattro */
    0,                          /* tp_as_buffer */
    Py_TPFLAGS_DEFAULT,         /* tp_flags */
    0,                          /* tp_doc */
    0,                          /* tp_traverse */
    0,                          /* tp_clear */
    0,                          /* tp_richcompare */
    0,                          /* tp_weaklistoffset */
    0,                          /* tp_iter */
    0,                          /* tp_iternext */
    0,                          /* tp_methods */
    0,                          /* tp_members */
    0,                          /* tp_getset */
    0,                          /* tp_base */
    0,                          /* tp_dict */
    0,                          /* tp_descr_get */
    0,                          /* tp_descr_set */
    0,                          /* tp_dictoffset */
    0,                          /* tp_init */
    0,                          /* tp_alloc */
    PyType_GenericNew,                  /* tp_new */
};

static PyObject*
pycompilestring(PyObject* self, PyObject *obj) {
    if (PyBytes_CheckExact(obj) == 0) {
        PyErr_SetString(PyExc_ValueError, "Argument must be a bytes object");
        return NULL;
    }
    const char *the_string = PyBytes_AsString(obj);
    if (the_string == NULL) {
        return NULL;
    }
    return Py_CompileString(the_string, "<string>", Py_file_input);
}

static PyObject*
test_lazy_hash_inheritance(PyObject* self, PyObject *Py_UNUSED(ignored))
{
    PyTypeObject *type;
    PyObject *obj;
    Py_hash_t hash;

    type = &_HashInheritanceTester_Type;

    if (type->tp_dict != NULL)
        /* The type has already been initialized. This probably means
           -R is being used. */
        Py_RETURN_NONE;


    obj = PyObject_New(PyObject, type);
    if (obj == NULL) {
        PyErr_Clear();
        PyErr_SetString(
            TestError,
            "test_lazy_hash_inheritance: failed to create object");
        return NULL;
    }

    if (type->tp_dict != NULL) {
        PyErr_SetString(
            TestError,
            "test_lazy_hash_inheritance: type initialised too soon");
        Py_DECREF(obj);
        return NULL;
    }

    hash = PyObject_Hash(obj);
    if ((hash == -1) && PyErr_Occurred()) {
        PyErr_Clear();
        PyErr_SetString(
            TestError,
            "test_lazy_hash_inheritance: could not hash object");
        Py_DECREF(obj);
        return NULL;
    }

    if (type->tp_dict == NULL) {
        PyErr_SetString(
            TestError,
            "test_lazy_hash_inheritance: type not initialised by hash()");
        Py_DECREF(obj);
        return NULL;
    }

    if (type->tp_hash != PyType_Type.tp_hash) {
        PyErr_SetString(
            TestError,
            "test_lazy_hash_inheritance: unexpected hash function");
        Py_DECREF(obj);
        return NULL;
    }

    Py_DECREF(obj);

    Py_RETURN_NONE;
}

static PyObject *
return_none(void *unused)
{
    Py_RETURN_NONE;
}

static PyObject *
raise_error(void *unused)
{
    PyErr_SetNone(PyExc_ValueError);
    return NULL;
}

static int
test_buildvalue_N_error(const char *fmt)
{
    PyObject *arg, *res;

    arg = PyList_New(0);
    if (arg == NULL) {
        return -1;
    }

    Py_INCREF(arg);
    res = Py_BuildValue(fmt, return_none, NULL, arg);
    if (res == NULL) {
        return -1;
    }
    Py_DECREF(res);
    if (Py_REFCNT(arg) != 1) {
        PyErr_Format(TestError, "test_buildvalue_N: "
                     "arg was not decrefed in successful "
                     "Py_BuildValue(\"%s\")", fmt);
        return -1;
    }

    Py_INCREF(arg);
    res = Py_BuildValue(fmt, raise_error, NULL, arg);
    if (res != NULL || !PyErr_Occurred()) {
        PyErr_Format(TestError, "test_buildvalue_N: "
                     "Py_BuildValue(\"%s\") didn't complain", fmt);
        return -1;
    }
    PyErr_Clear();
    if (Py_REFCNT(arg) != 1) {
        PyErr_Format(TestError, "test_buildvalue_N: "
                     "arg was not decrefed in failed "
                     "Py_BuildValue(\"%s\")", fmt);
        return -1;
    }
    Py_DECREF(arg);
    return 0;
}

static PyObject *
test_buildvalue_N(PyObject *self, PyObject *Py_UNUSED(ignored))
{
    PyObject *arg, *res;

    arg = PyList_New(0);
    if (arg == NULL) {
        return NULL;
    }
    Py_INCREF(arg);
    res = Py_BuildValue("N", arg);
    if (res == NULL) {
        return NULL;
    }
    if (res != arg) {
        return raiseTestError("test_buildvalue_N",
                              "Py_BuildValue(\"N\") returned wrong result");
    }
    if (Py_REFCNT(arg) != 2) {
        return raiseTestError("test_buildvalue_N",
                              "arg was not decrefed in Py_BuildValue(\"N\")");
    }
    Py_DECREF(res);
    Py_DECREF(arg);

    if (test_buildvalue_N_error("O&N") < 0)
        return NULL;
    if (test_buildvalue_N_error("(O&N)") < 0)
        return NULL;
    if (test_buildvalue_N_error("[O&N]") < 0)
        return NULL;
    if (test_buildvalue_N_error("{O&N}") < 0)
        return NULL;
    if (test_buildvalue_N_error("{()O&(())N}") < 0)
        return NULL;

    Py_RETURN_NONE;
}


static PyObject *
test_get_statictype_slots(PyObject *self, PyObject *Py_UNUSED(ignored))
{
    newfunc tp_new = PyType_GetSlot(&PyLong_Type, Py_tp_new);
    if (PyLong_Type.tp_new != tp_new) {
        PyErr_SetString(PyExc_AssertionError, "mismatch: tp_new of long");
        return NULL;
    }

    reprfunc tp_repr = PyType_GetSlot(&PyLong_Type, Py_tp_repr);
    if (PyLong_Type.tp_repr != tp_repr) {
        PyErr_SetString(PyExc_AssertionError, "mismatch: tp_repr of long");
        return NULL;
    }

    ternaryfunc tp_call = PyType_GetSlot(&PyLong_Type, Py_tp_call);
    if (tp_call != NULL) {
        PyErr_SetString(PyExc_AssertionError, "mismatch: tp_call of long");
        return NULL;
    }

    binaryfunc nb_add = PyType_GetSlot(&PyLong_Type, Py_nb_add);
    if (PyLong_Type.tp_as_number->nb_add != nb_add) {
        PyErr_SetString(PyExc_AssertionError, "mismatch: nb_add of long");
        return NULL;
    }

    lenfunc mp_length = PyType_GetSlot(&PyLong_Type, Py_mp_length);
    if (mp_length != NULL) {
        PyErr_SetString(PyExc_AssertionError, "mismatch: mp_length of long");
        return NULL;
    }

    void *over_value = PyType_GetSlot(&PyLong_Type, Py_bf_releasebuffer + 1);
    if (over_value != NULL) {
        PyErr_SetString(PyExc_AssertionError, "mismatch: max+1 of long");
        return NULL;
    }

    tp_new = PyType_GetSlot(&PyLong_Type, 0);
    if (tp_new != NULL) {
        PyErr_SetString(PyExc_AssertionError, "mismatch: slot 0 of long");
        return NULL;
    }
    if (PyErr_ExceptionMatches(PyExc_SystemError)) {
        // This is the right exception
        PyErr_Clear();
    }
    else {
        return NULL;
    }

    Py_RETURN_NONE;
}


static PyType_Slot HeapTypeNameType_slots[] = {
    {0},
};

static PyType_Spec HeapTypeNameType_Spec = {
    .name = "_testcapi.HeapTypeNameType",
    .basicsize = sizeof(PyObject),
    .flags = Py_TPFLAGS_DEFAULT,
    .slots = HeapTypeNameType_slots,
};

static PyObject *
test_get_type_name(PyObject *self, PyObject *Py_UNUSED(ignored))
{
    PyObject *tp_name = PyType_GetName(&PyLong_Type);
    assert(strcmp(PyUnicode_AsUTF8(tp_name), "int") == 0);
    Py_DECREF(tp_name);

    tp_name = PyType_GetName(&PyModule_Type);
    assert(strcmp(PyUnicode_AsUTF8(tp_name), "module") == 0);
    Py_DECREF(tp_name);

    PyObject *HeapTypeNameType = PyType_FromSpec(&HeapTypeNameType_Spec);
    if (HeapTypeNameType == NULL) {
        Py_RETURN_NONE;
    }
    tp_name = PyType_GetName((PyTypeObject *)HeapTypeNameType);
    assert(strcmp(PyUnicode_AsUTF8(tp_name), "HeapTypeNameType") == 0);
    Py_DECREF(tp_name);

    PyObject *name = PyUnicode_FromString("test_name");
    if (name == NULL) {
        goto done;
    }
    if (PyObject_SetAttrString(HeapTypeNameType, "__name__", name) < 0) {
        Py_DECREF(name);
        goto done;
    }
    tp_name = PyType_GetName((PyTypeObject *)HeapTypeNameType);
    assert(strcmp(PyUnicode_AsUTF8(tp_name), "test_name") == 0);
    Py_DECREF(name);
    Py_DECREF(tp_name);

  done:
    Py_DECREF(HeapTypeNameType);
    Py_RETURN_NONE;
}


static PyObject *
test_get_type_qualname(PyObject *self, PyObject *Py_UNUSED(ignored))
{
    PyObject *tp_qualname = PyType_GetQualName(&PyLong_Type);
    assert(strcmp(PyUnicode_AsUTF8(tp_qualname), "int") == 0);
    Py_DECREF(tp_qualname);

    tp_qualname = PyType_GetQualName(&PyODict_Type);
    assert(strcmp(PyUnicode_AsUTF8(tp_qualname), "OrderedDict") == 0);
    Py_DECREF(tp_qualname);

    PyObject *HeapTypeNameType = PyType_FromSpec(&HeapTypeNameType_Spec);
    if (HeapTypeNameType == NULL) {
        Py_RETURN_NONE;
    }
    tp_qualname = PyType_GetQualName((PyTypeObject *)HeapTypeNameType);
    assert(strcmp(PyUnicode_AsUTF8(tp_qualname), "HeapTypeNameType") == 0);
    Py_DECREF(tp_qualname);

    PyObject *spec_name = PyUnicode_FromString(HeapTypeNameType_Spec.name);
    if (spec_name == NULL) {
        goto done;
    }
    if (PyObject_SetAttrString(HeapTypeNameType,
                               "__qualname__", spec_name) < 0) {
        Py_DECREF(spec_name);
        goto done;
    }
    tp_qualname = PyType_GetQualName((PyTypeObject *)HeapTypeNameType);
    assert(strcmp(PyUnicode_AsUTF8(tp_qualname),
                  "_testcapi.HeapTypeNameType") == 0);
    Py_DECREF(spec_name);
    Py_DECREF(tp_qualname);

  done:
    Py_DECREF(HeapTypeNameType);
    Py_RETURN_NONE;
}

static PyObject *
pyobject_repr_from_null(PyObject *self, PyObject *Py_UNUSED(ignored))
{
    return PyObject_Repr(NULL);
}

static PyObject *
pyobject_str_from_null(PyObject *self, PyObject *Py_UNUSED(ignored))
{
    return PyObject_Str(NULL);
}

static PyObject *
pyobject_bytes_from_null(PyObject *self, PyObject *Py_UNUSED(ignored))
{
    return PyObject_Bytes(NULL);
}

static PyObject *
set_errno(PyObject *self, PyObject *args)
{
    int new_errno;

    if (!PyArg_ParseTuple(args, "i:set_errno", &new_errno))
        return NULL;

    errno = new_errno;
    Py_RETURN_NONE;
}

/* test_thread_state spawns a thread of its own, and that thread releases
 * `thread_done` when it's finished.  The driver code has to know when the
 * thread finishes, because the thread uses a PyObject (the callable) that
 * may go away when the driver finishes.  The former lack of this explicit
 * synchronization caused rare segfaults, so rare that they were seen only
 * on a Mac buildbot (although they were possible on any box).
 */
static PyThread_type_lock thread_done = NULL;

static int
_make_call(void *callable)
{
    PyObject *rc;
    int success;
    PyGILState_STATE s = PyGILState_Ensure();
    rc = PyObject_CallNoArgs((PyObject *)callable);
    success = (rc != NULL);
    Py_XDECREF(rc);
    PyGILState_Release(s);
    return success;
}

/* Same thing, but releases `thread_done` when it returns.  This variant
 * should be called only from threads spawned by test_thread_state().
 */
static void
_make_call_from_thread(void *callable)
{
    _make_call(callable);
    PyThread_release_lock(thread_done);
}

static PyObject *
test_thread_state(PyObject *self, PyObject *args)
{
    PyObject *fn;
    int success = 1;

    if (!PyArg_ParseTuple(args, "O:test_thread_state", &fn))
        return NULL;

    if (!PyCallable_Check(fn)) {
        PyErr_Format(PyExc_TypeError, "'%s' object is not callable",
            Py_TYPE(fn)->tp_name);
        return NULL;
    }

    thread_done = PyThread_allocate_lock();
    if (thread_done == NULL)
        return PyErr_NoMemory();
    PyThread_acquire_lock(thread_done, 1);

    /* Start a new thread with our callback. */
    PyThread_start_new_thread(_make_call_from_thread, fn);
    /* Make the callback with the thread lock held by this thread */
    success &= _make_call(fn);
    /* Do it all again, but this time with the thread-lock released */
    Py_BEGIN_ALLOW_THREADS
    success &= _make_call(fn);
    PyThread_acquire_lock(thread_done, 1);  /* wait for thread to finish */
    Py_END_ALLOW_THREADS

    /* And once more with and without a thread
       XXX - should use a lock and work out exactly what we are trying
       to test <wink>
    */
    Py_BEGIN_ALLOW_THREADS
    PyThread_start_new_thread(_make_call_from_thread, fn);
    success &= _make_call(fn);
    PyThread_acquire_lock(thread_done, 1);  /* wait for thread to finish */
    Py_END_ALLOW_THREADS

    /* Release lock we acquired above.  This is required on HP-UX. */
    PyThread_release_lock(thread_done);

    PyThread_free_lock(thread_done);
    if (!success)
        return NULL;
    Py_RETURN_NONE;
}

#ifndef MS_WINDOWS
static PyThread_type_lock wait_done = NULL;

static void wait_for_lock(void *unused) {
    PyThread_acquire_lock(wait_done, 1);
    PyThread_release_lock(wait_done);
    PyThread_free_lock(wait_done);
    wait_done = NULL;
}

// These can be used to test things that care about the existence of another
// thread that the threading module doesn't know about.

static PyObject *
spawn_pthread_waiter(PyObject *self, PyObject *Py_UNUSED(ignored))
{
    if (wait_done) {
        PyErr_SetString(PyExc_RuntimeError, "thread already running");
        return NULL;
    }
    wait_done = PyThread_allocate_lock();
    if (wait_done == NULL)
        return PyErr_NoMemory();
    PyThread_acquire_lock(wait_done, 1);
    PyThread_start_new_thread(wait_for_lock, NULL);
    Py_RETURN_NONE;
}

static PyObject *
end_spawned_pthread(PyObject *self, PyObject *Py_UNUSED(ignored))
{
    if (!wait_done) {
        PyErr_SetString(PyExc_RuntimeError, "call _spawn_pthread_waiter 1st");
        return NULL;
    }
    PyThread_release_lock(wait_done);
    Py_RETURN_NONE;
}
#endif  // not MS_WINDOWS

/* test Py_AddPendingCalls using threads */
static int _pending_callback(void *arg)
{
    /* we assume the argument is callable object to which we own a reference */
    PyObject *callable = (PyObject *)arg;
    PyObject *r = PyObject_CallNoArgs(callable);
    Py_DECREF(callable);
    Py_XDECREF(r);
    return r != NULL ? 0 : -1;
}

/* The following requests n callbacks to _pending_callback.  It can be
 * run from any python thread.
 */
static PyObject *
pending_threadfunc(PyObject *self, PyObject *arg)
{
    PyObject *callable;
    int r;
    if (PyArg_ParseTuple(arg, "O", &callable) == 0)
        return NULL;

    /* create the reference for the callbackwhile we hold the lock */
    Py_INCREF(callable);

    Py_BEGIN_ALLOW_THREADS
    r = Py_AddPendingCall(&_pending_callback, callable);
    Py_END_ALLOW_THREADS

    if (r<0) {
        Py_DECREF(callable); /* unsuccessful add, destroy the extra reference */
        Py_RETURN_FALSE;
    }
    Py_RETURN_TRUE;
}

/* Test PyOS_string_to_double. */
static PyObject *
test_string_to_double(PyObject *self, PyObject *Py_UNUSED(ignored)) {
    double result;
    const char *msg;

#define CHECK_STRING(STR, expected)                             \
    result = PyOS_string_to_double(STR, NULL, NULL);            \
    if (result == -1.0 && PyErr_Occurred())                     \
        return NULL;                                            \
    if (result != (double)expected) {                           \
        msg = "conversion of " STR " to float failed";          \
        goto fail;                                              \
    }

#define CHECK_INVALID(STR)                                              \
    result = PyOS_string_to_double(STR, NULL, NULL);                    \
    if (result == -1.0 && PyErr_Occurred()) {                           \
        if (PyErr_ExceptionMatches(PyExc_ValueError))                   \
            PyErr_Clear();                                              \
        else                                                            \
            return NULL;                                                \
    }                                                                   \
    else {                                                              \
        msg = "conversion of " STR " didn't raise ValueError";          \
        goto fail;                                                      \
    }

    CHECK_STRING("0.1", 0.1);
    CHECK_STRING("1.234", 1.234);
    CHECK_STRING("-1.35", -1.35);
    CHECK_STRING(".1e01", 1.0);
    CHECK_STRING("2.e-2", 0.02);

    CHECK_INVALID(" 0.1");
    CHECK_INVALID("\t\n-3");
    CHECK_INVALID(".123 ");
    CHECK_INVALID("3\n");
    CHECK_INVALID("123abc");

    Py_RETURN_NONE;
  fail:
    return raiseTestError("test_string_to_double", msg);
#undef CHECK_STRING
#undef CHECK_INVALID
}


/* Coverage testing of capsule objects. */

static const char *capsule_name = "capsule name";
static       char *capsule_pointer = "capsule pointer";
static       char *capsule_context = "capsule context";
static const char *capsule_error = NULL;
static int
capsule_destructor_call_count = 0;

static void
capsule_destructor(PyObject *o) {
    capsule_destructor_call_count++;
    if (PyCapsule_GetContext(o) != capsule_context) {
        capsule_error = "context did not match in destructor!";
    } else if (PyCapsule_GetDestructor(o) != capsule_destructor) {
        capsule_error = "destructor did not match in destructor!  (woah!)";
    } else if (PyCapsule_GetName(o) != capsule_name) {
        capsule_error = "name did not match in destructor!";
    } else if (PyCapsule_GetPointer(o, capsule_name) != capsule_pointer) {
        capsule_error = "pointer did not match in destructor!";
    }
}

typedef struct {
    char *name;
    char *module;
    char *attribute;
} known_capsule;

static PyObject *
test_capsule(PyObject *self, PyObject *Py_UNUSED(ignored))
{
    PyObject *object;
    const char *error = NULL;
    void *pointer;
    void *pointer2;
    known_capsule known_capsules[] = {
        #define KNOWN_CAPSULE(module, name)             { module "." name, module, name }
        KNOWN_CAPSULE("_socket", "CAPI"),
        KNOWN_CAPSULE("_curses", "_C_API"),
        KNOWN_CAPSULE("datetime", "datetime_CAPI"),
        { NULL, NULL },
    };
    known_capsule *known = &known_capsules[0];

#define FAIL(x) { error = (x); goto exit; }

#define CHECK_DESTRUCTOR \
    if (capsule_error) { \
        FAIL(capsule_error); \
    } \
    else if (!capsule_destructor_call_count) {          \
        FAIL("destructor not called!"); \
    } \
    capsule_destructor_call_count = 0; \

    object = PyCapsule_New(capsule_pointer, capsule_name, capsule_destructor);
    PyCapsule_SetContext(object, capsule_context);
    capsule_destructor(object);
    CHECK_DESTRUCTOR;
    Py_DECREF(object);
    CHECK_DESTRUCTOR;

    object = PyCapsule_New(known, "ignored", NULL);
    PyCapsule_SetPointer(object, capsule_pointer);
    PyCapsule_SetName(object, capsule_name);
    PyCapsule_SetDestructor(object, capsule_destructor);
    PyCapsule_SetContext(object, capsule_context);
    capsule_destructor(object);
    CHECK_DESTRUCTOR;
    /* intentionally access using the wrong name */
    pointer2 = PyCapsule_GetPointer(object, "the wrong name");
    if (!PyErr_Occurred()) {
        FAIL("PyCapsule_GetPointer should have failed but did not!");
    }
    PyErr_Clear();
    if (pointer2) {
        if (pointer2 == capsule_pointer) {
            FAIL("PyCapsule_GetPointer should not have"
                     " returned the internal pointer!");
        } else {
            FAIL("PyCapsule_GetPointer should have "
                     "returned NULL pointer but did not!");
        }
    }
    PyCapsule_SetDestructor(object, NULL);
    Py_DECREF(object);
    if (capsule_destructor_call_count) {
        FAIL("destructor called when it should not have been!");
    }

    for (known = &known_capsules[0]; known->module != NULL; known++) {
        /* yeah, ordinarily I wouldn't do this either,
           but it's fine for this test harness.
        */
        static char buffer[256];
#undef FAIL
#define FAIL(x) \
        { \
        sprintf(buffer, "%s module: \"%s\" attribute: \"%s\"", \
            x, known->module, known->attribute); \
        error = buffer; \
        goto exit; \
        } \

        PyObject *module = PyImport_ImportModule(known->module);
        if (module) {
            pointer = PyCapsule_Import(known->name, 0);
            if (!pointer) {
                Py_DECREF(module);
                FAIL("PyCapsule_GetPointer returned NULL unexpectedly!");
            }
            object = PyObject_GetAttrString(module, known->attribute);
            if (!object) {
                Py_DECREF(module);
                return NULL;
            }
            pointer2 = PyCapsule_GetPointer(object,
                                    "weebles wobble but they don't fall down");
            if (!PyErr_Occurred()) {
                Py_DECREF(object);
                Py_DECREF(module);
                FAIL("PyCapsule_GetPointer should have failed but did not!");
            }
            PyErr_Clear();
            if (pointer2) {
                Py_DECREF(module);
                Py_DECREF(object);
                if (pointer2 == pointer) {
                    FAIL("PyCapsule_GetPointer should not have"
                             " returned its internal pointer!");
                } else {
                    FAIL("PyCapsule_GetPointer should have"
                             " returned NULL pointer but did not!");
                }
            }
            Py_DECREF(object);
            Py_DECREF(module);
        }
        else
            PyErr_Clear();
    }

  exit:
    if (error) {
        return raiseTestError("test_capsule", error);
    }
    Py_RETURN_NONE;
#undef FAIL
}

#ifdef HAVE_GETTIMEOFDAY
/* Profiling of integer performance */
static void print_delta(int test, struct timeval *s, struct timeval *e)
{
    e->tv_sec -= s->tv_sec;
    e->tv_usec -= s->tv_usec;
    if (e->tv_usec < 0) {
        e->tv_sec -=1;
        e->tv_usec += 1000000;
    }
    printf("Test %d: %d.%06ds\n", test, (int)e->tv_sec, (int)e->tv_usec);
}

static PyObject *
profile_int(PyObject *self, PyObject* args)
{
    int i, k;
    struct timeval start, stop;
    PyObject *single, **multiple, *op1, *result;

    /* Test 1: Allocate and immediately deallocate
       many small integers */
    gettimeofday(&start, NULL);
    for(k=0; k < 20000; k++)
        for(i=0; i < 1000; i++) {
            single = PyLong_FromLong(i);
            Py_DECREF(single);
        }
    gettimeofday(&stop, NULL);
    print_delta(1, &start, &stop);

    /* Test 2: Allocate and immediately deallocate
       many large integers */
    gettimeofday(&start, NULL);
    for(k=0; k < 20000; k++)
        for(i=0; i < 1000; i++) {
            single = PyLong_FromLong(i+1000000);
            Py_DECREF(single);
        }
    gettimeofday(&stop, NULL);
    print_delta(2, &start, &stop);

    /* Test 3: Allocate a few integers, then release
       them all simultaneously. */
    multiple = malloc(sizeof(PyObject*) * 1000);
    if (multiple == NULL)
        return PyErr_NoMemory();
    gettimeofday(&start, NULL);
    for(k=0; k < 20000; k++) {
        for(i=0; i < 1000; i++) {
            multiple[i] = PyLong_FromLong(i+1000000);
        }
        for(i=0; i < 1000; i++) {
            Py_DECREF(multiple[i]);
        }
    }
    gettimeofday(&stop, NULL);
    print_delta(3, &start, &stop);
    free(multiple);

    /* Test 4: Allocate many integers, then release
       them all simultaneously. */
    multiple = malloc(sizeof(PyObject*) * 1000000);
    if (multiple == NULL)
        return PyErr_NoMemory();
    gettimeofday(&start, NULL);
    for(k=0; k < 20; k++) {
        for(i=0; i < 1000000; i++) {
            multiple[i] = PyLong_FromLong(i+1000000);
        }
        for(i=0; i < 1000000; i++) {
            Py_DECREF(multiple[i]);
        }
    }
    gettimeofday(&stop, NULL);
    print_delta(4, &start, &stop);
    free(multiple);

    /* Test 5: Allocate many integers < 32000 */
    multiple = malloc(sizeof(PyObject*) * 1000000);
    if (multiple == NULL)
        return PyErr_NoMemory();
    gettimeofday(&start, NULL);
    for(k=0; k < 10; k++) {
        for(i=0; i < 1000000; i++) {
            multiple[i] = PyLong_FromLong(i+1000);
        }
        for(i=0; i < 1000000; i++) {
            Py_DECREF(multiple[i]);
        }
    }
    gettimeofday(&stop, NULL);
    print_delta(5, &start, &stop);
    free(multiple);

    /* Test 6: Perform small int addition */
    op1 = PyLong_FromLong(1);
    gettimeofday(&start, NULL);
    for(i=0; i < 10000000; i++) {
        result = PyNumber_Add(op1, op1);
        Py_DECREF(result);
    }
    gettimeofday(&stop, NULL);
    Py_DECREF(op1);
    print_delta(6, &start, &stop);

    /* Test 7: Perform medium int addition */
    op1 = PyLong_FromLong(1000);
    if (op1 == NULL)
        return NULL;
    gettimeofday(&start, NULL);
    for(i=0; i < 10000000; i++) {
        result = PyNumber_Add(op1, op1);
        Py_XDECREF(result);
    }
    gettimeofday(&stop, NULL);
    Py_DECREF(op1);
    print_delta(7, &start, &stop);

    Py_RETURN_NONE;
}
#endif

/* Issue 6012 */
static PyObject *str1, *str2;
static int
failing_converter(PyObject *obj, void *arg)
{
    /* Clone str1, then let the conversion fail. */
    assert(str1);
    str2 = Py_NewRef(str1);
    return 0;
}
static PyObject*
argparsing(PyObject *o, PyObject *args)
{
    PyObject *res;
    str1 = str2 = NULL;
    if (!PyArg_ParseTuple(args, "O&O&",
                          PyUnicode_FSConverter, &str1,
                          failing_converter, &str2)) {
        if (!str2)
            /* argument converter not called? */
            return NULL;
        /* Should be 1 */
        res = PyLong_FromSsize_t(Py_REFCNT(str2));
        Py_DECREF(str2);
        PyErr_Clear();
        return res;
    }
    Py_RETURN_NONE;
}

/* To test that the result of PyCode_NewEmpty has the right members. */
static PyObject *
code_newempty(PyObject *self, PyObject *args)
{
    const char *filename;
    const char *funcname;
    int firstlineno;

    if (!PyArg_ParseTuple(args, "ssi:code_newempty",
                          &filename, &funcname, &firstlineno))
        return NULL;

    return (PyObject *)PyCode_NewEmpty(filename, funcname, firstlineno);
}

static PyObject *
make_memoryview_from_NULL_pointer(PyObject *self, PyObject *Py_UNUSED(ignored))
{
    Py_buffer info;
    if (PyBuffer_FillInfo(&info, NULL, NULL, 1, 1, PyBUF_FULL_RO) < 0)
        return NULL;
    return PyMemoryView_FromBuffer(&info);
}

static PyObject *
test_from_contiguous(PyObject* self, PyObject *Py_UNUSED(ignored))
{
    int data[9] = {-1,-1,-1,-1,-1,-1,-1,-1,-1};
    int init[5] = {0, 1, 2, 3, 4};
    Py_ssize_t itemsize = sizeof(int);
    Py_ssize_t shape = 5;
    Py_ssize_t strides = 2 * itemsize;
    Py_buffer view = {
        data,
        NULL,
        5 * itemsize,
        itemsize,
        1,
        1,
        NULL,
        &shape,
        &strides,
        NULL,
        NULL
    };
    int *ptr;
    int i;

    PyBuffer_FromContiguous(&view, init, view.len, 'C');
    ptr = view.buf;
    for (i = 0; i < 5; i++) {
        if (ptr[2*i] != i) {
            PyErr_SetString(TestError,
                "test_from_contiguous: incorrect result");
            return NULL;
        }
    }

    view.buf = &data[8];
    view.strides[0] = -2 * itemsize;

    PyBuffer_FromContiguous(&view, init, view.len, 'C');
    ptr = view.buf;
    for (i = 0; i < 5; i++) {
        if (*(ptr-2*i) != i) {
            PyErr_SetString(TestError,
                "test_from_contiguous: incorrect result");
            return NULL;
        }
    }

    Py_RETURN_NONE;
}

#if (defined(__linux__) || defined(__FreeBSD__)) && defined(__GNUC__)

static PyObject *
test_pep3118_obsolete_write_locks(PyObject* self, PyObject *Py_UNUSED(ignored))
{
    PyObject *b;
    char *dummy[1];
    int ret, match;

    /* PyBuffer_FillInfo() */
    ret = PyBuffer_FillInfo(NULL, NULL, dummy, 1, 0, PyBUF_SIMPLE);
    match = PyErr_Occurred() && PyErr_ExceptionMatches(PyExc_BufferError);
    PyErr_Clear();
    if (ret != -1 || match == 0)
        goto error;

    /* bytesiobuf_getbuffer() */
    PyTypeObject *type = (PyTypeObject *)_PyImport_GetModuleAttrString(
            "_io", "_BytesIOBuffer");
    if (type == NULL) {
        return NULL;
    }
    b = type->tp_alloc(type, 0);
    Py_DECREF(type);
    if (b == NULL) {
        return NULL;
    }

    ret = PyObject_GetBuffer(b, NULL, PyBUF_SIMPLE);
    Py_DECREF(b);
    match = PyErr_Occurred() && PyErr_ExceptionMatches(PyExc_BufferError);
    PyErr_Clear();
    if (ret != -1 || match == 0)
        goto error;

    Py_RETURN_NONE;

error:
    PyErr_SetString(TestError,
        "test_pep3118_obsolete_write_locks: failure");
    return NULL;
}
#endif

/* This tests functions that historically supported write locks.  It is
   wrong to call getbuffer() with view==NULL and a compliant getbufferproc
   is entitled to segfault in that case. */
static PyObject *
getbuffer_with_null_view(PyObject* self, PyObject *obj)
{
    if (PyObject_GetBuffer(obj, NULL, PyBUF_SIMPLE) < 0)
        return NULL;

    Py_RETURN_NONE;
}

/* PyBuffer_SizeFromFormat() */
static PyObject *
test_PyBuffer_SizeFromFormat(PyObject *self, PyObject *args)
{
    const char *format;
    Py_ssize_t result;

    if (!PyArg_ParseTuple(args, "s:test_PyBuffer_SizeFromFormat",
                          &format)) {
        return NULL;
    }

    result = PyBuffer_SizeFromFormat(format);
    if (result == -1) {
        return NULL;
    }

    return PyLong_FromSsize_t(result);
}

/* Test that the fatal error from not having a current thread doesn't
   cause an infinite loop.  Run via Lib/test/test_capi.py */
static PyObject *
crash_no_current_thread(PyObject *self, PyObject *Py_UNUSED(ignored))
{
    Py_BEGIN_ALLOW_THREADS
    /* Using PyThreadState_Get() directly allows the test to pass in
       !pydebug mode. However, the test only actually tests anything
       in pydebug mode, since that's where the infinite loop was in
       the first place. */
    PyThreadState_Get();
    Py_END_ALLOW_THREADS
    return NULL;
}

/* Test that the GILState thread and the "current" thread match. */
static PyObject *
test_current_tstate_matches(PyObject *self, PyObject *Py_UNUSED(ignored))
{
    PyThreadState *orig_tstate = PyThreadState_Get();

    if (orig_tstate != PyGILState_GetThisThreadState()) {
        PyErr_SetString(PyExc_RuntimeError,
                        "current thread state doesn't match GILState");
        return NULL;
    }

    const char *err = NULL;
    PyThreadState_Swap(NULL);
    PyThreadState *substate = Py_NewInterpreter();

    if (substate != PyThreadState_Get()) {
        err = "subinterpreter thread state not current";
        goto finally;
    }
    if (substate != PyGILState_GetThisThreadState()) {
        err = "subinterpreter thread state doesn't match GILState";
        goto finally;
    }

finally:
    Py_EndInterpreter(substate);
    PyThreadState_Swap(orig_tstate);

    if (err != NULL) {
        PyErr_SetString(PyExc_RuntimeError, err);
        return NULL;
    }
    Py_RETURN_NONE;
}

/* To run some code in a sub-interpreter. */
static PyObject *
run_in_subinterp(PyObject *self, PyObject *args)
{
    const char *code;
    int r;
    PyThreadState *substate, *mainstate;
    /* only initialise 'cflags.cf_flags' to test backwards compatibility */
    PyCompilerFlags cflags = {0};

    if (!PyArg_ParseTuple(args, "s:run_in_subinterp",
                          &code))
        return NULL;

    mainstate = PyThreadState_Get();

    PyThreadState_Swap(NULL);

    substate = Py_NewInterpreter();
    if (substate == NULL) {
        /* Since no new thread state was created, there is no exception to
           propagate; raise a fresh one after swapping in the old thread
           state. */
        PyThreadState_Swap(mainstate);
        PyErr_SetString(PyExc_RuntimeError, "sub-interpreter creation failed");
        return NULL;
    }
    r = PyRun_SimpleStringFlags(code, &cflags);
    Py_EndInterpreter(substate);

    PyThreadState_Swap(mainstate);

    return PyLong_FromLong(r);
}

/* To run some code in a sub-interpreter. */
static PyObject *
run_in_subinterp_with_config(PyObject *self, PyObject *args, PyObject *kwargs)
{
    const char *code;
    int use_main_obmalloc = -1;
    int allow_fork = -1;
    int allow_exec = -1;
    int allow_threads = -1;
    int allow_daemon_threads = -1;
    int check_multi_interp_extensions = -1;
    int r;
    PyThreadState *substate, *mainstate;
    /* only initialise 'cflags.cf_flags' to test backwards compatibility */
    PyCompilerFlags cflags = {0};

    static char *kwlist[] = {"code",
                             "use_main_obmalloc",
                             "allow_fork",
                             "allow_exec",
                             "allow_threads",
                             "allow_daemon_threads",
                             "check_multi_interp_extensions",
                             NULL};
    if (!PyArg_ParseTupleAndKeywords(args, kwargs,
                    "s$pppppp:run_in_subinterp_with_config", kwlist,
                    &code, &use_main_obmalloc,
                    &allow_fork, &allow_exec,
                    &allow_threads, &allow_daemon_threads,
                    &check_multi_interp_extensions)) {
        return NULL;
    }
    if (use_main_obmalloc < 0) {
        PyErr_SetString(PyExc_ValueError, "missing use_main_obmalloc");
        return NULL;
    }
    if (allow_fork < 0) {
        PyErr_SetString(PyExc_ValueError, "missing allow_fork");
        return NULL;
    }
    if (allow_exec < 0) {
        PyErr_SetString(PyExc_ValueError, "missing allow_exec");
        return NULL;
    }
    if (allow_threads < 0) {
        PyErr_SetString(PyExc_ValueError, "missing allow_threads");
        return NULL;
    }
    if (allow_daemon_threads < 0) {
        PyErr_SetString(PyExc_ValueError, "missing allow_daemon_threads");
        return NULL;
    }
    if (check_multi_interp_extensions < 0) {
        PyErr_SetString(PyExc_ValueError, "missing check_multi_interp_extensions");
        return NULL;
    }

    mainstate = PyThreadState_Get();

    PyThreadState_Swap(NULL);

    const _PyInterpreterConfig config = {
        .use_main_obmalloc = use_main_obmalloc,
        .allow_fork = allow_fork,
        .allow_exec = allow_exec,
        .allow_threads = allow_threads,
        .allow_daemon_threads = allow_daemon_threads,
        .check_multi_interp_extensions = check_multi_interp_extensions,
    };
    PyStatus status = _Py_NewInterpreterFromConfig(&substate, &config);
    if (PyStatus_Exception(status)) {
        /* Since no new thread state was created, there is no exception to
           propagate; raise a fresh one after swapping in the old thread
           state. */
        PyThreadState_Swap(mainstate);
        _PyErr_SetFromPyStatus(status);
        PyObject *exc = PyErr_GetRaisedException();
        PyErr_SetString(PyExc_RuntimeError, "sub-interpreter creation failed");
        _PyErr_ChainExceptions1(exc);
        return NULL;
    }
    assert(substate != NULL);
    r = PyRun_SimpleStringFlags(code, &cflags);
    Py_EndInterpreter(substate);

    PyThreadState_Swap(mainstate);

    return PyLong_FromLong(r);
}

static void
_xid_capsule_destructor(PyObject *capsule)
{
    _PyCrossInterpreterData *data = \
            (_PyCrossInterpreterData *)PyCapsule_GetPointer(capsule, NULL);
    if (data != NULL) {
        assert(_PyCrossInterpreterData_Release(data) == 0);
        PyMem_Free(data);
    }
}

static PyObject *
get_crossinterp_data(PyObject *self, PyObject *args)
{
    PyObject *obj = NULL;
    if (!PyArg_ParseTuple(args, "O:get_crossinterp_data", &obj)) {
        return NULL;
    }

    _PyCrossInterpreterData *data = PyMem_NEW(_PyCrossInterpreterData, 1);
    if (data == NULL) {
        PyErr_NoMemory();
        return NULL;
    }
    if (_PyObject_GetCrossInterpreterData(obj, data) != 0) {
        PyMem_Free(data);
        return NULL;
    }
    PyObject *capsule = PyCapsule_New(data, NULL, _xid_capsule_destructor);
    if (capsule == NULL) {
        assert(_PyCrossInterpreterData_Release(data) == 0);
        PyMem_Free(data);
    }
    return capsule;
}

static PyObject *
restore_crossinterp_data(PyObject *self, PyObject *args)
{
    PyObject *capsule = NULL;
    if (!PyArg_ParseTuple(args, "O:restore_crossinterp_data", &capsule)) {
        return NULL;
    }

    _PyCrossInterpreterData *data = \
            (_PyCrossInterpreterData *)PyCapsule_GetPointer(capsule, NULL);
    if (data == NULL) {
        return NULL;
    }
    return _PyCrossInterpreterData_NewObject(data);
}

static void
slot_tp_del(PyObject *self)
{
    PyObject *del, *res;

    /* Temporarily resurrect the object. */
    assert(Py_REFCNT(self) == 0);
    Py_SET_REFCNT(self, 1);

    /* Save the current exception, if any. */
    PyObject *exc = PyErr_GetRaisedException();

    PyObject *tp_del = PyUnicode_InternFromString("__tp_del__");
    if (tp_del == NULL) {
        PyErr_WriteUnraisable(NULL);
        PyErr_SetRaisedException(exc);
        return;
    }
    /* Execute __del__ method, if any. */
    del = _PyType_Lookup(Py_TYPE(self), tp_del);
    Py_DECREF(tp_del);
    if (del != NULL) {
        res = PyObject_CallOneArg(del, self);
        if (res == NULL)
            PyErr_WriteUnraisable(del);
        else
            Py_DECREF(res);
    }

    /* Restore the saved exception. */
    PyErr_SetRaisedException(exc);

    /* Undo the temporary resurrection; can't use DECREF here, it would
     * cause a recursive call.
     */
    assert(Py_REFCNT(self) > 0);
    Py_SET_REFCNT(self, Py_REFCNT(self) - 1);
    if (Py_REFCNT(self) == 0) {
        /* this is the normal path out */
        return;
    }

    /* __del__ resurrected it!  Make it look like the original Py_DECREF
     * never happened.
     */
    {
        Py_ssize_t refcnt = Py_REFCNT(self);
        _Py_NewReferenceNoTotal(self);
        Py_SET_REFCNT(self, refcnt);
    }
    assert(!PyType_IS_GC(Py_TYPE(self)) || PyObject_GC_IsTracked(self));
}

static PyObject *
with_tp_del(PyObject *self, PyObject *args)
{
    PyObject *obj;
    PyTypeObject *tp;

    if (!PyArg_ParseTuple(args, "O:with_tp_del", &obj))
        return NULL;
    tp = (PyTypeObject *) obj;
    if (!PyType_Check(obj) || !PyType_HasFeature(tp, Py_TPFLAGS_HEAPTYPE)) {
        PyErr_Format(PyExc_TypeError,
                     "heap type expected, got %R", obj);
        return NULL;
    }
    tp->tp_del = slot_tp_del;
    return Py_NewRef(obj);
}

static PyObject *
without_gc(PyObject *Py_UNUSED(self), PyObject *obj)
{
    PyTypeObject *tp = (PyTypeObject*)obj;
    if (!PyType_Check(obj) || !PyType_HasFeature(tp, Py_TPFLAGS_HEAPTYPE)) {
        return PyErr_Format(PyExc_TypeError, "heap type expected, got %R", obj);
    }
    if (PyType_IS_GC(tp)) {
        // Don't try this at home, kids:
        tp->tp_flags -= Py_TPFLAGS_HAVE_GC;
        tp->tp_free = PyObject_Del;
        tp->tp_traverse = NULL;
        tp->tp_clear = NULL;
    }
    assert(!PyType_IS_GC(tp));
    return Py_NewRef(obj);
}

static PyMethodDef ml;

static PyObject *
create_cfunction(PyObject *self, PyObject *args)
{
    return PyCFunction_NewEx(&ml, self, NULL);
}

static PyMethodDef ml = {
    "create_cfunction",
    create_cfunction,
    METH_NOARGS,
    NULL
};

static PyObject *
_test_incref(PyObject *ob)
{
    return Py_NewRef(ob);
}

static PyObject *
test_xincref_doesnt_leak(PyObject *ob, PyObject *Py_UNUSED(ignored))
{
    PyObject *obj = PyLong_FromLong(0);
    Py_XINCREF(_test_incref(obj));
    Py_DECREF(obj);
    Py_DECREF(obj);
    Py_DECREF(obj);
    Py_RETURN_NONE;
}

static PyObject *
test_incref_doesnt_leak(PyObject *ob, PyObject *Py_UNUSED(ignored))
{
    PyObject *obj = PyLong_FromLong(0);
    Py_INCREF(_test_incref(obj));
    Py_DECREF(obj);
    Py_DECREF(obj);
    Py_DECREF(obj);
    Py_RETURN_NONE;
}

static PyObject *
test_xdecref_doesnt_leak(PyObject *ob, PyObject *Py_UNUSED(ignored))
{
    Py_XDECREF(PyLong_FromLong(0));
    Py_RETURN_NONE;
}

static PyObject *
test_decref_doesnt_leak(PyObject *ob, PyObject *Py_UNUSED(ignored))
{
    Py_DECREF(PyLong_FromLong(0));
    Py_RETURN_NONE;
}

static PyObject *
test_structseq_newtype_doesnt_leak(PyObject *Py_UNUSED(self),
                              PyObject *Py_UNUSED(args))
{
    PyStructSequence_Desc descr;
    PyStructSequence_Field descr_fields[3];

    descr_fields[0] = (PyStructSequence_Field){"foo", "foo value"};
    descr_fields[1] = (PyStructSequence_Field){NULL, "some hidden value"};
    descr_fields[2] = (PyStructSequence_Field){0, NULL};

    descr.name = "_testcapi.test_descr";
    descr.doc = "This is used to test for memory leaks in NewType";
    descr.fields = descr_fields;
    descr.n_in_sequence = 1;

    PyTypeObject* structseq_type = PyStructSequence_NewType(&descr);
    assert(structseq_type != NULL);
    assert(PyType_Check(structseq_type));
    assert(PyType_FastSubclass(structseq_type, Py_TPFLAGS_TUPLE_SUBCLASS));
    Py_DECREF(structseq_type);

    Py_RETURN_NONE;
}

static PyObject *
test_structseq_newtype_null_descr_doc(PyObject *Py_UNUSED(self),
                              PyObject *Py_UNUSED(args))
{
    PyStructSequence_Field descr_fields[1] = {
        (PyStructSequence_Field){NULL, NULL}
    };
    // Test specifically for NULL .doc field.
    PyStructSequence_Desc descr = {"_testcapi.test_descr", NULL, &descr_fields[0], 0};

    PyTypeObject* structseq_type = PyStructSequence_NewType(&descr);
    assert(structseq_type != NULL);
    assert(PyType_Check(structseq_type));
    assert(PyType_FastSubclass(structseq_type, Py_TPFLAGS_TUPLE_SUBCLASS));
    Py_DECREF(structseq_type);

    Py_RETURN_NONE;
}

static PyObject *
test_incref_decref_API(PyObject *ob, PyObject *Py_UNUSED(ignored))
{
    PyObject *obj = PyLong_FromLong(0);
    Py_IncRef(obj);
    Py_DecRef(obj);
    Py_DecRef(obj);
    Py_RETURN_NONE;
}

typedef struct {
    PyThread_type_lock start_event;
    PyThread_type_lock exit_event;
    PyObject *callback;
} test_c_thread_t;

static void
temporary_c_thread(void *data)
{
    test_c_thread_t *test_c_thread = data;
    PyGILState_STATE state;
    PyObject *res;

    PyThread_release_lock(test_c_thread->start_event);

    /* Allocate a Python thread state for this thread */
    state = PyGILState_Ensure();

    res = PyObject_CallNoArgs(test_c_thread->callback);
    Py_CLEAR(test_c_thread->callback);

    if (res == NULL) {
        PyErr_Print();
    }
    else {
        Py_DECREF(res);
    }

    /* Destroy the Python thread state for this thread */
    PyGILState_Release(state);

    PyThread_release_lock(test_c_thread->exit_event);
}

static test_c_thread_t test_c_thread;

static PyObject *
call_in_temporary_c_thread(PyObject *self, PyObject *args)
{
    PyObject *res = NULL;
    PyObject *callback = NULL;
    long thread;
    int wait = 1;
    if (!PyArg_ParseTuple(args, "O|i", &callback, &wait))
    {
        return NULL;
    }

    test_c_thread.start_event = PyThread_allocate_lock();
    test_c_thread.exit_event = PyThread_allocate_lock();
    test_c_thread.callback = NULL;
    if (!test_c_thread.start_event || !test_c_thread.exit_event) {
        PyErr_SetString(PyExc_RuntimeError, "could not allocate lock");
        goto exit;
    }

    test_c_thread.callback = Py_NewRef(callback);

    PyThread_acquire_lock(test_c_thread.start_event, 1);
    PyThread_acquire_lock(test_c_thread.exit_event, 1);

    thread = PyThread_start_new_thread(temporary_c_thread, &test_c_thread);
    if (thread == -1) {
        PyErr_SetString(PyExc_RuntimeError, "unable to start the thread");
        PyThread_release_lock(test_c_thread.start_event);
        PyThread_release_lock(test_c_thread.exit_event);
        goto exit;
    }

    PyThread_acquire_lock(test_c_thread.start_event, 1);
    PyThread_release_lock(test_c_thread.start_event);

    if (!wait) {
        Py_RETURN_NONE;
    }

    Py_BEGIN_ALLOW_THREADS
        PyThread_acquire_lock(test_c_thread.exit_event, 1);
        PyThread_release_lock(test_c_thread.exit_event);
    Py_END_ALLOW_THREADS

    res = Py_NewRef(Py_None);

exit:
    Py_CLEAR(test_c_thread.callback);
    if (test_c_thread.start_event) {
        PyThread_free_lock(test_c_thread.start_event);
        test_c_thread.start_event = NULL;
    }
    if (test_c_thread.exit_event) {
        PyThread_free_lock(test_c_thread.exit_event);
        test_c_thread.exit_event = NULL;
    }
    return res;
}

static PyObject *
join_temporary_c_thread(PyObject *self, PyObject *Py_UNUSED(ignored))
{
    Py_BEGIN_ALLOW_THREADS
        PyThread_acquire_lock(test_c_thread.exit_event, 1);
        PyThread_release_lock(test_c_thread.exit_event);
    Py_END_ALLOW_THREADS
    Py_CLEAR(test_c_thread.callback);
    PyThread_free_lock(test_c_thread.start_event);
    test_c_thread.start_event = NULL;
    PyThread_free_lock(test_c_thread.exit_event);
    test_c_thread.exit_event = NULL;
    Py_RETURN_NONE;
}

/* marshal */

static PyObject*
pymarshal_write_long_to_file(PyObject* self, PyObject *args)
{
    long value;
    PyObject *filename;
    int version;
    FILE *fp;

    if (!PyArg_ParseTuple(args, "lOi:pymarshal_write_long_to_file",
                          &value, &filename, &version))
        return NULL;

    fp = _Py_fopen_obj(filename, "wb");
    if (fp == NULL) {
        PyErr_SetFromErrno(PyExc_OSError);
        return NULL;
    }

    PyMarshal_WriteLongToFile(value, fp, version);

    fclose(fp);
    if (PyErr_Occurred())
        return NULL;
    Py_RETURN_NONE;
}

static PyObject*
pymarshal_write_object_to_file(PyObject* self, PyObject *args)
{
    PyObject *obj;
    PyObject *filename;
    int version;
    FILE *fp;

    if (!PyArg_ParseTuple(args, "OOi:pymarshal_write_object_to_file",
                          &obj, &filename, &version))
        return NULL;

    fp = _Py_fopen_obj(filename, "wb");
    if (fp == NULL) {
        PyErr_SetFromErrno(PyExc_OSError);
        return NULL;
    }

    PyMarshal_WriteObjectToFile(obj, fp, version);

    fclose(fp);
    if (PyErr_Occurred())
        return NULL;
    Py_RETURN_NONE;
}

static PyObject*
pymarshal_read_short_from_file(PyObject* self, PyObject *args)
{
    int value;
    long pos;
    PyObject *filename;
    FILE *fp;

    if (!PyArg_ParseTuple(args, "O:pymarshal_read_short_from_file", &filename))
        return NULL;

    fp = _Py_fopen_obj(filename, "rb");
    if (fp == NULL) {
        PyErr_SetFromErrno(PyExc_OSError);
        return NULL;
    }

    value = PyMarshal_ReadShortFromFile(fp);
    pos = ftell(fp);

    fclose(fp);
    if (PyErr_Occurred())
        return NULL;
    return Py_BuildValue("il", value, pos);
}

static PyObject*
pymarshal_read_long_from_file(PyObject* self, PyObject *args)
{
    long value, pos;
    PyObject *filename;
    FILE *fp;

    if (!PyArg_ParseTuple(args, "O:pymarshal_read_long_from_file", &filename))
        return NULL;

    fp = _Py_fopen_obj(filename, "rb");
    if (fp == NULL) {
        PyErr_SetFromErrno(PyExc_OSError);
        return NULL;
    }

    value = PyMarshal_ReadLongFromFile(fp);
    pos = ftell(fp);

    fclose(fp);
    if (PyErr_Occurred())
        return NULL;
    return Py_BuildValue("ll", value, pos);
}

static PyObject*
pymarshal_read_last_object_from_file(PyObject* self, PyObject *args)
{
    PyObject *obj;
    long pos;
    PyObject *filename;
    FILE *fp;

    if (!PyArg_ParseTuple(args, "O:pymarshal_read_last_object_from_file", &filename))
        return NULL;

    fp = _Py_fopen_obj(filename, "rb");
    if (fp == NULL) {
        PyErr_SetFromErrno(PyExc_OSError);
        return NULL;
    }

    obj = PyMarshal_ReadLastObjectFromFile(fp);
    pos = ftell(fp);

    fclose(fp);
    return Py_BuildValue("Nl", obj, pos);
}

static PyObject*
pymarshal_read_object_from_file(PyObject* self, PyObject *args)
{
    PyObject *obj;
    long pos;
    PyObject *filename;
    FILE *fp;

    if (!PyArg_ParseTuple(args, "O:pymarshal_read_object_from_file", &filename))
        return NULL;

    fp = _Py_fopen_obj(filename, "rb");
    if (fp == NULL) {
        PyErr_SetFromErrno(PyExc_OSError);
        return NULL;
    }

    obj = PyMarshal_ReadObjectFromFile(fp);
    pos = ftell(fp);

    fclose(fp);
    return Py_BuildValue("Nl", obj, pos);
}

static PyObject*
return_null_without_error(PyObject *self, PyObject *args)
{
    /* invalid call: return NULL without setting an error,
     * _Py_CheckFunctionResult() must detect such bug at runtime. */
    PyErr_Clear();
    return NULL;
}

static PyObject*
return_result_with_error(PyObject *self, PyObject *args)
{
    /* invalid call: return a result with an error set,
     * _Py_CheckFunctionResult() must detect such bug at runtime. */
    PyErr_SetNone(PyExc_ValueError);
    Py_RETURN_NONE;
}

static PyObject*
getitem_with_error(PyObject *self, PyObject *args)
{
    PyObject *map, *key;
    if (!PyArg_ParseTuple(args, "OO", &map, &key)) {
        return NULL;
    }

    PyErr_SetString(PyExc_ValueError, "bug");
    return PyObject_GetItem(map, key);
}

static PyObject *
dict_get_version(PyObject *self, PyObject *args)
{
    PyDictObject *dict;
    uint64_t version;

    if (!PyArg_ParseTuple(args, "O!", &PyDict_Type, &dict))
        return NULL;

    _Py_COMP_DIAG_PUSH
    _Py_COMP_DIAG_IGNORE_DEPR_DECLS
    version = dict->ma_version_tag;
    _Py_COMP_DIAG_POP

    static_assert(sizeof(unsigned long long) >= sizeof(version),
                  "version is larger than unsigned long long");
    return PyLong_FromUnsignedLongLong((unsigned long long)version);
}


static PyObject *
raise_SIGINT_then_send_None(PyObject *self, PyObject *args)
{
    PyGenObject *gen;

    if (!PyArg_ParseTuple(args, "O!", &PyGen_Type, &gen))
        return NULL;

    /* This is used in a test to check what happens if a signal arrives just
       as we're in the process of entering a yield from chain (see
       bpo-30039).

       Needs to be done in C, because:
       - we don't have a Python wrapper for raise()
       - we need to make sure that the Python-level signal handler doesn't run
         *before* we enter the generator frame, which is impossible in Python
         because we check for signals before every bytecode operation.
     */
    raise(SIGINT);
    return PyObject_CallMethod((PyObject *)gen, "send", "O", Py_None);
}


static PyObject*
stack_pointer(PyObject *self, PyObject *args)
{
    int v = 5;
    return PyLong_FromVoidPtr(&v);
}


#ifdef W_STOPCODE
static PyObject*
py_w_stopcode(PyObject *self, PyObject *args)
{
    int sig, status;
    if (!PyArg_ParseTuple(args, "i", &sig)) {
        return NULL;
    }
    status = W_STOPCODE(sig);
    return PyLong_FromLong(status);
}
#endif


static PyObject *
get_mapping_keys(PyObject* self, PyObject *obj)
{
    return PyMapping_Keys(obj);
}

static PyObject *
get_mapping_values(PyObject* self, PyObject *obj)
{
    return PyMapping_Values(obj);
}

static PyObject *
get_mapping_items(PyObject* self, PyObject *obj)
{
    return PyMapping_Items(obj);
}

static PyObject *
test_mapping_has_key_string(PyObject *self, PyObject *Py_UNUSED(args))
{
    PyObject *context = PyDict_New();
    PyObject *val = PyLong_FromLong(1);

    // Since this uses `const char*` it is easier to test this in C:
    PyDict_SetItemString(context, "a", val);
    if (!PyMapping_HasKeyString(context, "a")) {
        PyErr_SetString(PyExc_RuntimeError,
                        "Existing mapping key does not exist");
        return NULL;
    }
    if (PyMapping_HasKeyString(context, "b")) {
        PyErr_SetString(PyExc_RuntimeError,
                        "Missing mapping key exists");
        return NULL;
    }

    Py_DECREF(val);
    Py_DECREF(context);
    Py_RETURN_NONE;
}

static PyObject *
mapping_has_key(PyObject* self, PyObject *args)
{
    PyObject *context, *key;
    if (!PyArg_ParseTuple(args, "OO", &context, &key)) {
        return NULL;
    }
    return PyLong_FromLong(PyMapping_HasKey(context, key));
}

static PyObject *
sequence_set_slice(PyObject* self, PyObject *args)
{
    PyObject *sequence, *obj;
    Py_ssize_t i1, i2;
    if (!PyArg_ParseTuple(args, "OnnO", &sequence, &i1, &i2, &obj)) {
        return NULL;
    }

    int res = PySequence_SetSlice(sequence, i1, i2, obj);
    if (res == -1) {
        return NULL;
    }
    Py_RETURN_NONE;
}

static PyObject *
sequence_del_slice(PyObject* self, PyObject *args)
{
    PyObject *sequence;
    Py_ssize_t i1, i2;
    if (!PyArg_ParseTuple(args, "Onn", &sequence, &i1, &i2)) {
        return NULL;
    }

    int res = PySequence_DelSlice(sequence, i1, i2);
    if (res == -1) {
        return NULL;
    }
    Py_RETURN_NONE;
}

static PyObject *
test_pythread_tss_key_state(PyObject *self, PyObject *args)
{
    Py_tss_t tss_key = Py_tss_NEEDS_INIT;
    if (PyThread_tss_is_created(&tss_key)) {
        return raiseTestError("test_pythread_tss_key_state",
                              "TSS key not in an uninitialized state at "
                              "creation time");
    }
    if (PyThread_tss_create(&tss_key) != 0) {
        PyErr_SetString(PyExc_RuntimeError, "PyThread_tss_create failed");
        return NULL;
    }
    if (!PyThread_tss_is_created(&tss_key)) {
        return raiseTestError("test_pythread_tss_key_state",
                              "PyThread_tss_create succeeded, "
                              "but with TSS key in an uninitialized state");
    }
    if (PyThread_tss_create(&tss_key) != 0) {
        return raiseTestError("test_pythread_tss_key_state",
                              "PyThread_tss_create unsuccessful with "
                              "an already initialized key");
    }
#define CHECK_TSS_API(expr) \
        (void)(expr); \
        if (!PyThread_tss_is_created(&tss_key)) { \
            return raiseTestError("test_pythread_tss_key_state", \
                                  "TSS key initialization state was not " \
                                  "preserved after calling " #expr); }
    CHECK_TSS_API(PyThread_tss_set(&tss_key, NULL));
    CHECK_TSS_API(PyThread_tss_get(&tss_key));
#undef CHECK_TSS_API
    PyThread_tss_delete(&tss_key);
    if (PyThread_tss_is_created(&tss_key)) {
        return raiseTestError("test_pythread_tss_key_state",
                              "PyThread_tss_delete called, but did not "
                              "set the key state to uninitialized");
    }

    Py_tss_t *ptr_key = PyThread_tss_alloc();
    if (ptr_key == NULL) {
        PyErr_SetString(PyExc_RuntimeError, "PyThread_tss_alloc failed");
        return NULL;
    }
    if (PyThread_tss_is_created(ptr_key)) {
        return raiseTestError("test_pythread_tss_key_state",
                              "TSS key not in an uninitialized state at "
                              "allocation time");
    }
    PyThread_tss_free(ptr_key);
    ptr_key = NULL;
    Py_RETURN_NONE;
}


static PyObject*
new_hamt(PyObject *self, PyObject *args)
{
    return _PyContext_NewHamtForTests();
}


/* def bad_get(self, obj, cls):
       cls()
       return repr(self)
*/
static PyObject*
bad_get(PyObject *module, PyObject *const *args, Py_ssize_t nargs)
{
    PyObject *self, *obj, *cls;
    if (!_PyArg_UnpackStack(args, nargs, "bad_get", 3, 3, &self, &obj, &cls)) {
        return NULL;
    }

    PyObject *res = PyObject_CallNoArgs(cls);
    if (res == NULL) {
        return NULL;
    }
    Py_DECREF(res);

    return PyObject_Repr(self);
}


#ifdef Py_REF_DEBUG
static PyObject *
negative_refcount(PyObject *self, PyObject *Py_UNUSED(args))
{
    PyObject *obj = PyUnicode_FromString("negative_refcount");
    if (obj == NULL) {
        return NULL;
    }
    assert(Py_REFCNT(obj) == 1);

    Py_SET_REFCNT(obj,  0);
    /* Py_DECREF() must call _Py_NegativeRefcount() and abort Python */
    Py_DECREF(obj);

    Py_RETURN_NONE;
}
#endif


static PyObject *
sequence_getitem(PyObject *self, PyObject *args)
{
    PyObject *seq;
    Py_ssize_t i;
    if (!PyArg_ParseTuple(args, "On", &seq, &i)) {
        return NULL;
    }
    return PySequence_GetItem(seq, i);
}


static PyObject *
sequence_setitem(PyObject *self, PyObject *args)
{
    Py_ssize_t i;
    PyObject *seq, *val;
    if (!PyArg_ParseTuple(args, "OnO", &seq, &i, &val)) {
        return NULL;
    }
    if (PySequence_SetItem(seq, i, val)) {
        return NULL;
    }
    Py_RETURN_NONE;
}


static PyObject *
sequence_delitem(PyObject *self, PyObject *args)
{
    Py_ssize_t i;
    PyObject *seq;
    if (!PyArg_ParseTuple(args, "On", &seq, &i)) {
        return NULL;
    }
    if (PySequence_DelItem(seq, i)) {
        return NULL;
    }
    Py_RETURN_NONE;
}

static PyObject *
hasattr_string(PyObject *self, PyObject* args)
{
    PyObject* obj;
    PyObject* attr_name;

    if (!PyArg_UnpackTuple(args, "hasattr_string", 2, 2, &obj, &attr_name)) {
        return NULL;
    }

    if (!PyUnicode_Check(attr_name)) {
        PyErr_SetString(PyExc_TypeError, "attribute name must a be string");
        return PyErr_Occurred();
    }

    const char *name_str = PyUnicode_AsUTF8(attr_name);
    if (PyObject_HasAttrString(obj, name_str)) {
        Py_RETURN_TRUE;
    }
    else {
        Py_RETURN_FALSE;
    }
}


/* Functions for testing C calling conventions (METH_*) are named meth_*,
 * e.g. "meth_varargs" for METH_VARARGS.
 *
 * They all return a tuple of their C-level arguments, with None instead
 * of NULL and Python tuples instead of C arrays.
 */


static PyObject*
_null_to_none(PyObject* obj)
{
    if (obj == NULL) {
        Py_RETURN_NONE;
    }
    return Py_NewRef(obj);
}

static PyObject*
meth_varargs(PyObject* self, PyObject* args)
{
    return Py_BuildValue("NO", _null_to_none(self), args);
}

static PyObject*
meth_varargs_keywords(PyObject* self, PyObject* args, PyObject* kwargs)
{
    return Py_BuildValue("NON", _null_to_none(self), args, _null_to_none(kwargs));
}

static PyObject*
meth_o(PyObject* self, PyObject* obj)
{
    return Py_BuildValue("NO", _null_to_none(self), obj);
}

static PyObject*
meth_noargs(PyObject* self, PyObject* ignored)
{
    return _null_to_none(self);
}

static PyObject*
_fastcall_to_tuple(PyObject* const* args, Py_ssize_t nargs)
{
    PyObject *tuple = PyTuple_New(nargs);
    if (tuple == NULL) {
        return NULL;
    }
    for (Py_ssize_t i=0; i < nargs; i++) {
        Py_INCREF(args[i]);
        PyTuple_SET_ITEM(tuple, i, args[i]);
    }
    return tuple;
}

static PyObject*
meth_fastcall(PyObject* self, PyObject* const* args, Py_ssize_t nargs)
{
    return Py_BuildValue(
        "NN", _null_to_none(self), _fastcall_to_tuple(args, nargs)
    );
}

static PyObject*
meth_fastcall_keywords(PyObject* self, PyObject* const* args,
                       Py_ssize_t nargs, PyObject* kwargs)
{
    PyObject *pyargs = _fastcall_to_tuple(args, nargs);
    if (pyargs == NULL) {
        return NULL;
    }
    assert(args != NULL || nargs == 0);
    PyObject* const* args_offset = args == NULL ? NULL : args + nargs;
    PyObject *pykwargs = PyObject_Vectorcall((PyObject*)&PyDict_Type,
                                              args_offset, 0, kwargs);
    return Py_BuildValue("NNN", _null_to_none(self), pyargs, pykwargs);
}

static PyObject*
pynumber_tobase(PyObject *module, PyObject *args)
{
    PyObject *obj;
    int base;
    if (!PyArg_ParseTuple(args, "Oi:pynumber_tobase",
                          &obj, &base)) {
        return NULL;
    }
    return PyNumber_ToBase(obj, base);
}

static PyObject*
test_set_type_size(PyObject *self, PyObject *Py_UNUSED(ignored))
{
    PyObject *obj = PyList_New(0);
    if (obj == NULL) {
        return NULL;
    }

    // Ensure that following tests don't modify the object,
    // to ensure that Py_DECREF() will not crash.
    assert(Py_TYPE(obj) == &PyList_Type);
    assert(Py_SIZE(obj) == 0);

    // bpo-39573: Test Py_SET_TYPE() and Py_SET_SIZE() functions.
    Py_SET_TYPE(obj, &PyList_Type);
    Py_SET_SIZE(obj, 0);

    Py_DECREF(obj);
    Py_RETURN_NONE;
}


// Test Py_CLEAR() macro
static PyObject*
test_py_clear(PyObject *self, PyObject *Py_UNUSED(ignored))
{
    // simple case with a variable
    PyObject *obj = PyList_New(0);
    if (obj == NULL) {
        return NULL;
    }
    Py_CLEAR(obj);
    assert(obj == NULL);

    // gh-98724: complex case, Py_CLEAR() argument has a side effect
    PyObject* array[1];
    array[0] = PyList_New(0);
    if (array[0] == NULL) {
        return NULL;
    }

    PyObject **p = array;
    Py_CLEAR(*p++);
    assert(array[0] == NULL);
    assert(p == array + 1);

    Py_RETURN_NONE;
}


// Test Py_SETREF() and Py_XSETREF() macros, similar to test_py_clear()
static PyObject*
test_py_setref(PyObject *self, PyObject *Py_UNUSED(ignored))
{
    // Py_SETREF() simple case with a variable
    PyObject *obj = PyList_New(0);
    if (obj == NULL) {
        return NULL;
    }
    Py_SETREF(obj, NULL);
    assert(obj == NULL);

    // Py_XSETREF() simple case with a variable
    PyObject *obj2 = PyList_New(0);
    if (obj2 == NULL) {
        return NULL;
    }
    Py_XSETREF(obj2, NULL);
    assert(obj2 == NULL);
    // test Py_XSETREF() when the argument is NULL
    Py_XSETREF(obj2, NULL);
    assert(obj2 == NULL);

    // gh-98724: complex case, Py_SETREF() argument has a side effect
    PyObject* array[1];
    array[0] = PyList_New(0);
    if (array[0] == NULL) {
        return NULL;
    }

    PyObject **p = array;
    Py_SETREF(*p++, NULL);
    assert(array[0] == NULL);
    assert(p == array + 1);

    // gh-98724: complex case, Py_XSETREF() argument has a side effect
    PyObject* array2[1];
    array2[0] = PyList_New(0);
    if (array2[0] == NULL) {
        return NULL;
    }

    PyObject **p2 = array2;
    Py_XSETREF(*p2++, NULL);
    assert(array2[0] == NULL);
    assert(p2 == array2 + 1);

    // test Py_XSETREF() when the argument is NULL
    p2 = array2;
    Py_XSETREF(*p2++, NULL);
    assert(array2[0] == NULL);
    assert(p2 == array2 + 1);

    Py_RETURN_NONE;
}


#define TEST_REFCOUNT() \
    do { \
        PyObject *obj = PyList_New(0); \
        if (obj == NULL) { \
            return NULL; \
        } \
        assert(Py_REFCNT(obj) == 1); \
        \
        /* test Py_NewRef() */ \
        PyObject *ref = Py_NewRef(obj); \
        assert(ref == obj); \
        assert(Py_REFCNT(obj) == 2); \
        Py_DECREF(ref); \
        \
        /* test Py_XNewRef() */ \
        PyObject *xref = Py_XNewRef(obj); \
        assert(xref == obj); \
        assert(Py_REFCNT(obj) == 2); \
        Py_DECREF(xref); \
        \
        assert(Py_XNewRef(NULL) == NULL); \
        \
        Py_DECREF(obj); \
        Py_RETURN_NONE; \
    } while (0) \


// Test Py_NewRef() and Py_XNewRef() macros
static PyObject*
test_refcount_macros(PyObject *self, PyObject *Py_UNUSED(ignored))
{
    TEST_REFCOUNT();
}

#undef Py_NewRef
#undef Py_XNewRef

// Test Py_NewRef() and Py_XNewRef() functions, after undefining macros.
static PyObject*
test_refcount_funcs(PyObject *self, PyObject *Py_UNUSED(ignored))
{
    TEST_REFCOUNT();
}


// Test Py_Is() function
#define TEST_PY_IS() \
    do { \
        PyObject *o_none = Py_None; \
        PyObject *o_true = Py_True; \
        PyObject *o_false = Py_False; \
        PyObject *obj = PyList_New(0); \
        if (obj == NULL) { \
            return NULL; \
        } \
        \
        /* test Py_Is() */ \
        assert(Py_Is(obj, obj)); \
        assert(!Py_Is(obj, o_none)); \
        \
        /* test Py_None */ \
        assert(Py_Is(o_none, o_none)); \
        assert(!Py_Is(obj, o_none)); \
        \
        /* test Py_True */ \
        assert(Py_Is(o_true, o_true)); \
        assert(!Py_Is(o_false, o_true)); \
        assert(!Py_Is(obj, o_true)); \
        \
        /* test Py_False */ \
        assert(Py_Is(o_false, o_false)); \
        assert(!Py_Is(o_true, o_false)); \
        assert(!Py_Is(obj, o_false)); \
        \
        Py_DECREF(obj); \
        Py_RETURN_NONE; \
    } while (0)

// Test Py_Is() macro
static PyObject*
test_py_is_macros(PyObject *self, PyObject *Py_UNUSED(ignored))
{
    TEST_PY_IS();
}

#undef Py_Is

// Test Py_Is() function, after undefining its macro.
static PyObject*
test_py_is_funcs(PyObject *self, PyObject *Py_UNUSED(ignored))
{
    TEST_PY_IS();
}


// type->tp_version_tag
static PyObject *
type_get_version(PyObject *self, PyObject *type)
{
    if (!PyType_Check(type)) {
        PyErr_SetString(PyExc_TypeError, "argument must be a type");
        return NULL;
    }
    PyObject *res = PyLong_FromUnsignedLong(
        ((PyTypeObject *)type)->tp_version_tag);
    if (res == NULL) {
        assert(PyErr_Occurred());
        return NULL;
    }
    return res;
}


static PyObject *
type_assign_version(PyObject *self, PyObject *type)
{
    if (!PyType_Check(type)) {
        PyErr_SetString(PyExc_TypeError, "argument must be a type");
        return NULL;
    }
    int res = PyUnstable_Type_AssignVersionTag((PyTypeObject *)type);
    return PyLong_FromLong(res);
}


// Test PyThreadState C API
static PyObject *
test_tstate_capi(PyObject *self, PyObject *Py_UNUSED(args))
{
    // PyThreadState_Get()
    PyThreadState *tstate = PyThreadState_Get();
    assert(tstate != NULL);

    // PyThreadState_GET()
    PyThreadState *tstate2 = PyThreadState_Get();
    assert(tstate2 == tstate);

    // private _PyThreadState_UncheckedGet()
    PyThreadState *tstate3 = _PyThreadState_UncheckedGet();
    assert(tstate3 == tstate);

    // PyThreadState_EnterTracing(), PyThreadState_LeaveTracing()
    PyThreadState_EnterTracing(tstate);
    PyThreadState_LeaveTracing(tstate);

    // PyThreadState_GetDict(): no tstate argument
    PyObject *dict = PyThreadState_GetDict();
    // PyThreadState_GetDict() API can return NULL if PyDict_New() fails,
    // but it should not occur in practice.
    assert(dict != NULL);
    assert(PyDict_Check(dict));
    // dict is a borrowed reference

    // private _PyThreadState_GetDict()
    PyObject *dict2 = _PyThreadState_GetDict(tstate);
    assert(dict2 == dict);
    // dict2 is a borrowed reference

    // PyThreadState_GetInterpreter()
    PyInterpreterState *interp = PyThreadState_GetInterpreter(tstate);
    assert(interp != NULL);

    // PyThreadState_GetFrame()
    PyFrameObject*frame = PyThreadState_GetFrame(tstate);
    assert(frame != NULL);
    assert(PyFrame_Check(frame));
    Py_DECREF(frame);

    // PyThreadState_GetID()
    uint64_t id = PyThreadState_GetID(tstate);
    assert(id >= 1);

    Py_RETURN_NONE;
}

static PyObject *
frame_getlocals(PyObject *self, PyObject *frame)
{
    if (!PyFrame_Check(frame)) {
        PyErr_SetString(PyExc_TypeError, "argument must be a frame");
        return NULL;
    }
    return PyFrame_GetLocals((PyFrameObject *)frame);
}

static PyObject *
frame_getglobals(PyObject *self, PyObject *frame)
{
    if (!PyFrame_Check(frame)) {
        PyErr_SetString(PyExc_TypeError, "argument must be a frame");
        return NULL;
    }
    return PyFrame_GetGlobals((PyFrameObject *)frame);
}

static PyObject *
frame_getgenerator(PyObject *self, PyObject *frame)
{
    if (!PyFrame_Check(frame)) {
        PyErr_SetString(PyExc_TypeError, "argument must be a frame");
        return NULL;
    }
    return PyFrame_GetGenerator((PyFrameObject *)frame);
}

static PyObject *
frame_getbuiltins(PyObject *self, PyObject *frame)
{
    if (!PyFrame_Check(frame)) {
        PyErr_SetString(PyExc_TypeError, "argument must be a frame");
        return NULL;
    }
    return PyFrame_GetBuiltins((PyFrameObject *)frame);
}

static PyObject *
frame_getlasti(PyObject *self, PyObject *frame)
{
    if (!PyFrame_Check(frame)) {
        PyErr_SetString(PyExc_TypeError, "argument must be a frame");
        return NULL;
    }
    int lasti = PyFrame_GetLasti((PyFrameObject *)frame);
    if (lasti < 0) {
        assert(lasti == -1);
        Py_RETURN_NONE;
    }
    return PyLong_FromLong(lasti);
}

static PyObject *
frame_new(PyObject *self, PyObject *args)
{
    PyObject *code, *globals, *locals;
    if (!PyArg_ParseTuple(args, "OOO", &code, &globals, &locals)) {
        return NULL;
    }
    if (!PyCode_Check(code)) {
        PyErr_SetString(PyExc_TypeError, "argument must be a code object");
        return NULL;
    }
    PyThreadState *tstate = PyThreadState_Get();

    return (PyObject *)PyFrame_New(tstate, (PyCodeObject *)code, globals, locals);
}

static PyObject *
test_frame_getvar(PyObject *self, PyObject *args)
{
    PyObject *frame, *name;
    if (!PyArg_ParseTuple(args, "OO", &frame, &name)) {
        return NULL;
    }
    if (!PyFrame_Check(frame)) {
        PyErr_SetString(PyExc_TypeError, "argument must be a frame");
        return NULL;
    }

    return PyFrame_GetVar((PyFrameObject *)frame, name);
}

static PyObject *
test_frame_getvarstring(PyObject *self, PyObject *args)
{
    PyObject *frame;
    const char *name;
    if (!PyArg_ParseTuple(args, "Oy", &frame, &name)) {
        return NULL;
    }
    if (!PyFrame_Check(frame)) {
        PyErr_SetString(PyExc_TypeError, "argument must be a frame");
        return NULL;
    }

    return PyFrame_GetVarString((PyFrameObject *)frame, name);
}


static PyObject *
eval_get_func_name(PyObject *self, PyObject *func)
{
    return PyUnicode_FromString(PyEval_GetFuncName(func));
}

static PyObject *
eval_get_func_desc(PyObject *self, PyObject *func)
{
    return PyUnicode_FromString(PyEval_GetFuncDesc(func));
}

static PyObject *
gen_get_code(PyObject *self, PyObject *gen)
{
    if (!PyGen_Check(gen)) {
        PyErr_SetString(PyExc_TypeError, "argument must be a generator object");
        return NULL;
    }
    return (PyObject *)PyGen_GetCode((PyGenObject *)gen);
}

static PyObject *
eval_eval_code_ex(PyObject *mod, PyObject *pos_args)
{
    PyObject *result = NULL;
    PyObject *code;
    PyObject *globals;
    PyObject *locals = NULL;
    PyObject *args = NULL;
    PyObject *kwargs = NULL;
    PyObject *defaults = NULL;
    PyObject *kw_defaults = NULL;
    PyObject *closure = NULL;

    PyObject **c_kwargs = NULL;

    if (!PyArg_UnpackTuple(pos_args,
                           "eval_code_ex",
                           2,
                           8,
                           &code,
                           &globals,
                           &locals,
                           &args,
                           &kwargs,
                           &defaults,
                           &kw_defaults,
                           &closure))
    {
        goto exit;
    }

    if (!PyCode_Check(code)) {
        PyErr_SetString(PyExc_TypeError,
                        "code must be a Python code object");
        goto exit;
    }

    if (!PyDict_Check(globals)) {
        PyErr_SetString(PyExc_TypeError, "globals must be a dict");
        goto exit;
    }

    if (locals && !PyMapping_Check(locals)) {
        PyErr_SetString(PyExc_TypeError, "locals must be a mapping");
        goto exit;
    }
    if (locals == Py_None) {
        locals = NULL;
    }

    PyObject **c_args = NULL;
    Py_ssize_t c_args_len = 0;

    if (args)
    {
        if (!PyTuple_Check(args)) {
            PyErr_SetString(PyExc_TypeError, "args must be a tuple");
            goto exit;
        } else {
            c_args = &PyTuple_GET_ITEM(args, 0);
            c_args_len = PyTuple_Size(args);
        }
    }

    Py_ssize_t c_kwargs_len = 0;

    if (kwargs)
    {
        if (!PyDict_Check(kwargs)) {
            PyErr_SetString(PyExc_TypeError, "keywords must be a dict");
            goto exit;
        } else {
            c_kwargs_len = PyDict_Size(kwargs);
            if (c_kwargs_len > 0) {
                c_kwargs = PyMem_NEW(PyObject*, 2 * c_kwargs_len);
                if (!c_kwargs) {
                    PyErr_NoMemory();
                    goto exit;
                }

                Py_ssize_t i = 0;
                Py_ssize_t pos = 0;

                while (PyDict_Next(kwargs,
                                   &pos,
                                   &c_kwargs[i],
                                   &c_kwargs[i + 1]))
                {
                    i += 2;
                }
                c_kwargs_len = i / 2;
                /* XXX This is broken if the caller deletes dict items! */
            }
        }
    }


    PyObject **c_defaults = NULL;
    Py_ssize_t c_defaults_len = 0;

    if (defaults && PyTuple_Check(defaults)) {
        c_defaults = &PyTuple_GET_ITEM(defaults, 0);
        c_defaults_len = PyTuple_Size(defaults);
    }

    if (kw_defaults && !PyDict_Check(kw_defaults)) {
        PyErr_SetString(PyExc_TypeError, "kw_defaults must be a dict");
        goto exit;
    }

    if (closure && !PyTuple_Check(closure)) {
        PyErr_SetString(PyExc_TypeError, "closure must be a tuple of cells");
        goto exit;
    }


    result = PyEval_EvalCodeEx(
        code,
        globals,
        locals,
        c_args,
        (int)c_args_len,
        c_kwargs,
        (int)c_kwargs_len,
        c_defaults,
        (int)c_defaults_len,
        kw_defaults,
        closure
    );

exit:
    if (c_kwargs) {
        PyMem_DEL(c_kwargs);
    }

    return result;
}

static PyObject *
get_feature_macros(PyObject *self, PyObject *Py_UNUSED(args))
{
    PyObject *result = PyDict_New();
    if (!result) {
        return NULL;
    }
    int res;
#include "_testcapi_feature_macros.inc"
    return result;
}

static PyObject *
test_code_api(PyObject *self, PyObject *Py_UNUSED(args))
{
    PyCodeObject *co = PyCode_NewEmpty("_testcapi", "dummy", 1);
    if (co == NULL) {
        return NULL;
    }
    /* co_code */
    {
        PyObject *co_code = PyCode_GetCode(co);
        if (co_code == NULL) {
            goto fail;
        }
        assert(PyBytes_CheckExact(co_code));
        if (PyObject_Length(co_code) == 0) {
            PyErr_SetString(PyExc_ValueError, "empty co_code");
            Py_DECREF(co_code);
            goto fail;
        }
        Py_DECREF(co_code);
    }
    /* co_varnames */
    {
        PyObject *co_varnames = PyCode_GetVarnames(co);
        if (co_varnames == NULL) {
            goto fail;
        }
        if (!PyTuple_CheckExact(co_varnames)) {
            PyErr_SetString(PyExc_TypeError, "co_varnames not tuple");
            Py_DECREF(co_varnames);
            goto fail;
        }
        if (PyTuple_GET_SIZE(co_varnames) != 0) {
            PyErr_SetString(PyExc_ValueError, "non-empty co_varnames");
            Py_DECREF(co_varnames);
            goto fail;
        }
        Py_DECREF(co_varnames);
    }
    /* co_cellvars */
    {
        PyObject *co_cellvars = PyCode_GetCellvars(co);
        if (co_cellvars == NULL) {
            goto fail;
        }
        if (!PyTuple_CheckExact(co_cellvars)) {
            PyErr_SetString(PyExc_TypeError, "co_cellvars not tuple");
            Py_DECREF(co_cellvars);
            goto fail;
        }
        if (PyTuple_GET_SIZE(co_cellvars) != 0) {
            PyErr_SetString(PyExc_ValueError, "non-empty co_cellvars");
            Py_DECREF(co_cellvars);
            goto fail;
        }
        Py_DECREF(co_cellvars);
    }
    /* co_freevars */
    {
        PyObject *co_freevars = PyCode_GetFreevars(co);
        if (co_freevars == NULL) {
            goto fail;
        }
        if (!PyTuple_CheckExact(co_freevars)) {
            PyErr_SetString(PyExc_TypeError, "co_freevars not tuple");
            Py_DECREF(co_freevars);
            goto fail;
        }
        if (PyTuple_GET_SIZE(co_freevars) != 0) {
            PyErr_SetString(PyExc_ValueError, "non-empty co_freevars");
            Py_DECREF(co_freevars);
            goto fail;
        }
        Py_DECREF(co_freevars);
    }
    Py_DECREF(co);
    Py_RETURN_NONE;
fail:
    Py_DECREF(co);
    return NULL;
}

static int
record_func(PyObject *obj, PyFrameObject *f, int what, PyObject *arg)
{
    assert(PyList_Check(obj));
    PyObject *what_obj = NULL;
    PyObject *line_obj = NULL;
    PyObject *tuple = NULL;
    int res = -1;
    what_obj = PyLong_FromLong(what);
    if (what_obj == NULL) {
        goto error;
    }
    int line = PyFrame_GetLineNumber(f);
    line_obj = PyLong_FromLong(line);
    if (line_obj == NULL) {
        goto error;
    }
    tuple = PyTuple_Pack(3, what_obj, line_obj, arg);
    if (tuple == NULL) {
        goto error;
    }
    PyTuple_SET_ITEM(tuple, 0, what_obj);
    if (PyList_Append(obj, tuple)) {
        goto error;
    }
    res = 0;
error:
    Py_XDECREF(what_obj);
    Py_XDECREF(line_obj);
    Py_XDECREF(tuple);
    return res;
}

static PyObject *
settrace_to_record(PyObject *self, PyObject *list)
{

   if (!PyList_Check(list)) {
        PyErr_SetString(PyExc_TypeError, "argument must be a list");
        return NULL;
    }
    PyEval_SetTrace(record_func, list);
    Py_RETURN_NONE;
}

static PyObject *
clear_managed_dict(PyObject *self, PyObject *obj)
{
    _PyObject_ClearManagedDict(obj);
    Py_RETURN_NONE;
}


static PyObject *
test_macros(PyObject *self, PyObject *Py_UNUSED(args))
{
    struct MyStruct {
        int x;
    };
    wchar_t array[3];

    // static_assert(), Py_BUILD_ASSERT()
    static_assert(1 == 1, "bug");
    Py_BUILD_ASSERT(1 == 1);


    // Py_MIN(), Py_MAX(), Py_ABS()
    assert(Py_MIN(5, 11) == 5);
    assert(Py_MAX(5, 11) == 11);
    assert(Py_ABS(-5) == 5);

    // Py_STRINGIFY()
    assert(strcmp(Py_STRINGIFY(123), "123") == 0);

    // Py_MEMBER_SIZE(), Py_ARRAY_LENGTH()
    assert(Py_MEMBER_SIZE(struct MyStruct, x) == sizeof(int));
    assert(Py_ARRAY_LENGTH(array) == 3);

    // Py_CHARMASK()
    int c = 0xab00 | 7;
    assert(Py_CHARMASK(c) == 7);

    // _Py_IS_TYPE_SIGNED()
    assert(_Py_IS_TYPE_SIGNED(int));
    assert(!_Py_IS_TYPE_SIGNED(unsigned int));

    Py_RETURN_NONE;
}

static PyObject *
function_get_code(PyObject *self, PyObject *func)
{
    PyObject *code = PyFunction_GetCode(func);
    if (code != NULL) {
        return Py_NewRef(code);
    } else {
        return NULL;
    }
}

static PyObject *
function_get_globals(PyObject *self, PyObject *func)
{
    PyObject *globals = PyFunction_GetGlobals(func);
    if (globals != NULL) {
        return Py_NewRef(globals);
    } else {
        return NULL;
    }
}

static PyObject *
function_get_module(PyObject *self, PyObject *func)
{
    PyObject *module = PyFunction_GetModule(func);
    if (module != NULL) {
        return Py_NewRef(module);
    } else {
        return NULL;
    }
}

static PyObject *
function_get_defaults(PyObject *self, PyObject *func)
{
    PyObject *defaults = PyFunction_GetDefaults(func);
    if (defaults != NULL) {
        return Py_NewRef(defaults);
    } else if (PyErr_Occurred()) {
        return NULL;
    } else {
        Py_RETURN_NONE;  // This can happen when `defaults` are set to `None`
    }
}

static PyObject *
function_set_defaults(PyObject *self, PyObject *args)
{
    PyObject *func = NULL, *defaults = NULL;
    if (!PyArg_ParseTuple(args, "OO", &func, &defaults)) {
        return NULL;
    }
    int result = PyFunction_SetDefaults(func, defaults);
    if (result == -1)
        return NULL;
    Py_RETURN_NONE;
}

static PyObject *
function_get_kw_defaults(PyObject *self, PyObject *func)
{
    PyObject *defaults = PyFunction_GetKwDefaults(func);
    if (defaults != NULL) {
        return Py_NewRef(defaults);
    } else if (PyErr_Occurred()) {
        return NULL;
    } else {
        Py_RETURN_NONE;  // This can happen when `kwdefaults` are set to `None`
    }
}

static PyObject *
function_set_kw_defaults(PyObject *self, PyObject *args)
{
    PyObject *func = NULL, *defaults = NULL;
    if (!PyArg_ParseTuple(args, "OO", &func, &defaults)) {
        return NULL;
    }
    int result = PyFunction_SetKwDefaults(func, defaults);
    if (result == -1)
        return NULL;
    Py_RETURN_NONE;
}

struct gc_visit_state_basic {
    PyObject *target;
    int found;
};

static int
gc_visit_callback_basic(PyObject *obj, void *arg)
{
    struct gc_visit_state_basic *state = (struct gc_visit_state_basic *)arg;
    if (obj == state->target) {
        state->found = 1;
        return 0;
    }
    return 1;
}

static PyObject *
test_gc_visit_objects_basic(PyObject *Py_UNUSED(self),
                            PyObject *Py_UNUSED(ignored))
{
    PyObject *obj;
    struct gc_visit_state_basic state;

    obj = PyList_New(0);
    if (obj == NULL) {
        return NULL;
    }
    state.target = obj;
    state.found = 0;

    PyUnstable_GC_VisitObjects(gc_visit_callback_basic, &state);
    Py_DECREF(obj);
    if (!state.found) {
        PyErr_SetString(
             PyExc_AssertionError,
             "test_gc_visit_objects_basic: Didn't find live list");
         return NULL;
    }
    Py_RETURN_NONE;
}

static int
gc_visit_callback_exit_early(PyObject *obj, void *arg)
 {
    int *visited_i = (int *)arg;
    (*visited_i)++;
    if (*visited_i == 2) {
        return 0;
    }
    return 1;
}

static PyObject *
test_gc_visit_objects_exit_early(PyObject *Py_UNUSED(self),
                                 PyObject *Py_UNUSED(ignored))
{
    int visited_i = 0;
    PyUnstable_GC_VisitObjects(gc_visit_callback_exit_early, &visited_i);
    if (visited_i != 2) {
        PyErr_SetString(
            PyExc_AssertionError,
            "test_gc_visit_objects_exit_early: did not exit when expected");
    }
    Py_RETURN_NONE;
}

typedef struct {
    PyObject_HEAD
} ObjExtraData;

static PyObject *
obj_extra_data_new(PyTypeObject *type, PyObject *args, PyObject *kwds)
{
    size_t extra_size = sizeof(PyObject *);
    PyObject *obj = PyUnstable_Object_GC_NewWithExtraData(type, extra_size);
    if (obj == NULL) {
        return PyErr_NoMemory();
    }
    PyObject_GC_Track(obj);
    return obj;
}

static PyObject **
obj_extra_data_get_extra_storage(PyObject *self)
{
    return (PyObject **)((char *)self + Py_TYPE(self)->tp_basicsize);
}

static PyObject *
obj_extra_data_get(PyObject *self, void *Py_UNUSED(ignored))
{
    PyObject **extra_storage = obj_extra_data_get_extra_storage(self);
    PyObject *value = *extra_storage;
    if (!value) {
        Py_RETURN_NONE;
    }
    return Py_NewRef(value);
}

static int
obj_extra_data_set(PyObject *self, PyObject *newval, void *Py_UNUSED(ignored))
{
    PyObject **extra_storage = obj_extra_data_get_extra_storage(self);
    Py_CLEAR(*extra_storage);
    if (newval) {
        *extra_storage = Py_NewRef(newval);
    }
    return 0;
}

static PyGetSetDef obj_extra_data_getset[] = {
    {"extra", (getter)obj_extra_data_get, (setter)obj_extra_data_set, NULL},
    {NULL}
};

static int
obj_extra_data_traverse(PyObject *self, visitproc visit, void *arg)
{
    PyObject **extra_storage = obj_extra_data_get_extra_storage(self);
    PyObject *value = *extra_storage;
    Py_VISIT(value);
    return 0;
}

static int
obj_extra_data_clear(PyObject *self)
{
    PyObject **extra_storage = obj_extra_data_get_extra_storage(self);
    Py_CLEAR(*extra_storage);
    return 0;
}

static void
obj_extra_data_dealloc(PyObject *self)
{
    PyTypeObject *tp = Py_TYPE(self);
    PyObject_GC_UnTrack(self);
    obj_extra_data_clear(self);
    tp->tp_free(self);
    Py_DECREF(tp);
}

static PyType_Slot ObjExtraData_Slots[] = {
    {Py_tp_getset, obj_extra_data_getset},
    {Py_tp_dealloc, obj_extra_data_dealloc},
    {Py_tp_traverse, obj_extra_data_traverse},
    {Py_tp_clear, obj_extra_data_clear},
    {Py_tp_new, obj_extra_data_new},
    {Py_tp_free, PyObject_GC_Del},
    {0, NULL},
};

static PyType_Spec ObjExtraData_TypeSpec = {
    .name = "_testcapi.ObjExtraData",
    .basicsize = sizeof(ObjExtraData),
    .flags = Py_TPFLAGS_DEFAULT | Py_TPFLAGS_BASETYPE | Py_TPFLAGS_HAVE_GC,
    .slots = ObjExtraData_Slots,
};

struct atexit_data {
    int called;
};

static void
callback(void *data)
{
    ((struct atexit_data *)data)->called += 1;
}

static PyObject *
test_atexit(PyObject *self, PyObject *Py_UNUSED(args))
{
    PyThreadState *oldts = PyThreadState_Swap(NULL);
    PyThreadState *tstate = Py_NewInterpreter();

    struct atexit_data data = {0};
    int res = _Py_AtExit(tstate->interp, callback, (void *)&data);
    Py_EndInterpreter(tstate);
    PyThreadState_Swap(oldts);
    if (res < 0) {
        return NULL;
    }
    if (data.called == 0) {
        PyErr_SetString(PyExc_RuntimeError, "atexit callback not called");
        return NULL;
    }
    Py_RETURN_NONE;
}

// Used by `finalize_thread_hang`.
#ifdef _POSIX_THREADS
static void finalize_thread_hang_cleanup_callback(void *Py_UNUSED(arg)) {
    // Should not reach here.
    assert(0 && "pthread thread termination was triggered unexpectedly");
}
#endif

// Tests that finalization does not trigger pthread cleanup.
//
// Must be called with a single nullary callable function that should block
// (with GIL released) until finalization is in progress.
static PyObject *
finalize_thread_hang(PyObject *self, PyObject *arg)
{
#ifdef _POSIX_THREADS
    pthread_cleanup_push(finalize_thread_hang_cleanup_callback, NULL);
#endif
    PyObject_CallNoArgs(arg);
    // Should not reach here.
    assert(0 && "thread unexpectedly did not hang");
#ifdef _POSIX_THREADS
    pthread_cleanup_pop(0);
#endif
    Py_INCREF(Py_None);
    return Py_None;
}

static PyObject *
acquire_finalize_block(PyObject *self, PyObject *Py_UNUSED(args)) {
    PyObject *result;
    result = PyThread_TryAcquireFinalizeBlock() ? Py_True : Py_False;
    return Py_NewRef(result);
}

static PyObject *
release_finalize_block(PyObject *self, PyObject *Py_UNUSED(args)) {
    PyThread_ReleaseFinalizeBlock();
    Py_RETURN_NONE;
}

static PyObject *test_buildvalue_issue38913(PyObject *, PyObject *);

static PyMethodDef TestMethods[] = {
    {"set_errno",               set_errno,                       METH_VARARGS},
    {"test_config",             test_config,                     METH_NOARGS},
    {"test_sizeof_c_types",     test_sizeof_c_types,             METH_NOARGS},
    {"test_gc_control",         test_gc_control,                 METH_NOARGS},
    {"test_list_api",           test_list_api,                   METH_NOARGS},
    {"test_dict_iteration",     test_dict_iteration,             METH_NOARGS},
    {"dict_getitem_knownhash",  dict_getitem_knownhash,          METH_VARARGS},
    {"test_lazy_hash_inheritance",      test_lazy_hash_inheritance,METH_NOARGS},
    {"test_xincref_doesnt_leak",test_xincref_doesnt_leak,        METH_NOARGS},
    {"test_incref_doesnt_leak", test_incref_doesnt_leak,         METH_NOARGS},
    {"test_xdecref_doesnt_leak",test_xdecref_doesnt_leak,        METH_NOARGS},
    {"test_decref_doesnt_leak", test_decref_doesnt_leak,         METH_NOARGS},
    {"test_structseq_newtype_doesnt_leak",
        test_structseq_newtype_doesnt_leak, METH_NOARGS},
    {"test_structseq_newtype_null_descr_doc",
        test_structseq_newtype_null_descr_doc, METH_NOARGS},
    {"test_incref_decref_API",  test_incref_decref_API,          METH_NOARGS},
    {"pyobject_repr_from_null", pyobject_repr_from_null, METH_NOARGS},
    {"pyobject_str_from_null",  pyobject_str_from_null, METH_NOARGS},
    {"pyobject_bytes_from_null", pyobject_bytes_from_null, METH_NOARGS},
    {"test_string_to_double",   test_string_to_double,           METH_NOARGS},
    {"test_capsule", (PyCFunction)test_capsule, METH_NOARGS},
    {"test_from_contiguous", (PyCFunction)test_from_contiguous, METH_NOARGS},
#if (defined(__linux__) || defined(__FreeBSD__)) && defined(__GNUC__)
    {"test_pep3118_obsolete_write_locks", (PyCFunction)test_pep3118_obsolete_write_locks, METH_NOARGS},
#endif
    {"getbuffer_with_null_view", getbuffer_with_null_view,       METH_O},
    {"PyBuffer_SizeFromFormat",  test_PyBuffer_SizeFromFormat,   METH_VARARGS},
    {"test_buildvalue_N",        test_buildvalue_N,              METH_NOARGS},
    {"test_buildvalue_issue38913", test_buildvalue_issue38913,   METH_NOARGS},
    {"test_get_statictype_slots", test_get_statictype_slots,     METH_NOARGS},
    {"test_get_type_name",        test_get_type_name,            METH_NOARGS},
    {"test_get_type_qualname",    test_get_type_qualname,        METH_NOARGS},
    {"_test_thread_state",      test_thread_state,               METH_VARARGS},
#ifndef MS_WINDOWS
    {"_spawn_pthread_waiter",   spawn_pthread_waiter,            METH_NOARGS},
    {"_end_spawned_pthread",    end_spawned_pthread,             METH_NOARGS},
#endif
    {"_pending_threadfunc",     pending_threadfunc,              METH_VARARGS},
#ifdef HAVE_GETTIMEOFDAY
    {"profile_int",             profile_int,                     METH_NOARGS},
#endif
    {"argparsing",              argparsing,                      METH_VARARGS},
    {"code_newempty",           code_newempty,                   METH_VARARGS},
    {"eval_code_ex",            eval_eval_code_ex,               METH_VARARGS},
    {"make_memoryview_from_NULL_pointer", make_memoryview_from_NULL_pointer,
     METH_NOARGS},
    {"crash_no_current_thread", crash_no_current_thread,         METH_NOARGS},
    {"test_current_tstate_matches", test_current_tstate_matches, METH_NOARGS},
    {"run_in_subinterp",        run_in_subinterp,                METH_VARARGS},
    {"run_in_subinterp_with_config",
     _PyCFunction_CAST(run_in_subinterp_with_config),
     METH_VARARGS | METH_KEYWORDS},
    {"get_crossinterp_data",    get_crossinterp_data,            METH_VARARGS},
    {"restore_crossinterp_data", restore_crossinterp_data,       METH_VARARGS},
    {"with_tp_del",             with_tp_del,                     METH_VARARGS},
    {"create_cfunction",        create_cfunction,                METH_NOARGS},
    {"call_in_temporary_c_thread", call_in_temporary_c_thread, METH_VARARGS,
     PyDoc_STR("set_error_class(error_class) -> None")},
    {"join_temporary_c_thread", join_temporary_c_thread, METH_NOARGS},
    {"pymarshal_write_long_to_file",
        pymarshal_write_long_to_file, METH_VARARGS},
    {"pymarshal_write_object_to_file",
        pymarshal_write_object_to_file, METH_VARARGS},
    {"pymarshal_read_short_from_file",
        pymarshal_read_short_from_file, METH_VARARGS},
    {"pymarshal_read_long_from_file",
        pymarshal_read_long_from_file, METH_VARARGS},
    {"pymarshal_read_last_object_from_file",
        pymarshal_read_last_object_from_file, METH_VARARGS},
    {"pymarshal_read_object_from_file",
        pymarshal_read_object_from_file, METH_VARARGS},
    {"return_null_without_error", return_null_without_error, METH_NOARGS},
    {"return_result_with_error", return_result_with_error, METH_NOARGS},
    {"getitem_with_error", getitem_with_error, METH_VARARGS},
    {"Py_CompileString",     pycompilestring, METH_O},
    {"dict_get_version", dict_get_version, METH_VARARGS},
    {"raise_SIGINT_then_send_None", raise_SIGINT_then_send_None, METH_VARARGS},
    {"stack_pointer", stack_pointer, METH_NOARGS},
#ifdef W_STOPCODE
    {"W_STOPCODE", py_w_stopcode, METH_VARARGS},
#endif
    {"get_mapping_keys", get_mapping_keys, METH_O},
    {"get_mapping_values", get_mapping_values, METH_O},
    {"get_mapping_items", get_mapping_items, METH_O},
    {"test_mapping_has_key_string", test_mapping_has_key_string, METH_NOARGS},
    {"mapping_has_key", mapping_has_key, METH_VARARGS},
    {"sequence_set_slice", sequence_set_slice, METH_VARARGS},
    {"sequence_del_slice", sequence_del_slice, METH_VARARGS},
    {"test_pythread_tss_key_state", test_pythread_tss_key_state, METH_VARARGS},
    {"hamt", new_hamt, METH_NOARGS},
    {"bad_get", _PyCFunction_CAST(bad_get), METH_FASTCALL},
#ifdef Py_REF_DEBUG
    {"negative_refcount", negative_refcount, METH_NOARGS},
#endif
    {"sequence_getitem", sequence_getitem, METH_VARARGS},
    {"sequence_setitem", sequence_setitem, METH_VARARGS},
    {"sequence_delitem", sequence_delitem, METH_VARARGS},
    {"hasattr_string", hasattr_string, METH_VARARGS},
    {"meth_varargs", meth_varargs, METH_VARARGS},
    {"meth_varargs_keywords", _PyCFunction_CAST(meth_varargs_keywords), METH_VARARGS|METH_KEYWORDS},
    {"meth_o", meth_o, METH_O},
    {"meth_noargs", meth_noargs, METH_NOARGS},
    {"meth_fastcall", _PyCFunction_CAST(meth_fastcall), METH_FASTCALL},
    {"meth_fastcall_keywords", _PyCFunction_CAST(meth_fastcall_keywords), METH_FASTCALL|METH_KEYWORDS},
    {"pynumber_tobase", pynumber_tobase, METH_VARARGS},
    {"without_gc", without_gc, METH_O},
    {"test_set_type_size", test_set_type_size, METH_NOARGS},
    {"test_py_clear", test_py_clear, METH_NOARGS},
    {"test_py_setref", test_py_setref, METH_NOARGS},
    {"test_refcount_macros", test_refcount_macros, METH_NOARGS},
    {"test_refcount_funcs", test_refcount_funcs, METH_NOARGS},
    {"test_py_is_macros", test_py_is_macros, METH_NOARGS},
    {"test_py_is_funcs", test_py_is_funcs, METH_NOARGS},
    {"type_get_version", type_get_version, METH_O, PyDoc_STR("type->tp_version_tag")},
    {"type_assign_version", type_assign_version, METH_O, PyDoc_STR("PyUnstable_Type_AssignVersionTag")},
    {"test_tstate_capi", test_tstate_capi, METH_NOARGS, NULL},
    {"frame_getlocals", frame_getlocals, METH_O, NULL},
    {"frame_getglobals", frame_getglobals, METH_O, NULL},
    {"frame_getgenerator", frame_getgenerator, METH_O, NULL},
    {"frame_getbuiltins", frame_getbuiltins, METH_O, NULL},
    {"frame_getlasti", frame_getlasti, METH_O, NULL},
    {"frame_new", frame_new, METH_VARARGS, NULL},
    {"frame_getvar", test_frame_getvar, METH_VARARGS, NULL},
    {"frame_getvarstring", test_frame_getvarstring, METH_VARARGS, NULL},
    {"eval_get_func_name", eval_get_func_name, METH_O, NULL},
    {"eval_get_func_desc", eval_get_func_desc, METH_O, NULL},
    {"gen_get_code", gen_get_code, METH_O, NULL},
    {"get_feature_macros", get_feature_macros, METH_NOARGS, NULL},
    {"test_code_api", test_code_api, METH_NOARGS, NULL},
    {"settrace_to_record", settrace_to_record, METH_O, NULL},
    {"test_macros", test_macros, METH_NOARGS, NULL},
    {"clear_managed_dict", clear_managed_dict, METH_O, NULL},
<<<<<<< HEAD
    {"finalize_thread_hang", finalize_thread_hang, METH_O, NULL},
    {"acquire_finalize_block", acquire_finalize_block, METH_NOARGS, NULL},
    {"release_finalize_block", release_finalize_block, METH_NOARGS, NULL},
=======
    {"function_get_code", function_get_code, METH_O, NULL},
    {"function_get_globals", function_get_globals, METH_O, NULL},
    {"function_get_module", function_get_module, METH_O, NULL},
    {"function_get_defaults", function_get_defaults, METH_O, NULL},
    {"function_set_defaults", function_set_defaults, METH_VARARGS, NULL},
    {"function_get_kw_defaults", function_get_kw_defaults, METH_O, NULL},
    {"function_set_kw_defaults", function_set_kw_defaults, METH_VARARGS, NULL},
    {"test_gc_visit_objects_basic", test_gc_visit_objects_basic, METH_NOARGS, NULL},
    {"test_gc_visit_objects_exit_early", test_gc_visit_objects_exit_early, METH_NOARGS, NULL},
    {"test_atexit", test_atexit, METH_NOARGS},
>>>>>>> 587f2f01
    {NULL, NULL} /* sentinel */
};


typedef struct {
    PyObject_HEAD
} matmulObject;

static PyObject *
matmulType_matmul(PyObject *self, PyObject *other)
{
    return Py_BuildValue("(sOO)", "matmul", self, other);
}

static PyObject *
matmulType_imatmul(PyObject *self, PyObject *other)
{
    return Py_BuildValue("(sOO)", "imatmul", self, other);
}

static void
matmulType_dealloc(PyObject *self)
{
    Py_TYPE(self)->tp_free(self);
}

static PyNumberMethods matmulType_as_number = {
    0,                          /* nb_add */
    0,                          /* nb_subtract */
    0,                          /* nb_multiply */
    0,                          /* nb_remainde r*/
    0,                          /* nb_divmod */
    0,                          /* nb_power */
    0,                          /* nb_negative */
    0,                          /* tp_positive */
    0,                          /* tp_absolute */
    0,                          /* tp_bool */
    0,                          /* nb_invert */
    0,                          /* nb_lshift */
    0,                          /* nb_rshift */
    0,                          /* nb_and */
    0,                          /* nb_xor */
    0,                          /* nb_or */
    0,                          /* nb_int */
    0,                          /* nb_reserved */
    0,                          /* nb_float */
    0,                          /* nb_inplace_add */
    0,                          /* nb_inplace_subtract */
    0,                          /* nb_inplace_multiply */
    0,                          /* nb_inplace_remainder */
    0,                          /* nb_inplace_power */
    0,                          /* nb_inplace_lshift */
    0,                          /* nb_inplace_rshift */
    0,                          /* nb_inplace_and */
    0,                          /* nb_inplace_xor */
    0,                          /* nb_inplace_or */
    0,                          /* nb_floor_divide */
    0,                          /* nb_true_divide */
    0,                          /* nb_inplace_floor_divide */
    0,                          /* nb_inplace_true_divide */
    0,                          /* nb_index */
    matmulType_matmul,        /* nb_matrix_multiply */
    matmulType_imatmul        /* nb_matrix_inplace_multiply */
};

static PyTypeObject matmulType = {
    PyVarObject_HEAD_INIT(NULL, 0)
    "matmulType",
    sizeof(matmulObject),               /* tp_basicsize */
    0,                                  /* tp_itemsize */
    matmulType_dealloc,                 /* destructor tp_dealloc */
    0,                                  /* tp_vectorcall_offset */
    0,                                  /* tp_getattr */
    0,                                  /* tp_setattr */
    0,                                  /* tp_as_async */
    0,                                  /* tp_repr */
    &matmulType_as_number,              /* tp_as_number */
    0,                                  /* tp_as_sequence */
    0,                                  /* tp_as_mapping */
    0,                                  /* tp_hash */
    0,                                  /* tp_call */
    0,                                  /* tp_str */
    PyObject_GenericGetAttr,            /* tp_getattro */
    PyObject_GenericSetAttr,            /* tp_setattro */
    0,                                  /* tp_as_buffer */
    0,                                  /* tp_flags */
    "C level type with matrix operations defined",
    0,                                  /* traverseproc tp_traverse */
    0,                                  /* tp_clear */
    0,                                  /* tp_richcompare */
    0,                                  /* tp_weaklistoffset */
    0,                                  /* tp_iter */
    0,                                  /* tp_iternext */
    0,                                  /* tp_methods */
    0,                                  /* tp_members */
    0,
    0,
    0,
    0,
    0,
    0,
    0,
    0,
    PyType_GenericNew,                  /* tp_new */
    PyObject_Del,                       /* tp_free */
};

typedef struct {
    PyObject_HEAD
} ipowObject;

static PyObject *
ipowType_ipow(PyObject *self, PyObject *other, PyObject *mod)
{
    return Py_BuildValue("OO", other, mod);
}

static PyNumberMethods ipowType_as_number = {
    .nb_inplace_power = ipowType_ipow
};

static PyTypeObject ipowType = {
    PyVarObject_HEAD_INIT(NULL, 0)
    .tp_name = "ipowType",
    .tp_basicsize = sizeof(ipowObject),
    .tp_as_number = &ipowType_as_number,
    .tp_new = PyType_GenericNew
};

typedef struct {
    PyObject_HEAD
    PyObject *ao_iterator;
} awaitObject;


static PyObject *
awaitObject_new(PyTypeObject *type, PyObject *args, PyObject *kwds)
{
    PyObject *v;
    awaitObject *ao;

    if (!PyArg_UnpackTuple(args, "awaitObject", 1, 1, &v))
        return NULL;

    ao = (awaitObject *)type->tp_alloc(type, 0);
    if (ao == NULL) {
        return NULL;
    }

    ao->ao_iterator = Py_NewRef(v);

    return (PyObject *)ao;
}


static void
awaitObject_dealloc(awaitObject *ao)
{
    Py_CLEAR(ao->ao_iterator);
    Py_TYPE(ao)->tp_free(ao);
}


static PyObject *
awaitObject_await(awaitObject *ao)
{
    return Py_NewRef(ao->ao_iterator);
}

static PyAsyncMethods awaitType_as_async = {
    (unaryfunc)awaitObject_await,           /* am_await */
    0,                                      /* am_aiter */
    0,                                      /* am_anext */
    0,                                      /* am_send  */
};


static PyTypeObject awaitType = {
    PyVarObject_HEAD_INIT(NULL, 0)
    "awaitType",
    sizeof(awaitObject),                /* tp_basicsize */
    0,                                  /* tp_itemsize */
    (destructor)awaitObject_dealloc,    /* destructor tp_dealloc */
    0,                                  /* tp_vectorcall_offset */
    0,                                  /* tp_getattr */
    0,                                  /* tp_setattr */
    &awaitType_as_async,                /* tp_as_async */
    0,                                  /* tp_repr */
    0,                                  /* tp_as_number */
    0,                                  /* tp_as_sequence */
    0,                                  /* tp_as_mapping */
    0,                                  /* tp_hash */
    0,                                  /* tp_call */
    0,                                  /* tp_str */
    PyObject_GenericGetAttr,            /* tp_getattro */
    PyObject_GenericSetAttr,            /* tp_setattro */
    0,                                  /* tp_as_buffer */
    0,                                  /* tp_flags */
    "C level type with tp_as_async",
    0,                                  /* traverseproc tp_traverse */
    0,                                  /* tp_clear */
    0,                                  /* tp_richcompare */
    0,                                  /* tp_weaklistoffset */
    0,                                  /* tp_iter */
    0,                                  /* tp_iternext */
    0,                                  /* tp_methods */
    0,                                  /* tp_members */
    0,
    0,
    0,
    0,
    0,
    0,
    0,
    0,
    awaitObject_new,                    /* tp_new */
    PyObject_Del,                       /* tp_free */
};


/* Test bpo-35983: create a subclass of "list" which checks that instances
 * are not deallocated twice */

typedef struct {
    PyListObject list;
    int deallocated;
} MyListObject;

static PyObject *
MyList_new(PyTypeObject *type, PyObject *args, PyObject *kwds)
{
    PyObject* op = PyList_Type.tp_new(type, args, kwds);
    ((MyListObject*)op)->deallocated = 0;
    return op;
}

void
MyList_dealloc(MyListObject* op)
{
    if (op->deallocated) {
        /* We cannot raise exceptions here but we still want the testsuite
         * to fail when we hit this */
        Py_FatalError("MyList instance deallocated twice");
    }
    op->deallocated = 1;
    PyList_Type.tp_dealloc((PyObject *)op);
}

static PyTypeObject MyList_Type = {
    PyVarObject_HEAD_INIT(NULL, 0)
    "MyList",
    sizeof(MyListObject),
    0,
    (destructor)MyList_dealloc,                 /* tp_dealloc */
    0,                                          /* tp_vectorcall_offset */
    0,                                          /* tp_getattr */
    0,                                          /* tp_setattr */
    0,                                          /* tp_as_async */
    0,                                          /* tp_repr */
    0,                                          /* tp_as_number */
    0,                                          /* tp_as_sequence */
    0,                                          /* tp_as_mapping */
    0,                                          /* tp_hash */
    0,                                          /* tp_call */
    0,                                          /* tp_str */
    0,                                          /* tp_getattro */
    0,                                          /* tp_setattro */
    0,                                          /* tp_as_buffer */
    Py_TPFLAGS_DEFAULT | Py_TPFLAGS_BASETYPE,   /* tp_flags */
    0,                                          /* tp_doc */
    0,                                          /* tp_traverse */
    0,                                          /* tp_clear */
    0,                                          /* tp_richcompare */
    0,                                          /* tp_weaklistoffset */
    0,                                          /* tp_iter */
    0,                                          /* tp_iternext */
    0,                                          /* tp_methods */
    0,                                          /* tp_members */
    0,                                          /* tp_getset */
    0,  /* &PyList_Type */                      /* tp_base */
    0,                                          /* tp_dict */
    0,                                          /* tp_descr_get */
    0,                                          /* tp_descr_set */
    0,                                          /* tp_dictoffset */
    0,                                          /* tp_init */
    0,                                          /* tp_alloc */
    MyList_new,                                 /* tp_new */
};


/* Test PEP 560 */

typedef struct {
    PyObject_HEAD
    PyObject *item;
} PyGenericAliasObject;

static void
generic_alias_dealloc(PyGenericAliasObject *self)
{
    Py_CLEAR(self->item);
    Py_TYPE(self)->tp_free((PyObject *)self);
}

static PyObject *
generic_alias_mro_entries(PyGenericAliasObject *self, PyObject *bases)
{
    return PyTuple_Pack(1, self->item);
}

static PyMethodDef generic_alias_methods[] = {
    {"__mro_entries__", _PyCFunction_CAST(generic_alias_mro_entries), METH_O, NULL},
    {NULL}  /* sentinel */
};

static PyTypeObject GenericAlias_Type = {
    PyVarObject_HEAD_INIT(NULL, 0)
    "GenericAlias",
    sizeof(PyGenericAliasObject),
    0,
    .tp_dealloc = (destructor)generic_alias_dealloc,
    .tp_flags = Py_TPFLAGS_DEFAULT | Py_TPFLAGS_BASETYPE,
    .tp_methods = generic_alias_methods,
};

static PyObject *
generic_alias_new(PyObject *item)
{
    PyGenericAliasObject *o = PyObject_New(PyGenericAliasObject, &GenericAlias_Type);
    if (o == NULL) {
        return NULL;
    }
    o->item = Py_NewRef(item);
    return (PyObject*) o;
}

typedef struct {
    PyObject_HEAD
} PyGenericObject;

static PyObject *
generic_class_getitem(PyObject *type, PyObject *item)
{
    return generic_alias_new(item);
}

static PyMethodDef generic_methods[] = {
    {"__class_getitem__", generic_class_getitem, METH_O|METH_CLASS, NULL},
    {NULL}  /* sentinel */
};

static PyTypeObject Generic_Type = {
    PyVarObject_HEAD_INIT(NULL, 0)
    "Generic",
    sizeof(PyGenericObject),
    0,
    .tp_flags = Py_TPFLAGS_DEFAULT | Py_TPFLAGS_BASETYPE,
    .tp_methods = generic_methods,
};

static PyMethodDef meth_instance_methods[] = {
    {"meth_varargs", meth_varargs, METH_VARARGS},
    {"meth_varargs_keywords", _PyCFunction_CAST(meth_varargs_keywords), METH_VARARGS|METH_KEYWORDS},
    {"meth_o", meth_o, METH_O},
    {"meth_noargs", meth_noargs, METH_NOARGS},
    {"meth_fastcall", _PyCFunction_CAST(meth_fastcall), METH_FASTCALL},
    {"meth_fastcall_keywords", _PyCFunction_CAST(meth_fastcall_keywords), METH_FASTCALL|METH_KEYWORDS},
    {NULL, NULL} /* sentinel */
};


static PyTypeObject MethInstance_Type = {
    PyVarObject_HEAD_INIT(NULL, 0)
    "MethInstance",
    sizeof(PyObject),
    .tp_new = PyType_GenericNew,
    .tp_flags = Py_TPFLAGS_DEFAULT,
    .tp_methods = meth_instance_methods,
    .tp_doc = (char*)PyDoc_STR(
        "Class with normal (instance) methods to test calling conventions"),
};

static PyMethodDef meth_class_methods[] = {
    {"meth_varargs", meth_varargs, METH_VARARGS|METH_CLASS},
    {"meth_varargs_keywords", _PyCFunction_CAST(meth_varargs_keywords), METH_VARARGS|METH_KEYWORDS|METH_CLASS},
    {"meth_o", meth_o, METH_O|METH_CLASS},
    {"meth_noargs", meth_noargs, METH_NOARGS|METH_CLASS},
    {"meth_fastcall", _PyCFunction_CAST(meth_fastcall), METH_FASTCALL|METH_CLASS},
    {"meth_fastcall_keywords", _PyCFunction_CAST(meth_fastcall_keywords), METH_FASTCALL|METH_KEYWORDS|METH_CLASS},
    {NULL, NULL} /* sentinel */
};


static PyTypeObject MethClass_Type = {
    PyVarObject_HEAD_INIT(NULL, 0)
    "MethClass",
    sizeof(PyObject),
    .tp_new = PyType_GenericNew,
    .tp_flags = Py_TPFLAGS_DEFAULT,
    .tp_methods = meth_class_methods,
    .tp_doc = PyDoc_STR(
        "Class with class methods to test calling conventions"),
};

static PyMethodDef meth_static_methods[] = {
    {"meth_varargs", meth_varargs, METH_VARARGS|METH_STATIC},
    {"meth_varargs_keywords", _PyCFunction_CAST(meth_varargs_keywords), METH_VARARGS|METH_KEYWORDS|METH_STATIC},
    {"meth_o", meth_o, METH_O|METH_STATIC},
    {"meth_noargs", meth_noargs, METH_NOARGS|METH_STATIC},
    {"meth_fastcall", _PyCFunction_CAST(meth_fastcall), METH_FASTCALL|METH_STATIC},
    {"meth_fastcall_keywords", _PyCFunction_CAST(meth_fastcall_keywords), METH_FASTCALL|METH_KEYWORDS|METH_STATIC},
    {NULL, NULL} /* sentinel */
};


static PyTypeObject MethStatic_Type = {
    PyVarObject_HEAD_INIT(NULL, 0)
    "MethStatic",
    sizeof(PyObject),
    .tp_new = PyType_GenericNew,
    .tp_flags = Py_TPFLAGS_DEFAULT,
    .tp_methods = meth_static_methods,
    .tp_doc = PyDoc_STR(
        "Class with static methods to test calling conventions"),
};

/* ContainerNoGC -- a simple container without GC methods */

typedef struct {
    PyObject_HEAD
    PyObject *value;
} ContainerNoGCobject;

static PyObject *
ContainerNoGC_new(PyTypeObject *type, PyObject *args, PyObject *kwargs)
{
    PyObject *value;
    char *names[] = {"value", NULL};
    if (!PyArg_ParseTupleAndKeywords(args, kwargs, "O", names, &value)) {
        return NULL;
    }
    PyObject *self = type->tp_alloc(type, 0);
    if (self == NULL) {
        return NULL;
    }
    Py_INCREF(value);
    ((ContainerNoGCobject *)self)->value = value;
    return self;
}

static void
ContainerNoGC_dealloc(ContainerNoGCobject *self)
{
    Py_DECREF(self->value);
    Py_TYPE(self)->tp_free((PyObject *)self);
}

static PyMemberDef ContainerNoGC_members[] = {
    {"value", T_OBJECT, offsetof(ContainerNoGCobject, value), READONLY,
     PyDoc_STR("a container value for test purposes")},
    {0}
};

static PyTypeObject ContainerNoGC_type = {
    PyVarObject_HEAD_INIT(NULL, 0)
    "_testcapi.ContainerNoGC",
    sizeof(ContainerNoGCobject),
    .tp_dealloc = (destructor)ContainerNoGC_dealloc,
    .tp_flags = Py_TPFLAGS_DEFAULT | Py_TPFLAGS_BASETYPE,
    .tp_members = ContainerNoGC_members,
    .tp_new = ContainerNoGC_new,
};


static struct PyModuleDef _testcapimodule = {
    PyModuleDef_HEAD_INIT,
    "_testcapi",
    NULL,
    -1,
    TestMethods,
    NULL,
    NULL,
    NULL,
    NULL
};

/* Per PEP 489, this module will not be converted to multi-phase initialization
 */

PyMODINIT_FUNC
PyInit__testcapi(void)
{
    PyObject *m;

    m = PyModule_Create(&_testcapimodule);
    if (m == NULL)
        return NULL;

    Py_SET_TYPE(&_HashInheritanceTester_Type, &PyType_Type);

    if (PyType_Ready(&matmulType) < 0)
        return NULL;
    Py_INCREF(&matmulType);
    PyModule_AddObject(m, "matmulType", (PyObject *)&matmulType);
    if (PyType_Ready(&ipowType) < 0) {
        return NULL;
    }
    Py_INCREF(&ipowType);
    PyModule_AddObject(m, "ipowType", (PyObject *)&ipowType);

    if (PyType_Ready(&awaitType) < 0)
        return NULL;
    Py_INCREF(&awaitType);
    PyModule_AddObject(m, "awaitType", (PyObject *)&awaitType);

    MyList_Type.tp_base = &PyList_Type;
    if (PyType_Ready(&MyList_Type) < 0)
        return NULL;
    Py_INCREF(&MyList_Type);
    PyModule_AddObject(m, "MyList", (PyObject *)&MyList_Type);

    if (PyType_Ready(&GenericAlias_Type) < 0)
        return NULL;
    Py_INCREF(&GenericAlias_Type);
    PyModule_AddObject(m, "GenericAlias", (PyObject *)&GenericAlias_Type);

    if (PyType_Ready(&Generic_Type) < 0)
        return NULL;
    Py_INCREF(&Generic_Type);
    PyModule_AddObject(m, "Generic", (PyObject *)&Generic_Type);

    if (PyType_Ready(&MethInstance_Type) < 0)
        return NULL;
    Py_INCREF(&MethInstance_Type);
    PyModule_AddObject(m, "MethInstance", (PyObject *)&MethInstance_Type);

    if (PyType_Ready(&MethClass_Type) < 0)
        return NULL;
    Py_INCREF(&MethClass_Type);
    PyModule_AddObject(m, "MethClass", (PyObject *)&MethClass_Type);

    if (PyType_Ready(&MethStatic_Type) < 0)
        return NULL;
    Py_INCREF(&MethStatic_Type);
    PyModule_AddObject(m, "MethStatic", (PyObject *)&MethStatic_Type);

    PyObject *ObjExtraData_Type = PyType_FromModuleAndSpec(
        m, &ObjExtraData_TypeSpec, NULL);
    if (ObjExtraData_Type == 0) {
        return NULL;
    }
    int ret = PyModule_AddType(m, (PyTypeObject*)ObjExtraData_Type);
    Py_DECREF(&ObjExtraData_Type);
    if (ret < 0) {
        return NULL;
    }

    PyModule_AddObject(m, "CHAR_MAX", PyLong_FromLong(CHAR_MAX));
    PyModule_AddObject(m, "CHAR_MIN", PyLong_FromLong(CHAR_MIN));
    PyModule_AddObject(m, "UCHAR_MAX", PyLong_FromLong(UCHAR_MAX));
    PyModule_AddObject(m, "SHRT_MAX", PyLong_FromLong(SHRT_MAX));
    PyModule_AddObject(m, "SHRT_MIN", PyLong_FromLong(SHRT_MIN));
    PyModule_AddObject(m, "USHRT_MAX", PyLong_FromLong(USHRT_MAX));
    PyModule_AddObject(m, "INT_MAX",  PyLong_FromLong(INT_MAX));
    PyModule_AddObject(m, "INT_MIN",  PyLong_FromLong(INT_MIN));
    PyModule_AddObject(m, "UINT_MAX",  PyLong_FromUnsignedLong(UINT_MAX));
    PyModule_AddObject(m, "LONG_MAX", PyLong_FromLong(LONG_MAX));
    PyModule_AddObject(m, "LONG_MIN", PyLong_FromLong(LONG_MIN));
    PyModule_AddObject(m, "ULONG_MAX", PyLong_FromUnsignedLong(ULONG_MAX));
    PyModule_AddObject(m, "FLT_MAX", PyFloat_FromDouble(FLT_MAX));
    PyModule_AddObject(m, "FLT_MIN", PyFloat_FromDouble(FLT_MIN));
    PyModule_AddObject(m, "DBL_MAX", PyFloat_FromDouble(DBL_MAX));
    PyModule_AddObject(m, "DBL_MIN", PyFloat_FromDouble(DBL_MIN));
    PyModule_AddObject(m, "LLONG_MAX", PyLong_FromLongLong(LLONG_MAX));
    PyModule_AddObject(m, "LLONG_MIN", PyLong_FromLongLong(LLONG_MIN));
    PyModule_AddObject(m, "ULLONG_MAX", PyLong_FromUnsignedLongLong(ULLONG_MAX));
    PyModule_AddObject(m, "PY_SSIZE_T_MAX", PyLong_FromSsize_t(PY_SSIZE_T_MAX));
    PyModule_AddObject(m, "PY_SSIZE_T_MIN", PyLong_FromSsize_t(PY_SSIZE_T_MIN));
    PyModule_AddObject(m, "SIZEOF_TIME_T", PyLong_FromSsize_t(sizeof(time_t)));
    PyModule_AddObject(m, "Py_Version", PyLong_FromUnsignedLong(Py_Version));
    Py_INCREF(&PyInstanceMethod_Type);
    PyModule_AddObject(m, "instancemethod", (PyObject *)&PyInstanceMethod_Type);

    PyModule_AddIntConstant(m, "the_number_three", 3);

    TestError = PyErr_NewException("_testcapi.error", NULL, NULL);
    Py_INCREF(TestError);
    PyModule_AddObject(m, "error", TestError);

    if (PyType_Ready(&ContainerNoGC_type) < 0) {
        return NULL;
    }
    Py_INCREF(&ContainerNoGC_type);
    if (PyModule_AddObject(m, "ContainerNoGC",
                           (PyObject *) &ContainerNoGC_type) < 0)
        return NULL;

    /* Include tests from the _testcapi/ directory */
    if (_PyTestCapi_Init_Vectorcall(m) < 0) {
        return NULL;
    }
    if (_PyTestCapi_Init_Heaptype(m) < 0) {
        return NULL;
    }
    if (_PyTestCapi_Init_Unicode(m) < 0) {
        return NULL;
    }
    if (_PyTestCapi_Init_GetArgs(m) < 0) {
        return NULL;
    }
    if (_PyTestCapi_Init_PyTime(m) < 0) {
        return NULL;
    }
    if (_PyTestCapi_Init_DateTime(m) < 0) {
        return NULL;
    }
    if (_PyTestCapi_Init_Docstring(m) < 0) {
        return NULL;
    }
    if (_PyTestCapi_Init_Mem(m) < 0) {
        return NULL;
    }
    if (_PyTestCapi_Init_Watchers(m) < 0) {
        return NULL;
    }
    if (_PyTestCapi_Init_Long(m) < 0) {
        return NULL;
    }
    if (_PyTestCapi_Init_Float(m) < 0) {
        return NULL;
    }
    if (_PyTestCapi_Init_Structmember(m) < 0) {
        return NULL;
    }
    if (_PyTestCapi_Init_Exceptions(m) < 0) {
        return NULL;
    }
    if (_PyTestCapi_Init_Code(m) < 0) {
        return NULL;
    }
    if (_PyTestCapi_Init_PyOS(m) < 0) {
        return NULL;
    }
    if (_PyTestCapi_Init_Immortal(m) < 0) {
        return NULL;
    }

#ifndef LIMITED_API_AVAILABLE
    PyModule_AddObjectRef(m, "LIMITED_API_AVAILABLE", Py_False);
#else
    PyModule_AddObjectRef(m, "LIMITED_API_AVAILABLE", Py_True);
    if (_PyTestCapi_Init_VectorcallLimited(m) < 0) {
        return NULL;
    }
#endif

    PyState_AddModule(m, &_testcapimodule);
    return m;
}

/* Test the C API exposed when PY_SSIZE_T_CLEAN is not defined */

#undef Py_BuildValue
PyAPI_FUNC(PyObject *) Py_BuildValue(const char *, ...);

static PyObject *
test_buildvalue_issue38913(PyObject *self, PyObject *Py_UNUSED(ignored))
{
    PyObject *res;
    const char str[] = "string";
    const Py_UNICODE unicode[] = L"unicode";
    assert(!PyErr_Occurred());

    res = Py_BuildValue("(s#O)", str, 1, Py_None);
    assert(res == NULL);
    if (!PyErr_ExceptionMatches(PyExc_SystemError)) {
        return NULL;
    }
    PyErr_Clear();

    res = Py_BuildValue("(z#O)", str, 1, Py_None);
    assert(res == NULL);
    if (!PyErr_ExceptionMatches(PyExc_SystemError)) {
        return NULL;
    }
    PyErr_Clear();

    res = Py_BuildValue("(y#O)", str, 1, Py_None);
    assert(res == NULL);
    if (!PyErr_ExceptionMatches(PyExc_SystemError)) {
        return NULL;
    }
    PyErr_Clear();

    res = Py_BuildValue("(u#O)", unicode, 1, Py_None);
    assert(res == NULL);
    if (!PyErr_ExceptionMatches(PyExc_SystemError)) {
        return NULL;
    }
    PyErr_Clear();

    Py_RETURN_NONE;
}<|MERGE_RESOLUTION|>--- conflicted
+++ resolved
@@ -3700,11 +3700,6 @@
     {"settrace_to_record", settrace_to_record, METH_O, NULL},
     {"test_macros", test_macros, METH_NOARGS, NULL},
     {"clear_managed_dict", clear_managed_dict, METH_O, NULL},
-<<<<<<< HEAD
-    {"finalize_thread_hang", finalize_thread_hang, METH_O, NULL},
-    {"acquire_finalize_block", acquire_finalize_block, METH_NOARGS, NULL},
-    {"release_finalize_block", release_finalize_block, METH_NOARGS, NULL},
-=======
     {"function_get_code", function_get_code, METH_O, NULL},
     {"function_get_globals", function_get_globals, METH_O, NULL},
     {"function_get_module", function_get_module, METH_O, NULL},
@@ -3715,7 +3710,9 @@
     {"test_gc_visit_objects_basic", test_gc_visit_objects_basic, METH_NOARGS, NULL},
     {"test_gc_visit_objects_exit_early", test_gc_visit_objects_exit_early, METH_NOARGS, NULL},
     {"test_atexit", test_atexit, METH_NOARGS},
->>>>>>> 587f2f01
+    {"finalize_thread_hang", finalize_thread_hang, METH_O, NULL},
+    {"acquire_finalize_block", acquire_finalize_block, METH_NOARGS, NULL},
+    {"release_finalize_block", release_finalize_block, METH_NOARGS, NULL},
     {NULL, NULL} /* sentinel */
 };
 
