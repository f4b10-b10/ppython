--- conflicted
+++ resolved
@@ -2037,23 +2037,6 @@
     return 0;
 }
 
-<<<<<<< HEAD
-static PySequenceMethods element_as_sequence = {
-    (lenfunc) element_length,
-    0, /* sq_concat */
-    0, /* sq_repeat */
-    element_getitem,
-    0,
-    element_setitem,
-    0,
-};
-
-static PyNumberMethods element_as_number = {
-    .nb_bool = element_bool,
-};
-
-=======
->>>>>>> b4e11a79
 /******************************* Element iterator ****************************/
 
 /* ElementIterObject represents the iteration state over an XML element in
@@ -4175,48 +4158,6 @@
     {NULL},
 };
 
-<<<<<<< HEAD
-static PyTypeObject Element_Type = {
-    PyVarObject_HEAD_INIT(NULL, 0)
-    "xml.etree.ElementTree.Element", sizeof(ElementObject), 0,
-    /* methods */
-    (destructor)element_dealloc,                    /* tp_dealloc */
-    0,                                              /* tp_vectorcall_offset */
-    0,                                              /* tp_getattr */
-    0,                                              /* tp_setattr */
-    0,                                              /* tp_as_async */
-    (reprfunc)element_repr,                         /* tp_repr */
-    &element_as_number,                             /* tp_as_number */
-    &element_as_sequence,                           /* tp_as_sequence */
-    &element_as_mapping,                            /* tp_as_mapping */
-    0,                                              /* tp_hash */
-    0,                                              /* tp_call */
-    0,                                              /* tp_str */
-    PyObject_GenericGetAttr,                        /* tp_getattro */
-    0,                                              /* tp_setattro */
-    0,                                              /* tp_as_buffer */
-    Py_TPFLAGS_DEFAULT | Py_TPFLAGS_BASETYPE | Py_TPFLAGS_HAVE_GC,
-                                                    /* tp_flags */
-    0,                                              /* tp_doc */
-    (traverseproc)element_gc_traverse,              /* tp_traverse */
-    (inquiry)element_gc_clear,                      /* tp_clear */
-    0,                                              /* tp_richcompare */
-    offsetof(ElementObject, weakreflist),           /* tp_weaklistoffset */
-    0,                                              /* tp_iter */
-    0,                                              /* tp_iternext */
-    element_methods,                                /* tp_methods */
-    0,                                              /* tp_members */
-    element_getsetlist,                             /* tp_getset */
-    0,                                              /* tp_base */
-    0,                                              /* tp_dict */
-    0,                                              /* tp_descr_get */
-    0,                                              /* tp_descr_set */
-    0,                                              /* tp_dictoffset */
-    (initproc)element_init,                         /* tp_init */
-    PyType_GenericAlloc,                            /* tp_alloc */
-    element_new,                                    /* tp_new */
-    0,                                              /* tp_free */
-=======
 static PyType_Slot element_slots[] = {
     {Py_tp_dealloc, element_dealloc},
     {Py_tp_repr, element_repr},
@@ -4232,6 +4173,7 @@
     {Py_sq_length, element_length},
     {Py_sq_item, element_getitem},
     {Py_sq_ass_item, element_setitem},
+    {Py_nb_bool, element_bool},
     {Py_mp_length, element_length},
     {Py_mp_subscript, element_subscr},
     {Py_mp_ass_subscript, element_ass_subscr},
@@ -4244,7 +4186,6 @@
     .flags = (Py_TPFLAGS_DEFAULT | Py_TPFLAGS_BASETYPE | Py_TPFLAGS_HAVE_GC |
               Py_TPFLAGS_IMMUTABLETYPE),
     .slots = element_slots,
->>>>>>> b4e11a79
 };
 
 static PyMethodDef treebuilder_methods[] = {
