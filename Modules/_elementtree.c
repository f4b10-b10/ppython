--- conflicted
+++ resolved
@@ -1051,17 +1051,10 @@
             oldextra->attrib = Py_None;
         }
 
-<<<<<<< HEAD
-    /* Decref each of the old children. */
-    for (i = 0; i < self->extra->length; i++) {
-        Py_DECREF(self->extra->children[i]);
-    }
-    /* Copy children */
-    for (i = 0; i < nchildren; i++) {
-        self->extra->children[i] = PyList_GET_ITEM(children, i);
-        Py_INCREF(self->extra->children[i]);
-    }
-=======
+        /* Decref each of the old children. */
+        for (i = 0; i < self->extra->length; i++) {
+            Py_CLEAR(self->extra->children[i]);
+        }
         /* Copy children */
         for (i = 0; i < nchildren; i++) {
             PyObject *child = PyList_GET_ITEM(children, i);
@@ -1074,7 +1067,6 @@
             Py_INCREF(child);
             self->extra->children[i] = child;
         }
->>>>>>> faff81c0
 
         assert(!self->extra->length);
         self->extra->length = nchildren;
@@ -3668,27 +3660,11 @@
 [clinic start generated code]*/
 
 static int
-<<<<<<< HEAD
-_elementtree_XMLParser___init___impl(XMLParserObject *self, PyObject *html,
-                                     PyObject *target, const char *encoding)
-/*[clinic end generated code: output=d6a16c63dda54441 input=155bc5695baafffd]*/
-{
-    if (html != NULL) {
-        if (PyErr_WarnEx(PyExc_DeprecationWarning,
-                         "The html argument of XMLParser() is deprecated",
-                         1) < 0) {
-            return -1;
-        }
-    }
-
-    Py_XSETREF(self->entity, PyDict_New());
-=======
 _elementtree_XMLParser___init___impl(XMLParserObject *self, PyObject *target,
                                      const char *encoding)
 /*[clinic end generated code: output=3ae45ec6cdf344e4 input=96288fcba916cfce]*/
 {
-    self->entity = PyDict_New();
->>>>>>> faff81c0
+    Py_XSETREF(self->entity, PyDict_New());
     if (!self->entity)
         return -1;
 
@@ -3723,19 +3699,15 @@
     }
     Py_XSETREF(self->target, target);
 
-<<<<<<< HEAD
-    Py_XSETREF(self->handle_start, PyObject_GetAttrString(target, "start"));
-=======
-    self->handle_start_ns = PyObject_GetAttrString(target, "start_ns");
+    Py_XSETREF(self->handle_start_ns, PyObject_GetAttrString(target, "start_ns"));
     if (ignore_attribute_error(self->handle_start_ns)) {
         return -1;
     }
-    self->handle_end_ns = PyObject_GetAttrString(target, "end_ns");
+    Py_XSETREF(self->handle_end_ns, PyObject_GetAttrString(target, "end_ns"));
     if (ignore_attribute_error(self->handle_end_ns)) {
         return -1;
     }
-    self->handle_start = PyObject_GetAttrString(target, "start");
->>>>>>> faff81c0
+    Py_XSETREF(self->handle_start, PyObject_GetAttrString(target, "start"));
     if (ignore_attribute_error(self->handle_start)) {
         return -1;
     }
