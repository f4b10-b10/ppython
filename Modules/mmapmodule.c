/*
 /  Author: Sam Rushing <rushing@nightmare.com>
 /  Hacked for Unix by AMK
 /  $Id$

 / Modified to support mmap with offset - to map a 'window' of a file
 /   Author:  Yotam Medini  yotamm@mellanox.co.il
 /
 / mmapmodule.cpp -- map a view of a file into memory
 /
 / todo: need permission flags, perhaps a 'chsize' analog
 /   not all functions check range yet!!!
 /
 /
 / This version of mmapmodule.c has been changed significantly
 / from the original mmapfile.c on which it was based.
 / The original version of mmapfile is maintained by Sam at
 / ftp://squirl.nightmare.com/pub/python/python-ext.
*/

#define PY_SSIZE_T_CLEAN
#include <Python.h>
#include "structmember.h"

#ifndef MS_WINDOWS
#define UNIX
# ifdef HAVE_FCNTL_H
#  include <fcntl.h>
# endif /* HAVE_FCNTL_H */
#endif

#ifdef MS_WINDOWS
#include <windows.h>
static int
my_getpagesize(void)
{
    SYSTEM_INFO si;
    GetSystemInfo(&si);
    return si.dwPageSize;
}

static int
my_getallocationgranularity (void)
{

    SYSTEM_INFO si;
    GetSystemInfo(&si);
    return si.dwAllocationGranularity;
}

#endif

#ifdef UNIX
#include <sys/mman.h>
#include <sys/stat.h>

#if defined(HAVE_SYSCONF) && defined(_SC_PAGESIZE)
static int
my_getpagesize(void)
{
    return sysconf(_SC_PAGESIZE);
}

#define my_getallocationgranularity my_getpagesize
#else
#define my_getpagesize getpagesize
#endif

#endif /* UNIX */

#include <string.h>

#ifdef HAVE_SYS_TYPES_H
#include <sys/types.h>
#endif /* HAVE_SYS_TYPES_H */

/* Prefer MAP_ANONYMOUS since MAP_ANON is deprecated according to man page. */
#if !defined(MAP_ANONYMOUS) && defined(MAP_ANON)
#  define MAP_ANONYMOUS MAP_ANON
#endif

typedef enum
{
    ACCESS_DEFAULT,
    ACCESS_READ,
    ACCESS_WRITE,
    ACCESS_COPY
} access_mode;

typedef struct {
    PyObject_HEAD
    char *      data;
    Py_ssize_t  size;
    Py_ssize_t  pos;    /* relative to offset */
#ifdef MS_WINDOWS
    long long offset;
#else
    off_t       offset;
#endif
    int     exports;

#ifdef MS_WINDOWS
    HANDLE      map_handle;
    HANDLE      file_handle;
    char *      tagname;
#endif

#ifdef UNIX
    int fd;
#endif

    PyObject *weakreflist;
    access_mode access;
} mmap_object;


static void
mmap_object_dealloc(mmap_object *m_obj)
{
#ifdef MS_WINDOWS
    if (m_obj->data != NULL)
        UnmapViewOfFile (m_obj->data);
    if (m_obj->map_handle != NULL)
        CloseHandle (m_obj->map_handle);
    if (m_obj->file_handle != INVALID_HANDLE_VALUE)
        CloseHandle (m_obj->file_handle);
    if (m_obj->tagname)
        PyMem_Free(m_obj->tagname);
#endif /* MS_WINDOWS */

#ifdef UNIX
    if (m_obj->fd >= 0)
        (void) close(m_obj->fd);
    if (m_obj->data!=NULL) {
        munmap(m_obj->data, m_obj->size);
    }
#endif /* UNIX */

    if (m_obj->weakreflist != NULL)
        PyObject_ClearWeakRefs((PyObject *) m_obj);
    Py_TYPE(m_obj)->tp_free((PyObject*)m_obj);
}

static PyObject *
mmap_close_method(mmap_object *self, PyObject *unused)
{
    if (self->exports > 0) {
        PyErr_SetString(PyExc_BufferError, "cannot close "\
                        "exported pointers exist");
        return NULL;
    }
#ifdef MS_WINDOWS
    /* For each resource we maintain, we need to check
       the value is valid, and if so, free the resource
       and set the member value to an invalid value so
       the dealloc does not attempt to resource clearing
       again.
       TODO - should we check for errors in the close operations???
    */
    if (self->data != NULL) {
        UnmapViewOfFile(self->data);
        self->data = NULL;
    }
    if (self->map_handle != NULL) {
        CloseHandle(self->map_handle);
        self->map_handle = NULL;
    }
    if (self->file_handle != INVALID_HANDLE_VALUE) {
        CloseHandle(self->file_handle);
        self->file_handle = INVALID_HANDLE_VALUE;
    }
#endif /* MS_WINDOWS */

#ifdef UNIX
    if (0 <= self->fd)
        (void) close(self->fd);
    self->fd = -1;
    if (self->data != NULL) {
        munmap(self->data, self->size);
        self->data = NULL;
    }
#endif

    Py_RETURN_NONE;
}

#ifdef MS_WINDOWS
#define CHECK_VALID(err)                                                \
do {                                                                    \
    if (self->map_handle == NULL) {                                     \
    PyErr_SetString(PyExc_ValueError, "mmap closed or invalid");        \
    return err;                                                         \
    }                                                                   \
} while (0)
#endif /* MS_WINDOWS */

#ifdef UNIX
#define CHECK_VALID(err)                                                \
do {                                                                    \
    if (self->data == NULL) {                                           \
    PyErr_SetString(PyExc_ValueError, "mmap closed or invalid");        \
    return err;                                                         \
    }                                                                   \
} while (0)
#endif /* UNIX */

static PyObject *
mmap_read_byte_method(mmap_object *self,
                      PyObject *unused)
{
    CHECK_VALID(NULL);
    if (self->pos >= self->size) {
        PyErr_SetString(PyExc_ValueError, "read byte out of range");
        return NULL;
    }
    return PyLong_FromLong((unsigned char)self->data[self->pos++]);
}

static PyObject *
mmap_read_line_method(mmap_object *self,
                      PyObject *unused)
{
    Py_ssize_t remaining;
    char *start, *eol;
    PyObject *result;

    CHECK_VALID(NULL);

    remaining = (self->pos < self->size) ? self->size - self->pos : 0;
    if (!remaining)
        return PyBytes_FromString("");
    start = self->data + self->pos;
    eol = memchr(start, '\n', remaining);
    if (!eol)
        eol = self->data + self->size;
    else
        ++eol; /* advance past newline */
    result = PyBytes_FromStringAndSize(start, (eol - start));
    self->pos += (eol - start);
    return result;
}

static PyObject *
mmap_read_method(mmap_object *self,
                 PyObject *args)
{
    Py_ssize_t num_bytes = PY_SSIZE_T_MAX, remaining;
    PyObject *result;

    CHECK_VALID(NULL);
    if (!PyArg_ParseTuple(args, "|O&:read", _Py_convert_optional_to_ssize_t, &num_bytes))
        return(NULL);

    /* silently 'adjust' out-of-range requests */
    remaining = (self->pos < self->size) ? self->size - self->pos : 0;
    if (num_bytes < 0 || num_bytes > remaining)
        num_bytes = remaining;
    result = PyBytes_FromStringAndSize(&self->data[self->pos], num_bytes);
    self->pos += num_bytes;
    return result;
}

static PyObject *
mmap_gfind(mmap_object *self,
           PyObject *args,
           int reverse)
{
    Py_ssize_t start = self->pos;
    Py_ssize_t end = self->size;
    Py_buffer view;

    CHECK_VALID(NULL);
    if (!PyArg_ParseTuple(args, reverse ? "y*|nn:rfind" : "y*|nn:find",
                          &view, &start, &end)) {
        return NULL;
    } else {
        const char *p, *start_p, *end_p;
        int sign = reverse ? -1 : 1;
        const char *needle = view.buf;
        Py_ssize_t len = view.len;

        if (start < 0)
            start += self->size;
        if (start < 0)
            start = 0;
        else if (start > self->size)
            start = self->size;

        if (end < 0)
            end += self->size;
        if (end < 0)
            end = 0;
        else if (end > self->size)
            end = self->size;

        start_p = self->data + start;
        end_p = self->data + end;

        for (p = (reverse ? end_p - len : start_p);
             (p >= start_p) && (p + len <= end_p); p += sign) {
            Py_ssize_t i;
            for (i = 0; i < len && needle[i] == p[i]; ++i)
                /* nothing */;
            if (i == len) {
                PyBuffer_Release(&view);
                return PyLong_FromSsize_t(p - self->data);
            }
        }
        PyBuffer_Release(&view);
        return PyLong_FromLong(-1);
    }
}

static PyObject *
mmap_find_method(mmap_object *self,
                 PyObject *args)
{
    return mmap_gfind(self, args, 0);
}

static PyObject *
mmap_rfind_method(mmap_object *self,
                 PyObject *args)
{
    return mmap_gfind(self, args, 1);
}

static int
is_writable(mmap_object *self)
{
    if (self->access != ACCESS_READ)
        return 1;
    PyErr_Format(PyExc_TypeError, "mmap can't modify a readonly memory map.");
    return 0;
}

static int
is_resizeable(mmap_object *self)
{
    if (self->exports > 0) {
        PyErr_SetString(PyExc_BufferError,
                        "mmap can't resize with extant buffers exported.");
        return 0;
    }
    if ((self->access == ACCESS_WRITE) || (self->access == ACCESS_DEFAULT))
        return 1;
    PyErr_Format(PyExc_TypeError,
                 "mmap can't resize a readonly or copy-on-write memory map.");
    return 0;
}


static PyObject *
mmap_write_method(mmap_object *self,
                  PyObject *args)
{
    Py_buffer data;

    CHECK_VALID(NULL);
    if (!PyArg_ParseTuple(args, "y*:write", &data))
        return(NULL);

    if (!is_writable(self)) {
        PyBuffer_Release(&data);
        return NULL;
    }

    if (self->pos > self->size || self->size - self->pos < data.len) {
        PyBuffer_Release(&data);
        PyErr_SetString(PyExc_ValueError, "data out of range");
        return NULL;
    }

    memcpy(&self->data[self->pos], data.buf, data.len);
    self->pos += data.len;
    PyBuffer_Release(&data);
    return PyLong_FromSsize_t(data.len);
}

static PyObject *
mmap_write_byte_method(mmap_object *self,
                       PyObject *args)
{
    char value;

    CHECK_VALID(NULL);
    if (!PyArg_ParseTuple(args, "b:write_byte", &value))
        return(NULL);

    if (!is_writable(self))
        return NULL;

    if (self->pos < self->size) {
        self->data[self->pos++] = value;
        Py_RETURN_NONE;
    }
    else {
        PyErr_SetString(PyExc_ValueError, "write byte out of range");
        return NULL;
    }
}

static PyObject *
mmap_size_method(mmap_object *self,
                 PyObject *unused)
{
    CHECK_VALID(NULL);

#ifdef MS_WINDOWS
    if (self->file_handle != INVALID_HANDLE_VALUE) {
        DWORD low,high;
        long long size;
        low = GetFileSize(self->file_handle, &high);
        if (low == INVALID_FILE_SIZE) {
            /* It might be that the function appears to have failed,
               when indeed its size equals INVALID_FILE_SIZE */
            DWORD error = GetLastError();
            if (error != NO_ERROR)
                return PyErr_SetFromWindowsErr(error);
        }
        if (!high && low < LONG_MAX)
            return PyLong_FromLong((long)low);
        size = (((long long)high)<<32) + low;
        return PyLong_FromLongLong(size);
    } else {
        return PyLong_FromSsize_t(self->size);
    }
#endif /* MS_WINDOWS */

#ifdef UNIX
    {
        struct _Py_stat_struct status;
        if (_Py_fstat(self->fd, &status) == -1)
            return NULL;
#ifdef HAVE_LARGEFILE_SUPPORT
        return PyLong_FromLongLong(status.st_size);
#else
        return PyLong_FromLong(status.st_size);
#endif
    }
#endif /* UNIX */
}

/* This assumes that you want the entire file mapped,
 / and when recreating the map will make the new file
 / have the new size
 /
 / Is this really necessary?  This could easily be done
 / from python by just closing and re-opening with the
 / new size?
 */

static PyObject *
mmap_resize_method(mmap_object *self,
                   PyObject *args)
{
    Py_ssize_t new_size;
    CHECK_VALID(NULL);
    if (!PyArg_ParseTuple(args, "n:resize", &new_size) ||
        !is_resizeable(self)) {
        return NULL;
    }
    if (new_size < 0 || PY_SSIZE_T_MAX - new_size < self->offset) {
        PyErr_SetString(PyExc_ValueError, "new size out of range");
        return NULL;
    }

    {
#ifdef MS_WINDOWS
        DWORD dwErrCode = 0;
        DWORD off_hi, off_lo, newSizeLow, newSizeHigh;
        /* First, unmap the file view */
        UnmapViewOfFile(self->data);
        self->data = NULL;
        /* Close the mapping object */
        CloseHandle(self->map_handle);
        self->map_handle = NULL;
        /* Move to the desired EOF position */
        newSizeHigh = (DWORD)((self->offset + new_size) >> 32);
        newSizeLow = (DWORD)((self->offset + new_size) & 0xFFFFFFFF);
        off_hi = (DWORD)(self->offset >> 32);
        off_lo = (DWORD)(self->offset & 0xFFFFFFFF);
        SetFilePointer(self->file_handle,
                       newSizeLow, &newSizeHigh, FILE_BEGIN);
        /* Change the size of the file */
        SetEndOfFile(self->file_handle);
        /* Create another mapping object and remap the file view */
        self->map_handle = CreateFileMapping(
            self->file_handle,
            NULL,
            PAGE_READWRITE,
            0,
            0,
            self->tagname);
        if (self->map_handle != NULL) {
            self->data = (char *) MapViewOfFile(self->map_handle,
                                                FILE_MAP_WRITE,
                                                off_hi,
                                                off_lo,
                                                new_size);
            if (self->data != NULL) {
                self->size = new_size;
                Py_RETURN_NONE;
            } else {
                dwErrCode = GetLastError();
                CloseHandle(self->map_handle);
                self->map_handle = NULL;
            }
        } else {
            dwErrCode = GetLastError();
        }
        PyErr_SetFromWindowsErr(dwErrCode);
        return NULL;
#endif /* MS_WINDOWS */

#ifdef UNIX
#ifndef HAVE_MREMAP
        PyErr_SetString(PyExc_SystemError,
                        "mmap: resizing not available--no mremap()");
        return NULL;
#else
        void *newmap;

        if (self->fd != -1 && ftruncate(self->fd, self->offset + new_size) == -1) {
            PyErr_SetFromErrno(PyExc_OSError);
            return NULL;
        }

#ifdef MREMAP_MAYMOVE
        newmap = mremap(self->data, self->size, new_size, MREMAP_MAYMOVE);
#else
#if defined(__NetBSD__)
        newmap = mremap(self->data, self->size, self->data, new_size, 0);
#else
        newmap = mremap(self->data, self->size, new_size, 0);
#endif /* __NetBSD__ */
#endif
        if (newmap == (void *)-1)
        {
            PyErr_SetFromErrno(PyExc_OSError);
            return NULL;
        }
        self->data = newmap;
        self->size = new_size;
        Py_RETURN_NONE;
#endif /* HAVE_MREMAP */
#endif /* UNIX */
    }
}

static PyObject *
mmap_tell_method(mmap_object *self, PyObject *unused)
{
    CHECK_VALID(NULL);
    return PyLong_FromSize_t(self->pos);
}

static PyObject *
mmap_flush_method(mmap_object *self, PyObject *args)
{
    Py_ssize_t offset = 0;
    Py_ssize_t size = self->size;
    CHECK_VALID(NULL);
    if (!PyArg_ParseTuple(args, "|nn:flush", &offset, &size))
        return NULL;
    if (size < 0 || offset < 0 || self->size - offset < size) {
        PyErr_SetString(PyExc_ValueError, "flush values out of range");
        return NULL;
    }

    if (self->access == ACCESS_READ || self->access == ACCESS_COPY)
        return PyLong_FromLong(0);

#ifdef MS_WINDOWS
    return PyLong_FromLong((long) FlushViewOfFile(self->data+offset, size));
#elif defined(UNIX)
    /* XXX semantics of return value? */
    /* XXX flags for msync? */
    if (-1 == msync(self->data + offset, size, MS_SYNC)) {
        PyErr_SetFromErrno(PyExc_OSError);
        return NULL;
    }
    return PyLong_FromLong(0);
#else
    PyErr_SetString(PyExc_ValueError, "flush not supported on this system");
    return NULL;
#endif
}

static PyObject *
mmap_seek_method(mmap_object *self, PyObject *args)
{
    Py_ssize_t dist;
    int how=0;
    CHECK_VALID(NULL);
    if (!PyArg_ParseTuple(args, "n|i:seek", &dist, &how))
        return NULL;
    else {
        Py_ssize_t where;
        switch (how) {
        case 0: /* relative to start */
            where = dist;
            break;
        case 1: /* relative to current position */
            if (PY_SSIZE_T_MAX - self->pos < dist)
                goto onoutofrange;
            where = self->pos + dist;
            break;
        case 2: /* relative to end */
            if (PY_SSIZE_T_MAX - self->size < dist)
                goto onoutofrange;
            where = self->size + dist;
            break;
        default:
            PyErr_SetString(PyExc_ValueError, "unknown seek type");
            return NULL;
        }
        if (where > self->size || where < 0)
            goto onoutofrange;
        self->pos = where;
        Py_RETURN_NONE;
    }

  onoutofrange:
    PyErr_SetString(PyExc_ValueError, "seek out of range");
    return NULL;
}

static PyObject *
mmap_move_method(mmap_object *self, PyObject *args)
{
    Py_ssize_t dest, src, cnt;
    CHECK_VALID(NULL);
    if (!PyArg_ParseTuple(args, "nnn:move", &dest, &src, &cnt) ||
        !is_writable(self)) {
        return NULL;
    } else {
        /* bounds check the values */
        if (dest < 0 || src < 0 || cnt < 0)
            goto bounds;
        if (self->size - dest < cnt || self->size - src < cnt)
            goto bounds;

        memmove(&self->data[dest], &self->data[src], cnt);

        Py_RETURN_NONE;

      bounds:
        PyErr_SetString(PyExc_ValueError,
                        "source, destination, or count out of range");
        return NULL;
    }
}

static PyObject *
mmap_closed_get(mmap_object *self)
{
#ifdef MS_WINDOWS
    return PyBool_FromLong(self->map_handle == NULL ? 1 : 0);
#elif defined(UNIX)
    return PyBool_FromLong(self->data == NULL ? 1 : 0);
#endif
}

static PyObject *
mmap__enter__method(mmap_object *self, PyObject *args)
{
    CHECK_VALID(NULL);

    Py_INCREF(self);
    return (PyObject *)self;
}

static PyObject *
mmap__exit__method(PyObject *self, PyObject *args)
{
    _Py_IDENTIFIER(close);

    return _PyObject_CallMethodId(self, &PyId_close, NULL);
}

#ifdef MS_WINDOWS
static PyObject *
mmap__sizeof__method(mmap_object *self, void *unused)
{
    Py_ssize_t res;

    res = _PyObject_SIZE(Py_TYPE(self));
    if (self->tagname)
        res += strlen(self->tagname) + 1;
    return PyLong_FromSsize_t(res);
}
#endif

static struct PyMethodDef mmap_object_methods[] = {
    {"close",           (PyCFunction) mmap_close_method,        METH_NOARGS},
    {"find",            (PyCFunction) mmap_find_method,         METH_VARARGS},
    {"rfind",           (PyCFunction) mmap_rfind_method,        METH_VARARGS},
    {"flush",           (PyCFunction) mmap_flush_method,        METH_VARARGS},
    {"move",            (PyCFunction) mmap_move_method,         METH_VARARGS},
    {"read",            (PyCFunction) mmap_read_method,         METH_VARARGS},
    {"read_byte",       (PyCFunction) mmap_read_byte_method,    METH_NOARGS},
    {"readline",        (PyCFunction) mmap_read_line_method,    METH_NOARGS},
    {"resize",          (PyCFunction) mmap_resize_method,       METH_VARARGS},
    {"seek",            (PyCFunction) mmap_seek_method,         METH_VARARGS},
    {"size",            (PyCFunction) mmap_size_method,         METH_NOARGS},
    {"tell",            (PyCFunction) mmap_tell_method,         METH_NOARGS},
    {"write",           (PyCFunction) mmap_write_method,        METH_VARARGS},
    {"write_byte",      (PyCFunction) mmap_write_byte_method,   METH_VARARGS},
    {"__enter__",       (PyCFunction) mmap__enter__method,      METH_NOARGS},
    {"__exit__",        (PyCFunction) mmap__exit__method,       METH_VARARGS},
#ifdef MS_WINDOWS
    {"__sizeof__",      (PyCFunction) mmap__sizeof__method,     METH_NOARGS},
#endif
    {NULL,         NULL}       /* sentinel */
};

static PyGetSetDef mmap_object_getset[] = {
    {"closed", (getter) mmap_closed_get, NULL, NULL},
    {NULL}
};


/* Functions for treating an mmap'ed file as a buffer */

static int
mmap_buffer_getbuf(mmap_object *self, Py_buffer *view, int flags)
{
    CHECK_VALID(-1);
    if (PyBuffer_FillInfo(view, (PyObject*)self, self->data, self->size,
                          (self->access == ACCESS_READ), flags) < 0)
        return -1;
    self->exports++;
    return 0;
}

static void
mmap_buffer_releasebuf(mmap_object *self, Py_buffer *view)
{
    self->exports--;
}

static Py_ssize_t
mmap_length(mmap_object *self)
{
    CHECK_VALID(-1);
    return self->size;
}

static PyObject *
mmap_item(mmap_object *self, Py_ssize_t i)
{
    CHECK_VALID(NULL);
    if (i < 0 || i >= self->size) {
        PyErr_SetString(PyExc_IndexError, "mmap index out of range");
        return NULL;
    }
    return PyBytes_FromStringAndSize(self->data + i, 1);
}

static PyObject *
mmap_subscript(mmap_object *self, PyObject *item)
{
    CHECK_VALID(NULL);
    if (PyIndex_Check(item)) {
        Py_ssize_t i = PyNumber_AsSsize_t(item, PyExc_IndexError);
        if (i == -1 && PyErr_Occurred())
            return NULL;
        if (i < 0)
            i += self->size;
        if (i < 0 || i >= self->size) {
            PyErr_SetString(PyExc_IndexError,
                "mmap index out of range");
            return NULL;
        }
        return PyLong_FromLong(Py_CHARMASK(self->data[i]));
    }
    else if (PySlice_Check(item)) {
        Py_ssize_t start, stop, step, slicelen;

        if (PySlice_Unpack(item, &start, &stop, &step) < 0) {
            return NULL;
        }
        slicelen = PySlice_AdjustIndices(self->size, &start, &stop, step);

        if (slicelen <= 0)
            return PyBytes_FromStringAndSize("", 0);
        else if (step == 1)
            return PyBytes_FromStringAndSize(self->data + start,
                                              slicelen);
        else {
            char *result_buf = (char *)PyMem_Malloc(slicelen);
            Py_ssize_t cur, i;
            PyObject *result;

            if (result_buf == NULL)
                return PyErr_NoMemory();
            for (cur = start, i = 0; i < slicelen;
                 cur += step, i++) {
                result_buf[i] = self->data[cur];
            }
            result = PyBytes_FromStringAndSize(result_buf,
                                                slicelen);
            PyMem_Free(result_buf);
            return result;
        }
    }
    else {
        PyErr_SetString(PyExc_TypeError,
                        "mmap indices must be integers");
        return NULL;
    }
}

static PyObject *
mmap_concat(mmap_object *self, PyObject *bb)
{
    CHECK_VALID(NULL);
    PyErr_SetString(PyExc_SystemError,
                    "mmaps don't support concatenation");
    return NULL;
}

static PyObject *
mmap_repeat(mmap_object *self, Py_ssize_t n)
{
    CHECK_VALID(NULL);
    PyErr_SetString(PyExc_SystemError,
                    "mmaps don't support repeat operation");
    return NULL;
}

static int
mmap_ass_item(mmap_object *self, Py_ssize_t i, PyObject *v)
{
    const char *buf;

    CHECK_VALID(-1);
    if (i < 0 || i >= self->size) {
        PyErr_SetString(PyExc_IndexError, "mmap index out of range");
        return -1;
    }
    if (v == NULL) {
        PyErr_SetString(PyExc_TypeError,
                        "mmap object doesn't support item deletion");
        return -1;
    }
    if (! (PyBytes_Check(v) && PyBytes_Size(v)==1) ) {
        PyErr_SetString(PyExc_IndexError,
                        "mmap assignment must be length-1 bytes()");
        return -1;
    }
    if (!is_writable(self))
        return -1;
    buf = PyBytes_AsString(v);
    self->data[i] = buf[0];
    return 0;
}

static int
mmap_ass_subscript(mmap_object *self, PyObject *item, PyObject *value)
{
    CHECK_VALID(-1);

    if (!is_writable(self))
        return -1;

    if (PyIndex_Check(item)) {
        Py_ssize_t i = PyNumber_AsSsize_t(item, PyExc_IndexError);
        Py_ssize_t v;

        if (i == -1 && PyErr_Occurred())
            return -1;
        if (i < 0)
            i += self->size;
        if (i < 0 || i >= self->size) {
            PyErr_SetString(PyExc_IndexError,
                            "mmap index out of range");
            return -1;
        }
        if (value == NULL) {
            PyErr_SetString(PyExc_TypeError,
                            "mmap doesn't support item deletion");
            return -1;
        }
        if (!PyIndex_Check(value)) {
            PyErr_SetString(PyExc_TypeError,
                            "mmap item value must be an int");
            return -1;
        }
        v = PyNumber_AsSsize_t(value, PyExc_TypeError);
        if (v == -1 && PyErr_Occurred())
            return -1;
        if (v < 0 || v > 255) {
            PyErr_SetString(PyExc_ValueError,
                            "mmap item value must be "
                            "in range(0, 256)");
            return -1;
        }
        self->data[i] = (char) v;
        return 0;
    }
    else if (PySlice_Check(item)) {
        Py_ssize_t start, stop, step, slicelen;
        Py_buffer vbuf;

        if (PySlice_Unpack(item, &start, &stop, &step) < 0) {
            return -1;
        }
        slicelen = PySlice_AdjustIndices(self->size, &start, &stop, step);
        if (value == NULL) {
            PyErr_SetString(PyExc_TypeError,
                "mmap object doesn't support slice deletion");
            return -1;
        }
        if (PyObject_GetBuffer(value, &vbuf, PyBUF_SIMPLE) < 0)
            return -1;
        if (vbuf.len != slicelen) {
            PyErr_SetString(PyExc_IndexError,
                "mmap slice assignment is wrong size");
            PyBuffer_Release(&vbuf);
            return -1;
        }

        if (slicelen == 0) {
        }
        else if (step == 1) {
            memcpy(self->data + start, vbuf.buf, slicelen);
        }
        else {
            Py_ssize_t cur, i;

            for (cur = start, i = 0;
                 i < slicelen;
                 cur += step, i++)
            {
                self->data[cur] = ((char *)vbuf.buf)[i];
            }
        }
        PyBuffer_Release(&vbuf);
        return 0;
    }
    else {
        PyErr_SetString(PyExc_TypeError,
                        "mmap indices must be integer");
        return -1;
    }
}

static PySequenceMethods mmap_as_sequence = {
    (lenfunc)mmap_length,            /*sq_length*/
    (binaryfunc)mmap_concat,         /*sq_concat*/
    (ssizeargfunc)mmap_repeat,       /*sq_repeat*/
    (ssizeargfunc)mmap_item,         /*sq_item*/
    0,                               /*sq_slice*/
    (ssizeobjargproc)mmap_ass_item,  /*sq_ass_item*/
    0,                               /*sq_ass_slice*/
};

static PyMappingMethods mmap_as_mapping = {
    (lenfunc)mmap_length,
    (binaryfunc)mmap_subscript,
    (objobjargproc)mmap_ass_subscript,
};

static PyBufferProcs mmap_as_buffer = {
    (getbufferproc)mmap_buffer_getbuf,
    (releasebufferproc)mmap_buffer_releasebuf,
};

static PyObject *
new_mmap_object(PyTypeObject *type, PyObject *args, PyObject *kwdict);

PyDoc_STRVAR(mmap_doc,
"Windows: mmap(fileno, length[, tagname[, access[, offset]]])\n\
\n\
Maps length bytes from the file specified by the file handle fileno,\n\
and returns a mmap object.  If length is larger than the current size\n\
of the file, the file is extended to contain length bytes.  If length\n\
is 0, the maximum length of the map is the current size of the file,\n\
except that if the file is empty Windows raises an exception (you cannot\n\
create an empty mapping on Windows).\n\
\n\
Unix: mmap(fileno, length[, flags[, prot[, access[, offset]]]])\n\
\n\
Maps length bytes from the file specified by the file descriptor fileno,\n\
and returns a mmap object.  If length is 0, the maximum length of the map\n\
will be the current size of the file when mmap is called.\n\
flags specifies the nature of the mapping. MAP_PRIVATE creates a\n\
private copy-on-write mapping, so changes to the contents of the mmap\n\
object will be private to this process, and MAP_SHARED creates a mapping\n\
that's shared with all other processes mapping the same areas of the file.\n\
The default value is MAP_SHARED.\n\
\n\
To map anonymous memory, pass -1 as the fileno (both versions).");


static PyTypeObject mmap_object_type = {
    PyVarObject_HEAD_INIT(NULL, 0)
    "mmap.mmap",                                /* tp_name */
    sizeof(mmap_object),                        /* tp_size */
    0,                                          /* tp_itemsize */
    /* methods */
    (destructor) mmap_object_dealloc,           /* tp_dealloc */
    0,                                          /* tp_print */
    0,                                          /* tp_getattr */
    0,                                          /* tp_setattr */
    0,                                          /* tp_reserved */
    0,                                          /* tp_repr */
    0,                                          /* tp_as_number */
    &mmap_as_sequence,                          /*tp_as_sequence*/
    &mmap_as_mapping,                           /*tp_as_mapping*/
    0,                                          /*tp_hash*/
    0,                                          /*tp_call*/
    0,                                          /*tp_str*/
    PyObject_GenericGetAttr,                    /*tp_getattro*/
    0,                                          /*tp_setattro*/
    &mmap_as_buffer,                            /*tp_as_buffer*/
    Py_TPFLAGS_DEFAULT | Py_TPFLAGS_BASETYPE,   /*tp_flags*/
    mmap_doc,                                   /*tp_doc*/
    0,                                          /* tp_traverse */
    0,                                          /* tp_clear */
    0,                                          /* tp_richcompare */
    offsetof(mmap_object, weakreflist),         /* tp_weaklistoffset */
    0,                                          /* tp_iter */
    0,                                          /* tp_iternext */
    mmap_object_methods,                        /* tp_methods */
    0,                                          /* tp_members */
    mmap_object_getset,                         /* tp_getset */
    0,                                          /* tp_base */
    0,                                          /* tp_dict */
    0,                                          /* tp_descr_get */
    0,                                          /* tp_descr_set */
    0,                                          /* tp_dictoffset */
    0,                                          /* tp_init */
    PyType_GenericAlloc,                        /* tp_alloc */
    new_mmap_object,                            /* tp_new */
    PyObject_Del,                               /* tp_free */
};


#ifdef UNIX
#ifdef HAVE_LARGEFILE_SUPPORT
#define _Py_PARSE_OFF_T "L"
#else
#define _Py_PARSE_OFF_T "l"
#endif

static PyObject *
new_mmap_object(PyTypeObject *type, PyObject *args, PyObject *kwdict)
{
    struct _Py_stat_struct status;
    mmap_object *m_obj;
    Py_ssize_t map_size;
    off_t offset = 0;
    int fd, flags = MAP_SHARED, prot = PROT_WRITE | PROT_READ;
    int devzero = -1;
    int access = (int)ACCESS_DEFAULT;
    static char *keywords[] = {"fileno", "length",
                               "flags", "prot",
                               "access", "offset", NULL};

    if (!PyArg_ParseTupleAndKeywords(args, kwdict, "in|iii" _Py_PARSE_OFF_T, keywords,
                                     &fd, &map_size, &flags, &prot,
                                     &access, &offset))
        return NULL;
    if (map_size < 0) {
        PyErr_SetString(PyExc_OverflowError,
                        "memory mapped length must be postiive");
        return NULL;
    }
    if (offset < 0) {
        PyErr_SetString(PyExc_OverflowError,
            "memory mapped offset must be positive");
        return NULL;
    }

    if ((access != (int)ACCESS_DEFAULT) &&
        ((flags != MAP_SHARED) || (prot != (PROT_WRITE | PROT_READ))))
        return PyErr_Format(PyExc_ValueError,
                            "mmap can't specify both access and flags, prot.");
    switch ((access_mode)access) {
    case ACCESS_READ:
        flags = MAP_SHARED;
        prot = PROT_READ;
        break;
    case ACCESS_WRITE:
        flags = MAP_SHARED;
        prot = PROT_READ | PROT_WRITE;
        break;
    case ACCESS_COPY:
        flags = MAP_PRIVATE;
        prot = PROT_READ | PROT_WRITE;
        break;
    case ACCESS_DEFAULT:
        /* map prot to access type */
        if ((prot & PROT_READ) && (prot & PROT_WRITE)) {
            /* ACCESS_DEFAULT */
        }
        else if (prot & PROT_WRITE) {
            access = ACCESS_WRITE;
        }
        else {
            access = ACCESS_READ;
        }
        break;
    default:
        return PyErr_Format(PyExc_ValueError,
                            "mmap invalid access parameter.");
    }

#ifdef __APPLE__
    /* Issue #11277: fsync(2) is not enough on OS X - a special, OS X specific
       fcntl(2) is necessary to force DISKSYNC and get around mmap(2) bug */
    if (fd != -1)
        (void)fcntl(fd, F_FULLFSYNC);
#endif
    if (fd != -1 && _Py_fstat_noraise(fd, &status) == 0
        && S_ISREG(status.st_mode)) {
        if (map_size == 0) {
            if (status.st_size == 0) {
                PyErr_SetString(PyExc_ValueError,
                                "cannot mmap an empty file");
                return NULL;
            }
            if (offset >= status.st_size) {
                PyErr_SetString(PyExc_ValueError,
                                "mmap offset is greater than file size");
                return NULL;
            }
            if (status.st_size - offset > PY_SSIZE_T_MAX) {
                PyErr_SetString(PyExc_ValueError,
                                 "mmap length is too large");
                return NULL;
            }
            map_size = (Py_ssize_t) (status.st_size - offset);
        } else if (offset > status.st_size || status.st_size - offset < map_size) {
            PyErr_SetString(PyExc_ValueError,
                            "mmap length is greater than file size");
            return NULL;
        }
    }
    m_obj = (mmap_object *)type->tp_alloc(type, 0);
    if (m_obj == NULL) {return NULL;}
    m_obj->data = NULL;
    m_obj->size = map_size;
    m_obj->pos = 0;
    m_obj->weakreflist = NULL;
    m_obj->exports = 0;
    m_obj->offset = offset;
    if (fd == -1) {
        m_obj->fd = -1;
        /* Assume the caller wants to map anonymous memory.
           This is the same behaviour as Windows.  mmap.mmap(-1, size)
           on both Windows and Unix map anonymous memory.
        */
#ifdef MAP_ANONYMOUS
        /* BSD way to map anonymous memory */
        flags |= MAP_ANONYMOUS;
#else
        /* SVR4 method to map anonymous memory is to open /dev/zero */
        fd = devzero = _Py_open("/dev/zero", O_RDWR);
        if (devzero == -1) {
            Py_DECREF(m_obj);
            return NULL;
        }
#endif
    }
    else {
        m_obj->fd = _Py_dup(fd);
        if (m_obj->fd == -1) {
            Py_DECREF(m_obj);
            return NULL;
        }
    }

    m_obj->data = mmap(NULL, map_size,
                       prot, flags,
                       fd, offset);

    if (devzero != -1) {
        close(devzero);
    }

    if (m_obj->data == (char *)-1) {
        m_obj->data = NULL;
        Py_DECREF(m_obj);
        PyErr_SetFromErrno(PyExc_OSError);
        return NULL;
    }
    m_obj->access = (access_mode)access;
    return (PyObject *)m_obj;
}
#endif /* UNIX */

#ifdef MS_WINDOWS

/* A note on sizes and offsets: while the actual map size must hold in a
   Py_ssize_t, both the total file size and the start offset can be longer
   than a Py_ssize_t, so we use long long which is always 64-bit.
*/

static PyObject *
new_mmap_object(PyTypeObject *type, PyObject *args, PyObject *kwdict)
{
    mmap_object *m_obj;
    Py_ssize_t map_size;
    long long offset = 0, size;
    DWORD off_hi;       /* upper 32 bits of offset */
    DWORD off_lo;       /* lower 32 bits of offset */
    DWORD size_hi;      /* upper 32 bits of size */
    DWORD size_lo;      /* lower 32 bits of size */
    char *tagname = "";
    DWORD dwErr = 0;
    int fileno;
    HANDLE fh = 0;
    int access = (access_mode)ACCESS_DEFAULT;
    DWORD flProtect, dwDesiredAccess;
    static char *keywords[] = { "fileno", "length",
                                "tagname",
                                "access", "offset", NULL };

    if (!PyArg_ParseTupleAndKeywords(args, kwdict, "in|ziL", keywords,
                                     &fileno, &map_size,
                                     &tagname, &access, &offset)) {
        return NULL;
    }

    switch((access_mode)access) {
    case ACCESS_READ:
        flProtect = PAGE_READONLY;
        dwDesiredAccess = FILE_MAP_READ;
        break;
    case ACCESS_DEFAULT:  case ACCESS_WRITE:
        flProtect = PAGE_READWRITE;
        dwDesiredAccess = FILE_MAP_WRITE;
        break;
    case ACCESS_COPY:
        flProtect = PAGE_WRITECOPY;
        dwDesiredAccess = FILE_MAP_COPY;
        break;
    default:
        return PyErr_Format(PyExc_ValueError,
                            "mmap invalid access parameter.");
    }

    if (map_size < 0) {
        PyErr_SetString(PyExc_OverflowError,
                        "memory mapped length must be postiive");
        return NULL;
    }
    if (offset < 0) {
        PyErr_SetString(PyExc_OverflowError,
            "memory mapped offset must be positive");
        return NULL;
    }

    /* assume -1 and 0 both mean invalid filedescriptor
       to 'anonymously' map memory.
       XXX: fileno == 0 is a valid fd, but was accepted prior to 2.5.
       XXX: Should this code be added?
       if (fileno == 0)
        PyErr_WarnEx(PyExc_DeprecationWarning,
                     "don't use 0 for anonymous memory",
                     1);
     */
    if (fileno != -1 && fileno != 0) {
        /* Ensure that fileno is within the CRT's valid range */
        _Py_BEGIN_SUPPRESS_IPH
        fh = (HANDLE)_get_osfhandle(fileno);
        _Py_END_SUPPRESS_IPH
        if (fh==(HANDLE)-1) {
            PyErr_SetFromErrno(PyExc_OSError);
            return NULL;
        }
        /* Win9x appears to need us seeked to zero */
        lseek(fileno, 0, SEEK_SET);
    }

    m_obj = (mmap_object *)type->tp_alloc(type, 0);
    if (m_obj == NULL)
        return NULL;
    /* Set every field to an invalid marker, so we can safely
       destruct the object in the face of failure */
    m_obj->data = NULL;
    m_obj->file_handle = INVALID_HANDLE_VALUE;
    m_obj->map_handle = NULL;
    m_obj->tagname = NULL;
    m_obj->offset = offset;

    if (fh) {
        /* It is necessary to duplicate the handle, so the
           Python code can close it on us */
        if (!DuplicateHandle(
            GetCurrentProcess(), /* source process handle */
            fh, /* handle to be duplicated */
            GetCurrentProcess(), /* target proc handle */
            (LPHANDLE)&m_obj->file_handle, /* result */
            0, /* access - ignored due to options value */
            FALSE, /* inherited by child processes? */
            DUPLICATE_SAME_ACCESS)) { /* options */
            dwErr = GetLastError();
            Py_DECREF(m_obj);
            PyErr_SetFromWindowsErr(dwErr);
            return NULL;
        }
        if (!map_size) {
            DWORD low,high;
            low = GetFileSize(fh, &high);
            /* low might just happen to have the value INVALID_FILE_SIZE;
               so we need to check the last error also. */
            if (low == INVALID_FILE_SIZE &&
                (dwErr = GetLastError()) != NO_ERROR) {
                Py_DECREF(m_obj);
                return PyErr_SetFromWindowsErr(dwErr);
            }

            size = (((long long) high) << 32) + low;
            if (size == 0) {
                PyErr_SetString(PyExc_ValueError,
                                "cannot mmap an empty file");
                Py_DECREF(m_obj);
                return NULL;
            }
            if (offset >= size) {
                PyErr_SetString(PyExc_ValueError,
                                "mmap offset is greater than file size");
                Py_DECREF(m_obj);
                return NULL;
            }
            if (size - offset > PY_SSIZE_T_MAX) {
                PyErr_SetString(PyExc_ValueError,
                                "mmap length is too large");
                Py_DECREF(m_obj);
                return NULL;
            }
            m_obj->size = (Py_ssize_t) (size - offset);
        } else {
            m_obj->size = map_size;
            size = offset + map_size;
        }
    }
    else {
        m_obj->size = map_size;
        size = offset + map_size;
    }

    /* set the initial position */
    m_obj->pos = (size_t) 0;

    m_obj->weakreflist = NULL;
    m_obj->exports = 0;
    /* set the tag name */
    if (tagname != NULL && *tagname != '\0') {
        m_obj->tagname = PyMem_Malloc(strlen(tagname)+1);
        if (m_obj->tagname == NULL) {
            PyErr_NoMemory();
            Py_DECREF(m_obj);
            return NULL;
        }
        strcpy(m_obj->tagname, tagname);
    }
    else
        m_obj->tagname = NULL;

    m_obj->access = (access_mode)access;
    size_hi = (DWORD)(size >> 32);
    size_lo = (DWORD)(size & 0xFFFFFFFF);
    off_hi = (DWORD)(offset >> 32);
    off_lo = (DWORD)(offset & 0xFFFFFFFF);
    /* For files, it would be sufficient to pass 0 as size.
       For anonymous maps, we have to pass the size explicitly. */
    m_obj->map_handle = CreateFileMapping(m_obj->file_handle,
                                          NULL,
                                          flProtect,
                                          size_hi,
                                          size_lo,
                                          m_obj->tagname);
    if (m_obj->map_handle != NULL) {
        m_obj->data = (char *) MapViewOfFile(m_obj->map_handle,
                                             dwDesiredAccess,
                                             off_hi,
                                             off_lo,
                                             m_obj->size);
        if (m_obj->data != NULL)
            return (PyObject *)m_obj;
        else {
            dwErr = GetLastError();
            CloseHandle(m_obj->map_handle);
            m_obj->map_handle = NULL;
        }
    } else
        dwErr = GetLastError();
    Py_DECREF(m_obj);
    PyErr_SetFromWindowsErr(dwErr);
    return NULL;
}
#endif /* MS_WINDOWS */

static void
setint(PyObject *d, const char *name, long value)
{
    PyObject *o = PyLong_FromLong(value);
    if (o && PyDict_SetItemString(d, name, o) == 0) {
        Py_DECREF(o);
    }
}


static struct PyModuleDef mmapmodule = {
    PyModuleDef_HEAD_INIT,
    "mmap",
    NULL,
    -1,
    NULL,
    NULL,
    NULL,
    NULL,
    NULL
};

PyMODINIT_FUNC
PyInit_mmap(void)
{
    PyObject *dict, *module;

    if (PyType_Ready(&mmap_object_type) < 0)
        return NULL;

    module = PyModule_Create(&mmapmodule);
    if (module == NULL)
        return NULL;
    dict = PyModule_GetDict(module);
    if (!dict)
        return NULL;
    PyDict_SetItemString(dict, "error", PyExc_OSError);
    PyDict_SetItemString(dict, "mmap", (PyObject*) &mmap_object_type);
#ifdef PROT_EXEC
    setint(dict, "PROT_EXEC", PROT_EXEC);
#endif
#ifdef PROT_READ
    setint(dict, "PROT_READ", PROT_READ);
#endif
#ifdef PROT_WRITE
    setint(dict, "PROT_WRITE", PROT_WRITE);
#endif

#ifdef MAP_SHARED
    setint(dict, "MAP_SHARED", MAP_SHARED);
#endif
#ifdef MAP_PRIVATE
    setint(dict, "MAP_PRIVATE", MAP_PRIVATE);
#endif
#ifdef MAP_DENYWRITE
    setint(dict, "MAP_DENYWRITE", MAP_DENYWRITE);
#endif
#ifdef MAP_EXECUTABLE
    setint(dict, "MAP_EXECUTABLE", MAP_EXECUTABLE);
#endif
#ifdef MAP_ANONYMOUS
    setint(dict, "MAP_ANON", MAP_ANONYMOUS);
    setint(dict, "MAP_ANONYMOUS", MAP_ANONYMOUS);
#endif

    setint(dict, "PAGESIZE", (long)my_getpagesize());
#ifndef __VXWORKS__
    setint(dict, "ALLOCATIONGRANULARITY", (long)my_getallocationgranularity());
<<<<<<< HEAD
#endif
=======

    setint(dict, "ACCESS_DEFAULT", ACCESS_DEFAULT);
>>>>>>> 8c663fd6
    setint(dict, "ACCESS_READ", ACCESS_READ);
    setint(dict, "ACCESS_WRITE", ACCESS_WRITE);
    setint(dict, "ACCESS_COPY", ACCESS_COPY);
    return module;
}<|MERGE_RESOLUTION|>--- conflicted
+++ resolved
@@ -1465,12 +1465,9 @@
     setint(dict, "PAGESIZE", (long)my_getpagesize());
 #ifndef __VXWORKS__
     setint(dict, "ALLOCATIONGRANULARITY", (long)my_getallocationgranularity());
-<<<<<<< HEAD
-#endif
-=======
+#endif
 
     setint(dict, "ACCESS_DEFAULT", ACCESS_DEFAULT);
->>>>>>> 8c663fd6
     setint(dict, "ACCESS_READ", ACCESS_READ);
     setint(dict, "ACCESS_WRITE", ACCESS_WRITE);
     setint(dict, "ACCESS_COPY", ACCESS_COPY);
