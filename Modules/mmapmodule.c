--- conflicted
+++ resolved
@@ -1121,12 +1121,8 @@
 static PyType_Spec mmap_object_spec = {
     .name = "mmap.mmap",
     .basicsize = sizeof(mmap_object),
-<<<<<<< HEAD
     .flags = (Py_TPFLAGS_DEFAULT | Py_TPFLAGS_BASETYPE |
-              Py_TPFLAGS_IMMUTABLETYPE),
-=======
-    .flags = (Py_TPFLAGS_DEFAULT | Py_TPFLAGS_BASETYPE | Py_TPFLAGS_HAVE_GC),
->>>>>>> fa106a68
+              Py_TPFLAGS_HAVE_GC | Py_TPFLAGS_IMMUTABLETYPE),
     .slots = mmap_object_slots,
 };
 
