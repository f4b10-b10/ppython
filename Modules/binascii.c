--- conflicted
+++ resolved
@@ -1408,7 +1408,7 @@
     /* First, scan to see how many characters need to be encoded */
     in = 0;
     while (in < datalen) {
-<<<<<<< HEAD
+        Py_ssize_t delta = 0;
         if ((databuf[in] > 126) ||
             (databuf[in] == '=') ||
             (header && databuf[in] == '_') ||
@@ -1419,19 +1419,6 @@
             ((databuf[in] < 33) &&
              (databuf[in] != '\r') && (databuf[in] != '\n') &&
              (quotetabs || ((databuf[in] != '\t') && (databuf[in] != ' ')))))
-=======
-        Py_ssize_t delta = 0;
-        if ((data[in] > 126) ||
-            (data[in] == '=') ||
-            (header && data[in] == '_') ||
-            ((data[in] == '.') && (linelen == 0) &&
-             (data[in+1] == '\n' || data[in+1] == '\r' || data[in+1] == 0)) ||
-            (!istext && ((data[in] == '\r') || (data[in] == '\n'))) ||
-            ((data[in] == '\t' || data[in] == ' ') && (in + 1 == datalen)) ||
-            ((data[in] < 33) &&
-             (data[in] != '\r') && (data[in] != '\n') &&
-             (quotetabs || ((data[in] != '\t') && (data[in] != ' ')))))
->>>>>>> d6796152
         {
             if ((linelen + 3) >= MAXLINESIZE) {
                 linelen = 0;
@@ -1452,23 +1439,13 @@
             {
                 linelen = 0;
                 /* Protect against whitespace on end of line */
-<<<<<<< HEAD
                 if (in && ((databuf[in-1] == ' ') || (databuf[in-1] == '\t')))
-                    odatalen += 2;
-=======
-                if (in && ((data[in-1] == ' ') || (data[in-1] == '\t')))
                     delta += 2;
->>>>>>> d6796152
                 if (crlf)
                     delta += 2;
                 else
-<<<<<<< HEAD
-                    odatalen += 1;
+                    delta += 1;
                 if (databuf[in] == '\r')
-=======
-                    delta += 1;
-                if (data[in] == '\r')
->>>>>>> d6796152
                     in += 2;
                 else
                     in++;
@@ -1489,7 +1466,6 @@
             }
         }
         if (PY_SSIZE_T_MAX - delta < odatalen) {
-            PyBuffer_Release(&pdata);
             PyErr_NoMemory();
             return NULL;
         }
