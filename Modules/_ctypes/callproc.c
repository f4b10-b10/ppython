--- conflicted
+++ resolved
@@ -1312,13 +1312,9 @@
     err = hMod ? 0 : GetLastError();
     Py_END_ALLOW_THREADS
 
-<<<<<<< HEAD
 #if !USE_UNICODE_WCHAR_CACHE
     PyMem_Free(name);
 #endif /* USE_UNICODE_WCHAR_CACHE */
-    if (!hMod)
-        return PyErr_SetFromWindowsErr(GetLastError());
-=======
     if (err == ERROR_MOD_NOT_FOUND) {
         PyErr_Format(PyExc_FileNotFoundError,
                      ("Could not find module '%.500S' (or one of its "
@@ -1329,7 +1325,6 @@
     } else if (err) {
         return PyErr_SetFromWindowsErr(err);
     }
->>>>>>> 0b72b23f
 #ifdef _WIN64
     return PyLong_FromVoidPtr(hMod);
 #else
