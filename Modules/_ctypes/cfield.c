#include "Python.h"

#include <ffi.h>
#ifdef MS_WIN32
#include <windows.h>
#endif
#include "ctypes.h"


#define CTYPES_CFIELD_CAPSULE_NAME_PYMEM "_ctypes/cfield.c pymem"

static void pymem_destructor(PyObject *ptr)
{
    void *p = PyCapsule_GetPointer(ptr, CTYPES_CFIELD_CAPSULE_NAME_PYMEM);
    if (p) {
        PyMem_Free(p);
    }
}


/******************************************************************/
/*
  PyCField_Type
*/
static PyObject *
PyCField_new(PyTypeObject *type, PyObject *args, PyObject *kwds)
{
    CFieldObject *obj;
    obj = (CFieldObject *)type->tp_alloc(type, 0);
    return (PyObject *)obj;
}

/*
 * Expects the size, index and offset for the current field in *psize and
 * *poffset, stores the total size so far in *psize, the offset for the next
 * field in *poffset, the alignment requirements for the current field in
 * *palign, and returns a field desriptor for this field.
 */
/*
 * bitfields extension:
 * bitsize != 0: this is a bit field.
 * pbitofs points to the current bit offset, this will be updated.
 * prev_desc points to the type of the previous bitfield, if any.
 */
PyObject *
PyCField_FromDesc(PyObject *desc, Py_ssize_t index,
                Py_ssize_t *pfield_size, int bitsize, int *pbitofs,
                Py_ssize_t *psize, Py_ssize_t *poffset, Py_ssize_t *palign,
                int pack, int big_endian)
{
    CFieldObject *self;
    PyObject *proto;
    Py_ssize_t size, align;
    SETFUNC setfunc = NULL;
    GETFUNC getfunc = NULL;
    StgDictObject *dict;
    int fieldtype;
#define NO_BITFIELD 0
#define NEW_BITFIELD 1
#define CONT_BITFIELD 2
#define EXPAND_BITFIELD 3

    self = (CFieldObject *)_PyObject_CallNoArg((PyObject *)&PyCField_Type);
    if (self == NULL)
        return NULL;
    dict = PyType_stgdict(desc);
    if (!dict) {
        PyErr_SetString(PyExc_TypeError,
                        "has no _stginfo_");
        Py_DECREF(self);
        return NULL;
    }
    if (bitsize /* this is a bitfield request */
        && *pfield_size /* we have a bitfield open */
#ifdef MS_WIN32
        /* MSVC, GCC with -mms-bitfields */
        && dict->size * 8 == *pfield_size
#else
        /* GCC */
        && dict->size * 8 <= *pfield_size
#endif
        && (*pbitofs + bitsize) <= *pfield_size) {
        /* continue bit field */
        fieldtype = CONT_BITFIELD;
#ifndef MS_WIN32
    } else if (bitsize /* this is a bitfield request */
        && *pfield_size /* we have a bitfield open */
        && dict->size * 8 >= *pfield_size
        && (*pbitofs + bitsize) <= dict->size * 8) {
        /* expand bit field */
        fieldtype = EXPAND_BITFIELD;
#endif
    } else if (bitsize) {
        /* start new bitfield */
        fieldtype = NEW_BITFIELD;
        *pbitofs = 0;
        *pfield_size = dict->size * 8;
    } else {
        /* not a bit field */
        fieldtype = NO_BITFIELD;
        *pbitofs = 0;
        *pfield_size = 0;
    }

    size = dict->size;
    proto = desc;

    /*  Field descriptors for 'c_char * n' are be scpecial cased to
        return a Python string instead of an Array object instance...
    */
    if (PyCArrayTypeObject_Check(proto)) {
        StgDictObject *adict = PyType_stgdict(proto);
        StgDictObject *idict;
        if (adict && adict->proto) {
            idict = PyType_stgdict(adict->proto);
            if (!idict) {
                PyErr_SetString(PyExc_TypeError,
                                "has no _stginfo_");
                Py_DECREF(self);
                return NULL;
            }
            if (idict->getfunc == _ctypes_get_fielddesc("c")->getfunc) {
                struct fielddesc *fd = _ctypes_get_fielddesc("s");
                getfunc = fd->getfunc;
                setfunc = fd->setfunc;
            }
#ifdef CTYPES_UNICODE
            if (idict->getfunc == _ctypes_get_fielddesc("u")->getfunc) {
                struct fielddesc *fd = _ctypes_get_fielddesc("U");
                getfunc = fd->getfunc;
                setfunc = fd->setfunc;
            }
#endif
        }
    }

    self->setfunc = setfunc;
    self->getfunc = getfunc;
    self->index = index;

    Py_INCREF(proto);
    self->proto = proto;

    switch (fieldtype) {
    case NEW_BITFIELD:
        if (big_endian)
            self->size = (bitsize << 16) + *pfield_size - *pbitofs - bitsize;
        else
            self->size = (bitsize << 16) + *pbitofs;
        *pbitofs = bitsize;
        /* fall through */
    case NO_BITFIELD:
        if (pack)
            align = min(pack, dict->align);
        else
            align = dict->align;
        if (align && *poffset % align) {
            Py_ssize_t delta = align - (*poffset % align);
            *psize += delta;
            *poffset += delta;
        }

        if (bitsize == 0)
            self->size = size;
        *psize += size;

        self->offset = *poffset;
        *poffset += size;

        *palign = align;
        break;

    case EXPAND_BITFIELD:
        *poffset += dict->size - *pfield_size/8;
        *psize += dict->size - *pfield_size/8;

        *pfield_size = dict->size * 8;

        if (big_endian)
            self->size = (bitsize << 16) + *pfield_size - *pbitofs - bitsize;
        else
            self->size = (bitsize << 16) + *pbitofs;

        self->offset = *poffset - size; /* poffset is already updated for the NEXT field */
        *pbitofs += bitsize;
        break;

    case CONT_BITFIELD:
        if (big_endian)
            self->size = (bitsize << 16) + *pfield_size - *pbitofs - bitsize;
        else
            self->size = (bitsize << 16) + *pbitofs;

        self->offset = *poffset - size; /* poffset is already updated for the NEXT field */
        *pbitofs += bitsize;
        break;
    }

    return (PyObject *)self;
}

static int
PyCField_set(CFieldObject *self, PyObject *inst, PyObject *value)
{
    CDataObject *dst;
    char *ptr;
    if (!CDataObject_Check(inst)) {
        PyErr_SetString(PyExc_TypeError,
                        "not a ctype instance");
        return -1;
    }
    dst = (CDataObject *)inst;
    ptr = dst->b_ptr + self->offset;
    if (value == NULL) {
        PyErr_SetString(PyExc_TypeError,
                        "can't delete attribute");
        return -1;
    }
    return PyCData_set(inst, self->proto, self->setfunc, value,
                     self->index, self->size, ptr);
}

static PyObject *
PyCField_get(CFieldObject *self, PyObject *inst, PyTypeObject *type)
{
    CDataObject *src;
    if (inst == NULL) {
        Py_INCREF(self);
        return (PyObject *)self;
    }
    if (!CDataObject_Check(inst)) {
        PyErr_SetString(PyExc_TypeError,
                        "not a ctype instance");
        return NULL;
    }
    src = (CDataObject *)inst;
    return PyCData_get(self->proto, self->getfunc, inst,
                     self->index, self->size, src->b_ptr + self->offset);
}

static PyObject *
PyCField_get_offset(PyObject *self, void *data)
{
    return PyLong_FromSsize_t(((CFieldObject *)self)->offset);
}

static PyObject *
PyCField_get_size(PyObject *self, void *data)
{
    return PyLong_FromSsize_t(((CFieldObject *)self)->size);
}

static PyGetSetDef PyCField_getset[] = {
    { "offset", PyCField_get_offset, NULL, "offset in bytes of this field" },
    { "size", PyCField_get_size, NULL, "size in bytes of this field" },
    { NULL, NULL, NULL, NULL },
};

static int
PyCField_traverse(CFieldObject *self, visitproc visit, void *arg)
{
    Py_VISIT(self->proto);
    return 0;
}

static int
PyCField_clear(CFieldObject *self)
{
    Py_CLEAR(self->proto);
    return 0;
}

static void
PyCField_dealloc(PyObject *self)
{
    PyCField_clear((CFieldObject *)self);
    Py_TYPE(self)->tp_free((PyObject *)self);
}

static PyObject *
PyCField_repr(CFieldObject *self)
{
    PyObject *result;
    Py_ssize_t bits = self->size >> 16;
    Py_ssize_t size = self->size & 0xFFFF;
    const char *name;

    name = ((PyTypeObject *)self->proto)->tp_name;

    if (bits)
        result = PyUnicode_FromFormat(
            "<Field type=%s, ofs=%zd:%zd, bits=%zd>",
            name, self->offset, size, bits);
    else
        result = PyUnicode_FromFormat(
            "<Field type=%s, ofs=%zd, size=%zd>",
            name, self->offset, size);
    return result;
}

PyTypeObject PyCField_Type = {
    PyVarObject_HEAD_INIT(NULL, 0)
    "_ctypes.CField",                                   /* tp_name */
    sizeof(CFieldObject),                       /* tp_basicsize */
    0,                                          /* tp_itemsize */
    PyCField_dealloc,                                   /* tp_dealloc */
    0,                                          /* tp_vectorcall_offset */
    0,                                          /* tp_getattr */
    0,                                          /* tp_setattr */
    0,                                          /* tp_as_async */
    (reprfunc)PyCField_repr,                            /* tp_repr */
    0,                                          /* tp_as_number */
    0,                                          /* tp_as_sequence */
    0,                                          /* tp_as_mapping */
    0,                                          /* tp_hash */
    0,                                          /* tp_call */
    0,                                          /* tp_str */
    0,                                          /* tp_getattro */
    0,                                          /* tp_setattro */
    0,                                          /* tp_as_buffer */
    Py_TPFLAGS_DEFAULT | Py_TPFLAGS_HAVE_GC, /* tp_flags */
    "Structure/Union member",                   /* tp_doc */
    (traverseproc)PyCField_traverse,                    /* tp_traverse */
    (inquiry)PyCField_clear,                            /* tp_clear */
    0,                                          /* tp_richcompare */
    0,                                          /* tp_weaklistoffset */
    0,                                          /* tp_iter */
    0,                                          /* tp_iternext */
    0,                                          /* tp_methods */
    0,                                          /* tp_members */
    PyCField_getset,                                    /* tp_getset */
    0,                                          /* tp_base */
    0,                                          /* tp_dict */
    (descrgetfunc)PyCField_get,                 /* tp_descr_get */
    (descrsetfunc)PyCField_set,                 /* tp_descr_set */
    0,                                          /* tp_dictoffset */
    0,                                          /* tp_init */
    0,                                          /* tp_alloc */
    PyCField_new,                               /* tp_new */
    0,                                          /* tp_free */
};


/******************************************************************/
/*
  Accessor functions
*/

/* Derived from Modules/structmodule.c:
   Helper routine to get a Python integer and raise the appropriate error
   if it isn't one */

static int
get_long(PyObject *v, long *p)
{
    long x;

    if (PyFloat_Check(v)) {
        PyErr_SetString(PyExc_TypeError,
                        "int expected instead of float");
        return -1;
    }
    x = PyLong_AsUnsignedLongMask(v);
    if (x == -1 && PyErr_Occurred())
        return -1;
    *p = x;
    return 0;
}

/* Same, but handling unsigned long */

static int
get_ulong(PyObject *v, unsigned long *p)
{
    unsigned long x;

    if (PyFloat_Check(v)) {
        PyErr_SetString(PyExc_TypeError,
                        "int expected instead of float");
        return -1;
    }
    x = PyLong_AsUnsignedLongMask(v);
    if (x == (unsigned long)-1 && PyErr_Occurred())
        return -1;
    *p = x;
    return 0;
}

/* Same, but handling native long long. */

static int
get_longlong(PyObject *v, long long *p)
{
    long long x;
    if (PyFloat_Check(v)) {
        PyErr_SetString(PyExc_TypeError,
                        "int expected instead of float");
        return -1;
    }
    x = PyLong_AsUnsignedLongLongMask(v);
    if (x == -1 && PyErr_Occurred())
        return -1;
    *p = x;
    return 0;
}

/* Same, but handling native unsigned long long. */

static int
get_ulonglong(PyObject *v, unsigned long long *p)
{
    unsigned long long x;
    if (PyFloat_Check(v)) {
        PyErr_SetString(PyExc_TypeError,
                        "int expected instead of float");
        return -1;
    }
    x = PyLong_AsUnsignedLongLongMask(v);
    if (x == (unsigned long long)-1 && PyErr_Occurred())
        return -1;
    *p = x;
    return 0;
}

/*****************************************************************
 * Integer fields, with bitfield support
 */

/* how to decode the size field, for integer get/set functions */
#define LOW_BIT(x)  ((x) & 0xFFFF)
#define NUM_BITS(x) ((x) >> 16)

/* Doesn't work if NUM_BITS(size) == 0, but it never happens in SET() call. */
#define BIT_MASK(type, size) (((((type)1 << (NUM_BITS(size) - 1)) - 1) << 1) + 1)

/* This macro CHANGES the first parameter IN PLACE. For proper sign handling,
   we must first shift left, then right.
*/
#define GET_BITFIELD(v, size)                                           \
    if (NUM_BITS(size)) {                                               \
        v <<= (sizeof(v)*8 - LOW_BIT(size) - NUM_BITS(size));           \
        v >>= (sizeof(v)*8 - NUM_BITS(size));                           \
    }

/* This macro RETURNS the first parameter with the bit field CHANGED. */
#define SET(type, x, v, size)                                                 \
    (NUM_BITS(size) ?                                                   \
     ( ( (type)x & ~(BIT_MASK(type, size) << LOW_BIT(size)) ) | ( ((type)v & BIT_MASK(type, size)) << LOW_BIT(size) ) ) \
     : (type)v)

/* byte swapping macros */
#define SWAP_2(v)                               \
    ( ( (v >> 8) & 0x00FF) |                    \
      ( (v << 8) & 0xFF00) )

#define SWAP_4(v)                       \
    ( ( (v & 0x000000FF) << 24 ) |  \
      ( (v & 0x0000FF00) <<  8 ) |  \
      ( (v & 0x00FF0000) >>  8 ) |  \
      ( ((v >> 24) & 0xFF)) )

#ifdef _MSC_VER
#define SWAP_8(v)                               \
    ( ( (v & 0x00000000000000FFL) << 56 ) |  \
      ( (v & 0x000000000000FF00L) << 40 ) |  \
      ( (v & 0x0000000000FF0000L) << 24 ) |  \
      ( (v & 0x00000000FF000000L) <<  8 ) |  \
      ( (v & 0x000000FF00000000L) >>  8 ) |  \
      ( (v & 0x0000FF0000000000L) >> 24 ) |  \
      ( (v & 0x00FF000000000000L) >> 40 ) |  \
      ( ((v >> 56) & 0xFF)) )
#else
#define SWAP_8(v)                               \
    ( ( (v & 0x00000000000000FFLL) << 56 ) |  \
      ( (v & 0x000000000000FF00LL) << 40 ) |  \
      ( (v & 0x0000000000FF0000LL) << 24 ) |  \
      ( (v & 0x00000000FF000000LL) <<  8 ) |  \
      ( (v & 0x000000FF00000000LL) >>  8 ) |  \
      ( (v & 0x0000FF0000000000LL) >> 24 ) |  \
      ( (v & 0x00FF000000000000LL) >> 40 ) |  \
      ( ((v >> 56) & 0xFF)) )
#endif

#define SWAP_INT SWAP_4

#if SIZEOF_LONG == 4
# define SWAP_LONG SWAP_4
#elif SIZEOF_LONG == 8
# define SWAP_LONG SWAP_8
#endif
/*****************************************************************
 * The setter methods return an object which must be kept alive, to keep the
 * data valid which has been stored in the memory block.  The ctypes object
 * instance inserts this object into its 'b_objects' list.
 *
 * For simple Python types like integers or characters, there is nothing that
 * has to been kept alive, so Py_None is returned in these cases.  But this
 * makes inspecting the 'b_objects' list, which is accessible from Python for
 * debugging, less useful.
 *
 * So, defining the _CTYPES_DEBUG_KEEP symbol returns the original value
 * instead of Py_None.
 */

#ifdef _CTYPES_DEBUG_KEEP
#define _RET(x) Py_INCREF(x); return x
#else
#define _RET(X) Py_RETURN_NONE
#endif

/*****************************************************************
 * integer accessor methods, supporting bit fields
 */

static PyObject *
b_set(void *ptr, PyObject *value, Py_ssize_t size)
{
    long val;
    if (get_long(value, &val) < 0)
        return NULL;
    *(signed char *)ptr = SET(signed char, *(signed char *)ptr, val, size);
    _RET(value);
}


static PyObject *
b_get(void *ptr, Py_ssize_t size)
{
    signed char val = *(signed char *)ptr;
    GET_BITFIELD(val, size);
    return PyLong_FromLong(val);
}

static PyObject *
B_set(void *ptr, PyObject *value, Py_ssize_t size)
{
    unsigned long val;
    if (get_ulong(value, &val) < 0)
        return NULL;
    *(unsigned char *)ptr = SET(unsigned char, *(unsigned char*)ptr, val, size);
    _RET(value);
}


static PyObject *
B_get(void *ptr, Py_ssize_t size)
{
    unsigned char val = *(unsigned char *)ptr;
    GET_BITFIELD(val, size);
    return PyLong_FromLong(val);
}

static PyObject *
h_set(void *ptr, PyObject *value, Py_ssize_t size)
{
    long val;
    short x;
    if (get_long(value, &val) < 0)
        return NULL;
    memcpy(&x, ptr, sizeof(x));
    x = SET(short, x, val, size);
    memcpy(ptr, &x, sizeof(x));
    _RET(value);
}


static PyObject *
h_set_sw(void *ptr, PyObject *value, Py_ssize_t size)
{
    long val;
    short field;
    if (get_long(value, &val) < 0)
        return NULL;
    memcpy(&field, ptr, sizeof(field));
    field = SWAP_2(field);
    field = SET(short, field, val, size);
    field = SWAP_2(field);
    memcpy(ptr, &field, sizeof(field));
    _RET(value);
}

static PyObject *
h_get(void *ptr, Py_ssize_t size)
{
    short val;
    memcpy(&val, ptr, sizeof(val));
    GET_BITFIELD(val, size);
    return PyLong_FromLong((long)val);
}

static PyObject *
h_get_sw(void *ptr, Py_ssize_t size)
{
    short val;
    memcpy(&val, ptr, sizeof(val));
    val = SWAP_2(val);
    GET_BITFIELD(val, size);
    return PyLong_FromLong(val);
}

static PyObject *
H_set(void *ptr, PyObject *value, Py_ssize_t size)
{
    unsigned long val;
    unsigned short x;
    if (get_ulong(value, &val) < 0)
        return NULL;
    memcpy(&x, ptr, sizeof(x));
    x = SET(unsigned short, x, val, size);
    memcpy(ptr, &x, sizeof(x));
    _RET(value);
}

static PyObject *
H_set_sw(void *ptr, PyObject *value, Py_ssize_t size)
{
    unsigned long val;
    unsigned short field;
    if (get_ulong(value, &val) < 0)
        return NULL;
    memcpy(&field, ptr, sizeof(field));
    field = SWAP_2(field);
    field = SET(unsigned short, field, val, size);
    field = SWAP_2(field);
    memcpy(ptr, &field, sizeof(field));
    _RET(value);
}


static PyObject *
H_get(void *ptr, Py_ssize_t size)
{
    unsigned short val;
    memcpy(&val, ptr, sizeof(val));
    GET_BITFIELD(val, size);
    return PyLong_FromLong(val);
}

static PyObject *
H_get_sw(void *ptr, Py_ssize_t size)
{
    unsigned short val;
    memcpy(&val, ptr, sizeof(val));
    val = SWAP_2(val);
    GET_BITFIELD(val, size);
    return PyLong_FromLong(val);
}

static PyObject *
i_set(void *ptr, PyObject *value, Py_ssize_t size)
{
    long val;
    int x;
    if (get_long(value, &val) < 0)
        return NULL;
    memcpy(&x, ptr, sizeof(x));
    x = SET(int, x, val, size);
    memcpy(ptr, &x, sizeof(x));
    _RET(value);
}

static PyObject *
i_set_sw(void *ptr, PyObject *value, Py_ssize_t size)
{
    long val;
    int field;
    if (get_long(value, &val) < 0)
        return NULL;
    memcpy(&field, ptr, sizeof(field));
    field = SWAP_INT(field);
    field = SET(int, field, val, size);
    field = SWAP_INT(field);
    memcpy(ptr, &field, sizeof(field));
    _RET(value);
}


static PyObject *
i_get(void *ptr, Py_ssize_t size)
{
    int val;
    memcpy(&val, ptr, sizeof(val));
    GET_BITFIELD(val, size);
    return PyLong_FromLong(val);
}

static PyObject *
i_get_sw(void *ptr, Py_ssize_t size)
{
    int val;
    memcpy(&val, ptr, sizeof(val));
    val = SWAP_INT(val);
    GET_BITFIELD(val, size);
    return PyLong_FromLong(val);
}

#ifdef MS_WIN32
/* short BOOL - VARIANT_BOOL */
static PyObject *
vBOOL_set(void *ptr, PyObject *value, Py_ssize_t size)
{
    switch (PyObject_IsTrue(value)) {
    case -1:
        return NULL;
    case 0:
        *(short int *)ptr = VARIANT_FALSE;
        _RET(value);
    default:
        *(short int *)ptr = VARIANT_TRUE;
        _RET(value);
    }
}

static PyObject *
vBOOL_get(void *ptr, Py_ssize_t size)
{
    return PyBool_FromLong((long)*(short int *)ptr);
}
#endif

static PyObject *
bool_set(void *ptr, PyObject *value, Py_ssize_t size)
{
    switch (PyObject_IsTrue(value)) {
    case -1:
        return NULL;
    case 0:
        *(_Bool *)ptr = 0;
        _RET(value);
    default:
        *(_Bool *)ptr = 1;
        _RET(value);
    }
}

static PyObject *
bool_get(void *ptr, Py_ssize_t size)
{
    return PyBool_FromLong((long)*(_Bool *)ptr);
}

static PyObject *
I_set(void *ptr, PyObject *value, Py_ssize_t size)
{
    unsigned long val;
    unsigned int x;
    if (get_ulong(value, &val) < 0)
        return  NULL;
    memcpy(&x, ptr, sizeof(x));
    x = SET(unsigned int, x, val, size);
    memcpy(ptr, &x, sizeof(x));
    _RET(value);
}

static PyObject *
I_set_sw(void *ptr, PyObject *value, Py_ssize_t size)
{
    unsigned long val;
    unsigned int field;
    if (get_ulong(value, &val) < 0)
        return  NULL;
    memcpy(&field, ptr, sizeof(field));
    field = SWAP_INT(field);
    field = SET(unsigned int, field, (unsigned int)val, size);
    field = SWAP_INT(field);
    memcpy(ptr, &field, sizeof(field));
    _RET(value);
}


static PyObject *
I_get(void *ptr, Py_ssize_t size)
{
    unsigned int val;
    memcpy(&val, ptr, sizeof(val));
    GET_BITFIELD(val, size);
    return PyLong_FromUnsignedLong(val);
}

static PyObject *
I_get_sw(void *ptr, Py_ssize_t size)
{
    unsigned int val;
    memcpy(&val, ptr, sizeof(val));
    val = SWAP_INT(val);
    GET_BITFIELD(val, size);
    return PyLong_FromUnsignedLong(val);
}

static PyObject *
l_set(void *ptr, PyObject *value, Py_ssize_t size)
{
    long val;
    long x;
    if (get_long(value, &val) < 0)
        return NULL;
    memcpy(&x, ptr, sizeof(x));
    x = SET(long, x, val, size);
    memcpy(ptr, &x, sizeof(x));
    _RET(value);
}

static PyObject *
l_set_sw(void *ptr, PyObject *value, Py_ssize_t size)
{
    long val;
    long field;
    if (get_long(value, &val) < 0)
        return NULL;
    memcpy(&field, ptr, sizeof(field));
    field = SWAP_LONG(field);
    field = SET(long, field, val, size);
    field = SWAP_LONG(field);
    memcpy(ptr, &field, sizeof(field));
    _RET(value);
}


static PyObject *
l_get(void *ptr, Py_ssize_t size)
{
    long val;
    memcpy(&val, ptr, sizeof(val));
    GET_BITFIELD(val, size);
    return PyLong_FromLong(val);
}

static PyObject *
l_get_sw(void *ptr, Py_ssize_t size)
{
    long val;
    memcpy(&val, ptr, sizeof(val));
    val = SWAP_LONG(val);
    GET_BITFIELD(val, size);
    return PyLong_FromLong(val);
}

static PyObject *
L_set(void *ptr, PyObject *value, Py_ssize_t size)
{
    unsigned long val;
    unsigned long x;
    if (get_ulong(value, &val) < 0)
        return  NULL;
    memcpy(&x, ptr, sizeof(x));
    x = SET(unsigned long, x, val, size);
    memcpy(ptr, &x, sizeof(x));
    _RET(value);
}

static PyObject *
L_set_sw(void *ptr, PyObject *value, Py_ssize_t size)
{
    unsigned long val;
    unsigned long field;
    if (get_ulong(value, &val) < 0)
        return  NULL;
    memcpy(&field, ptr, sizeof(field));
    field = SWAP_LONG(field);
    field = SET(unsigned long, field, val, size);
    field = SWAP_LONG(field);
    memcpy(ptr, &field, sizeof(field));
    _RET(value);
}


static PyObject *
L_get(void *ptr, Py_ssize_t size)
{
    unsigned long val;
    memcpy(&val, ptr, sizeof(val));
    GET_BITFIELD(val, size);
    return PyLong_FromUnsignedLong(val);
}

static PyObject *
L_get_sw(void *ptr, Py_ssize_t size)
{
    unsigned long val;
    memcpy(&val, ptr, sizeof(val));
    val = SWAP_LONG(val);
    GET_BITFIELD(val, size);
    return PyLong_FromUnsignedLong(val);
}

static PyObject *
q_set(void *ptr, PyObject *value, Py_ssize_t size)
{
    long long val;
    long long x;
    if (get_longlong(value, &val) < 0)
        return NULL;
    memcpy(&x, ptr, sizeof(x));
    x = SET(long long, x, val, size);
    memcpy(ptr, &x, sizeof(x));
    _RET(value);
}

static PyObject *
q_set_sw(void *ptr, PyObject *value, Py_ssize_t size)
{
    long long val;
    long long field;
    if (get_longlong(value, &val) < 0)
        return NULL;
    memcpy(&field, ptr, sizeof(field));
    field = SWAP_8(field);
    field = SET(long long, field, val, size);
    field = SWAP_8(field);
    memcpy(ptr, &field, sizeof(field));
    _RET(value);
}

static PyObject *
q_get(void *ptr, Py_ssize_t size)
{
    long long val;
    memcpy(&val, ptr, sizeof(val));
    GET_BITFIELD(val, size);
    return PyLong_FromLongLong(val);
}

static PyObject *
q_get_sw(void *ptr, Py_ssize_t size)
{
    long long val;
    memcpy(&val, ptr, sizeof(val));
    val = SWAP_8(val);
    GET_BITFIELD(val, size);
    return PyLong_FromLongLong(val);
}

static PyObject *
Q_set(void *ptr, PyObject *value, Py_ssize_t size)
{
    unsigned long long val;
    unsigned long long x;
    if (get_ulonglong(value, &val) < 0)
        return NULL;
    memcpy(&x, ptr, sizeof(x));
    x = SET(long long, x, val, size);
    memcpy(ptr, &x, sizeof(x));
    _RET(value);
}

static PyObject *
Q_set_sw(void *ptr, PyObject *value, Py_ssize_t size)
{
    unsigned long long val;
    unsigned long long field;
    if (get_ulonglong(value, &val) < 0)
        return NULL;
    memcpy(&field, ptr, sizeof(field));
    field = SWAP_8(field);
    field = SET(unsigned long long, field, val, size);
    field = SWAP_8(field);
    memcpy(ptr, &field, sizeof(field));
    _RET(value);
}

static PyObject *
Q_get(void *ptr, Py_ssize_t size)
{
    unsigned long long val;
    memcpy(&val, ptr, sizeof(val));
    GET_BITFIELD(val, size);
    return PyLong_FromUnsignedLongLong(val);
}

static PyObject *
Q_get_sw(void *ptr, Py_ssize_t size)
{
    unsigned long long val;
    memcpy(&val, ptr, sizeof(val));
    val = SWAP_8(val);
    GET_BITFIELD(val, size);
    return PyLong_FromUnsignedLongLong(val);
}

/*****************************************************************
 * non-integer accessor methods, not supporting bit fields
 */


static PyObject *
g_set(void *ptr, PyObject *value, Py_ssize_t size)
{
    long double x;

    x = PyFloat_AsDouble(value);
    if (x == -1 && PyErr_Occurred())
        return NULL;
    memcpy(ptr, &x, sizeof(long double));
    _RET(value);
}

static PyObject *
g_get(void *ptr, Py_ssize_t size)
{
    long double val;
    memcpy(&val, ptr, sizeof(long double));
    return PyFloat_FromDouble(val);
}

static PyObject *
d_set(void *ptr, PyObject *value, Py_ssize_t size)
{
    double x;

    x = PyFloat_AsDouble(value);
    if (x == -1 && PyErr_Occurred())
        return NULL;
    memcpy(ptr, &x, sizeof(double));
    _RET(value);
}

static PyObject *
d_get(void *ptr, Py_ssize_t size)
{
    double val;
    memcpy(&val, ptr, sizeof(val));
    return PyFloat_FromDouble(val);
}

static PyObject *
d_set_sw(void *ptr, PyObject *value, Py_ssize_t size)
{
    double x;

    x = PyFloat_AsDouble(value);
    if (x == -1 && PyErr_Occurred())
        return NULL;
#ifdef WORDS_BIGENDIAN
    if (_PyFloat_Pack8(x, (unsigned char *)ptr, 1))
        return NULL;
#else
    if (_PyFloat_Pack8(x, (unsigned char *)ptr, 0))
        return NULL;
#endif
    _RET(value);
}

static PyObject *
d_get_sw(void *ptr, Py_ssize_t size)
{
#ifdef WORDS_BIGENDIAN
    return PyFloat_FromDouble(_PyFloat_Unpack8(ptr, 1));
#else
    return PyFloat_FromDouble(_PyFloat_Unpack8(ptr, 0));
#endif
}

static PyObject *
f_set(void *ptr, PyObject *value, Py_ssize_t size)
{
    float x;

    x = (float)PyFloat_AsDouble(value);
    if (x == -1 && PyErr_Occurred())
        return NULL;
    memcpy(ptr, &x, sizeof(x));
    _RET(value);
}

static PyObject *
f_get(void *ptr, Py_ssize_t size)
{
    float val;
    memcpy(&val, ptr, sizeof(val));
    return PyFloat_FromDouble(val);
}

static PyObject *
f_set_sw(void *ptr, PyObject *value, Py_ssize_t size)
{
    float x;

    x = (float)PyFloat_AsDouble(value);
    if (x == -1 && PyErr_Occurred())
        return NULL;
#ifdef WORDS_BIGENDIAN
    if (_PyFloat_Pack4(x, (unsigned char *)ptr, 1))
        return NULL;
#else
    if (_PyFloat_Pack4(x, (unsigned char *)ptr, 0))
        return NULL;
#endif
    _RET(value);
}

static PyObject *
f_get_sw(void *ptr, Py_ssize_t size)
{
#ifdef WORDS_BIGENDIAN
    return PyFloat_FromDouble(_PyFloat_Unpack4(ptr, 1));
#else
    return PyFloat_FromDouble(_PyFloat_Unpack4(ptr, 0));
#endif
}

/*
  py_object refcounts:

  1. If we have a py_object instance, O_get must Py_INCREF the returned
  object, of course.  If O_get is called from a function result, no py_object
  instance is created - so callproc.c::GetResult has to call Py_DECREF.

  2. The memory block in py_object owns a refcount.  So, py_object must call
  Py_DECREF on destruction.  Maybe only when b_needsfree is non-zero.
*/
static PyObject *
O_get(void *ptr, Py_ssize_t size)
{
    PyObject *ob = *(PyObject **)ptr;
    if (ob == NULL) {
        if (!PyErr_Occurred())
            /* Set an error if not yet set */
            PyErr_SetString(PyExc_ValueError,
                            "PyObject is NULL");
        return NULL;
    }
    Py_INCREF(ob);
    return ob;
}

static PyObject *
O_set(void *ptr, PyObject *value, Py_ssize_t size)
{
    /* Hm, does the memory block need it's own refcount or not? */
    *(PyObject **)ptr = value;
    Py_INCREF(value);
    return value;
}


static PyObject *
c_set(void *ptr, PyObject *value, Py_ssize_t size)
{
    if (PyBytes_Check(value) && PyBytes_GET_SIZE(value) == 1) {
        *(char *)ptr = PyBytes_AS_STRING(value)[0];
        _RET(value);
    }
    if (PyByteArray_Check(value) && PyByteArray_GET_SIZE(value) == 1) {
        *(char *)ptr = PyByteArray_AS_STRING(value)[0];
        _RET(value);
    }
    if (PyLong_Check(value))
    {
        long longval = PyLong_AsLong(value);
        if (longval < 0 || longval >= 256)
            goto error;
        *(char *)ptr = (char)longval;
        _RET(value);
    }
  error:
    PyErr_Format(PyExc_TypeError,
                 "one character bytes, bytearray or integer expected");
    return NULL;
}


static PyObject *
c_get(void *ptr, Py_ssize_t size)
{
    return PyBytes_FromStringAndSize((char *)ptr, 1);
}

#ifdef CTYPES_UNICODE
/* u - a single wchar_t character */
static PyObject *
u_set(void *ptr, PyObject *value, Py_ssize_t size)
{
    Py_ssize_t len;
    wchar_t chars[2];
    if (!PyUnicode_Check(value)) {
        PyErr_Format(PyExc_TypeError,
                        "unicode string expected instead of %s instance",
                        Py_TYPE(value)->tp_name);
        return NULL;
    } else
        Py_INCREF(value);

    len = PyUnicode_AsWideChar(value, chars, 2);
    if (len != 1) {
        Py_DECREF(value);
        PyErr_SetString(PyExc_TypeError,
                        "one character unicode string expected");
        return NULL;
    }

    *(wchar_t *)ptr = chars[0];
    Py_DECREF(value);

    _RET(value);
}


static PyObject *
u_get(void *ptr, Py_ssize_t size)
{
    return PyUnicode_FromWideChar((wchar_t *)ptr, 1);
}

/* U - a unicode string */
static PyObject *
U_get(void *ptr, Py_ssize_t size)
{
    Py_ssize_t len;
    wchar_t *p;

    size /= sizeof(wchar_t); /* we count character units here, not bytes */

    /* We need 'result' to be able to count the characters with wcslen,
       since ptr may not be NUL terminated.  If the length is smaller (if
       it was actually NUL terminated, we construct a new one and throw
       away the result.
    */
    /* chop off at the first NUL character, if any. */
    p = (wchar_t*)ptr;
    for (len = 0; len < size; ++len) {
        if (!p[len])
            break;
    }

    return PyUnicode_FromWideChar((wchar_t *)ptr, len);
}

static PyObject *
U_set(void *ptr, PyObject *value, Py_ssize_t length)
{
<<<<<<< HEAD
    Py_ssize_t size;

=======
>>>>>>> 0b72b23f
    /* It's easier to calculate in characters than in bytes */
    length /= sizeof(wchar_t);

    if (!PyUnicode_Check(value)) {
        PyErr_Format(PyExc_TypeError,
                        "unicode string expected instead of %s instance",
                        Py_TYPE(value)->tp_name);
        return NULL;
    }

<<<<<<< HEAD
#if USE_UNICODE_WCHAR_CACHE
    size = PyUnicode_GetSize(value);
    if (size < 0)
        return NULL;
#else /* USE_UNICODE_WCHAR_CACHE */
    size = PyUnicode_AsWideChar(value, NULL, 0);
    if (size < 0)
        return NULL;
    size--;
#endif /* USE_UNICODE_WCHAR_CACHE */
=======
    Py_ssize_t size = PyUnicode_AsWideChar(value, NULL, 0);
    if (size < 0) {
        return NULL;
    }
    // PyUnicode_AsWideChar() returns number of wchars including trailing null byte,
    // when it is called with NULL.
    size--;
    assert(size >= 0);
>>>>>>> 0b72b23f
    if (size > length) {
        PyErr_Format(PyExc_ValueError,
                     "string too long (%zd, maximum length %zd)",
                     size, length);
        return NULL;
    }
    if (PyUnicode_AsWideChar(value, (wchar_t *)ptr, length) == -1) {
        return NULL;
    }

    Py_INCREF(value);
    return value;
}

#endif

static PyObject *
s_get(void *ptr, Py_ssize_t size)
{
    Py_ssize_t i;
    char *p;

    p = (char *)ptr;
    for (i = 0; i < size; ++i) {
        if (*p++ == '\0')
            break;
    }

    return PyBytes_FromStringAndSize((char *)ptr, (Py_ssize_t)i);
}

static PyObject *
s_set(void *ptr, PyObject *value, Py_ssize_t length)
{
    char *data;
    Py_ssize_t size;

    if(!PyBytes_Check(value)) {
        PyErr_Format(PyExc_TypeError,
                     "expected bytes, %s found",
                     Py_TYPE(value)->tp_name);
        return NULL;
    }

    data = PyBytes_AS_STRING(value);
    size = strlen(data); /* XXX Why not Py_SIZE(value)? */
    if (size < length) {
        /* This will copy the terminating NUL character
         * if there is space for it.
         */
        ++size;
    } else if (size > length) {
        PyErr_Format(PyExc_ValueError,
                     "bytes too long (%zd, maximum length %zd)",
                     size, length);
        return NULL;
    }
    /* Also copy the terminating NUL character if there is space */
    memcpy((char *)ptr, data, size);

    _RET(value);
}

static PyObject *
z_set(void *ptr, PyObject *value, Py_ssize_t size)
{
    if (value == Py_None) {
        *(char **)ptr = NULL;
        Py_INCREF(value);
        return value;
    }
    if (PyBytes_Check(value)) {
        *(char **)ptr = PyBytes_AsString(value);
        Py_INCREF(value);
        return value;
    } else if (PyLong_Check(value)) {
#if SIZEOF_VOID_P == SIZEOF_LONG_LONG
        *(char **)ptr = (char *)PyLong_AsUnsignedLongLongMask(value);
#else
        *(char **)ptr = (char *)PyLong_AsUnsignedLongMask(value);
#endif
        _RET(value);
    }
    PyErr_Format(PyExc_TypeError,
                 "bytes or integer address expected instead of %s instance",
                 Py_TYPE(value)->tp_name);
    return NULL;
}

static PyObject *
z_get(void *ptr, Py_ssize_t size)
{
    /* XXX What about invalid pointers ??? */
    if (*(void **)ptr) {
        return PyBytes_FromStringAndSize(*(char **)ptr,
                                         strlen(*(char **)ptr));
    } else {
        Py_RETURN_NONE;
    }
}

#ifdef CTYPES_UNICODE
static PyObject *
Z_set(void *ptr, PyObject *value, Py_ssize_t size)
{
    PyObject *keep;
    wchar_t *buffer;

    if (value == Py_None) {
        *(wchar_t **)ptr = NULL;
        Py_INCREF(value);
        return value;
    }
    if (PyLong_Check(value)) {
#if SIZEOF_VOID_P == SIZEOF_LONG_LONG
        *(wchar_t **)ptr = (wchar_t *)PyLong_AsUnsignedLongLongMask(value);
#else
        *(wchar_t **)ptr = (wchar_t *)PyLong_AsUnsignedLongMask(value);
#endif
        Py_RETURN_NONE;
    }
    if (!PyUnicode_Check(value)) {
        PyErr_Format(PyExc_TypeError,
                     "unicode string or integer address expected instead of %s instance",
                     Py_TYPE(value)->tp_name);
        return NULL;
    }

    /* We must create a wchar_t* buffer from the unicode object,
       and keep it alive */
    buffer = PyUnicode_AsWideCharString(value, NULL);
    if (!buffer)
        return NULL;
    keep = PyCapsule_New(buffer, CTYPES_CFIELD_CAPSULE_NAME_PYMEM, pymem_destructor);
    if (!keep) {
        PyMem_Free(buffer);
        return NULL;
    }
    *(wchar_t **)ptr = buffer;
    return keep;
}

static PyObject *
Z_get(void *ptr, Py_ssize_t size)
{
    wchar_t *p;
    p = *(wchar_t **)ptr;
    if (p) {
        return PyUnicode_FromWideChar(p, wcslen(p));
    } else {
        Py_RETURN_NONE;
    }
}
#endif

#ifdef MS_WIN32
static PyObject *
BSTR_set(void *ptr, PyObject *value, Py_ssize_t size)
{
    BSTR bstr;

    /* convert value into a PyUnicodeObject or NULL */
    if (Py_None == value) {
        value = NULL;
    } else if (!PyUnicode_Check(value)) {
        PyErr_Format(PyExc_TypeError,
                        "unicode string expected instead of %s instance",
                        Py_TYPE(value)->tp_name);
        return NULL;
    }

    /* create a BSTR from value */
    if (value) {
        Py_ssize_t wsize;
<<<<<<< HEAD
#if USE_UNICODE_WCHAR_CACHE
        wvalue = PyUnicode_AsUnicodeAndSize(value, &wsize);
#else /* USE_UNICODE_WCHAR_CACHE */
        wvalue = PyUnicode_AsWideCharString(value, &wsize);
#endif /* USE_UNICODE_WCHAR_CACHE */
        if (wvalue == NULL)
=======
        wchar_t *wvalue = PyUnicode_AsWideCharString(value, &wsize);
        if (wvalue == NULL) {
>>>>>>> 0b72b23f
            return NULL;
        }
        if ((unsigned) wsize != wsize) {
            PyErr_SetString(PyExc_ValueError, "String too long for BSTR");
            PyMem_Free(wvalue);
            return NULL;
        }
        bstr = SysAllocStringLen(wvalue, (unsigned)wsize);
<<<<<<< HEAD
#if !USE_UNICODE_WCHAR_CACHE
        PyMem_Free(wvalue);
#endif /* USE_UNICODE_WCHAR_CACHE */
=======
        PyMem_Free(wvalue);
>>>>>>> 0b72b23f
    } else
        bstr = NULL;

    /* free the previous contents, if any */
    if (*(BSTR *)ptr)
        SysFreeString(*(BSTR *)ptr);

    /* and store it */
    *(BSTR *)ptr = bstr;

    /* We don't need to keep any other object */
    _RET(value);
}


static PyObject *
BSTR_get(void *ptr, Py_ssize_t size)
{
    BSTR p;
    p = *(BSTR *)ptr;
    if (p)
        return PyUnicode_FromWideChar(p, SysStringLen(p));
    else {
        /* Hm, it seems NULL pointer and zero length string are the
           same in BSTR, see Don Box, p 81
        */
        Py_RETURN_NONE;
    }
}
#endif

static PyObject *
P_set(void *ptr, PyObject *value, Py_ssize_t size)
{
    void *v;
    if (value == Py_None) {
        *(void **)ptr = NULL;
        _RET(value);
    }

    if (!PyLong_Check(value)) {
        PyErr_SetString(PyExc_TypeError,
                        "cannot be converted to pointer");
        return NULL;
    }

#if SIZEOF_VOID_P <= SIZEOF_LONG
    v = (void *)PyLong_AsUnsignedLongMask(value);
#else
#if SIZEOF_LONG_LONG < SIZEOF_VOID_P
#   error "PyLong_AsVoidPtr: sizeof(long long) < sizeof(void*)"
#endif
    v = (void *)PyLong_AsUnsignedLongLongMask(value);
#endif

    if (PyErr_Occurred())
        return NULL;

    *(void **)ptr = v;
    _RET(value);
}

static PyObject *
P_get(void *ptr, Py_ssize_t size)
{
    if (*(void **)ptr == NULL) {
        Py_RETURN_NONE;
    }
    return PyLong_FromVoidPtr(*(void **)ptr);
}

static struct fielddesc formattable[] = {
    { 's', s_set, s_get, &ffi_type_pointer},
    { 'b', b_set, b_get, &ffi_type_schar},
    { 'B', B_set, B_get, &ffi_type_uchar},
    { 'c', c_set, c_get, &ffi_type_schar},
    { 'd', d_set, d_get, &ffi_type_double, d_set_sw, d_get_sw},
    { 'g', g_set, g_get, &ffi_type_longdouble},
    { 'f', f_set, f_get, &ffi_type_float, f_set_sw, f_get_sw},
    { 'h', h_set, h_get, &ffi_type_sshort, h_set_sw, h_get_sw},
    { 'H', H_set, H_get, &ffi_type_ushort, H_set_sw, H_get_sw},
    { 'i', i_set, i_get, &ffi_type_sint, i_set_sw, i_get_sw},
    { 'I', I_set, I_get, &ffi_type_uint, I_set_sw, I_get_sw},
/* XXX Hm, sizeof(int) == sizeof(long) doesn't hold on every platform */
/* As soon as we can get rid of the type codes, this is no longer a problem */
#if SIZEOF_LONG == 4
    { 'l', l_set, l_get, &ffi_type_sint32, l_set_sw, l_get_sw},
    { 'L', L_set, L_get, &ffi_type_uint32, L_set_sw, L_get_sw},
#elif SIZEOF_LONG == 8
    { 'l', l_set, l_get, &ffi_type_sint64, l_set_sw, l_get_sw},
    { 'L', L_set, L_get, &ffi_type_uint64, L_set_sw, L_get_sw},
#else
# error
#endif
#if SIZEOF_LONG_LONG == 8
    { 'q', q_set, q_get, &ffi_type_sint64, q_set_sw, q_get_sw},
    { 'Q', Q_set, Q_get, &ffi_type_uint64, Q_set_sw, Q_get_sw},
#else
# error
#endif
    { 'P', P_set, P_get, &ffi_type_pointer},
    { 'z', z_set, z_get, &ffi_type_pointer},
#ifdef CTYPES_UNICODE
    { 'u', u_set, u_get, NULL}, /* ffi_type set later */
    { 'U', U_set, U_get, &ffi_type_pointer},
    { 'Z', Z_set, Z_get, &ffi_type_pointer},
#endif
#ifdef MS_WIN32
    { 'X', BSTR_set, BSTR_get, &ffi_type_pointer},
    { 'v', vBOOL_set, vBOOL_get, &ffi_type_sshort},
#endif
#if SIZEOF__BOOL == 1
    { '?', bool_set, bool_get, &ffi_type_uchar}, /* Also fallback for no native _Bool support */
#elif SIZEOF__BOOL == SIZEOF_SHORT
    { '?', bool_set, bool_get, &ffi_type_ushort},
#elif SIZEOF__BOOL == SIZEOF_INT
    { '?', bool_set, bool_get, &ffi_type_uint, I_set_sw, I_get_sw},
#elif SIZEOF__BOOL == SIZEOF_LONG
    { '?', bool_set, bool_get, &ffi_type_ulong, L_set_sw, L_get_sw},
#elif SIZEOF__BOOL == SIZEOF_LONG_LONG
    { '?', bool_set, bool_get, &ffi_type_ulong, Q_set_sw, Q_get_sw},
#endif /* SIZEOF__BOOL */
    { 'O', O_set, O_get, &ffi_type_pointer},
    { 0, NULL, NULL, NULL},
};

/*
  Ideas: Implement VARIANT in this table, using 'V' code.
  Use '?' as code for BOOL.
*/

struct fielddesc *
_ctypes_get_fielddesc(const char *fmt)
{
    static int initialized = 0;
    struct fielddesc *table = formattable;

    if (!initialized) {
        initialized = 1;
#ifdef CTYPES_UNICODE
        if (sizeof(wchar_t) == sizeof(short))
            _ctypes_get_fielddesc("u")->pffi_type = &ffi_type_sshort;
        else if (sizeof(wchar_t) == sizeof(int))
            _ctypes_get_fielddesc("u")->pffi_type = &ffi_type_sint;
        else if (sizeof(wchar_t) == sizeof(long))
            _ctypes_get_fielddesc("u")->pffi_type = &ffi_type_slong;
#endif
    }

    for (; table->code; ++table) {
        if (table->code == fmt[0])
            return table;
    }
    return NULL;
}

typedef struct { char c; char x; } s_char;
typedef struct { char c; short x; } s_short;
typedef struct { char c; int x; } s_int;
typedef struct { char c; long x; } s_long;
typedef struct { char c; float x; } s_float;
typedef struct { char c; double x; } s_double;
typedef struct { char c; long double x; } s_long_double;
typedef struct { char c; char *x; } s_char_p;
typedef struct { char c; void *x; } s_void_p;

/*
#define CHAR_ALIGN (sizeof(s_char) - sizeof(char))
#define SHORT_ALIGN (sizeof(s_short) - sizeof(short))
#define LONG_ALIGN (sizeof(s_long) - sizeof(long))
*/
#define INT_ALIGN (sizeof(s_int) - sizeof(int))
#define FLOAT_ALIGN (sizeof(s_float) - sizeof(float))
#define DOUBLE_ALIGN (sizeof(s_double) - sizeof(double))
#define LONGDOUBLE_ALIGN (sizeof(s_long_double) - sizeof(long double))

/* #define CHAR_P_ALIGN (sizeof(s_char_p) - sizeof(char*)) */
#define VOID_P_ALIGN (sizeof(s_void_p) - sizeof(void*))

/*
#ifdef HAVE_USABLE_WCHAR_T
typedef struct { char c; wchar_t x; } s_wchar;
typedef struct { char c; wchar_t *x; } s_wchar_p;

#define WCHAR_ALIGN (sizeof(s_wchar) - sizeof(wchar_t))
#define WCHAR_P_ALIGN (sizeof(s_wchar_p) - sizeof(wchar_t*))
#endif
*/

typedef struct { char c; long long x; } s_long_long;
#define LONG_LONG_ALIGN (sizeof(s_long_long) - sizeof(long long))

/* from ffi.h:
typedef struct _ffi_type
{
    size_t size;
    unsigned short alignment;
    unsigned short type;
    struct _ffi_type **elements;
} ffi_type;
*/

/* align and size are bogus for void, but they must not be zero */
ffi_type ffi_type_void = { 1, 1, FFI_TYPE_VOID };

ffi_type ffi_type_uint8 = { 1, 1, FFI_TYPE_UINT8 };
ffi_type ffi_type_sint8 = { 1, 1, FFI_TYPE_SINT8 };

ffi_type ffi_type_uint16 = { 2, 2, FFI_TYPE_UINT16 };
ffi_type ffi_type_sint16 = { 2, 2, FFI_TYPE_SINT16 };

ffi_type ffi_type_uint32 = { 4, INT_ALIGN, FFI_TYPE_UINT32 };
ffi_type ffi_type_sint32 = { 4, INT_ALIGN, FFI_TYPE_SINT32 };

ffi_type ffi_type_uint64 = { 8, LONG_LONG_ALIGN, FFI_TYPE_UINT64 };
ffi_type ffi_type_sint64 = { 8, LONG_LONG_ALIGN, FFI_TYPE_SINT64 };

ffi_type ffi_type_float = { sizeof(float), FLOAT_ALIGN, FFI_TYPE_FLOAT };
ffi_type ffi_type_double = { sizeof(double), DOUBLE_ALIGN, FFI_TYPE_DOUBLE };

#ifdef ffi_type_longdouble
#undef ffi_type_longdouble
#endif
  /* This is already defined on OSX */
ffi_type ffi_type_longdouble = { sizeof(long double), LONGDOUBLE_ALIGN,
                                 FFI_TYPE_LONGDOUBLE };

ffi_type ffi_type_pointer = { sizeof(void *), VOID_P_ALIGN, FFI_TYPE_POINTER };

/*---------------- EOF ----------------*/<|MERGE_RESOLUTION|>--- conflicted
+++ resolved
@@ -1228,11 +1228,6 @@
 static PyObject *
 U_set(void *ptr, PyObject *value, Py_ssize_t length)
 {
-<<<<<<< HEAD
-    Py_ssize_t size;
-
-=======
->>>>>>> 0b72b23f
     /* It's easier to calculate in characters than in bytes */
     length /= sizeof(wchar_t);
 
@@ -1243,18 +1238,6 @@
         return NULL;
     }
 
-<<<<<<< HEAD
-#if USE_UNICODE_WCHAR_CACHE
-    size = PyUnicode_GetSize(value);
-    if (size < 0)
-        return NULL;
-#else /* USE_UNICODE_WCHAR_CACHE */
-    size = PyUnicode_AsWideChar(value, NULL, 0);
-    if (size < 0)
-        return NULL;
-    size--;
-#endif /* USE_UNICODE_WCHAR_CACHE */
-=======
     Py_ssize_t size = PyUnicode_AsWideChar(value, NULL, 0);
     if (size < 0) {
         return NULL;
@@ -1263,7 +1246,6 @@
     // when it is called with NULL.
     size--;
     assert(size >= 0);
->>>>>>> 0b72b23f
     if (size > length) {
         PyErr_Format(PyExc_ValueError,
                      "string too long (%zd, maximum length %zd)",
@@ -1438,17 +1420,8 @@
     /* create a BSTR from value */
     if (value) {
         Py_ssize_t wsize;
-<<<<<<< HEAD
-#if USE_UNICODE_WCHAR_CACHE
-        wvalue = PyUnicode_AsUnicodeAndSize(value, &wsize);
-#else /* USE_UNICODE_WCHAR_CACHE */
-        wvalue = PyUnicode_AsWideCharString(value, &wsize);
-#endif /* USE_UNICODE_WCHAR_CACHE */
-        if (wvalue == NULL)
-=======
         wchar_t *wvalue = PyUnicode_AsWideCharString(value, &wsize);
         if (wvalue == NULL) {
->>>>>>> 0b72b23f
             return NULL;
         }
         if ((unsigned) wsize != wsize) {
@@ -1457,13 +1430,7 @@
             return NULL;
         }
         bstr = SysAllocStringLen(wvalue, (unsigned)wsize);
-<<<<<<< HEAD
-#if !USE_UNICODE_WCHAR_CACHE
         PyMem_Free(wvalue);
-#endif /* USE_UNICODE_WCHAR_CACHE */
-=======
-        PyMem_Free(wvalue);
->>>>>>> 0b72b23f
     } else
         bstr = NULL;
 
