--- conflicted
+++ resolved
@@ -189,11 +189,6 @@
 
 #define is_emutramp_enabled() (emutramp_enabled >= 0 ? emutramp_enabled \
                                : (emutramp_enabled = emutramp_enabled_check ()))
-<<<<<<< HEAD
-#else
-#define is_emutramp_enabled() 0
-=======
->>>>>>> e3c65176
 #endif /* FFI_MMAP_EXEC_EMUTRAMP_PAX */
 
 #elif defined (__CYGWIN__) || defined(__INTERIX)
