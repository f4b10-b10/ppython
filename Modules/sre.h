--- conflicted
+++ resolved
@@ -76,15 +76,9 @@
     /* current repeat context */
     SRE_REPEAT *repeat;
     /* registers */
-<<<<<<< HEAD
     int32_t lastmark;
     int32_t lastindex;
-    void** mark;
-=======
-    Py_ssize_t lastindex;
-    Py_ssize_t lastmark;
     const void** mark;
->>>>>>> 70c188ee
     int match_all;
     int must_advance;
     /* dynamically allocated stuff */
