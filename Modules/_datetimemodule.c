--- conflicted
+++ resolved
@@ -5835,10 +5835,6 @@
     Py_BUILD_ASSERT(DI100Y == 25 * DI4Y - 1);
     assert(DI100Y == days_before_year(100+1));
 
-<<<<<<< HEAD
-    if (_PY_ONCEVAR_INIT(one, PyLong_FromLong(1))) {
-        return NULL;
-    }
     if (_PY_ONCEVAR_INIT(us_per_ms, PyLong_FromLong(1000))) {
         return NULL;
     }
@@ -5846,14 +5842,6 @@
         return NULL;
     }
     if (_PY_ONCEVAR_INIT(us_per_minute , PyLong_FromLong(60000000))) {
-=======
-    us_per_ms = PyLong_FromLong(1000);
-    us_per_second = PyLong_FromLong(1000000);
-    us_per_minute = PyLong_FromLong(60000000);
-    seconds_per_day = PyLong_FromLong(24 * 3600);
-    if (us_per_ms == NULL || us_per_second == NULL ||
-        us_per_minute == NULL || seconds_per_day == NULL)
->>>>>>> 2e9cd582
         return NULL;
     }
     if (_PY_ONCEVAR_INIT(seconds_per_day, PyLong_FromLong(24 * 3600))) {
