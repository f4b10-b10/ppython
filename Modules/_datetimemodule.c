--- conflicted
+++ resolved
@@ -52,8 +52,6 @@
     PyObject *epoch;
 } datetime_state;
 
-<<<<<<< HEAD
-=======
 /* The module has a fixed number of static objects, due to being exposed
  * through the datetime C-API.  There are five types exposed directly,
  * one type exposed indirectly, and one singleton constant (UTC).
@@ -64,7 +62,6 @@
  * of doing so is more clear.  We use a dedicated noop macro, NO_STATE,
  * to make the special case obvious. */
 
->>>>>>> d82a7ba0
 #define NO_STATE NULL
 
 #define DATE_TYPE(st) &PyDateTime_DateType
@@ -101,7 +98,6 @@
 #define CONST_SEC_PER_DAY(st) st->seconds_per_day
 #define CONST_EPOCH(st) st->epoch
 #define CONST_UTC(st) ((PyObject *)&utc_timezone)
-<<<<<<< HEAD
 
 static datetime_state *
 get_module_state(PyObject *module)
@@ -172,12 +168,10 @@
     return st;
 }
 
-#define GET_CURRENT_STATE(ST_VAR)   \
-    NULL;                           \
-    PyObject *current_mod = NULL;   \
-    ST_VAR = _get_current_state(&current_mod);
-#define RELEASE_CURRENT_STATE(ST_VAR)   \
-    Py_DECREF(current_mod)
+#define GET_CURRENT_STATE(MOD_VAR)  \
+    _get_current_state(&MOD_VAR)
+#define RELEASE_CURRENT_STATE(ST_VAR, MOD_VAR)  \
+    Py_DECREF(MOD_VAR)
 
 static int
 set_current_module(PyInterpreterState *interp, PyObject *mod)
@@ -237,131 +231,6 @@
     PyErr_WriteUnraisable(NULL);
 
 finally:
-=======
-
-static datetime_state *
-get_module_state(PyObject *module)
-{
-    void *state = _PyModule_GetState(module);
-    assert(state != NULL);
-    return (datetime_state *)state;
-}
-
-
-#define INTERP_KEY ((PyObject *)&_Py_ID(cached_datetime_module))
-
-static PyObject *
-get_current_module(PyInterpreterState *interp)
-{
-    PyObject *dict = PyInterpreterState_GetDict(interp);
-    if (dict == NULL) {
-        return NULL;
-    }
-    PyObject *ref = NULL;
-    if (PyDict_GetItemRef(dict, INTERP_KEY, &ref) < 0) {
-        return NULL;
-    }
-    if (ref == NULL) {
-        return NULL;
-    }
-    PyObject *mod = NULL;
-    (void)PyWeakref_GetRef(ref, &mod);
-    if (mod == Py_None) {
-        Py_CLEAR(mod);
-    }
-    Py_DECREF(ref);
-    return mod;
-}
-
-static PyModuleDef datetimemodule;
-
-static datetime_state *
-_get_current_state(PyObject **p_mod)
-{
-    PyInterpreterState *interp = PyInterpreterState_Get();
-    PyObject *mod = get_current_module(interp);
-    if (mod == NULL) {
-        assert(!PyErr_Occurred());
-        if (PyErr_Occurred()) {
-            return NULL;
-        }
-        /* The static types can outlive the module,
-         * so we must re-import the module. */
-        mod = PyImport_ImportModule("_datetime");
-        if (mod == NULL) {
-            return NULL;
-        }
-    }
-    datetime_state *st = get_module_state(mod);
-    *p_mod = mod;
-    return st;
-}
-
-#define GET_CURRENT_STATE(MOD_VAR)  \
-    _get_current_state(&MOD_VAR)
-#define RELEASE_CURRENT_STATE(ST_VAR, MOD_VAR)  \
-    Py_DECREF(MOD_VAR)
-
-static int
-set_current_module(PyInterpreterState *interp, PyObject *mod)
-{
-    assert(mod != NULL);
-    PyObject *dict = PyInterpreterState_GetDict(interp);
-    if (dict == NULL) {
-        return -1;
-    }
-    PyObject *ref = PyWeakref_NewRef(mod, NULL);
-    if (ref == NULL) {
-        return -1;
-    }
-    int rc = PyDict_SetItem(dict, INTERP_KEY, ref);
-    Py_DECREF(ref);
-    return rc;
-}
-
-static void
-clear_current_module(PyInterpreterState *interp, PyObject *expected)
-{
-    PyObject *exc = PyErr_GetRaisedException();
-
-    PyObject *current = NULL;
-
-    PyObject *dict = PyInterpreterState_GetDict(interp);
-    if (dict == NULL) {
-        goto error;
-    }
-
-    if (expected != NULL) {
-        PyObject *ref = NULL;
-        if (PyDict_GetItemRef(dict, INTERP_KEY, &ref) < 0) {
-            goto error;
-        }
-        if (ref != NULL) {
-            int rc = PyWeakref_GetRef(ref, &current);
-            Py_DECREF(ref);
-            if (rc < 0) {
-                goto error;
-            }
-            if (current != expected) {
-                goto finally;
-            }
-        }
-    }
-
-    if (PyDict_DelItem(dict, INTERP_KEY) < 0) {
-        if (!PyErr_ExceptionMatches(PyExc_KeyError)) {
-            goto error;
-        }
-    }
-
-    goto finally;
-
-error:
-    PyErr_Print();
-
-finally:
-    Py_XDECREF(current);
->>>>>>> d82a7ba0
     PyErr_SetRaisedException(exc);
 }
 
@@ -2199,12 +2068,8 @@
     PyObject *x3 = NULL;
     PyObject *result = NULL;
 
-<<<<<<< HEAD
-    datetime_state *st = GET_CURRENT_STATE(st);
-=======
     PyObject *current_mod = NULL;
     datetime_state *st = GET_CURRENT_STATE(current_mod);
->>>>>>> d82a7ba0
 
     x1 = PyLong_FromLong(GET_TD_DAYS(self));
     if (x1 == NULL)
@@ -2242,11 +2107,7 @@
     Py_XDECREF(x1);
     Py_XDECREF(x2);
     Py_XDECREF(x3);
-<<<<<<< HEAD
-    RELEASE_CURRENT_STATE(st);
-=======
     RELEASE_CURRENT_STATE(st, current_mod);
->>>>>>> d82a7ba0
     return result;
 }
 
@@ -2286,12 +2147,8 @@
     PyObject *num = NULL;
     PyObject *result = NULL;
 
-<<<<<<< HEAD
-    datetime_state *st = GET_CURRENT_STATE(st);
-=======
     PyObject *current_mod = NULL;
     datetime_state *st = GET_CURRENT_STATE(current_mod);
->>>>>>> d82a7ba0
 
     tuple = checked_divmod(pyus, CONST_US_PER_SECOND(st));
     if (tuple == NULL) {
@@ -2336,11 +2193,7 @@
 Done:
     Py_XDECREF(tuple);
     Py_XDECREF(num);
-<<<<<<< HEAD
-    RELEASE_CURRENT_STATE(st);
-=======
     RELEASE_CURRENT_STATE(st, current_mod);
->>>>>>> d82a7ba0
     return result;
 
 BadDivmod:
@@ -2878,12 +2731,8 @@
 {
     PyObject *self = NULL;
 
-<<<<<<< HEAD
-    datetime_state *st = GET_CURRENT_STATE(st);
-=======
     PyObject *current_mod = NULL;
     datetime_state *st = GET_CURRENT_STATE(current_mod);
->>>>>>> d82a7ba0
 
     /* Argument objects. */
     PyObject *day = NULL;
@@ -2988,11 +2837,7 @@
     Py_DECREF(x);
 
 Done:
-<<<<<<< HEAD
-    RELEASE_CURRENT_STATE(st);
-=======
     RELEASE_CURRENT_STATE(st, current_mod);
->>>>>>> d82a7ba0
     return self;
 
 #undef CLEANUP
@@ -3105,20 +2950,12 @@
     if (total_microseconds == NULL)
         return NULL;
 
-<<<<<<< HEAD
-    datetime_state *st = GET_CURRENT_STATE(st);
-
-    total_seconds = PyNumber_TrueDivide(total_microseconds, CONST_US_PER_SECOND(st));
-
-    RELEASE_CURRENT_STATE(st);
-=======
     PyObject *current_mod = NULL;
     datetime_state *st = GET_CURRENT_STATE(current_mod);
 
     total_seconds = PyNumber_TrueDivide(total_microseconds, CONST_US_PER_SECOND(st));
 
     RELEASE_CURRENT_STATE(st, current_mod);
->>>>>>> d82a7ba0
     Py_DECREF(total_microseconds);
     return total_seconds;
 }
@@ -3871,20 +3708,12 @@
         week = 0;
     }
 
-<<<<<<< HEAD
-    datetime_state *st = GET_CURRENT_STATE(st);
-
-    PyObject *v = iso_calendar_date_new_impl(ISOCALENDAR_DATE_TYPE(st),
-                                             year, week + 1, day + 1);
-    RELEASE_CURRENT_STATE(st);
-=======
     PyObject *current_mod = NULL;
     datetime_state *st = GET_CURRENT_STATE(current_mod);
 
     PyObject *v = iso_calendar_date_new_impl(ISOCALENDAR_DATE_TYPE(st),
                                              year, week + 1, day + 1);
     RELEASE_CURRENT_STATE(st, current_mod);
->>>>>>> d82a7ba0
     if (v == NULL) {
         return NULL;
     }
@@ -6593,18 +6422,11 @@
     PyObject *one_second;
     PyObject *seconds;
 
-<<<<<<< HEAD
-    datetime_state *st = GET_CURRENT_STATE(st);
-
-    delta = datetime_subtract((PyObject *)utc_time, CONST_EPOCH(st));
-    RELEASE_CURRENT_STATE(st);
-=======
     PyObject *current_mod = NULL;
     datetime_state *st = GET_CURRENT_STATE(current_mod);
 
     delta = datetime_subtract((PyObject *)utc_time, CONST_EPOCH(st));
     RELEASE_CURRENT_STATE(st, current_mod);
->>>>>>> d82a7ba0
     if (delta == NULL)
         return NULL;
 
@@ -6841,20 +6663,12 @@
     PyObject *result;
 
     if (HASTZINFO(self) && self->tzinfo != Py_None) {
-<<<<<<< HEAD
-        datetime_state *st = GET_CURRENT_STATE(st);
-
-        PyObject *delta;
-        delta = datetime_subtract((PyObject *)self, CONST_EPOCH(st));
-        RELEASE_CURRENT_STATE(st);
-=======
         PyObject *current_mod = NULL;
         datetime_state *st = GET_CURRENT_STATE(current_mod);
 
         PyObject *delta;
         delta = datetime_subtract((PyObject *)self, CONST_EPOCH(st));
         RELEASE_CURRENT_STATE(st, current_mod);
->>>>>>> d82a7ba0
         if (delta == NULL)
             return NULL;
         result = delta_total_seconds(delta, NULL);
@@ -7311,7 +7125,6 @@
     return 0;
 }
 
-<<<<<<< HEAD
 
 /* ---------------------------------------------------------------------------
  * Global module state.
@@ -7350,21 +7163,6 @@
     if (reloading) {
         return 0;
     }
-=======
-static int
-_datetime_exec(PyObject *module)
-{
-    int rc = -1;
-    datetime_state *st = get_module_state(module);
-
-    PyInterpreterState *interp = PyInterpreterState_Get();
-    PyObject *old_module = get_current_module(interp);
-    if (PyErr_Occurred()) {
-        assert(old_module == NULL);
-        goto error;
-    }
-    /* We actually set the "current" module right before a successful return. */
->>>>>>> d82a7ba0
 
     // `&...` is not a constant expression according to a strict reading
     // of C standards. Fill tp_base at run-time rather than statically.
@@ -7372,21 +7170,8 @@
     PyDateTime_TimeZoneType.tp_base = &PyDateTime_TZInfoType;
     PyDateTime_DateTimeType.tp_base = &PyDateTime_DateType;
 
-<<<<<<< HEAD
     /* Bases classes must be initialized before subclasses,
      * so capi_types must have the types in the appropriate order. */
-=======
-    PyTypeObject *capi_types[] = {
-        &PyDateTime_DateType,
-        &PyDateTime_DateTimeType,
-        &PyDateTime_TimeType,
-        &PyDateTime_DeltaType,
-        &PyDateTime_TZInfoType,
-        /* Indirectly, via the utc object. */
-        &PyDateTime_TimeZoneType,
-    };
-
->>>>>>> d82a7ba0
     for (size_t i = 0; i < Py_ARRAY_LENGTH(capi_types); i++) {
         PyTypeObject *type = capi_types[i];
         if (_PyStaticType_InitForExtension(interp, type) < 0) {
@@ -7394,7 +7179,6 @@
         }
     }
 
-<<<<<<< HEAD
     PyMutex_Lock(&_globals.mutex);
     assert(_globals.interp_count >= 0);
     _globals.interp_count += 1;
@@ -7449,20 +7233,12 @@
         }
     }
 
-=======
->>>>>>> d82a7ba0
     if (init_state(st, module, old_module) < 0) {
         goto error;
     }
 
-    /* For now we only set the objects on the static types once.
-     * We will relax that once each types __dict__ is per-interpreter. */
 #define DATETIME_ADD_MACRO(dict, c, value_expr)         \
     do {                                                \
-<<<<<<< HEAD
-=======
-      if (PyDict_GetItemString(dict, c) == NULL) {      \
->>>>>>> d82a7ba0
         assert(!PyErr_Occurred());                      \
         PyObject *value = (value_expr);                 \
         if (value == NULL) {                            \
@@ -7473,46 +7249,29 @@
             goto error;                                 \
         }                                               \
         Py_DECREF(value);                               \
-      }                                                 \
     } while(0)
 
     /* timedelta values */
-<<<<<<< HEAD
     PyObject *d = _PyType_GetDict(&PyDateTime_DeltaType);
-=======
-    PyObject *d = PyDateTime_DeltaType.tp_dict;
->>>>>>> d82a7ba0
     DATETIME_ADD_MACRO(d, "resolution", new_delta(0, 0, 1, 0));
     DATETIME_ADD_MACRO(d, "min", new_delta(-MAX_DELTA_DAYS, 0, 0, 0));
     DATETIME_ADD_MACRO(d, "max",
                        new_delta(MAX_DELTA_DAYS, 24*3600-1, 1000000-1, 0));
 
     /* date values */
-<<<<<<< HEAD
     d = _PyType_GetDict(&PyDateTime_DateType);
-=======
-    d = PyDateTime_DateType.tp_dict;
->>>>>>> d82a7ba0
     DATETIME_ADD_MACRO(d, "min", new_date(1, 1, 1));
     DATETIME_ADD_MACRO(d, "max", new_date(MAXYEAR, 12, 31));
     DATETIME_ADD_MACRO(d, "resolution", new_delta(1, 0, 0, 0));
 
     /* time values */
-<<<<<<< HEAD
     d = _PyType_GetDict(&PyDateTime_TimeType);
-=======
-    d = PyDateTime_TimeType.tp_dict;
->>>>>>> d82a7ba0
     DATETIME_ADD_MACRO(d, "min", new_time(0, 0, 0, 0, Py_None, 0));
     DATETIME_ADD_MACRO(d, "max", new_time(23, 59, 59, 999999, Py_None, 0));
     DATETIME_ADD_MACRO(d, "resolution", new_delta(0, 0, 1, 0));
 
     /* datetime values */
-<<<<<<< HEAD
     d = _PyType_GetDict(&PyDateTime_DateTimeType);
-=======
-    d = PyDateTime_DateTimeType.tp_dict;
->>>>>>> d82a7ba0
     DATETIME_ADD_MACRO(d, "min",
                        new_datetime(1, 1, 1, 0, 0, 0, 0, Py_None, 0));
     DATETIME_ADD_MACRO(d, "max", new_datetime(MAXYEAR, 12, 31, 23, 59, 59,
@@ -7520,11 +7279,7 @@
     DATETIME_ADD_MACRO(d, "resolution", new_delta(0, 0, 1, 0));
 
     /* timezone values */
-<<<<<<< HEAD
     d = _PyType_GetDict(&PyDateTime_TimeZoneType);
-=======
-    d = PyDateTime_TimeZoneType.tp_dict;
->>>>>>> d82a7ba0
     if (PyDict_SetItemString(d, "utc", (PyObject *)&utc_timezone) < 0) {
         goto error;
     }
@@ -7621,27 +7376,16 @@
     PyInterpreterState *interp = PyInterpreterState_Get();
     clear_current_module(interp, mod);
 
-<<<<<<< HEAD
     // We take care of the static types via an interpreter atexit hook.
     // See callback_for_interp_exit() above.
 
-=======
->>>>>>> d82a7ba0
     return 0;
 }
 
 static void
 module_free(void *mod)
 {
-<<<<<<< HEAD
     (void)module_clear((PyObject *)mod);
-=======
-    datetime_state *st = get_module_state((PyObject *)mod);
-    clear_state(st);
-
-    PyInterpreterState *interp = PyInterpreterState_Get();
-    clear_current_module(interp, (PyObject *)mod);
->>>>>>> d82a7ba0
 }
 
 static PyModuleDef datetimemodule = {
