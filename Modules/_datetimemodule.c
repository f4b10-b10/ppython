/*  C implementation for the date/time type documented at
 *  https://www.zope.dev/Members/fdrake/DateTimeWiki/FrontPage
 */

/* bpo-35081: Defining this prevents including the C API capsule;
 * internal versions of the  Py*_Check macros which do not require
 * the capsule are defined below */
#define _PY_DATETIME_IMPL

#ifndef Py_BUILD_CORE_BUILTIN
#  define Py_BUILD_CORE_MODULE 1
#endif

#include "Python.h"
#include "pycore_long.h"          // _PyLong_GetOne()
#include "pycore_object.h"        // _PyObject_Init()
#include "datetime.h"
#include "structmember.h"         // PyMemberDef

#include <time.h>

#ifdef MS_WINDOWS
#  include <winsock2.h>         /* struct timeval */
#endif

#define PyDateTime_Check(st, op) PyObject_TypeCheck(op, (st)->PyDateTime_DateTimeType)
#define PyDate_Check(st, op) PyObject_TypeCheck(op, (st)->PyDateTime_DateType)
#define PyDelta_Check(st, op) PyObject_TypeCheck(op, (st)->PyDateTime_DeltaType)
#define PyTZInfo_Check(st, op) PyObject_TypeCheck(op, (st)->PyDateTime_TZInfoType)
#define PyTime_Check(st, op) PyObject_TypeCheck(op, (st)->PyDateTime_TimeType)
#define PyTimezone_Check(st, op) PyObject_TypeCheck(op, (st)->PyDateTime_TimeZoneType)

typedef struct {
    /* Conversion factors. */
    PyObject *us_per_ms;       // 1000
    PyObject *us_per_second;   // 1000000
    PyObject *us_per_minute;   // 1e6 * 60 as Python int
    PyObject *us_per_hour;     // 1e6 * 3600 as Python int
    PyObject *us_per_day;      // 1e6 * 3600 * 24 as Python int
    PyObject *us_per_week;     // 1e6*3600*24*7 as Python int
    PyObject *seconds_per_day; // 3600*24 as Python int

    /* The interned UTC timezone instance */
    PyObject *PyDateTime_TimeZone_UTC;

    /* The interned Epoch datetime instance */
    PyObject *PyDateTime_Epoch;

    /* strptime import */
    PyObject *strptime;

    /* Types */
    PyTypeObject *PyDateTime_DateTimeType;
    PyTypeObject *PyDateTime_DateType;
    PyTypeObject *PyDateTime_DeltaType;
    PyTypeObject *PyDateTime_IsoCalendarDateType;
    PyTypeObject *PyDateTime_TZInfoType;
    PyTypeObject *PyDateTime_TimeType;
    PyTypeObject *PyDateTime_TimeZoneType;
} datetime_state;

static inline datetime_state *
get_module_state(PyObject *mod)
{
    void *state = PyModule_GetState(mod);
    assert(state != NULL);
    return (datetime_state *)state;
}

static struct PyModuleDef datetimemodule;

static inline datetime_state *
find_module_state_by_def(PyTypeObject *type)
{
    PyObject *mod = PyType_GetModuleByDef(type, &datetimemodule);
    assert(mod != NULL);
    return get_module_state(mod);
}

static inline datetime_state *
find_state_left_or_right(PyObject *left, PyObject *right)
{
    PyObject *mod = PyType_GetModuleByDef(Py_TYPE(left), &datetimemodule);
    if (mod == NULL) {
        PyErr_Clear();
        mod = PyType_GetModuleByDef(Py_TYPE(right), &datetimemodule);
    }
    assert(mod != NULL);
    return get_module_state(mod);
}

#define find_module_state_by_def(obj) find_module_state_by_def((PyTypeObject *)(obj))

/*[clinic input]
module datetime
class datetime.datetime "PyDateTime_DateTime *" "clinic_state()->PyDateTime_DateTimeType"
class datetime.date "PyDateTime_Date *" "clinic_state()->PyDateTime_DateType"
class datetime.IsoCalendarDate "PyDateTime_IsoCalendarDate *" "clinic_state()->PyDateTime_IsoCalendarDateType"
[clinic start generated code]*/
/*[clinic end generated code: output=da39a3ee5e6b4b0d input=8a333fc5cbf6a146]*/

#define clinic_state() (fixme())
#include "clinic/_datetimemodule.c.h"
#undef clinic_state

/* We require that C int be at least 32 bits, and use int virtually
 * everywhere.  In just a few cases we use a temp long, where a Python
 * API returns a C long.  In such cases, we have to ensure that the
 * final result fits in a C int (this can be an issue on 64-bit boxes).
 */
#if SIZEOF_INT < 4
#       error "_datetime.c requires that C int have at least 32 bits"
#endif

#define MINYEAR 1
#define MAXYEAR 9999
#define MAXORDINAL 3652059 /* date(9999,12,31).toordinal() */

/* Nine decimal digits is easy to communicate, and leaves enough room
 * so that two delta days can be added w/o fear of overflowing a signed
 * 32-bit int, and with plenty of room left over to absorb any possible
 * carries from adding seconds.
 */
#define MAX_DELTA_DAYS 999999999

/* Rename the long macros in datetime.h to more reasonable short names. */
#define GET_YEAR                PyDateTime_GET_YEAR
#define GET_MONTH               PyDateTime_GET_MONTH
#define GET_DAY                 PyDateTime_GET_DAY
#define DATE_GET_HOUR           PyDateTime_DATE_GET_HOUR
#define DATE_GET_MINUTE         PyDateTime_DATE_GET_MINUTE
#define DATE_GET_SECOND         PyDateTime_DATE_GET_SECOND
#define DATE_GET_MICROSECOND    PyDateTime_DATE_GET_MICROSECOND
#define DATE_GET_FOLD           PyDateTime_DATE_GET_FOLD

/* Date accessors for date and datetime. */
#define SET_YEAR(o, v)          (((o)->data[0] = ((v) & 0xff00) >> 8), \
                 ((o)->data[1] = ((v) & 0x00ff)))
#define SET_MONTH(o, v)         (PyDateTime_GET_MONTH(o) = (v))
#define SET_DAY(o, v)           (PyDateTime_GET_DAY(o) = (v))

/* Date/Time accessors for datetime. */
#define DATE_SET_HOUR(o, v)     (PyDateTime_DATE_GET_HOUR(o) = (v))
#define DATE_SET_MINUTE(o, v)   (PyDateTime_DATE_GET_MINUTE(o) = (v))
#define DATE_SET_SECOND(o, v)   (PyDateTime_DATE_GET_SECOND(o) = (v))
#define DATE_SET_MICROSECOND(o, v)      \
    (((o)->data[7] = ((v) & 0xff0000) >> 16), \
     ((o)->data[8] = ((v) & 0x00ff00) >> 8), \
     ((o)->data[9] = ((v) & 0x0000ff)))
#define DATE_SET_FOLD(o, v)   (PyDateTime_DATE_GET_FOLD(o) = (v))

/* Time accessors for time. */
#define TIME_GET_HOUR           PyDateTime_TIME_GET_HOUR
#define TIME_GET_MINUTE         PyDateTime_TIME_GET_MINUTE
#define TIME_GET_SECOND         PyDateTime_TIME_GET_SECOND
#define TIME_GET_MICROSECOND    PyDateTime_TIME_GET_MICROSECOND
#define TIME_GET_FOLD           PyDateTime_TIME_GET_FOLD
#define TIME_SET_HOUR(o, v)     (PyDateTime_TIME_GET_HOUR(o) = (v))
#define TIME_SET_MINUTE(o, v)   (PyDateTime_TIME_GET_MINUTE(o) = (v))
#define TIME_SET_SECOND(o, v)   (PyDateTime_TIME_GET_SECOND(o) = (v))
#define TIME_SET_MICROSECOND(o, v)      \
    (((o)->data[3] = ((v) & 0xff0000) >> 16), \
     ((o)->data[4] = ((v) & 0x00ff00) >> 8), \
     ((o)->data[5] = ((v) & 0x0000ff)))
#define TIME_SET_FOLD(o, v)   (PyDateTime_TIME_GET_FOLD(o) = (v))

/* Delta accessors for timedelta. */
#define GET_TD_DAYS(o)          (((PyDateTime_Delta *)(o))->days)
#define GET_TD_SECONDS(o)       (((PyDateTime_Delta *)(o))->seconds)
#define GET_TD_MICROSECONDS(o)  (((PyDateTime_Delta *)(o))->microseconds)

#define SET_TD_DAYS(o, v)       ((o)->days = (v))
#define SET_TD_SECONDS(o, v)    ((o)->seconds = (v))
#define SET_TD_MICROSECONDS(o, v) ((o)->microseconds = (v))

#define HASTZINFO               _PyDateTime_HAS_TZINFO
#define GET_TIME_TZINFO         PyDateTime_TIME_GET_TZINFO
#define GET_DT_TZINFO           PyDateTime_DATE_GET_TZINFO
/* M is a char or int claiming to be a valid month.  The macro is equivalent
 * to the two-sided Python test
 *      1 <= M <= 12
 */
#define MONTH_IS_SANE(M) ((unsigned int)(M) - 1 < 12)

static int check_tzinfo_subclass(datetime_state *st, PyObject *p);


/* ---------------------------------------------------------------------------
 * Math utilities.
 */

/* k = i+j overflows iff k differs in sign from both inputs,
 * iff k^i has sign bit set and k^j has sign bit set,
 * iff (k^i)&(k^j) has sign bit set.
 */
#define SIGNED_ADD_OVERFLOWED(RESULT, I, J) \
    ((((RESULT) ^ (I)) & ((RESULT) ^ (J))) < 0)

/* Compute Python divmod(x, y), returning the quotient and storing the
 * remainder into *r.  The quotient is the floor of x/y, and that's
 * the real point of this.  C will probably truncate instead (C99
 * requires truncation; C89 left it implementation-defined).
 * Simplification:  we *require* that y > 0 here.  That's appropriate
 * for all the uses made of it.  This simplifies the code and makes
 * the overflow case impossible (divmod(LONG_MIN, -1) is the only
 * overflow case).
 */
static int
divmod(int x, int y, int *r)
{
    int quo;

    assert(y > 0);
    quo = x / y;
    *r = x - quo * y;
    if (*r < 0) {
        --quo;
        *r += y;
    }
    assert(0 <= *r && *r < y);
    return quo;
}

/* Nearest integer to m / n for integers m and n. Half-integer results
 * are rounded to even.
 */
static PyObject *
divide_nearest(PyObject *m, PyObject *n)
{
    PyObject *result;
    PyObject *temp;

    temp = _PyLong_DivmodNear(m, n);
    if (temp == NULL)
        return NULL;
    result = Py_NewRef(PyTuple_GET_ITEM(temp, 0));
    Py_DECREF(temp);

    return result;
}

/* ---------------------------------------------------------------------------
 * General calendrical helper functions
 */

/* For each month ordinal in 1..12, the number of days in that month,
 * and the number of days before that month in the same year.  These
 * are correct for non-leap years only.
 */
static const int _days_in_month[] = {
    0, /* unused; this vector uses 1-based indexing */
    31, 28, 31, 30, 31, 30, 31, 31, 30, 31, 30, 31
};

static const int _days_before_month[] = {
    0, /* unused; this vector uses 1-based indexing */
    0, 31, 59, 90, 120, 151, 181, 212, 243, 273, 304, 334
};

/* year -> 1 if leap year, else 0. */
static int
is_leap(int year)
{
    /* Cast year to unsigned.  The result is the same either way, but
     * C can generate faster code for unsigned mod than for signed
     * mod (especially for % 4 -- a good compiler should just grab
     * the last 2 bits when the LHS is unsigned).
     */
    const unsigned int ayear = (unsigned int)year;
    return ayear % 4 == 0 && (ayear % 100 != 0 || ayear % 400 == 0);
}

/* year, month -> number of days in that month in that year */
static int
days_in_month(int year, int month)
{
    assert(month >= 1);
    assert(month <= 12);
    if (month == 2 && is_leap(year))
        return 29;
    else
        return _days_in_month[month];
}

/* year, month -> number of days in year preceding first day of month */
static int
days_before_month(int year, int month)
{
    int days;

    assert(month >= 1);
    assert(month <= 12);
    days = _days_before_month[month];
    if (month > 2 && is_leap(year))
        ++days;
    return days;
}

/* year -> number of days before January 1st of year.  Remember that we
 * start with year 1, so days_before_year(1) == 0.
 */
static int
days_before_year(int year)
{
    int y = year - 1;
    /* This is incorrect if year <= 0; we really want the floor
     * here.  But so long as MINYEAR is 1, the smallest year this
     * can see is 1.
     */
    assert (year >= 1);
    return y*365 + y/4 - y/100 + y/400;
}

/* Number of days in 4, 100, and 400 year cycles.  That these have
 * the correct values is asserted in the module init function.
 */
#define DI4Y    1461    /* days_before_year(5); days in 4 years */
#define DI100Y  36524   /* days_before_year(101); days in 100 years */
#define DI400Y  146097  /* days_before_year(401); days in 400 years  */

/* ordinal -> year, month, day, considering 01-Jan-0001 as day 1. */
static void
ord_to_ymd(int ordinal, int *year, int *month, int *day)
{
    int n, n1, n4, n100, n400, leapyear, preceding;

    /* ordinal is a 1-based index, starting at 1-Jan-1.  The pattern of
     * leap years repeats exactly every 400 years.  The basic strategy is
     * to find the closest 400-year boundary at or before ordinal, then
     * work with the offset from that boundary to ordinal.  Life is much
     * clearer if we subtract 1 from ordinal first -- then the values
     * of ordinal at 400-year boundaries are exactly those divisible
     * by DI400Y:
     *
     *    D  M   Y            n              n-1
     *    -- --- ----        ----------     ----------------
     *    31 Dec -400        -DI400Y       -DI400Y -1
     *     1 Jan -399         -DI400Y +1   -DI400Y      400-year boundary
     *    ...
     *    30 Dec  000        -1             -2
     *    31 Dec  000         0             -1
     *     1 Jan  001         1              0          400-year boundary
     *     2 Jan  001         2              1
     *     3 Jan  001         3              2
     *    ...
     *    31 Dec  400         DI400Y        DI400Y -1
     *     1 Jan  401         DI400Y +1     DI400Y      400-year boundary
     */
    assert(ordinal >= 1);
    --ordinal;
    n400 = ordinal / DI400Y;
    n = ordinal % DI400Y;
    *year = n400 * 400 + 1;

    /* Now n is the (non-negative) offset, in days, from January 1 of
     * year, to the desired date.  Now compute how many 100-year cycles
     * precede n.
     * Note that it's possible for n100 to equal 4!  In that case 4 full
     * 100-year cycles precede the desired day, which implies the
     * desired day is December 31 at the end of a 400-year cycle.
     */
    n100 = n / DI100Y;
    n = n % DI100Y;

    /* Now compute how many 4-year cycles precede it. */
    n4 = n / DI4Y;
    n = n % DI4Y;

    /* And now how many single years.  Again n1 can be 4, and again
     * meaning that the desired day is December 31 at the end of the
     * 4-year cycle.
     */
    n1 = n / 365;
    n = n % 365;

    *year += n100 * 100 + n4 * 4 + n1;
    if (n1 == 4 || n100 == 4) {
        assert(n == 0);
        *year -= 1;
        *month = 12;
        *day = 31;
        return;
    }

    /* Now the year is correct, and n is the offset from January 1.  We
     * find the month via an estimate that's either exact or one too
     * large.
     */
    leapyear = n1 == 3 && (n4 != 24 || n100 == 3);
    assert(leapyear == is_leap(*year));
    *month = (n + 50) >> 5;
    preceding = (_days_before_month[*month] + (*month > 2 && leapyear));
    if (preceding > n) {
        /* estimate is too large */
        *month -= 1;
        preceding -= days_in_month(*year, *month);
    }
    n -= preceding;
    assert(0 <= n);
    assert(n < days_in_month(*year, *month));

    *day = n + 1;
}

/* year, month, day -> ordinal, considering 01-Jan-0001 as day 1. */
static int
ymd_to_ord(int year, int month, int day)
{
    return days_before_year(year) + days_before_month(year, month) + day;
}

/* Day of week, where Monday==0, ..., Sunday==6.  1/1/1 was a Monday. */
static int
weekday(int year, int month, int day)
{
    return (ymd_to_ord(year, month, day) + 6) % 7;
}

/* Ordinal of the Monday starting week 1 of the ISO year.  Week 1 is the
 * first calendar week containing a Thursday.
 */
static int
iso_week1_monday(int year)
{
    int first_day = ymd_to_ord(year, 1, 1);     /* ord of 1/1 */
    /* 0 if 1/1 is a Monday, 1 if a Tue, etc. */
    int first_weekday = (first_day + 6) % 7;
    /* ordinal of closest Monday at or before 1/1 */
    int week1_monday  = first_day - first_weekday;

    if (first_weekday > 3)      /* if 1/1 was Fri, Sat, Sun */
        week1_monday += 7;
    return week1_monday;
}

static int
iso_to_ymd(const int iso_year, const int iso_week, const int iso_day,
           int *year, int *month, int *day) {
    if (iso_week <= 0 || iso_week >= 53) {
        int out_of_range = 1;
        if (iso_week == 53) {
            // ISO years have 53 weeks in it on years starting with a Thursday
            // and on leap years starting on Wednesday
            int first_weekday = weekday(iso_year, 1, 1);
            if (first_weekday == 3 || (first_weekday == 2 && is_leap(iso_year))) {
                out_of_range = 0;
            }
        }

        if (out_of_range) {
            return -2;
        }
    }

    if (iso_day <= 0 || iso_day >= 8) {
        return -3;
    }

    // Convert (Y, W, D) to (Y, M, D) in-place
    int day_1 = iso_week1_monday(iso_year);

    int day_offset = (iso_week - 1)*7 + iso_day - 1;

    ord_to_ymd(day_1 + day_offset, year, month, day);
    return 0;
}


/* ---------------------------------------------------------------------------
 * Range checkers.
 */

/* Check that -MAX_DELTA_DAYS <= days <= MAX_DELTA_DAYS.  If so, return 0.
 * If not, raise OverflowError and return -1.
 */
static int
check_delta_day_range(int days)
{
    if (-MAX_DELTA_DAYS <= days && days <= MAX_DELTA_DAYS)
        return 0;
    PyErr_Format(PyExc_OverflowError,
                 "days=%d; must have magnitude <= %d",
                 days, MAX_DELTA_DAYS);
    return -1;
}

/* Check that date arguments are in range.  Return 0 if they are.  If they
 * aren't, raise ValueError and return -1.
 */
static int
check_date_args(int year, int month, int day)
{

    if (year < MINYEAR || year > MAXYEAR) {
        PyErr_Format(PyExc_ValueError, "year %i is out of range", year);
        return -1;
    }
    if (month < 1 || month > 12) {
        PyErr_SetString(PyExc_ValueError,
                        "month must be in 1..12");
        return -1;
    }
    if (day < 1 || day > days_in_month(year, month)) {
        PyErr_SetString(PyExc_ValueError,
                        "day is out of range for month");
        return -1;
    }
    return 0;
}

/* Check that time arguments are in range.  Return 0 if they are.  If they
 * aren't, raise ValueError and return -1.
 */
static int
check_time_args(int h, int m, int s, int us, int fold)
{
    if (h < 0 || h > 23) {
        PyErr_SetString(PyExc_ValueError,
                        "hour must be in 0..23");
        return -1;
    }
    if (m < 0 || m > 59) {
        PyErr_SetString(PyExc_ValueError,
                        "minute must be in 0..59");
        return -1;
    }
    if (s < 0 || s > 59) {
        PyErr_SetString(PyExc_ValueError,
                        "second must be in 0..59");
        return -1;
    }
    if (us < 0 || us > 999999) {
        PyErr_SetString(PyExc_ValueError,
                        "microsecond must be in 0..999999");
        return -1;
    }
    if (fold != 0 && fold != 1) {
        PyErr_SetString(PyExc_ValueError,
                        "fold must be either 0 or 1");
        return -1;
    }
    return 0;
}

/* ---------------------------------------------------------------------------
 * Normalization utilities.
 */

/* One step of a mixed-radix conversion.  A "hi" unit is equivalent to
 * factor "lo" units.  factor must be > 0.  If *lo is less than 0, or
 * at least factor, enough of *lo is converted into "hi" units so that
 * 0 <= *lo < factor.  The input values must be such that int overflow
 * is impossible.
 */
static void
normalize_pair(int *hi, int *lo, int factor)
{
    assert(factor > 0);
    assert(lo != hi);
    if (*lo < 0 || *lo >= factor) {
        const int num_hi = divmod(*lo, factor, lo);
        const int new_hi = *hi + num_hi;
        assert(! SIGNED_ADD_OVERFLOWED(new_hi, *hi, num_hi));
        *hi = new_hi;
    }
    assert(0 <= *lo && *lo < factor);
}

/* Fiddle days (d), seconds (s), and microseconds (us) so that
 *      0 <= *s < 24*3600
 *      0 <= *us < 1000000
 * The input values must be such that the internals don't overflow.
 * The way this routine is used, we don't get close.
 */
static void
normalize_d_s_us(int *d, int *s, int *us)
{
    if (*us < 0 || *us >= 1000000) {
        normalize_pair(s, us, 1000000);
        /* |s| can't be bigger than about
         * |original s| + |original us|/1000000 now.
         */

    }
    if (*s < 0 || *s >= 24*3600) {
        normalize_pair(d, s, 24*3600);
        /* |d| can't be bigger than about
         * |original d| +
         * (|original s| + |original us|/1000000) / (24*3600) now.
         */
    }
    assert(0 <= *s && *s < 24*3600);
    assert(0 <= *us && *us < 1000000);
}

/* Fiddle years (y), months (m), and days (d) so that
 *      1 <= *m <= 12
 *      1 <= *d <= days_in_month(*y, *m)
 * The input values must be such that the internals don't overflow.
 * The way this routine is used, we don't get close.
 */
static int
normalize_y_m_d(int *y, int *m, int *d)
{
    int dim;            /* # of days in month */

    /* In actual use, m is always the month component extracted from a
     * date/datetime object.  Therefore it is always in [1, 12] range.
     */

    assert(1 <= *m && *m <= 12);

    /* Now only day can be out of bounds (year may also be out of bounds
     * for a datetime object, but we don't care about that here).
     * If day is out of bounds, what to do is arguable, but at least the
     * method here is principled and explainable.
     */
    dim = days_in_month(*y, *m);
    if (*d < 1 || *d > dim) {
        /* Move day-1 days from the first of the month.  First try to
         * get off cheap if we're only one day out of range
         * (adjustments for timezone alone can't be worse than that).
         */
        if (*d == 0) {
            --*m;
            if (*m > 0)
                *d = days_in_month(*y, *m);
            else {
                --*y;
                *m = 12;
                *d = 31;
            }
        }
        else if (*d == dim + 1) {
            /* move forward a day */
            ++*m;
            *d = 1;
            if (*m > 12) {
                *m = 1;
                ++*y;
            }
        }
        else {
            int ordinal = ymd_to_ord(*y, *m, 1) +
                                      *d - 1;
            if (ordinal < 1 || ordinal > MAXORDINAL) {
                goto error;
            } else {
                ord_to_ymd(ordinal, y, m, d);
                return 0;
            }
        }
    }
    assert(*m > 0);
    assert(*d > 0);
    if (MINYEAR <= *y && *y <= MAXYEAR)
        return 0;
 error:
    PyErr_SetString(PyExc_OverflowError,
            "date value out of range");
    return -1;

}

/* Fiddle out-of-bounds months and days so that the result makes some kind
 * of sense.  The parameters are both inputs and outputs.  Returns < 0 on
 * failure, where failure means the adjusted year is out of bounds.
 */
static int
normalize_date(int *year, int *month, int *day)
{
    return normalize_y_m_d(year, month, day);
}

/* Force all the datetime fields into range.  The parameters are both
 * inputs and outputs.  Returns < 0 on error.
 */
static int
normalize_datetime(int *year, int *month, int *day,
                   int *hour, int *minute, int *second,
                   int *microsecond)
{
    normalize_pair(second, microsecond, 1000000);
    normalize_pair(minute, second, 60);
    normalize_pair(hour, minute, 60);
    normalize_pair(day, hour, 24);
    return normalize_date(year, month, day);
}

/* ---------------------------------------------------------------------------
 * Helpers for setting object fields.  These work on pointers to the
 * appropriate base class.
 */

/* For date and datetime. */
static void
set_date_fields(PyDateTime_Date *self, int y, int m, int d)
{
    self->hashcode = -1;
    SET_YEAR(self, y);
    SET_MONTH(self, m);
    SET_DAY(self, d);
}

/* ---------------------------------------------------------------------------
 * String parsing utilities and helper functions
 */

static unsigned char
is_digit(const char c) {
    return ((unsigned int)(c - '0')) < 10;
}

static const char *
parse_digits(const char *ptr, int *var, size_t num_digits)
{
    for (size_t i = 0; i < num_digits; ++i) {
        unsigned int tmp = (unsigned int)(*(ptr++) - '0');
        if (tmp > 9) {
            return NULL;
        }
        *var *= 10;
        *var += (signed int)tmp;
    }

    return ptr;
}

static int
parse_isoformat_date(const char *dtstr, const size_t len, int *year, int *month, int *day)
{
    /* Parse the date components of the result of date.isoformat()
     *
     *  Return codes:
     *       0:  Success
     *      -1:  Failed to parse date component
     *      -2:  Inconsistent date separator usage
     *      -3:  Failed to parse ISO week.
     *      -4:  Failed to parse ISO day.
     *      -5, -6: Failure in iso_to_ymd
     */
    const char *p = dtstr;
    p = parse_digits(p, year, 4);
    if (NULL == p) {
        return -1;
    }

    const unsigned char uses_separator = (*p == '-');
    if (uses_separator) {
        ++p;
    }

    if(*p == 'W') {
        // This is an isocalendar-style date string
        p++;
        int iso_week = 0;
        int iso_day = 0;

        p = parse_digits(p, &iso_week, 2);
        if (NULL == p) {
            return -3;
        }

        assert(p > dtstr);
        if ((size_t)(p - dtstr) < len) {
            if (uses_separator && *(p++) != '-') {
                return -2;
            }

            p = parse_digits(p, &iso_day, 1);
            if (NULL == p) {
                return -4;
            }
        } else {
            iso_day = 1;
        }

        int rv = iso_to_ymd(*year, iso_week, iso_day, year, month, day);
        if (rv) {
            return -3 + rv;
        } else {
            return 0;
        }
    }

    p = parse_digits(p, month, 2);
    if (NULL == p) {
        return -1;
    }

    if (uses_separator && *(p++) != '-') {
        return -2;
    }
    p = parse_digits(p, day, 2);
    if (p == NULL) {
        return -1;
    }
    return 0;
}

static int
parse_hh_mm_ss_ff(const char *tstr, const char *tstr_end, int *hour,
                  int *minute, int *second, int *microsecond)
{
    *hour = *minute = *second = *microsecond = 0;
    const char *p = tstr;
    const char *p_end = tstr_end;
    int *vals[3] = {hour, minute, second};
    // This is initialized to satisfy an erroneous compiler warning.
    unsigned char has_separator = 1;

    // Parse [HH[:?MM[:?SS]]]
    for (size_t i = 0; i < 3; ++i) {
        p = parse_digits(p, vals[i], 2);
        if (NULL == p) {
            return -3;
        }

        char c = *(p++);
        if (i == 0) {
            has_separator = (c == ':');
        }

        if (p >= p_end) {
            return c != '\0';
        }
        else if (has_separator && (c == ':')) {
            continue;
        }
        else if (c == '.' || c == ',') {
            break;
        } else if (!has_separator) {
            --p;
        } else {
            return -4;  // Malformed time separator
        }
    }

    // Parse fractional components
    size_t len_remains = p_end - p;
    size_t to_parse = len_remains;
    if (len_remains >= 6) {
        to_parse = 6;
    }

    p = parse_digits(p, microsecond, to_parse);
    if (NULL == p) {
        return -3;
    }

    static int correction[] = {
        100000, 10000, 1000, 100, 10
    };

    if (to_parse < 6) {
        *microsecond *= correction[to_parse-1];
    }

    while (is_digit(*p)){
        ++p; // skip truncated digits
    }

    // Return 1 if it's not the end of the string
    return *p != '\0';
}

static int
parse_isoformat_time(const char *dtstr, size_t dtlen, int *hour, int *minute,
                     int *second, int *microsecond, int *tzoffset,
                     int *tzmicrosecond)
{
    // Parse the time portion of a datetime.isoformat() string
    //
    // Return codes:
    //      0:  Success (no tzoffset)
    //      1:  Success (with tzoffset)
    //     -3:  Failed to parse time component
    //     -4:  Failed to parse time separator
    //     -5:  Malformed timezone string

    const char *p = dtstr;
    const char *p_end = dtstr + dtlen;

    const char *tzinfo_pos = p;
    do {
        if (*tzinfo_pos == 'Z' || *tzinfo_pos == '+' || *tzinfo_pos == '-') {
            break;
        }
    } while (++tzinfo_pos < p_end);

    int rv = parse_hh_mm_ss_ff(dtstr, tzinfo_pos, hour, minute, second,
                               microsecond);

    if (rv < 0) {
        return rv;
    }
    else if (tzinfo_pos == p_end) {
        // We know that there's no time zone, so if there's stuff at the
        // end of the string it's an error.
        if (rv == 1) {
            return -5;
        }
        else {
            return 0;
        }
    }

    // Special case UTC / Zulu time.
    if (*tzinfo_pos == 'Z') {
        *tzoffset = 0;
        *tzmicrosecond = 0;

        if (*(tzinfo_pos + 1) != '\0') {
            return -5;
        } else {
            return 1;
        }
    }

    int tzsign = (*tzinfo_pos == '-') ? -1 : 1;
    tzinfo_pos++;
    int tzhour = 0, tzminute = 0, tzsecond = 0;
    rv = parse_hh_mm_ss_ff(tzinfo_pos, p_end, &tzhour, &tzminute, &tzsecond,
                           tzmicrosecond);

    *tzoffset = tzsign * ((tzhour * 3600) + (tzminute * 60) + tzsecond);
    *tzmicrosecond *= tzsign;

    return rv ? -5 : 1;
}

/* ---------------------------------------------------------------------------
 * Create various objects, mostly without range checking.
 */

/* Create a date instance with no range checking. */
static PyObject *
new_date_ex(int year, int month, int day, PyTypeObject *type)
{
    PyDateTime_Date *self;

    if (check_date_args(year, month, day) < 0) {
        return NULL;
    }

    self = (PyDateTime_Date *)(type->tp_alloc(type, 0));
    if (self != NULL)
        set_date_fields(self, year, month, day);
    return (PyObject *)self;
}

#define new_date(st, year, month, day) \
    new_date_ex(year, month, day, st->PyDateTime_DateType)

// Forward declaration
static PyObject *
new_datetime_ex(int, int, int, int, int, int, int, PyObject *, PyTypeObject *);

/* Create date instance with no range checking, or call subclass constructor */
static PyObject *
new_date_subclass_ex(int year, int month, int day, PyObject *cls)
{
    datetime_state *st = find_module_state_by_def(cls);
    PyObject *result;
    // We have "fast path" constructors for two subclasses: date and datetime
    if ((PyTypeObject *)cls == st->PyDateTime_DateType) {
        result = new_date_ex(year, month, day, (PyTypeObject *)cls);
    }
    else if ((PyTypeObject *)cls == st->PyDateTime_DateTimeType) {
        result = new_datetime_ex(year, month, day, 0, 0, 0, 0, Py_None,
                                 (PyTypeObject *)cls);
    }
    else {
        result = PyObject_CallFunction(cls, "iii", year, month, day);
    }

    return result;
}

/* Create a datetime instance with no range checking. */
static PyObject *
new_datetime_ex2(int year, int month, int day, int hour, int minute,
                 int second, int usecond, PyObject *tzinfo, int fold, PyTypeObject *type)
{
    PyDateTime_DateTime *self;
    char aware = tzinfo != Py_None;

    if (check_date_args(year, month, day) < 0) {
        return NULL;
    }
    if (check_time_args(hour, minute, second, usecond, fold) < 0) {
        return NULL;
    }
    datetime_state *st = find_module_state_by_def(type);
    if (check_tzinfo_subclass(st, tzinfo) < 0) {
        return NULL;
    }

    self = (PyDateTime_DateTime *) (type->tp_alloc(type, aware));
    if (self != NULL) {
        self->hastzinfo = aware;
        set_date_fields((PyDateTime_Date *)self, year, month, day);
        DATE_SET_HOUR(self, hour);
        DATE_SET_MINUTE(self, minute);
        DATE_SET_SECOND(self, second);
        DATE_SET_MICROSECOND(self, usecond);
        if (aware) {
            self->tzinfo = Py_NewRef(tzinfo);
        }
        DATE_SET_FOLD(self, fold);
    }
    return (PyObject *)self;
}

static PyObject *
new_datetime_ex(int year, int month, int day, int hour, int minute,
                int second, int usecond, PyObject *tzinfo, PyTypeObject *type)
{
    return new_datetime_ex2(year, month, day, hour, minute, second, usecond,
                            tzinfo, 0, type);
}

#define new_datetime(st, y, m, d, hh, mm, ss, us, tzinfo, fold) \
    new_datetime_ex2(y, m, d, hh, mm, ss, us, tzinfo, fold, \
                     st->PyDateTime_DateTimeType)

static PyObject *
new_datetime_subclass_fold_ex(int year, int month, int day, int hour, int minute,
                              int second, int usecond, PyObject *tzinfo,
                              int fold, PyObject *cls) {
    PyObject* dt;
    datetime_state *st = find_module_state_by_def(cls);
    if ((PyTypeObject*)cls == st->PyDateTime_DateTimeType) {
        // Use the fast path constructor
        dt = new_datetime(st, year, month, day, hour, minute, second, usecond,
                          tzinfo, fold);
    } else {
        // Subclass
        dt = PyObject_CallFunction(cls, "iiiiiiiO",
                                   year,
                                   month,
                                   day,
                                   hour,
                                   minute,
                                   second,
                                   usecond,
                                   tzinfo);
    }

    return dt;
}

static PyObject *
new_datetime_subclass_ex(int year, int month, int day, int hour, int minute,
                              int second, int usecond, PyObject *tzinfo,
                              PyObject *cls) {
    return new_datetime_subclass_fold_ex(year, month, day, hour, minute,
                                         second, usecond, tzinfo, 0,
                                         cls);
}

/* Create a time instance with no range checking. */
static PyObject *
new_time_ex2(int hour, int minute, int second, int usecond,
             PyObject *tzinfo, int fold, PyTypeObject *type)
{
    PyDateTime_Time *self;
    char aware = tzinfo != Py_None;

    if (check_time_args(hour, minute, second, usecond, fold) < 0) {
        return NULL;
    }
    datetime_state *st = find_module_state_by_def(type);
    if (check_tzinfo_subclass(st, tzinfo) < 0) {
        return NULL;
    }

    self = (PyDateTime_Time *) (type->tp_alloc(type, aware));
    if (self != NULL) {
        self->hastzinfo = aware;
        self->hashcode = -1;
        TIME_SET_HOUR(self, hour);
        TIME_SET_MINUTE(self, minute);
        TIME_SET_SECOND(self, second);
        TIME_SET_MICROSECOND(self, usecond);
        if (aware) {
            self->tzinfo = Py_NewRef(tzinfo);
        }
        TIME_SET_FOLD(self, fold);
    }
    return (PyObject *)self;
}

static PyObject *
new_time_ex(int hour, int minute, int second, int usecond,
            PyObject *tzinfo, PyTypeObject *type)
{
    return new_time_ex2(hour, minute, second, usecond, tzinfo, 0, type);
}

#define new_time(st, hh, mm, ss, us, tzinfo, fold) \
    new_time_ex2(hh, mm, ss, us, tzinfo, fold, st->PyDateTime_TimeType)

/* Create a timedelta instance.  Normalize the members iff normalize is
 * true.  Passing false is a speed optimization, if you know for sure
 * that seconds and microseconds are already in their proper ranges.  In any
 * case, raises OverflowError and returns NULL if the normalized days is out
 * of range.
 */
static PyObject *
new_delta_ex(int days, int seconds, int microseconds, int normalize,
             PyTypeObject *type)
{
    PyDateTime_Delta *self;

    if (normalize)
        normalize_d_s_us(&days, &seconds, &microseconds);
    assert(0 <= seconds && seconds < 24*3600);
    assert(0 <= microseconds && microseconds < 1000000);

    if (check_delta_day_range(days) < 0)
        return NULL;

    self = (PyDateTime_Delta *) (type->tp_alloc(type, 0));
    if (self != NULL) {
        self->hashcode = -1;
        SET_TD_DAYS(self, days);
        SET_TD_SECONDS(self, seconds);
        SET_TD_MICROSECONDS(self, microseconds);
    }
    return (PyObject *) self;
}

#define new_delta(st, d, s, us, normalize)  \
    new_delta_ex(d, s, us, normalize, st->PyDateTime_DeltaType)


typedef struct
{
    PyObject_HEAD
    PyObject *offset;
    PyObject *name;
} PyDateTime_TimeZone;

/* Create new timezone instance checking offset range.  This
   function does not check the name argument.  Caller must assure
   that offset is a timedelta instance and name is either NULL
   or a unicode object. */
static PyObject *
create_timezone(datetime_state *st, PyObject *offset, PyObject *name)
{
    PyDateTime_TimeZone *self;
    PyTypeObject *type = st->PyDateTime_TimeZoneType;
    assert(offset != NULL);
    assert(PyDelta_Check(st, offset));
    assert(name == NULL || PyUnicode_Check(name));

    self = (PyDateTime_TimeZone *)(type->tp_alloc(type, 0));
    if (self == NULL) {
        return NULL;
    }
    self->offset = Py_NewRef(offset);
    self->name = Py_XNewRef(name);
    return (PyObject *)self;
}

static int delta_bool(PyDateTime_Delta *self);

static PyObject *
new_timezone(PyObject *offset, PyObject *name)
{
    datetime_state *st = find_module_state_by_def(Py_TYPE(offset));
    assert(offset != NULL);
    assert(PyDelta_Check(st, offset));
    assert(name == NULL || PyUnicode_Check(name));

    if (name == NULL && delta_bool((PyDateTime_Delta *)offset) == 0) {
        return Py_NewRef(st->PyDateTime_TimeZone_UTC);
    }
    if ((GET_TD_DAYS(offset) == -1 &&
            GET_TD_SECONDS(offset) == 0 &&
            GET_TD_MICROSECONDS(offset) < 1) ||
        GET_TD_DAYS(offset) < -1 || GET_TD_DAYS(offset) >= 1) {
        PyErr_Format(PyExc_ValueError, "offset must be a timedelta"
                     " strictly between -timedelta(hours=24) and"
                     " timedelta(hours=24),"
                     " not %R.", offset);
        return NULL;
    }

    return create_timezone(st, offset, name);
}

/* ---------------------------------------------------------------------------
 * tzinfo helpers.
 */

/* Ensure that p is None or of a tzinfo subclass.  Return 0 if OK; if not
 * raise TypeError and return -1.
 */
static int
check_tzinfo_subclass(datetime_state *st, PyObject *p)
{
    if (p == Py_None || PyTZInfo_Check(st, p))
        return 0;
    PyErr_Format(PyExc_TypeError,
                 "tzinfo argument must be None or of a tzinfo subclass, "
                 "not type '%s'",
                 Py_TYPE(p)->tp_name);
    return -1;
}

/* If self has a tzinfo member, return a BORROWED reference to it.  Else
 * return NULL, which is NOT AN ERROR.  There are no error returns here,
 * and the caller must not decref the result.
 */
static PyObject *
get_tzinfo_member(PyObject *self)
{
    PyObject *tzinfo = NULL;

    datetime_state *st = find_module_state_by_def(Py_TYPE(self));
    if (PyDateTime_Check(st, self) && HASTZINFO(self)) {
        tzinfo = ((PyDateTime_DateTime *)self)->tzinfo;
    }
    else if (PyTime_Check(st, self) && HASTZINFO(self)) {
        tzinfo = ((PyDateTime_Time *)self)->tzinfo;
    }

    return tzinfo;
}

/* Call getattr(tzinfo, name)(tzinfoarg), and check the result.  tzinfo must
 * be an instance of the tzinfo class.  If the method returns None, this
 * returns None.  If the method doesn't return None or timedelta, TypeError is
 * raised and this returns NULL.  If it returns a timedelta and the value is
 * out of range or isn't a whole number of minutes, ValueError is raised and
 * this returns NULL.  Else result is returned.
 */
static PyObject *
call_tzinfo_method(datetime_state *st, PyObject *tzinfo, const char *name,
                   PyObject *tzinfoarg)
{
    PyObject *offset;

    assert(tzinfo != NULL);
    assert(PyTZInfo_Check(st, tzinfo) || tzinfo == Py_None);
    assert(tzinfoarg != NULL);

    if (tzinfo == Py_None)
        Py_RETURN_NONE;
    offset = PyObject_CallMethod(tzinfo, name, "O", tzinfoarg);
    if (offset == Py_None || offset == NULL)
        return offset;
    if (PyDelta_Check(st, offset)) {
        if ((GET_TD_DAYS(offset) == -1 &&
                GET_TD_SECONDS(offset) == 0 &&
                GET_TD_MICROSECONDS(offset) < 1) ||
            GET_TD_DAYS(offset) < -1 || GET_TD_DAYS(offset) >= 1) {
            Py_DECREF(offset);
            PyErr_Format(PyExc_ValueError, "offset must be a timedelta"
                         " strictly between -timedelta(hours=24) and"
                         " timedelta(hours=24).");
            return NULL;
        }
    }
    else {
        PyErr_Format(PyExc_TypeError,
                     "tzinfo.%s() must return None or "
                     "timedelta, not '%.200s'",
                     name, Py_TYPE(offset)->tp_name);
        Py_DECREF(offset);
        return NULL;
    }

    return offset;
}

/* Call tzinfo.utcoffset(tzinfoarg), and extract an integer from the
 * result.  tzinfo must be an instance of the tzinfo class.  If utcoffset()
 * returns None, call_utcoffset returns 0 and sets *none to 1.  If uctoffset()
 * doesn't return None or timedelta, TypeError is raised and this returns -1.
 * If utcoffset() returns an out of range timedelta,
 * ValueError is raised and this returns -1.  Else *none is
 * set to 0 and the offset is returned (as timedelta, positive east of UTC).
 */
static PyObject *
call_utcoffset(datetime_state *st, PyObject *tzinfo, PyObject *tzinfoarg)
{
    return call_tzinfo_method(st, tzinfo, "utcoffset", tzinfoarg);
}

/* Call tzinfo.dst(tzinfoarg), and extract an integer from the
 * result.  tzinfo must be an instance of the tzinfo class.  If dst()
 * returns None, call_dst returns 0 and sets *none to 1.  If dst()
 * doesn't return None or timedelta, TypeError is raised and this
 * returns -1.  If dst() returns an invalid timedelta for a UTC offset,
 * ValueError is raised and this returns -1.  Else *none is set to 0 and
 * the offset is returned (as timedelta, positive east of UTC).
 */
static PyObject *
call_dst(datetime_state *st, PyObject *tzinfo, PyObject *tzinfoarg)
{
    return call_tzinfo_method(st, tzinfo, "dst", tzinfoarg);
}

/* Call tzinfo.tzname(tzinfoarg), and return the result.  tzinfo must be
 * an instance of the tzinfo class or None.  If tzinfo isn't None, and
 * tzname() doesn't return None or a string, TypeError is raised and this
 * returns NULL.  If the result is a string, we ensure it is a Unicode
 * string.
 */
static PyObject *
call_tzname(datetime_state *st, PyObject *tzinfo, PyObject *tzinfoarg)
{
    PyObject *result;
    assert(tzinfo != NULL);
    assert(check_tzinfo_subclass(st, tzinfo) >= 0);
    assert(tzinfoarg != NULL);

    if (tzinfo == Py_None)
        Py_RETURN_NONE;

    result = PyObject_CallMethodOneArg(tzinfo, &_Py_ID(tzname), tzinfoarg);

    if (result == NULL || result == Py_None)
        return result;

    if (!PyUnicode_Check(result)) {
        PyErr_Format(PyExc_TypeError, "tzinfo.tzname() must "
                     "return None or a string, not '%s'",
                     Py_TYPE(result)->tp_name);
        Py_SETREF(result, NULL);
    }

    return result;
}

/* repr is like "someclass(arg1, arg2)".  If tzinfo isn't None,
 * stuff
 *     ", tzinfo=" + repr(tzinfo)
 * before the closing ")".
 */
static PyObject *
append_keyword_tzinfo(PyObject *repr, PyObject *tzinfo)
{
    PyObject *temp;

    assert(PyUnicode_Check(repr));
    assert(tzinfo);
    if (tzinfo == Py_None)
        return repr;
    /* Get rid of the trailing ')'. */
    assert(PyUnicode_READ_CHAR(repr, PyUnicode_GET_LENGTH(repr)-1) == ')');
    temp = PyUnicode_Substring(repr, 0, PyUnicode_GET_LENGTH(repr) - 1);
    Py_DECREF(repr);
    if (temp == NULL)
        return NULL;
    repr = PyUnicode_FromFormat("%U, tzinfo=%R)", temp, tzinfo);
    Py_DECREF(temp);
    return repr;
}

/* repr is like "someclass(arg1, arg2)".  If fold isn't 0,
 * stuff
 *     ", fold=" + repr(tzinfo)
 * before the closing ")".
 */
static PyObject *
append_keyword_fold(PyObject *repr, int fold)
{
    PyObject *temp;

    assert(PyUnicode_Check(repr));
    if (fold == 0)
        return repr;
    /* Get rid of the trailing ')'. */
    assert(PyUnicode_READ_CHAR(repr, PyUnicode_GET_LENGTH(repr)-1) == ')');
    temp = PyUnicode_Substring(repr, 0, PyUnicode_GET_LENGTH(repr) - 1);
    Py_DECREF(repr);
    if (temp == NULL)
        return NULL;
    repr = PyUnicode_FromFormat("%U, fold=%d)", temp, fold);
    Py_DECREF(temp);
    return repr;
}

static inline PyObject *
tzinfo_from_isoformat_results(datetime_state *st, int rv, int tzoffset,
                              int tz_useconds)
{
    PyObject *tzinfo;
    if (rv == 1) {
        // Create a timezone from offset in seconds (0 returns UTC)
        if (tzoffset == 0) {
            return Py_NewRef(st->PyDateTime_TimeZone_UTC);
        }

        PyObject *delta = new_delta(st, 0, tzoffset, tz_useconds, 1);
        if (delta == NULL) {
            return NULL;
        }
        tzinfo = new_timezone(delta, NULL);
        Py_DECREF(delta);
    }
    else {
        tzinfo = Py_NewRef(Py_None);
    }

    return tzinfo;
}

/* ---------------------------------------------------------------------------
 * String format helpers.
 */

static PyObject *
format_ctime(PyDateTime_Date *date, int hours, int minutes, int seconds)
{
    static const char * const DayNames[] = {
        "Mon", "Tue", "Wed", "Thu", "Fri", "Sat", "Sun"
    };
    static const char * const MonthNames[] = {
        "Jan", "Feb", "Mar", "Apr", "May", "Jun",
        "Jul", "Aug", "Sep", "Oct", "Nov", "Dec"
    };

    int wday = weekday(GET_YEAR(date), GET_MONTH(date), GET_DAY(date));

    return PyUnicode_FromFormat("%s %s %2d %02d:%02d:%02d %04d",
                                DayNames[wday], MonthNames[GET_MONTH(date)-1],
                                GET_DAY(date), hours, minutes, seconds,
                                GET_YEAR(date));
}

static PyObject *delta_negative(PyDateTime_Delta *self);

/* Add formatted UTC offset string to buf.  buf has no more than
 * buflen bytes remaining.  The UTC offset is gotten by calling
 * tzinfo.uctoffset(tzinfoarg).  If that returns None, \0 is stored into
 * *buf, and that's all.  Else the returned value is checked for sanity (an
 * integer in range), and if that's OK it's converted to an hours & minutes
 * string of the form
 *   sign HH sep MM [sep SS [. UUUUUU]]
 * Returns 0 if everything is OK.  If the return value from utcoffset() is
 * bogus, an appropriate exception is set and -1 is returned.
 */
static int
format_utcoffset(datetime_state *st, char *buf, size_t buflen, const char *sep,
                PyObject *tzinfo, PyObject *tzinfoarg)
{
    PyObject *offset;
    int hours, minutes, seconds, microseconds;
    char sign;

    assert(buflen >= 1);

    offset = call_utcoffset(st, tzinfo, tzinfoarg);
    if (offset == NULL)
        return -1;
    if (offset == Py_None) {
        Py_DECREF(offset);
        *buf = '\0';
        return 0;
    }
    /* Offset is normalized, so it is negative if days < 0 */
    if (GET_TD_DAYS(offset) < 0) {
        sign = '-';
        Py_SETREF(offset, delta_negative((PyDateTime_Delta *)offset));
        if (offset == NULL)
            return -1;
    }
    else {
        sign = '+';
    }
    /* Offset is not negative here. */
    microseconds = GET_TD_MICROSECONDS(offset);
    seconds = GET_TD_SECONDS(offset);
    Py_DECREF(offset);
    minutes = divmod(seconds, 60, &seconds);
    hours = divmod(minutes, 60, &minutes);
    if (microseconds) {
        PyOS_snprintf(buf, buflen, "%c%02d%s%02d%s%02d.%06d", sign,
                      hours, sep, minutes, sep, seconds, microseconds);
        return 0;
    }
    if (seconds) {
        PyOS_snprintf(buf, buflen, "%c%02d%s%02d%s%02d", sign, hours,
                      sep, minutes, sep, seconds);
        return 0;
    }
    PyOS_snprintf(buf, buflen, "%c%02d%s%02d", sign, hours, sep, minutes);
    return 0;
}

static PyObject *
make_somezreplacement(datetime_state *st, PyObject *object, char *sep,
                      PyObject *tzinfoarg)
{
    char buf[100];
    PyObject *tzinfo = get_tzinfo_member(object);

    if (tzinfo == Py_None || tzinfo == NULL) {
        return PyBytes_FromStringAndSize(NULL, 0);
    }

    assert(tzinfoarg != NULL);
    if (format_utcoffset(st, buf,
                         sizeof(buf),
                         sep,
                         tzinfo,
                         tzinfoarg) < 0)
        return NULL;

    return PyBytes_FromStringAndSize(buf, strlen(buf));
}

static PyObject *
make_Zreplacement(datetime_state *st, PyObject *object,
                  PyObject *tzinfoarg)
{
    PyObject *temp;
    PyObject *tzinfo = get_tzinfo_member(object);
    PyObject *Zreplacement = PyUnicode_FromStringAndSize(NULL, 0);

    if (Zreplacement == NULL)
        return NULL;
    if (tzinfo == Py_None || tzinfo == NULL)
        return Zreplacement;

    assert(tzinfoarg != NULL);
    temp = call_tzname(st, tzinfo, tzinfoarg);
    if (temp == NULL)
        goto Error;
    if (temp == Py_None) {
        Py_DECREF(temp);
        return Zreplacement;
    }

    assert(PyUnicode_Check(temp));
    /* Since the tzname is getting stuffed into the
     * format, we have to double any % signs so that
     * strftime doesn't treat them as format codes.
     */
    Py_DECREF(Zreplacement);
    Zreplacement = PyObject_CallMethod(temp, "replace", "ss", "%", "%%");
    Py_DECREF(temp);
    if (Zreplacement == NULL)
        return NULL;
    if (!PyUnicode_Check(Zreplacement)) {
        PyErr_SetString(PyExc_TypeError,
                        "tzname.replace() did not return a string");
        goto Error;
    }
    return Zreplacement;

  Error:
    Py_DECREF(Zreplacement);
    return NULL;
}

static PyObject *
make_freplacement(PyObject *object)
{
    datetime_state *st = find_module_state_by_def(Py_TYPE(object));
    char freplacement[64];
    if (PyTime_Check(st, object)) {
        sprintf(freplacement, "%06d", TIME_GET_MICROSECOND(object));
    }
    else if (PyDateTime_Check(st, object)) {
        sprintf(freplacement, "%06d", DATE_GET_MICROSECOND(object));
    }
    else {
        sprintf(freplacement, "%06d", 0);
    }

    return PyBytes_FromStringAndSize(freplacement, strlen(freplacement));
}

/* I sure don't want to reproduce the strftime code from the time module,
 * so this imports the module and calls it.  All the hair is due to
 * giving special meanings to the %z, %:z, %Z and %f format codes via a
 * preprocessing step on the format string.
 * tzinfoarg is the argument to pass to the object's tzinfo method, if
 * needed.
 */
static PyObject *
wrap_strftime(PyObject *object, PyObject *format, PyObject *timetuple,
              PyObject *tzinfoarg)
{
    PyObject *result = NULL;            /* guilty until proved innocent */

    PyObject *zreplacement = NULL;      /* py string, replacement for %z */
    PyObject *colonzreplacement = NULL; /* py string, replacement for %:z */
    PyObject *Zreplacement = NULL;      /* py string, replacement for %Z */
    PyObject *freplacement = NULL;      /* py string, replacement for %f */

    const char *pin;            /* pointer to next char in input format */
    Py_ssize_t flen;            /* length of input format */
    char ch;                    /* next char in input format */

    PyObject *newfmt = NULL;            /* py string, the output format */
    char *pnew;         /* pointer to available byte in output format */
    size_t totalnew;            /* number bytes total in output format buffer,
                               exclusive of trailing \0 */
    size_t usednew;     /* number bytes used so far in output format buffer */

    const char *ptoappend;      /* ptr to string to append to output buffer */
    Py_ssize_t ntoappend;       /* # of bytes to append to output buffer */

    assert(object && format && timetuple);
    assert(PyUnicode_Check(format));
    /* Convert the input format to a C string and size */
    pin = PyUnicode_AsUTF8AndSize(format, &flen);
    if (!pin)
        return NULL;

    /* Scan the input format, looking for %z/%Z/%f escapes, building
     * a new format.  Since computing the replacements for those codes
     * is expensive, don't unless they're actually used.
     */
    if (flen > INT_MAX - 1) {
        PyErr_NoMemory();
        goto Done;
    }

    totalnew = flen + 1;        /* realistic if no %z/%Z */
    newfmt = PyBytes_FromStringAndSize(NULL, totalnew);
    if (newfmt == NULL) goto Done;
    pnew = PyBytes_AsString(newfmt);
    usednew = 0;

    while ((ch = *pin++) != '\0') {
        if (ch != '%') {
            ptoappend = pin - 1;
            ntoappend = 1;
        }
        else if ((ch = *pin++) == '\0') {
        /* Null byte follows %, copy only '%'.
         *
         * Back the pin up one char so that we catch the null check
         * the next time through the loop.*/
            pin--;
            ptoappend = pin - 1;
            ntoappend = 1;
        }
        /* A % has been seen and ch is the character after it. */
        else if (ch == 'z') {
            /* %z -> +HHMM */
            if (zreplacement == NULL) {
                datetime_state *st = find_module_state_by_def(Py_TYPE(object));
                zreplacement = make_somezreplacement(st, object, "", tzinfoarg);
                if (zreplacement == NULL)
                    goto Done;
            }
            assert(zreplacement != NULL);
            assert(PyBytes_Check(zreplacement));
            ptoappend = PyBytes_AS_STRING(zreplacement);
            ntoappend = PyBytes_GET_SIZE(zreplacement);
        }
        else if (ch == ':' && *pin == 'z' && pin++) {
            /* %:z -> +HH:MM */
            if (colonzreplacement == NULL) {
                datetime_state *st = find_module_state_by_def(Py_TYPE(object));
                colonzreplacement = make_somezreplacement(st, object, ":", tzinfoarg);
                if (colonzreplacement == NULL)
                    goto Done;
            }
            assert(colonzreplacement != NULL);
            assert(PyBytes_Check(colonzreplacement));
            ptoappend = PyBytes_AS_STRING(colonzreplacement);
            ntoappend = PyBytes_GET_SIZE(colonzreplacement);
        }
        else if (ch == 'Z') {
            /* format tzname */
            if (Zreplacement == NULL) {
                datetime_state *st = find_module_state_by_def(Py_TYPE(object));
                Zreplacement = make_Zreplacement(st, object,
                                                 tzinfoarg);
                if (Zreplacement == NULL)
                    goto Done;
            }
            assert(Zreplacement != NULL);
            assert(PyUnicode_Check(Zreplacement));
            ptoappend = PyUnicode_AsUTF8AndSize(Zreplacement,
                                                  &ntoappend);
            if (ptoappend == NULL)
                goto Done;
        }
        else if (ch == 'f') {
            /* format microseconds */
            if (freplacement == NULL) {
                freplacement = make_freplacement(object);
                if (freplacement == NULL)
                    goto Done;
            }
            assert(freplacement != NULL);
            assert(PyBytes_Check(freplacement));
            ptoappend = PyBytes_AS_STRING(freplacement);
            ntoappend = PyBytes_GET_SIZE(freplacement);
        }
        else {
            /* percent followed by something else */
            ptoappend = pin - 2;
            ntoappend = 2;
        }

        /* Append the ntoappend chars starting at ptoappend to
         * the new format.
         */
        if (ntoappend == 0)
            continue;
        assert(ptoappend != NULL);
        assert(ntoappend > 0);
        while (usednew + ntoappend > totalnew) {
            if (totalnew > (PY_SSIZE_T_MAX >> 1)) { /* overflow */
                PyErr_NoMemory();
                goto Done;
            }
            totalnew <<= 1;
            if (_PyBytes_Resize(&newfmt, totalnew) < 0)
                goto Done;
            pnew = PyBytes_AsString(newfmt) + usednew;
        }
        memcpy(pnew, ptoappend, ntoappend);
        pnew += ntoappend;
        usednew += ntoappend;
        assert(usednew <= totalnew);
    }  /* end while() */

    if (_PyBytes_Resize(&newfmt, usednew) < 0)
        goto Done;
    {
        PyObject *format;
        PyObject *strftime = _PyImport_GetModuleAttrString("time", "strftime");

        if (strftime == NULL)
            goto Done;
        format = PyUnicode_FromString(PyBytes_AS_STRING(newfmt));
        if (format != NULL) {
            result = PyObject_CallFunctionObjArgs(strftime,
                                                   format, timetuple, NULL);
            Py_DECREF(format);
        }
        Py_DECREF(strftime);
    }
 Done:
    Py_XDECREF(freplacement);
    Py_XDECREF(zreplacement);
    Py_XDECREF(colonzreplacement);
    Py_XDECREF(Zreplacement);
    Py_XDECREF(newfmt);
    return result;
}

/* ---------------------------------------------------------------------------
 * Wrap functions from the time module.  These aren't directly available
 * from C.  Perhaps they should be.
 */

/* Call time.time() and return its result (a Python float). */
static PyObject *
time_time(void)
{
    PyObject *result = NULL;
    PyObject *time = _PyImport_GetModuleAttrString("time", "time");

    if (time != NULL) {
        result = PyObject_CallNoArgs(time);
        Py_DECREF(time);
    }
    return result;
}

/* Build a time.struct_time.  The weekday and day number are automatically
 * computed from the y,m,d args.
 */
static PyObject *
build_struct_time(int y, int m, int d, int hh, int mm, int ss, int dstflag)
{
    PyObject *struct_time;
    PyObject *result;

    struct_time = _PyImport_GetModuleAttrString("time", "struct_time");
    if (struct_time == NULL) {
        return NULL;
    }

    result = PyObject_CallFunction(struct_time, "((iiiiiiiii))",
                         y, m, d,
                         hh, mm, ss,
                         weekday(y, m, d),
                         days_before_month(y, m) + d,
                         dstflag);
    Py_DECREF(struct_time);
    return result;
}

/* ---------------------------------------------------------------------------
 * Miscellaneous helpers.
 */

/* The comparisons here all most naturally compute a cmp()-like result.
 * This little helper turns that into a bool result for rich comparisons.
 */
static PyObject *
diff_to_bool(int diff, int op)
{
    Py_RETURN_RICHCOMPARE(diff, 0, op);
}

/* Raises a "can't compare" TypeError and returns NULL. */
static PyObject *
cmperror(PyObject *a, PyObject *b)
{
    PyErr_Format(PyExc_TypeError,
                 "can't compare %s to %s",
                 Py_TYPE(a)->tp_name, Py_TYPE(b)->tp_name);
    return NULL;
}

/* ---------------------------------------------------------------------------
 * Class implementations.
 */

/*
 * PyDateTime_Delta implementation.
 */

/* Convert a timedelta to a number of us,
 *      (24*3600*self.days + self.seconds)*1000000 + self.microseconds
 * as a Python int.
 * Doing mixed-radix arithmetic by hand instead is excruciating in C,
 * due to ubiquitous overflow possibilities.
 */
static PyObject *
delta_to_microseconds(datetime_state *st, PyDateTime_Delta *self)
{
    PyObject *x1 = NULL;
    PyObject *x2 = NULL;
    PyObject *x3 = NULL;
    PyObject *result = NULL;

    x1 = PyLong_FromLong(GET_TD_DAYS(self));
    if (x1 == NULL)
        goto Done;
    x2 = PyNumber_Multiply(x1, st->seconds_per_day);        /* days in seconds */
    if (x2 == NULL)
        goto Done;
    Py_SETREF(x1, NULL);

    /* x2 has days in seconds */
    x1 = PyLong_FromLong(GET_TD_SECONDS(self));         /* seconds */
    if (x1 == NULL)
        goto Done;
    x3 = PyNumber_Add(x1, x2);          /* days and seconds in seconds */
    if (x3 == NULL)
        goto Done;
    Py_DECREF(x1);
    Py_DECREF(x2);
    /* x1 = */ x2 = NULL;

    /* x3 has days+seconds in seconds */
    x1 = PyNumber_Multiply(x3, st->us_per_second);          /* us */
    if (x1 == NULL)
        goto Done;
    Py_SETREF(x3, NULL);

    /* x1 has days+seconds in us */
    x2 = PyLong_FromLong(GET_TD_MICROSECONDS(self));
    if (x2 == NULL)
        goto Done;
    result = PyNumber_Add(x1, x2);
    assert(result == NULL || PyLong_CheckExact(result));

Done:
    Py_XDECREF(x1);
    Py_XDECREF(x2);
    Py_XDECREF(x3);
    return result;
}

static PyObject *
checked_divmod(PyObject *a, PyObject *b)
{
    PyObject *result = PyNumber_Divmod(a, b);
    if (result != NULL) {
        if (!PyTuple_Check(result)) {
            PyErr_Format(PyExc_TypeError,
                         "divmod() returned non-tuple (type %.200s)",
                         Py_TYPE(result)->tp_name);
            Py_DECREF(result);
            return NULL;
        }
        if (PyTuple_GET_SIZE(result) != 2) {
            PyErr_Format(PyExc_TypeError,
                         "divmod() returned a tuple of size %zd",
                         PyTuple_GET_SIZE(result));
            Py_DECREF(result);
            return NULL;
        }
    }
    return result;
}

/* Convert a number of us (as a Python int) to a timedelta.
 */
static PyObject *
microseconds_to_delta_ex(datetime_state *st, PyObject *pyus,
                         PyTypeObject *type)
{
    int us;
    int s;
    int d;

    PyObject *tuple = NULL;
    PyObject *num = NULL;
    PyObject *result = NULL;

    tuple = checked_divmod(pyus, st->us_per_second);
    if (tuple == NULL) {
        goto Done;
    }

    num = PyTuple_GET_ITEM(tuple, 1);           /* us */
    us = _PyLong_AsInt(num);
    num = NULL;
    if (us == -1 && PyErr_Occurred()) {
        goto Done;
    }
    if (!(0 <= us && us < 1000000)) {
        goto BadDivmod;
    }

    num = Py_NewRef(PyTuple_GET_ITEM(tuple, 0));        /* leftover seconds */
    Py_DECREF(tuple);

    tuple = checked_divmod(num, st->seconds_per_day);
    if (tuple == NULL)
        goto Done;
    Py_DECREF(num);

    num = PyTuple_GET_ITEM(tuple, 1);           /* seconds */
    s = _PyLong_AsInt(num);
    num = NULL;
    if (s == -1 && PyErr_Occurred()) {
        goto Done;
    }
    if (!(0 <= s && s < 24*3600)) {
        goto BadDivmod;
    }

    num = Py_NewRef(PyTuple_GET_ITEM(tuple, 0));           /* leftover days */
    d = _PyLong_AsInt(num);
    if (d == -1 && PyErr_Occurred()) {
        goto Done;
    }
    result = new_delta_ex(d, s, us, 0, type);

Done:
    Py_XDECREF(tuple);
    Py_XDECREF(num);
    return result;

BadDivmod:
    PyErr_SetString(PyExc_TypeError,
                    "divmod() returned a value out of range");
    goto Done;
}

#define microseconds_to_delta(st, pymicros) \
    microseconds_to_delta_ex(st, pymicros, (st)->PyDateTime_DeltaType)

static PyObject *
multiply_int_timedelta(datetime_state *st, PyObject *intobj,
                       PyDateTime_Delta *delta)
{
    PyObject *pyus_in;
    PyObject *pyus_out;
    PyObject *result;

    pyus_in = delta_to_microseconds(st, delta);
    if (pyus_in == NULL)
        return NULL;

    pyus_out = PyNumber_Multiply(intobj, pyus_in);
    Py_DECREF(pyus_in);
    if (pyus_out == NULL)
        return NULL;

    result = microseconds_to_delta(st, pyus_out);
    Py_DECREF(pyus_out);
    return result;
}

static PyObject *
get_float_as_integer_ratio(PyObject *floatobj)
{
    PyObject *ratio;

    assert(floatobj && PyFloat_Check(floatobj));
    ratio = PyObject_CallMethodNoArgs(floatobj, &_Py_ID(as_integer_ratio));
    if (ratio == NULL) {
        return NULL;
    }
    if (!PyTuple_Check(ratio)) {
        PyErr_Format(PyExc_TypeError,
                     "unexpected return type from as_integer_ratio(): "
                     "expected tuple, got '%.200s'",
                     Py_TYPE(ratio)->tp_name);
        Py_DECREF(ratio);
        return NULL;
    }
    if (PyTuple_Size(ratio) != 2) {
        PyErr_SetString(PyExc_ValueError,
                        "as_integer_ratio() must return a 2-tuple");
        Py_DECREF(ratio);
        return NULL;
    }
    return ratio;
}

/* op is 0 for multiplication, 1 for division */
static PyObject *
multiply_truedivide_timedelta_float(datetime_state *st,
                                    PyDateTime_Delta *delta,
                                    PyObject *floatobj, int op)
{
    PyObject *result = NULL;
    PyObject *pyus_in = NULL, *temp, *pyus_out;
    PyObject *ratio = NULL;

    pyus_in = delta_to_microseconds(st, delta);
    if (pyus_in == NULL)
        return NULL;
    ratio = get_float_as_integer_ratio(floatobj);
    if (ratio == NULL) {
        goto error;
    }
    temp = PyNumber_Multiply(pyus_in, PyTuple_GET_ITEM(ratio, op));
    Py_SETREF(pyus_in, NULL);
    if (temp == NULL)
        goto error;
    pyus_out = divide_nearest(temp, PyTuple_GET_ITEM(ratio, !op));
    Py_DECREF(temp);
    if (pyus_out == NULL)
        goto error;

    result = microseconds_to_delta(st, pyus_out);
    Py_DECREF(pyus_out);
 error:
    Py_XDECREF(pyus_in);
    Py_XDECREF(ratio);

    return result;
}

static PyObject *
divide_timedelta_int(datetime_state *st, PyDateTime_Delta *delta,
                     PyObject *intobj)
{
    PyObject *pyus_in;
    PyObject *pyus_out;
    PyObject *result;

    pyus_in = delta_to_microseconds(st, delta);
    if (pyus_in == NULL)
        return NULL;

    pyus_out = PyNumber_FloorDivide(pyus_in, intobj);
    Py_DECREF(pyus_in);
    if (pyus_out == NULL)
        return NULL;

    result = microseconds_to_delta(st, pyus_out);
    Py_DECREF(pyus_out);
    return result;
}

static PyObject *
divide_timedelta_timedelta(datetime_state *st, PyDateTime_Delta *left,
                           PyDateTime_Delta *right)
{
    PyObject *pyus_left;
    PyObject *pyus_right;
    PyObject *result;

    pyus_left = delta_to_microseconds(st, left);
    if (pyus_left == NULL)
        return NULL;

    pyus_right = delta_to_microseconds(st, right);
    if (pyus_right == NULL)     {
        Py_DECREF(pyus_left);
        return NULL;
    }

    result = PyNumber_FloorDivide(pyus_left, pyus_right);
    Py_DECREF(pyus_left);
    Py_DECREF(pyus_right);
    return result;
}

static PyObject *
truedivide_timedelta_timedelta(datetime_state *st, PyDateTime_Delta *left,
                               PyDateTime_Delta *right)
{
    PyObject *pyus_left;
    PyObject *pyus_right;
    PyObject *result;

    pyus_left = delta_to_microseconds(st, left);
    if (pyus_left == NULL)
        return NULL;

    pyus_right = delta_to_microseconds(st, right);
    if (pyus_right == NULL)     {
        Py_DECREF(pyus_left);
        return NULL;
    }

    result = PyNumber_TrueDivide(pyus_left, pyus_right);
    Py_DECREF(pyus_left);
    Py_DECREF(pyus_right);
    return result;
}

static PyObject *
truedivide_timedelta_int(datetime_state *st, PyDateTime_Delta *delta,
                         PyObject *i)
{
    PyObject *result;
    PyObject *pyus_in, *pyus_out;
    pyus_in = delta_to_microseconds(st, delta);
    if (pyus_in == NULL)
        return NULL;
    pyus_out = divide_nearest(pyus_in, i);
    Py_DECREF(pyus_in);
    if (pyus_out == NULL)
        return NULL;

    result = microseconds_to_delta(st, pyus_out);
    Py_DECREF(pyus_out);

    return result;
}

static PyObject *
delta_add(PyObject *left, PyObject *right)
{
    PyObject *result = Py_NotImplemented;
    datetime_state *st = find_state_left_or_right(left, right);

    if (PyDelta_Check(st, left) && PyDelta_Check(st, right)) {
        /* delta + delta */
        /* The C-level additions can't overflow because of the
         * invariant bounds.
         */
        int days = GET_TD_DAYS(left) + GET_TD_DAYS(right);
        int seconds = GET_TD_SECONDS(left) + GET_TD_SECONDS(right);
        int microseconds = GET_TD_MICROSECONDS(left) +
                           GET_TD_MICROSECONDS(right);
        result = new_delta(st, days, seconds, microseconds, 1);
    }

    if (result == Py_NotImplemented)
        Py_INCREF(result);
    return result;
}

static PyObject *
delta_negative(PyDateTime_Delta *self)
{
    datetime_state *state = find_module_state_by_def(Py_TYPE(self));
    return new_delta(state,
                     -GET_TD_DAYS(self),
                     -GET_TD_SECONDS(self),
                     -GET_TD_MICROSECONDS(self),
                     1);
}

static PyObject *
delta_positive(PyDateTime_Delta *self)
{
    /* Could optimize this (by returning self) if this isn't a
     * subclass -- but who uses unary + ?  Approximately nobody.
     */
    datetime_state *state = find_module_state_by_def(Py_TYPE(self));
    return new_delta(state,
                     GET_TD_DAYS(self),
                     GET_TD_SECONDS(self),
                     GET_TD_MICROSECONDS(self),
                     0);
}

static PyObject *
delta_abs(PyDateTime_Delta *self)
{
    PyObject *result;

    assert(GET_TD_MICROSECONDS(self) >= 0);
    assert(GET_TD_SECONDS(self) >= 0);

    if (GET_TD_DAYS(self) < 0)
        result = delta_negative(self);
    else
        result = delta_positive(self);

    return result;
}

static PyObject *
delta_subtract(PyObject *left, PyObject *right)
{
    PyObject *result = Py_NotImplemented;
    datetime_state *st = find_state_left_or_right(left, right);

    if (PyDelta_Check(st, left) && PyDelta_Check(st, right)) {
        /* delta - delta */
        /* The C-level additions can't overflow because of the
         * invariant bounds.
         */
        int days = GET_TD_DAYS(left) - GET_TD_DAYS(right);
        int seconds = GET_TD_SECONDS(left) - GET_TD_SECONDS(right);
        int microseconds = GET_TD_MICROSECONDS(left) -
                           GET_TD_MICROSECONDS(right);
        result = new_delta(st, days, seconds, microseconds, 1);
    }

    if (result == Py_NotImplemented)
        Py_INCREF(result);
    return result;
}

static int
delta_cmp(PyObject *self, PyObject *other)
{
    int diff = GET_TD_DAYS(self) - GET_TD_DAYS(other);
    if (diff == 0) {
        diff = GET_TD_SECONDS(self) - GET_TD_SECONDS(other);
        if (diff == 0)
            diff = GET_TD_MICROSECONDS(self) -
                GET_TD_MICROSECONDS(other);
    }
    return diff;
}

static PyObject *
delta_richcompare(PyObject *self, PyObject *other, int op)
{
    datetime_state *st = find_module_state_by_def(Py_TYPE(self));
    if (PyDelta_Check(st, other)) {
        int diff = delta_cmp(self, other);
        return diff_to_bool(diff, op);
    }
    else {
        Py_RETURN_NOTIMPLEMENTED;
    }
}

static PyObject *delta_getstate(PyDateTime_Delta *self);

static Py_hash_t
delta_hash(PyDateTime_Delta *self)
{
    if (self->hashcode == -1) {
        PyObject *temp = delta_getstate(self);
        if (temp != NULL) {
            self->hashcode = PyObject_Hash(temp);
            Py_DECREF(temp);
        }
    }
    return self->hashcode;
}

static PyObject *
delta_multiply(PyObject *left, PyObject *right)
{
    PyObject *result = Py_NotImplemented;
    datetime_state *st = find_state_left_or_right(left, right);

    if (PyDelta_Check(st, left)) {
        /* delta * ??? */
        if (PyLong_Check(right))
            result = multiply_int_timedelta(st, right,
                            (PyDateTime_Delta *) left);
        else if (PyFloat_Check(right))
            result = multiply_truedivide_timedelta_float(
                            st, (PyDateTime_Delta *) left, right, 0);
    }
    else if (PyLong_Check(left))
        result = multiply_int_timedelta(st, left,
                        (PyDateTime_Delta *) right);
    else if (PyFloat_Check(left))
        result = multiply_truedivide_timedelta_float(
                        st, (PyDateTime_Delta *) right, left, 0);

    if (result == Py_NotImplemented)
        Py_INCREF(result);
    return result;
}

static PyObject *
delta_divide(PyObject *left, PyObject *right)
{
    PyObject *result = Py_NotImplemented;
    datetime_state *st = find_state_left_or_right(left, right);

    if (PyDelta_Check(st, left)) {
        /* delta * ??? */
        if (PyLong_Check(right))
            result = divide_timedelta_int(st,
                            (PyDateTime_Delta *)left,
                            right);
        else if (PyDelta_Check(st, right))
            result = divide_timedelta_timedelta(st,
                            (PyDateTime_Delta *)left,
                            (PyDateTime_Delta *)right);
    }

    if (result == Py_NotImplemented)
        Py_INCREF(result);
    return result;
}

static PyObject *
delta_truedivide(PyObject *left, PyObject *right)
{
    PyObject *result = Py_NotImplemented;
    datetime_state *st = find_state_left_or_right(left, right);

    if (PyDelta_Check(st, left)) {
        if (PyDelta_Check(st, right))
            result = truedivide_timedelta_timedelta(st,
                            (PyDateTime_Delta *)left,
                            (PyDateTime_Delta *)right);
        else if (PyFloat_Check(right))
            result = multiply_truedivide_timedelta_float(
                            st, (PyDateTime_Delta *)left, right, 1);
        else if (PyLong_Check(right))
            result = truedivide_timedelta_int(st,
                            (PyDateTime_Delta *)left, right);
    }

    if (result == Py_NotImplemented)
        Py_INCREF(result);
    return result;
}

static PyObject *
delta_remainder(PyObject *left, PyObject *right)
{
    PyObject *pyus_left;
    PyObject *pyus_right;
    PyObject *pyus_remainder;
    PyObject *remainder;
    datetime_state *st = find_module_state_by_def(Py_TYPE(left));

    if (!PyDelta_Check(st, left) || !PyDelta_Check(st, right))
        Py_RETURN_NOTIMPLEMENTED;

    pyus_left = delta_to_microseconds(st, (PyDateTime_Delta *)left);
    if (pyus_left == NULL)
        return NULL;

    pyus_right = delta_to_microseconds(st, (PyDateTime_Delta *)right);
    if (pyus_right == NULL) {
        Py_DECREF(pyus_left);
        return NULL;
    }

    pyus_remainder = PyNumber_Remainder(pyus_left, pyus_right);
    Py_DECREF(pyus_left);
    Py_DECREF(pyus_right);
    if (pyus_remainder == NULL)
        return NULL;

    remainder = microseconds_to_delta(st, pyus_remainder);
    Py_DECREF(pyus_remainder);
    if (remainder == NULL)
        return NULL;

    return remainder;
}

static PyObject *
delta_divmod(PyObject *left, PyObject *right)
{
    PyObject *pyus_left;
    PyObject *pyus_right;
    PyObject *divmod;
    PyObject *delta;
    PyObject *result;
    datetime_state *st = find_module_state_by_def(Py_TYPE(left));

    if (!PyDelta_Check(st, left) || !PyDelta_Check(st, right))
        Py_RETURN_NOTIMPLEMENTED;

    pyus_left = delta_to_microseconds(st, (PyDateTime_Delta *)left);
    if (pyus_left == NULL)
        return NULL;

    pyus_right = delta_to_microseconds(st, (PyDateTime_Delta *)right);
    if (pyus_right == NULL) {
        Py_DECREF(pyus_left);
        return NULL;
    }

    divmod = checked_divmod(pyus_left, pyus_right);
    Py_DECREF(pyus_left);
    Py_DECREF(pyus_right);
    if (divmod == NULL)
        return NULL;

    delta = microseconds_to_delta(st, PyTuple_GET_ITEM(divmod, 1));
    if (delta == NULL) {
        Py_DECREF(divmod);
        return NULL;
    }
    result = PyTuple_Pack(2, PyTuple_GET_ITEM(divmod, 0), delta);
    Py_DECREF(delta);
    Py_DECREF(divmod);
    return result;
}

/* Fold in the value of the tag ("seconds", "weeks", etc) component of a
 * timedelta constructor.  sofar is the # of microseconds accounted for
 * so far, and there are factor microseconds per current unit, the number
 * of which is given by num.  num * factor is added to sofar in a
 * numerically careful way, and that's the result.  Any fractional
 * microseconds left over (this can happen if num is a float type) are
 * added into *leftover.
 * Note that there are many ways this can give an error (NULL) return.
 */
static PyObject *
accum(const char* tag, PyObject *sofar, PyObject *num, PyObject *factor,
      double *leftover)
{
    PyObject *prod;
    PyObject *sum;

    assert(num != NULL);

    if (PyLong_Check(num)) {
        prod = PyNumber_Multiply(num, factor);
        if (prod == NULL)
            return NULL;
        sum = PyNumber_Add(sofar, prod);
        Py_DECREF(prod);
        return sum;
    }

    if (PyFloat_Check(num)) {
        double dnum;
        double fracpart;
        double intpart;
        PyObject *x;
        PyObject *y;

        /* The Plan:  decompose num into an integer part and a
         * fractional part, num = intpart + fracpart.
         * Then num * factor ==
         *      intpart * factor + fracpart * factor
         * and the LHS can be computed exactly in long arithmetic.
         * The RHS is again broken into an int part and frac part.
         * and the frac part is added into *leftover.
         */
        dnum = PyFloat_AsDouble(num);
        if (dnum == -1.0 && PyErr_Occurred())
            return NULL;
        fracpart = modf(dnum, &intpart);
        x = PyLong_FromDouble(intpart);
        if (x == NULL)
            return NULL;

        prod = PyNumber_Multiply(x, factor);
        Py_DECREF(x);
        if (prod == NULL)
            return NULL;

        sum = PyNumber_Add(sofar, prod);
        Py_DECREF(prod);
        if (sum == NULL)
            return NULL;

        if (fracpart == 0.0)
            return sum;
        /* So far we've lost no information.  Dealing with the
         * fractional part requires float arithmetic, and may
         * lose a little info.
         */
        assert(PyLong_CheckExact(factor));
        dnum = PyLong_AsDouble(factor);

        dnum *= fracpart;
        fracpart = modf(dnum, &intpart);
        x = PyLong_FromDouble(intpart);
        if (x == NULL) {
            Py_DECREF(sum);
            return NULL;
        }

        y = PyNumber_Add(sum, x);
        Py_DECREF(sum);
        Py_DECREF(x);
        *leftover += fracpart;
        return y;
    }

    PyErr_Format(PyExc_TypeError,
                 "unsupported type for timedelta %s component: %s",
                 tag, Py_TYPE(num)->tp_name);
    return NULL;
}

static PyObject *
delta_new(PyTypeObject *type, PyObject *args, PyObject *kw)
{
    PyObject *self = NULL;

    /* Argument objects. */
    PyObject *day = NULL;
    PyObject *second = NULL;
    PyObject *us = NULL;
    PyObject *ms = NULL;
    PyObject *minute = NULL;
    PyObject *hour = NULL;
    PyObject *week = NULL;

    PyObject *x = NULL;         /* running sum of microseconds */
    PyObject *y = NULL;         /* temp sum of microseconds */
    double leftover_us = 0.0;

    static char *keywords[] = {
        "days", "seconds", "microseconds", "milliseconds",
        "minutes", "hours", "weeks", NULL
    };

    if (PyArg_ParseTupleAndKeywords(args, kw, "|OOOOOOO:__new__",
                                    keywords,
                                    &day, &second, &us,
                                    &ms, &minute, &hour, &week) == 0)
        goto Done;

    x = PyLong_FromLong(0);
    if (x == NULL)
        goto Done;

#define CLEANUP         \
    Py_DECREF(x);       \
    x = y;              \
    if (x == NULL)      \
        goto Done

    if (us) {
        y = accum("microseconds", x, us, _PyLong_GetOne(), &leftover_us);
        CLEANUP;
    }
    datetime_state *st = find_module_state_by_def(type);
    if (ms) {
        y = accum("milliseconds", x, ms, st->us_per_ms, &leftover_us);
        CLEANUP;
    }
    if (second) {
        y = accum("seconds", x, second, st->us_per_second, &leftover_us);
        CLEANUP;
    }
    if (minute) {
        y = accum("minutes", x, minute, st->us_per_minute, &leftover_us);
        CLEANUP;
    }
    if (hour) {
        y = accum("hours", x, hour, st->us_per_hour, &leftover_us);
        CLEANUP;
    }
    if (day) {
        y = accum("days", x, day, st->us_per_day, &leftover_us);
        CLEANUP;
    }
    if (week) {
        y = accum("weeks", x, week, st->us_per_week, &leftover_us);
        CLEANUP;
    }
    if (leftover_us) {
        /* Round to nearest whole # of us, and add into x. */
        double whole_us = round(leftover_us);
        int x_is_odd;
        PyObject *temp;

        if (fabs(whole_us - leftover_us) == 0.5) {
            /* We're exactly halfway between two integers.  In order
             * to do round-half-to-even, we must determine whether x
             * is odd. Note that x is odd when it's last bit is 1. The
             * code below uses bitwise and operation to check the last
             * bit. */
            temp = PyNumber_And(x, _PyLong_GetOne());  /* temp <- x & 1 */
            if (temp == NULL) {
                Py_DECREF(x);
                goto Done;
            }
            x_is_odd = PyObject_IsTrue(temp);
            Py_DECREF(temp);
            if (x_is_odd == -1) {
                Py_DECREF(x);
                goto Done;
            }
            whole_us = 2.0 * round((leftover_us + x_is_odd) * 0.5) - x_is_odd;
        }

        temp = PyLong_FromLong((long)whole_us);

        if (temp == NULL) {
            Py_DECREF(x);
            goto Done;
        }
        y = PyNumber_Add(x, temp);
        Py_DECREF(temp);
        CLEANUP;
    }

    self = microseconds_to_delta_ex(st, x, type);
    Py_DECREF(x);
Done:
    return self;

#undef CLEANUP
}

static int
delta_bool(PyDateTime_Delta *self)
{
    return (GET_TD_DAYS(self) != 0
        || GET_TD_SECONDS(self) != 0
        || GET_TD_MICROSECONDS(self) != 0);
}

static PyObject *
delta_repr(PyDateTime_Delta *self)
{
    PyObject *args = PyUnicode_FromString("");

    if (args == NULL) {
        return NULL;
    }

    const char *sep = "";

    if (GET_TD_DAYS(self) != 0) {
        Py_SETREF(args, PyUnicode_FromFormat("days=%d", GET_TD_DAYS(self)));
        if (args == NULL) {
            return NULL;
        }
        sep = ", ";
    }

    if (GET_TD_SECONDS(self) != 0) {
        Py_SETREF(args, PyUnicode_FromFormat("%U%sseconds=%d", args, sep,
                                             GET_TD_SECONDS(self)));
        if (args == NULL) {
            return NULL;
        }
        sep = ", ";
    }

    if (GET_TD_MICROSECONDS(self) != 0) {
        Py_SETREF(args, PyUnicode_FromFormat("%U%smicroseconds=%d", args, sep,
                                             GET_TD_MICROSECONDS(self)));
        if (args == NULL) {
            return NULL;
        }
    }

    if (PyUnicode_GET_LENGTH(args) == 0) {
        Py_SETREF(args, PyUnicode_FromString("0"));
        if (args == NULL) {
            return NULL;
        }
    }

    PyObject *repr = PyUnicode_FromFormat("%s(%S)", Py_TYPE(self)->tp_name,
                                          args);
    Py_DECREF(args);
    return repr;
}

static PyObject *
delta_str(PyDateTime_Delta *self)
{
    int us = GET_TD_MICROSECONDS(self);
    int seconds = GET_TD_SECONDS(self);
    int minutes = divmod(seconds, 60, &seconds);
    int hours = divmod(minutes, 60, &minutes);
    int days = GET_TD_DAYS(self);

    if (days) {
        if (us)
            return PyUnicode_FromFormat("%d day%s, %d:%02d:%02d.%06d",
                                        days, (days == 1 || days == -1) ? "" : "s",
                                        hours, minutes, seconds, us);
        else
            return PyUnicode_FromFormat("%d day%s, %d:%02d:%02d",
                                        days, (days == 1 || days == -1) ? "" : "s",
                                        hours, minutes, seconds);
    } else {
        if (us)
            return PyUnicode_FromFormat("%d:%02d:%02d.%06d",
                                        hours, minutes, seconds, us);
        else
            return PyUnicode_FromFormat("%d:%02d:%02d",
                                        hours, minutes, seconds);
    }

}

/* Pickle support, a simple use of __reduce__. */

/* __getstate__ isn't exposed */
static PyObject *
delta_getstate(PyDateTime_Delta *self)
{
    return Py_BuildValue("iii", GET_TD_DAYS(self),
                                GET_TD_SECONDS(self),
                                GET_TD_MICROSECONDS(self));
}

static PyObject *
delta_total_seconds(PyObject *self, PyObject *Py_UNUSED(ignored))
{
    PyObject *total_seconds;
    PyObject *total_microseconds;

    datetime_state *st = find_module_state_by_def(Py_TYPE(self));
    total_microseconds = delta_to_microseconds(st, (PyDateTime_Delta *)self);
    if (total_microseconds == NULL)
        return NULL;

    total_seconds = PyNumber_TrueDivide(total_microseconds, st->us_per_second);

    Py_DECREF(total_microseconds);
    return total_seconds;
}

static PyObject *
delta_reduce(PyDateTime_Delta* self, PyObject *Py_UNUSED(ignored))
{
    return Py_BuildValue("ON", Py_TYPE(self), delta_getstate(self));
}

static int
delta_traverse(PyDateTime_Delta *self, visitproc visit, void *arg)
{
    Py_VISIT(Py_TYPE(self));
    return 0;
}

static void
delta_dealloc(PyDateTime_Delta *self)
{
    PyTypeObject *tp = Py_TYPE(self);
    PyObject_GC_UnTrack(self);
    tp->tp_free((PyObject *)self);
    Py_DECREF(tp);
}

#define OFFSET(field)  offsetof(PyDateTime_Delta, field)

static PyMemberDef delta_members[] = {

    {"days",         T_INT, OFFSET(days),         READONLY,
     PyDoc_STR("Number of days.")},

    {"seconds",      T_INT, OFFSET(seconds),      READONLY,
     PyDoc_STR("Number of seconds (>= 0 and less than 1 day).")},

    {"microseconds", T_INT, OFFSET(microseconds), READONLY,
     PyDoc_STR("Number of microseconds (>= 0 and less than 1 second).")},
    {NULL}
};

static PyMethodDef delta_methods[] = {
    {"total_seconds", delta_total_seconds, METH_NOARGS,
     PyDoc_STR("Total seconds in the duration.")},

    {"__reduce__", (PyCFunction)delta_reduce, METH_NOARGS,
     PyDoc_STR("__reduce__() -> (cls, state)")},

    {NULL,      NULL},
};

static const char delta_doc[] =
PyDoc_STR("Difference between two datetime values.\n\n"
          "timedelta(days=0, seconds=0, microseconds=0, milliseconds=0, "
          "minutes=0, hours=0, weeks=0)\n\n"
          "All arguments are optional and default to 0.\n"
          "Arguments may be integers or floats, and may be positive or negative.");

static PyType_Slot delta_slots[] = {
    {Py_tp_repr, delta_repr},
    {Py_tp_hash, delta_hash},
    {Py_tp_str, delta_str},
    {Py_tp_doc, (void *)delta_doc},
    {Py_tp_richcompare, delta_richcompare},
    {Py_tp_methods, delta_methods},
    {Py_tp_members, delta_members},
    {Py_tp_new, delta_new},
    {Py_tp_traverse, delta_traverse},
    {Py_tp_dealloc, delta_dealloc},

    // Number protocol
    {Py_nb_add, delta_add},
    {Py_nb_subtract, delta_subtract},
    {Py_nb_multiply, delta_multiply},
    {Py_nb_remainder, delta_remainder},
    {Py_nb_divmod, delta_divmod},
    {Py_nb_negative, delta_negative},
    {Py_nb_positive, delta_positive},
    {Py_nb_absolute, delta_abs},
    {Py_nb_bool, delta_bool},
    {Py_nb_floor_divide, delta_divide},
    {Py_nb_true_divide, delta_truedivide},
    {0, NULL},
};

static PyType_Spec delta_spec = {
    .name = "datetime.timedelta",
    .basicsize = sizeof(PyDateTime_Delta),
    .flags = (Py_TPFLAGS_DEFAULT |
              Py_TPFLAGS_BASETYPE |
              Py_TPFLAGS_HAVE_GC |
              Py_TPFLAGS_IMMUTABLETYPE),
    .slots = delta_slots,
};

/*
 * PyDateTime_Date implementation.
 */

/* Accessor properties. */

static PyObject *
date_year(PyDateTime_Date *self, void *unused)
{
    return PyLong_FromLong(GET_YEAR(self));
}

static PyObject *
date_month(PyDateTime_Date *self, void *unused)
{
    return PyLong_FromLong(GET_MONTH(self));
}

static PyObject *
date_day(PyDateTime_Date *self, void *unused)
{
    return PyLong_FromLong(GET_DAY(self));
}

static PyGetSetDef date_getset[] = {
    {"year",        (getter)date_year},
    {"month",       (getter)date_month},
    {"day",         (getter)date_day},
    {NULL}
};

/* Constructors. */

static char *date_kws[] = {"year", "month", "day", NULL};

static PyObject *
date_from_pickle(PyTypeObject *type, PyObject *state)
{
    PyDateTime_Date *me;

    me = (PyDateTime_Date *) (type->tp_alloc(type, 0));
    if (me != NULL) {
        const char *pdata = PyBytes_AS_STRING(state);
        memcpy(me->data, pdata, _PyDateTime_DATE_DATASIZE);
        me->hashcode = -1;
    }
    return (PyObject *)me;
}

static PyObject *
date_new(PyTypeObject *type, PyObject *args, PyObject *kw)
{
    PyObject *self = NULL;
    int year;
    int month;
    int day;

    /* Check for invocation from pickle with __getstate__ state */
    if (PyTuple_GET_SIZE(args) == 1) {
        PyObject *state = PyTuple_GET_ITEM(args, 0);
        if (PyBytes_Check(state)) {
            if (PyBytes_GET_SIZE(state) == _PyDateTime_DATE_DATASIZE &&
                MONTH_IS_SANE(PyBytes_AS_STRING(state)[2]))
            {
                return date_from_pickle(type, state);
            }
        }
        else if (PyUnicode_Check(state)) {
            if (PyUnicode_READY(state)) {
                return NULL;
            }
            if (PyUnicode_GET_LENGTH(state) == _PyDateTime_DATE_DATASIZE &&
                MONTH_IS_SANE(PyUnicode_READ_CHAR(state, 2)))
            {
                state = PyUnicode_AsLatin1String(state);
                if (state == NULL) {
                    if (PyErr_ExceptionMatches(PyExc_UnicodeEncodeError)) {
                        /* More informative error message. */
                        PyErr_SetString(PyExc_ValueError,
                            "Failed to encode latin1 string when unpickling "
                            "a date object. "
                            "pickle.load(data, encoding='latin1') is assumed.");
                    }
                    return NULL;
                }
                self = date_from_pickle(type, state);
                Py_DECREF(state);
                return self;
            }
        }
    }

    if (PyArg_ParseTupleAndKeywords(args, kw, "iii", date_kws,
                                    &year, &month, &day)) {
        self = new_date_ex(year, month, day, type);
    }
    return self;
}

static PyObject *
date_fromtimestamp(PyObject *cls, PyObject *obj)
{
    struct tm tm;
    time_t t;

    if (_PyTime_ObjectToTime_t(obj, &t, _PyTime_ROUND_FLOOR) == -1)
        return NULL;

    if (_PyTime_localtime(t, &tm) != 0)
        return NULL;

    return new_date_subclass_ex(tm.tm_year + 1900,
                                tm.tm_mon + 1,
                                tm.tm_mday,
                                cls);
}

/* Return new date from current time.
 * We say this is equivalent to fromtimestamp(time.time()), and the
 * only way to be sure of that is to *call* time.time().  That's not
 * generally the same as calling C's time.
 */
static PyObject *
date_today(PyObject *cls, PyObject *dummy)
{
    PyObject *time;
    PyObject *result;
    time = time_time();
    if (time == NULL)
        return NULL;

    /* Note well:  today() is a class method, so this may not call
     * date.fromtimestamp.  For example, it may call
     * datetime.fromtimestamp.  That's why we need all the accuracy
     * time.time() delivers; if someone were gonzo about optimization,
     * date.today() could get away with plain C time().
     */
    result = PyObject_CallMethodOneArg(cls, &_Py_ID(fromtimestamp), time);
    Py_DECREF(time);
    return result;
}

/*[clinic input]
@classmethod
datetime.date.fromtimestamp

    timestamp: object
    /

Create a date from a POSIX timestamp.

The timestamp is a number, e.g. created via time.time(), that is interpreted
as local time.
[clinic start generated code]*/

static PyObject *
datetime_date_fromtimestamp(PyTypeObject *type, PyObject *timestamp)
/*[clinic end generated code: output=fd045fda58168869 input=eabb3fe7f40491fe]*/
{
    return date_fromtimestamp((PyObject *) type, timestamp);
}

/* bpo-36025: This is a wrapper for API compatibility with the public C API,
 * which expects a function that takes an *args tuple, whereas the argument
 * clinic generates code that takes METH_O.
 */
static PyObject *
datetime_date_fromtimestamp_capi(PyObject *cls, PyObject *args)
{
    PyObject *timestamp;
    PyObject *result = NULL;

    if (PyArg_UnpackTuple(args, "fromtimestamp", 1, 1, &timestamp)) {
        result = date_fromtimestamp(cls, timestamp);
    }

    return result;
}

/* Return new date from proleptic Gregorian ordinal.  Raises ValueError if
 * the ordinal is out of range.
 */
static PyObject *
date_fromordinal(PyObject *cls, PyObject *args)
{
    PyObject *result = NULL;
    int ordinal;

    if (PyArg_ParseTuple(args, "i:fromordinal", &ordinal)) {
        int year;
        int month;
        int day;

        if (ordinal < 1)
            PyErr_SetString(PyExc_ValueError, "ordinal must be "
                                              ">= 1");
        else {
            ord_to_ymd(ordinal, &year, &month, &day);
            result = new_date_subclass_ex(year, month, day, cls);
        }
    }
    return result;
}

/* Return the new date from a string as generated by date.isoformat() */
static PyObject *
date_fromisoformat(PyObject *cls, PyObject *dtstr)
{
    assert(dtstr != NULL);

    if (!PyUnicode_Check(dtstr)) {
        PyErr_SetString(PyExc_TypeError,
                        "fromisoformat: argument must be str");
        return NULL;
    }

    Py_ssize_t len;

    const char *dt_ptr = PyUnicode_AsUTF8AndSize(dtstr, &len);
    if (dt_ptr == NULL) {
        goto invalid_string_error;
    }

    int year = 0, month = 0, day = 0;

    int rv;
    if (len == 7 || len == 8 || len == 10) {
        rv = parse_isoformat_date(dt_ptr, len, &year, &month, &day);
    }
    else {
        rv = -1;
    }

    if (rv < 0) {
        goto invalid_string_error;
    }

    return new_date_subclass_ex(year, month, day, cls);

invalid_string_error:
    PyErr_Format(PyExc_ValueError, "Invalid isoformat string: %R", dtstr);
    return NULL;
}


static PyObject *
date_fromisocalendar(PyObject *cls, PyObject *args, PyObject *kw)
{
    static char *keywords[] = {
        "year", "week", "day", NULL
    };

    int year, week, day;
    if (PyArg_ParseTupleAndKeywords(args, kw, "iii:fromisocalendar",
                keywords,
                &year, &week, &day) == 0) {
        if (PyErr_ExceptionMatches(PyExc_OverflowError)) {
            PyErr_Format(PyExc_ValueError,
                    "ISO calendar component out of range");

        }
        return NULL;
    }

    // Year is bounded to 0 < year < 10000 because 9999-12-31 is (9999, 52, 5)
    if (year < MINYEAR || year > MAXYEAR) {
        PyErr_Format(PyExc_ValueError, "Year is out of range: %d", year);
        return NULL;
    }

    int month;
    int rv = iso_to_ymd(year, week, day, &year, &month, &day);


    if (rv == -2) {
        PyErr_Format(PyExc_ValueError, "Invalid week: %d", week);
        return NULL;
    }

    if (rv == -3) {
        PyErr_Format(PyExc_ValueError, "Invalid day: %d (range is [1, 7])",
                     day);
        return NULL;
    }

    return new_date_subclass_ex(year, month, day, cls);
}


/*
 * Date arithmetic.
 */

/* date + timedelta -> date.  If arg negate is true, subtract the timedelta
 * instead.
 */
static PyObject *
add_date_timedelta(PyDateTime_Date *date, PyDateTime_Delta *delta, int negate)
{
    PyObject *result = NULL;
    int year = GET_YEAR(date);
    int month = GET_MONTH(date);
    int deltadays = GET_TD_DAYS(delta);
    /* C-level overflow is impossible because |deltadays| < 1e9. */
    int day = GET_DAY(date) + (negate ? -deltadays : deltadays);

    if (normalize_date(&year, &month, &day) >= 0)
        result = new_date_subclass_ex(year, month, day,
                                      (PyObject* )Py_TYPE(date));
    return result;
}

static PyObject *
date_add(PyObject *left, PyObject *right)
{
    datetime_state *st = find_state_left_or_right(left, right);
    if (PyDateTime_Check(st, left) || PyDateTime_Check(st, right))
        Py_RETURN_NOTIMPLEMENTED;

    if (PyDate_Check(st, left)) {
        /* date + ??? */
        if (PyDelta_Check(st, right))
            /* date + delta */
            return add_date_timedelta((PyDateTime_Date *) left,
                                      (PyDateTime_Delta *) right,
                                      0);
    }
    else {
        /* ??? + date
         * 'right' must be one of us, or we wouldn't have been called
         */
        if (PyDelta_Check(st, left))
            /* delta + date */
            return add_date_timedelta((PyDateTime_Date *) right,
                                      (PyDateTime_Delta *) left,
                                      0);
    }
    Py_RETURN_NOTIMPLEMENTED;
}

static PyObject *
date_subtract(PyObject *left, PyObject *right)
{
    datetime_state *st = find_state_left_or_right(left, right);
    if (PyDateTime_Check(st, left) || PyDateTime_Check(st, right))
        Py_RETURN_NOTIMPLEMENTED;

    if (PyDate_Check(st, left)) {
        if (PyDate_Check(st, right)) {
            /* date - date */
            int left_ord = ymd_to_ord(GET_YEAR(left),
                                      GET_MONTH(left),
                                      GET_DAY(left));
            int right_ord = ymd_to_ord(GET_YEAR(right),
                                       GET_MONTH(right),
                                       GET_DAY(right));
            return new_delta(st, left_ord - right_ord, 0, 0, 0);
        }
        if (PyDelta_Check(st, right)) {
            /* date - delta */
            return add_date_timedelta((PyDateTime_Date *) left,
                                      (PyDateTime_Delta *) right,
                                      1);
        }
    }
    Py_RETURN_NOTIMPLEMENTED;
}


/* Various ways to turn a date into a string. */

static PyObject *
date_repr(PyDateTime_Date *self)
{
    return PyUnicode_FromFormat("%s(%d, %d, %d)",
                                Py_TYPE(self)->tp_name,
                                GET_YEAR(self), GET_MONTH(self), GET_DAY(self));
}

static PyObject *
date_isoformat(PyDateTime_Date *self, PyObject *Py_UNUSED(ignored))
{
    return PyUnicode_FromFormat("%04d-%02d-%02d",
                                GET_YEAR(self), GET_MONTH(self), GET_DAY(self));
}

/* str() calls the appropriate isoformat() method. */
static PyObject *
date_str(PyDateTime_Date *self)
{
    return PyObject_CallMethodNoArgs((PyObject *)self, &_Py_ID(isoformat));
}


static PyObject *
date_ctime(PyDateTime_Date *self, PyObject *Py_UNUSED(ignored))
{
    return format_ctime(self, 0, 0, 0);
}

static PyObject *
date_strftime(PyDateTime_Date *self, PyObject *args, PyObject *kw)
{
    /* This method can be inherited, and needs to call the
     * timetuple() method appropriate to self's class.
     */
    PyObject *result;
    PyObject *tuple;
    PyObject *format;
    static char *keywords[] = {"format", NULL};

    if (! PyArg_ParseTupleAndKeywords(args, kw, "U:strftime", keywords,
                                      &format))
        return NULL;

    tuple = PyObject_CallMethodNoArgs((PyObject *)self, &_Py_ID(timetuple));
    if (tuple == NULL)
        return NULL;
    result = wrap_strftime((PyObject *)self, format, tuple,
                           (PyObject *)self);
    Py_DECREF(tuple);
    return result;
}

static PyObject *
date_format(PyDateTime_Date *self, PyObject *args)
{
    PyObject *format;

    if (!PyArg_ParseTuple(args, "U:__format__", &format))
        return NULL;

    /* if the format is zero length, return str(self) */
    if (PyUnicode_GetLength(format) == 0)
        return PyObject_Str((PyObject *)self);

    return PyObject_CallMethodOneArg((PyObject *)self, &_Py_ID(strftime),
                                        format);
}

/* ISO methods. */

static PyObject *
date_isoweekday(PyDateTime_Date *self, PyObject *Py_UNUSED(ignored))
{
    int dow = weekday(GET_YEAR(self), GET_MONTH(self), GET_DAY(self));

    return PyLong_FromLong(dow + 1);
}

PyDoc_STRVAR(iso_calendar_date__doc__,
"The result of date.isocalendar() or datetime.isocalendar()\n\n\
This object may be accessed either as a tuple of\n\
  ((year, week, weekday)\n\
or via the object attributes as named in the above tuple.");

typedef struct {
    PyTupleObject tuple;
} PyDateTime_IsoCalendarDate;

static PyObject *
iso_calendar_date_repr(PyDateTime_IsoCalendarDate *self)
{
    PyObject* year = PyTuple_GetItem((PyObject *)self, 0);
    if (year == NULL) {
        return NULL;
    }
    PyObject* week = PyTuple_GetItem((PyObject *)self, 1);
    if (week == NULL) {
        return NULL;
    }
    PyObject* weekday = PyTuple_GetItem((PyObject *)self, 2);
    if (weekday == NULL) {
        return NULL;
    }

    return PyUnicode_FromFormat("%.200s(year=%S, week=%S, weekday=%S)",
                               Py_TYPE(self)->tp_name, year, week, weekday);
}

static PyObject *
iso_calendar_date_reduce(PyObject *self, PyObject *Py_UNUSED(ignored))
{
    // Construct the tuple that this reduces to
    PyObject * reduce_tuple = Py_BuildValue(
        "O((OOO))", &PyTuple_Type,
        PyTuple_GET_ITEM(self, 0),
        PyTuple_GET_ITEM(self, 1),
        PyTuple_GET_ITEM(self, 2)
    );

    return reduce_tuple;
}

static PyObject *
iso_calendar_date_year(PyDateTime_IsoCalendarDate *self, void *unused)
{
    PyObject *year = PyTuple_GetItem((PyObject *)self, 0);
    if (year == NULL) {
        return NULL;
    }
    return Py_NewRef(year);
}

static PyObject *
iso_calendar_date_week(PyDateTime_IsoCalendarDate *self, void *unused)
{
    PyObject *week = PyTuple_GetItem((PyObject *)self, 1);
    if (week == NULL) {
        return NULL;
    }
    return Py_NewRef(week);
}

static PyObject *
iso_calendar_date_weekday(PyDateTime_IsoCalendarDate *self, void *unused)
{
    PyObject *weekday = PyTuple_GetItem((PyObject *)self, 2);
    if (weekday == NULL) {
        return NULL;
    }
    return Py_NewRef(weekday);
}

static int
iso_calendar_date_traverse(PyDateTime_IsoCalendarDate *self, visitproc visit,
                           void *arg)
{
    Py_VISIT(Py_TYPE(self));
    return 0;
}

static void
iso_calendar_date_dealloc(PyDateTime_IsoCalendarDate *self)
{
    PyTypeObject *tp = Py_TYPE(self);
    PyObject_GC_UnTrack(self);
    tp->tp_free((PyObject *)self);
    Py_DECREF(tp);
}

static PyGetSetDef iso_calendar_date_getset[] = {
    {"year",        (getter)iso_calendar_date_year},
    {"week",      (getter)iso_calendar_date_week},
    {"weekday",      (getter)iso_calendar_date_weekday},
    {NULL}
};

static PyMethodDef iso_calendar_date_methods[] = {
    {"__reduce__", (PyCFunction)iso_calendar_date_reduce, METH_NOARGS,
     PyDoc_STR("__reduce__() -> (cls, state)")},
    {NULL, NULL},
};

static PyType_Slot isocal_slots[] = {
    {Py_tp_repr, iso_calendar_date_repr},
    {Py_tp_doc, (void *)iso_calendar_date__doc__},
    {Py_tp_methods, iso_calendar_date_methods},
    {Py_tp_getset, iso_calendar_date_getset},
    {Py_tp_new, iso_calendar_date_new},
    {Py_tp_dealloc, iso_calendar_date_dealloc},
    {Py_tp_traverse, iso_calendar_date_traverse},
    {0, NULL},
};

static PyType_Spec isocal_spec = {
    .name = "datetime.IsoCalendarDate",
    .basicsize = sizeof(PyDateTime_IsoCalendarDate),
    .flags = (Py_TPFLAGS_DEFAULT |
              Py_TPFLAGS_HAVE_GC |
              Py_TPFLAGS_IMMUTABLETYPE),
    .slots = isocal_slots,
};

/*[clinic input]
@classmethod
datetime.IsoCalendarDate.__new__ as iso_calendar_date_new
    year: int
    week: int
    weekday: int
[clinic start generated code]*/

static PyObject *
iso_calendar_date_new_impl(PyTypeObject *type, int year, int week,
                           int weekday)
/*[clinic end generated code: output=383d33d8dc7183a2 input=4f2c663c9d19c4ee]*/

{
    PyDateTime_IsoCalendarDate *self;
    self = (PyDateTime_IsoCalendarDate *) type->tp_alloc(type, 3);
    if (self == NULL) {
        return NULL;
    }

    PyTuple_SET_ITEM(self, 0, PyLong_FromLong(year));
    PyTuple_SET_ITEM(self, 1, PyLong_FromLong(week));
    PyTuple_SET_ITEM(self, 2, PyLong_FromLong(weekday));

    return (PyObject *)self;
}

static PyObject *
date_isocalendar(PyDateTime_Date *self, PyObject *Py_UNUSED(ignored))
{
    int  year         = GET_YEAR(self);
    int  week1_monday = iso_week1_monday(year);
    int today         = ymd_to_ord(year, GET_MONTH(self), GET_DAY(self));
    int  week;
    int  day;

    week = divmod(today - week1_monday, 7, &day);
    if (week < 0) {
        --year;
        week1_monday = iso_week1_monday(year);
        week = divmod(today - week1_monday, 7, &day);
    }
    else if (week >= 52 && today >= iso_week1_monday(year + 1)) {
        ++year;
        week = 0;
    }

    datetime_state *st = find_module_state_by_def(Py_TYPE(self));
    PyObject* v = iso_calendar_date_new_impl(st->PyDateTime_IsoCalendarDateType,
                    year, week + 1, day + 1);
    if (v == NULL) {
        return NULL;
    }
    return v;
}

/* Miscellaneous methods. */

static PyObject *
date_richcompare(PyObject *self, PyObject *other, int op)
{
    datetime_state *st = find_module_state_by_def(Py_TYPE(self));
    if (PyDate_Check(st, other)) {
        int diff = memcmp(((PyDateTime_Date *)self)->data,
                          ((PyDateTime_Date *)other)->data,
                          _PyDateTime_DATE_DATASIZE);
        return diff_to_bool(diff, op);
    }
    else
        Py_RETURN_NOTIMPLEMENTED;
}

static PyObject *
date_timetuple(PyDateTime_Date *self, PyObject *Py_UNUSED(ignored))
{
    return build_struct_time(GET_YEAR(self),
                             GET_MONTH(self),
                             GET_DAY(self),
                             0, 0, 0, -1);
}

static PyObject *
date_replace(PyDateTime_Date *self, PyObject *args, PyObject *kw)
{
    PyObject *clone;
    PyObject *tuple;
    int year = GET_YEAR(self);
    int month = GET_MONTH(self);
    int day = GET_DAY(self);

    if (! PyArg_ParseTupleAndKeywords(args, kw, "|iii:replace", date_kws,
                                      &year, &month, &day))
        return NULL;
    tuple = Py_BuildValue("iii", year, month, day);
    if (tuple == NULL)
        return NULL;
    clone = date_new(Py_TYPE(self), tuple, NULL);
    Py_DECREF(tuple);
    return clone;
}

static Py_hash_t
generic_hash(unsigned char *data, int len)
{
    return _Py_HashBytes(data, len);
}


static PyObject *date_getstate(PyDateTime_Date *self);

static Py_hash_t
date_hash(PyDateTime_Date *self)
{
    if (self->hashcode == -1) {
        self->hashcode = generic_hash(
            (unsigned char *)self->data, _PyDateTime_DATE_DATASIZE);
    }

    return self->hashcode;
}

static PyObject *
date_toordinal(PyDateTime_Date *self, PyObject *Py_UNUSED(ignored))
{
    return PyLong_FromLong(ymd_to_ord(GET_YEAR(self), GET_MONTH(self),
                                     GET_DAY(self)));
}

static PyObject *
date_weekday(PyDateTime_Date *self, PyObject *Py_UNUSED(ignored))
{
    int dow = weekday(GET_YEAR(self), GET_MONTH(self), GET_DAY(self));

    return PyLong_FromLong(dow);
}

/* Pickle support, a simple use of __reduce__. */

/* __getstate__ isn't exposed */
static PyObject *
date_getstate(PyDateTime_Date *self)
{
    PyObject* field;
    field = PyBytes_FromStringAndSize((char*)self->data,
                                       _PyDateTime_DATE_DATASIZE);
    return Py_BuildValue("(N)", field);
}

static PyObject *
date_reduce(PyDateTime_Date *self, PyObject *arg)
{
    return Py_BuildValue("(ON)", Py_TYPE(self), date_getstate(self));
}

static int
date_traverse(PyDateTime_Date *self, visitproc visit, void *arg)
{
    Py_VISIT(Py_TYPE(self));
    return 0;
}

static void
date_dealloc(PyDateTime_Date *self)
{
    PyTypeObject *tp = Py_TYPE(self);
    PyObject_GC_UnTrack(self);
    tp->tp_free((PyObject *)self);
    Py_DECREF(tp);
}

static PyMethodDef date_methods[] = {

    /* Class methods: */
    DATETIME_DATE_FROMTIMESTAMP_METHODDEF

    {"fromordinal", (PyCFunction)date_fromordinal,      METH_VARARGS |
                                                    METH_CLASS,
     PyDoc_STR("int -> date corresponding to a proleptic Gregorian "
               "ordinal.")},

     {"fromisoformat", (PyCFunction)date_fromisoformat,  METH_O |
                                                         METH_CLASS,
      PyDoc_STR("str -> Construct a date from a string in ISO 8601 format.")},

     {"fromisocalendar", _PyCFunction_CAST(date_fromisocalendar),
      METH_VARARGS | METH_KEYWORDS | METH_CLASS,
      PyDoc_STR("int, int, int -> Construct a date from the ISO year, week "
                "number and weekday.\n\n"
                "This is the inverse of the date.isocalendar() function")},

    {"today",         (PyCFunction)date_today,   METH_NOARGS | METH_CLASS,
     PyDoc_STR("Current date or datetime:  same as "
               "self.__class__.fromtimestamp(time.time()).")},

    /* Instance methods: */

    {"ctime",       (PyCFunction)date_ctime,        METH_NOARGS,
     PyDoc_STR("Return ctime() style string.")},

    {"strftime",        _PyCFunction_CAST(date_strftime),     METH_VARARGS | METH_KEYWORDS,
     PyDoc_STR("format -> strftime() style string.")},

    {"__format__",      (PyCFunction)date_format,       METH_VARARGS,
     PyDoc_STR("Formats self with strftime.")},

    {"timetuple",   (PyCFunction)date_timetuple,    METH_NOARGS,
     PyDoc_STR("Return time tuple, compatible with time.localtime().")},

    {"isocalendar", (PyCFunction)date_isocalendar,  METH_NOARGS,
     PyDoc_STR("Return a named tuple containing ISO year, week number, and "
               "weekday.")},

    {"isoformat",   (PyCFunction)date_isoformat,        METH_NOARGS,
     PyDoc_STR("Return string in ISO 8601 format, YYYY-MM-DD.")},

    {"isoweekday",  (PyCFunction)date_isoweekday,   METH_NOARGS,
     PyDoc_STR("Return the day of the week represented by the date.\n"
               "Monday == 1 ... Sunday == 7")},

    {"toordinal",   (PyCFunction)date_toordinal,    METH_NOARGS,
     PyDoc_STR("Return proleptic Gregorian ordinal.  January 1 of year "
               "1 is day 1.")},

    {"weekday",     (PyCFunction)date_weekday,      METH_NOARGS,
     PyDoc_STR("Return the day of the week represented by the date.\n"
               "Monday == 0 ... Sunday == 6")},

    {"replace",     _PyCFunction_CAST(date_replace),      METH_VARARGS | METH_KEYWORDS,
     PyDoc_STR("Return date with new specified fields.")},

    {"__reduce__", (PyCFunction)date_reduce,        METH_NOARGS,
     PyDoc_STR("__reduce__() -> (cls, state)")},

    {NULL,      NULL}
};

static const char date_doc[] =
PyDoc_STR("date(year, month, day) --> date object");

static PyType_Slot date_slots[] = {
    {Py_tp_repr, date_repr},
    {Py_tp_hash, date_hash},
    {Py_tp_str, date_str},
    {Py_tp_doc, (void *)date_doc},
    {Py_tp_richcompare, date_richcompare},
    {Py_tp_methods, date_methods},
    {Py_tp_getset, date_getset},
    {Py_tp_new, date_new},
    {Py_tp_traverse, date_traverse},
    {Py_tp_dealloc, date_dealloc},

    // Number protocol
    {Py_nb_add, date_add},
    {Py_nb_subtract, date_subtract},
    {0, NULL},
};

static PyType_Spec date_spec = {
    .name = "datetime.date",
    .basicsize = sizeof(PyDateTime_Date),
    .flags = (Py_TPFLAGS_DEFAULT |
              Py_TPFLAGS_BASETYPE |
              Py_TPFLAGS_HAVE_GC |
              Py_TPFLAGS_IMMUTABLETYPE),
    .slots = date_slots,
};

/*
 * PyDateTime_TZInfo implementation.
 */

/* This is a pure abstract base class, so doesn't do anything beyond
 * raising NotImplemented exceptions.  Real tzinfo classes need
 * to derive from this.  This is mostly for clarity, and for efficiency in
 * datetime and time constructors (their tzinfo arguments need to
 * be subclasses of this tzinfo class, which is easy and quick to check).
 *
 * Note:  For reasons having to do with pickling of subclasses, we have
 * to allow tzinfo objects to be instantiated.  This wasn't an issue
 * in the Python implementation (__init__() could raise NotImplementedError
 * there without ill effect), but doing so in the C implementation hit a
 * brick wall.
 */

static PyObject *
tzinfo_nogo(const char* methodname)
{
    PyErr_Format(PyExc_NotImplementedError,
                 "a tzinfo subclass must implement %s()",
                 methodname);
    return NULL;
}

/* Methods.  A subclass must implement these. */

static PyObject *
tzinfo_tzname(PyDateTime_TZInfo *self, PyObject *dt)
{
    return tzinfo_nogo("tzname");
}

static PyObject *
tzinfo_utcoffset(PyDateTime_TZInfo *self, PyObject *dt)
{
    return tzinfo_nogo("utcoffset");
}

static PyObject *
tzinfo_dst(PyDateTime_TZInfo *self, PyObject *dt)
{
    return tzinfo_nogo("dst");
}


static PyObject *add_datetime_timedelta(PyDateTime_DateTime *date,
                                        PyDateTime_Delta *delta,
                                        int factor);
static PyObject *datetime_utcoffset(PyObject *self, PyObject *);
static PyObject *datetime_dst(PyObject *self, PyObject *);

static PyObject *
tzinfo_fromutc(PyDateTime_TZInfo *self, PyObject *dt)
{
    PyObject *result = NULL;
    PyObject *off = NULL, *dst = NULL;
    PyDateTime_Delta *delta = NULL;

    datetime_state *st = find_module_state_by_def(Py_TYPE(self));
    if (!PyDateTime_Check(st, dt)) {
        PyErr_SetString(PyExc_TypeError,
                        "fromutc: argument must be a datetime");
        return NULL;
    }
    if (GET_DT_TZINFO(dt) != (PyObject *)self) {
        PyErr_SetString(PyExc_ValueError, "fromutc: dt.tzinfo "
                        "is not self");
        return NULL;
    }

    off = datetime_utcoffset(dt, NULL);
    if (off == NULL)
        return NULL;
    if (off == Py_None) {
        PyErr_SetString(PyExc_ValueError, "fromutc: non-None "
                        "utcoffset() result required");
        goto Fail;
    }

    dst = datetime_dst(dt, NULL);
    if (dst == NULL)
        goto Fail;
    if (dst == Py_None) {
        PyErr_SetString(PyExc_ValueError, "fromutc: non-None "
                        "dst() result required");
        goto Fail;
    }

    delta = (PyDateTime_Delta *)delta_subtract(off, dst);
    if (delta == NULL)
        goto Fail;
    result = add_datetime_timedelta((PyDateTime_DateTime *)dt, delta, 1);
    if (result == NULL)
        goto Fail;

    Py_DECREF(dst);
    dst = call_dst(st, GET_DT_TZINFO(dt), result);
    if (dst == NULL)
        goto Fail;
    if (dst == Py_None)
        goto Inconsistent;
    if (delta_bool((PyDateTime_Delta *)dst) != 0) {
        Py_SETREF(result, add_datetime_timedelta((PyDateTime_DateTime *)result,
                                                 (PyDateTime_Delta *)dst, 1));
        if (result == NULL)
            goto Fail;
    }
    Py_DECREF(delta);
    Py_DECREF(dst);
    Py_DECREF(off);
    return result;

Inconsistent:
    PyErr_SetString(PyExc_ValueError, "fromutc: tz.dst() gave "
                    "inconsistent results; cannot convert");

    /* fall through to failure */
Fail:
    Py_XDECREF(off);
    Py_XDECREF(dst);
    Py_XDECREF(delta);
    Py_XDECREF(result);
    return NULL;
}

/*
 * Pickle support.  This is solely so that tzinfo subclasses can use
 * pickling -- tzinfo itself is supposed to be uninstantiable.
 */

static PyObject *
tzinfo_reduce(PyObject *self, PyObject *Py_UNUSED(ignored))
{
    PyObject *args, *state;
    PyObject *getinitargs;

    if (_PyObject_LookupAttr(self, &_Py_ID(__getinitargs__), &getinitargs) < 0) {
        return NULL;
    }
    if (getinitargs != NULL) {
        args = PyObject_CallNoArgs(getinitargs);
        Py_DECREF(getinitargs);
    }
    else {
        args = PyTuple_New(0);
    }
    if (args == NULL) {
        return NULL;
    }

    state = _PyObject_GetState(self);
    if (state == NULL) {
        Py_DECREF(args);
        return NULL;
    }

    return Py_BuildValue("(ONN)", Py_TYPE(self), args, state);
}

static int
tzinfo_traverse(PyObject *self, visitproc visit, void *arg)
{
    Py_VISIT(Py_TYPE(self));
    return 0;
}

static void
tzinfo_dealloc(PyObject *self)
{
    PyTypeObject *tp = Py_TYPE(self);
    PyObject_GC_UnTrack(self);
    tp->tp_free(self);
    Py_DECREF(tp);
}

static PyMethodDef tzinfo_methods[] = {

    {"tzname",          (PyCFunction)tzinfo_tzname,             METH_O,
     PyDoc_STR("datetime -> string name of time zone.")},

    {"utcoffset",       (PyCFunction)tzinfo_utcoffset,          METH_O,
     PyDoc_STR("datetime -> timedelta showing offset from UTC, negative "
           "values indicating West of UTC")},

    {"dst",             (PyCFunction)tzinfo_dst,                METH_O,
     PyDoc_STR("datetime -> DST offset as timedelta positive east of UTC.")},

    {"fromutc",         (PyCFunction)tzinfo_fromutc,            METH_O,
     PyDoc_STR("datetime in UTC -> datetime in local time.")},

    {"__reduce__",  tzinfo_reduce,             METH_NOARGS,
     PyDoc_STR("-> (cls, state)")},

    {NULL, NULL}
};

static const char tzinfo_doc[] =
PyDoc_STR("Abstract base class for time zone info objects.");

static PyType_Slot tzinfo_slots[] = {
    {Py_tp_doc, (void *)tzinfo_doc},
    {Py_tp_methods, tzinfo_methods},
    {Py_tp_dealloc, tzinfo_dealloc},
    {Py_tp_traverse, tzinfo_traverse},
    {0, NULL},
};

static PyType_Spec tzinfo_spec = {
    .name = "datetime.tzinfo",
    .basicsize = sizeof(PyDateTime_TZInfo),
    .flags = (Py_TPFLAGS_DEFAULT |
              Py_TPFLAGS_BASETYPE |
              Py_TPFLAGS_HAVE_GC |
              Py_TPFLAGS_IMMUTABLETYPE),
    .slots = tzinfo_slots,
};

static char *timezone_kws[] = {"offset", "name", NULL};

static PyObject *
timezone_new(PyTypeObject *type, PyObject *args, PyObject *kw)
{
    PyObject *offset;
    PyObject *name = NULL;
    datetime_state *st = find_module_state_by_def(type);
    if (PyArg_ParseTupleAndKeywords(args, kw, "O!|U:timezone", timezone_kws,
                                    st->PyDateTime_DeltaType, &offset, &name))
        return new_timezone(offset, name);

    return NULL;
}

static int
timezone_traverse(PyDateTime_TimeZone *self, visitproc visit, void *arg)
{
    Py_VISIT(Py_TYPE(self));
    Py_VISIT(self->offset);
    Py_VISIT(self->name);
    return 0;
}

static int
timezone_clear(PyDateTime_TimeZone *self)
{
    Py_CLEAR(self->offset);
    Py_CLEAR(self->name);
    return 0;
}

static void
timezone_dealloc(PyDateTime_TimeZone *self)
{
    PyTypeObject *tp = Py_TYPE(self);
    PyObject_GC_UnTrack(self);
    (void)timezone_clear(self);
    Py_TYPE(self)->tp_free((PyObject *)self);
    Py_DECREF(tp);
}

static PyObject *
timezone_richcompare(PyDateTime_TimeZone *self,
                     PyDateTime_TimeZone *other, int op)
{
    if (op != Py_EQ && op != Py_NE)
        Py_RETURN_NOTIMPLEMENTED;
    datetime_state *st = find_module_state_by_def(Py_TYPE(self));
    if (!PyTimezone_Check(st, other)) {
        Py_RETURN_NOTIMPLEMENTED;
    }
    return delta_richcompare(self->offset, other->offset, op);
}

static Py_hash_t
timezone_hash(PyDateTime_TimeZone *self)
{
    return delta_hash((PyDateTime_Delta *)self->offset);
}

/* Check argument type passed to tzname, utcoffset, or dst methods.
   Returns 0 for good argument.  Returns -1 and sets exception info
   otherwise.
 */
static int
_timezone_check_argument(datetime_state *st, PyObject *dt, const char *meth)
{
    if (dt == Py_None || PyDateTime_Check(st, dt))
        return 0;
    PyErr_Format(PyExc_TypeError, "%s(dt) argument must be a datetime instance"
                 " or None, not %.200s", meth, Py_TYPE(dt)->tp_name);
    return -1;
}

static PyObject *
timezone_repr(PyDateTime_TimeZone *self)
{
    /* Note that although timezone is not subclassable, it is convenient
       to use Py_TYPE(self)->tp_name here. */
    const char *type_name = Py_TYPE(self)->tp_name;

    datetime_state *st = find_module_state_by_def(Py_TYPE(self));
    if (((PyObject *)self) == st->PyDateTime_TimeZone_UTC)
        return PyUnicode_FromFormat("%s.utc", type_name);

    if (self->name == NULL)
        return PyUnicode_FromFormat("%s(%R)", type_name, self->offset);

    return PyUnicode_FromFormat("%s(%R, %R)", type_name, self->offset,
                                self->name);
}


static PyObject *
timezone_str(PyDateTime_TimeZone *self)
{
    int hours, minutes, seconds, microseconds;
    PyObject *offset;
    char sign;

    if (self->name != NULL) {
        return Py_NewRef(self->name);
    }
    datetime_state *st = find_module_state_by_def(Py_TYPE(self));
    if ((PyObject *)self == st->PyDateTime_TimeZone_UTC ||
           (GET_TD_DAYS(self->offset) == 0 &&
            GET_TD_SECONDS(self->offset) == 0 &&
            GET_TD_MICROSECONDS(self->offset) == 0))
        return PyUnicode_FromString("UTC");
    /* Offset is normalized, so it is negative if days < 0 */
    if (GET_TD_DAYS(self->offset) < 0) {
        sign = '-';
        offset = delta_negative((PyDateTime_Delta *)self->offset);
        if (offset == NULL)
            return NULL;
    }
    else {
        sign = '+';
        offset = Py_NewRef(self->offset);
    }
    /* Offset is not negative here. */
    microseconds = GET_TD_MICROSECONDS(offset);
    seconds = GET_TD_SECONDS(offset);
    Py_DECREF(offset);
    minutes = divmod(seconds, 60, &seconds);
    hours = divmod(minutes, 60, &minutes);
    if (microseconds != 0) {
        return PyUnicode_FromFormat("UTC%c%02d:%02d:%02d.%06d",
                                    sign, hours, minutes,
                                    seconds, microseconds);
    }
    if (seconds != 0) {
        return PyUnicode_FromFormat("UTC%c%02d:%02d:%02d",
                                    sign, hours, minutes, seconds);
    }
    return PyUnicode_FromFormat("UTC%c%02d:%02d", sign, hours, minutes);
}

static PyObject *
timezone_tzname(PyDateTime_TimeZone *self, PyObject *dt)
{
    datetime_state *st = find_module_state_by_def(Py_TYPE(self));
    if (_timezone_check_argument(st, dt, "tzname") == -1) {
        return NULL;
    }

    return timezone_str(self);
}

static PyObject *
timezone_utcoffset(PyDateTime_TimeZone *self, PyObject *dt)
{
    datetime_state *st = find_module_state_by_def(Py_TYPE(self));
    if (_timezone_check_argument(st, dt, "utcoffset") == -1) {
        return NULL;
    }

    return Py_NewRef(self->offset);
}

static PyObject *
timezone_dst(PyObject *self, PyObject *dt)
{
    datetime_state *st = find_module_state_by_def(Py_TYPE(self));
    if (_timezone_check_argument(st, dt, "dst") == -1) {
        return NULL;
    }

    Py_RETURN_NONE;
}

static PyObject *
timezone_fromutc(PyDateTime_TimeZone *self, PyDateTime_DateTime *dt)
{
    datetime_state *st = find_module_state_by_def(Py_TYPE(self));
    if (!PyDateTime_Check(st, dt)) {
        PyErr_SetString(PyExc_TypeError,
                        "fromutc: argument must be a datetime");
        return NULL;
    }
    if (!HASTZINFO(dt) || dt->tzinfo != (PyObject *)self) {
        PyErr_SetString(PyExc_ValueError, "fromutc: dt.tzinfo "
                        "is not self");
        return NULL;
    }

    return add_datetime_timedelta(dt, (PyDateTime_Delta *)self->offset, 1);
}

static PyObject *
timezone_getinitargs(PyDateTime_TimeZone *self, PyObject *Py_UNUSED(ignored))
{
    if (self->name == NULL)
        return Py_BuildValue("(O)", self->offset);
    return Py_BuildValue("(OO)", self->offset, self->name);
}

static PyMethodDef timezone_methods[] = {
    {"tzname", (PyCFunction)timezone_tzname, METH_O,
     PyDoc_STR("If name is specified when timezone is created, returns the name."
               "  Otherwise returns offset as 'UTC(+|-)HH:MM'.")},

    {"utcoffset", (PyCFunction)timezone_utcoffset, METH_O,
     PyDoc_STR("Return fixed offset.")},

    {"dst", (PyCFunction)timezone_dst, METH_O,
     PyDoc_STR("Return None.")},

    {"fromutc", (PyCFunction)timezone_fromutc, METH_O,
     PyDoc_STR("datetime in UTC -> datetime in local time.")},

    {"__getinitargs__", (PyCFunction)timezone_getinitargs, METH_NOARGS,
     PyDoc_STR("pickle support")},

    {NULL, NULL}
};

static const char timezone_doc[] =
PyDoc_STR("Fixed offset from UTC implementation of tzinfo.");

static PyType_Slot timezone_slots[] = {
    {Py_tp_dealloc, timezone_dealloc},
    {Py_tp_traverse, timezone_traverse},
    {Py_tp_clear, timezone_clear},
    {Py_tp_repr, timezone_repr},
    {Py_tp_hash, timezone_hash},
    {Py_tp_str, timezone_str},
    {Py_tp_doc, (void *)timezone_doc},
    {Py_tp_richcompare, timezone_richcompare},
    {Py_tp_methods, timezone_methods},
    {Py_tp_new, timezone_new},
    {0, NULL},
};

static PyType_Spec timezone_spec = {
    .name = "datetime.timezone",
    .basicsize = sizeof(PyDateTime_TimeZone),
    .flags = (Py_TPFLAGS_DEFAULT |
              Py_TPFLAGS_HAVE_GC |
              Py_TPFLAGS_IMMUTABLETYPE),
    .slots = timezone_slots,
};

/*
 * PyDateTime_Time implementation.
 */

/* Accessor properties.
 */

static PyObject *
time_hour(PyDateTime_Time *self, void *unused)
{
    return PyLong_FromLong(TIME_GET_HOUR(self));
}

static PyObject *
time_minute(PyDateTime_Time *self, void *unused)
{
    return PyLong_FromLong(TIME_GET_MINUTE(self));
}

/* The name time_second conflicted with some platform header file. */
static PyObject *
py_time_second(PyDateTime_Time *self, void *unused)
{
    return PyLong_FromLong(TIME_GET_SECOND(self));
}

static PyObject *
time_microsecond(PyDateTime_Time *self, void *unused)
{
    return PyLong_FromLong(TIME_GET_MICROSECOND(self));
}

static PyObject *
time_tzinfo(PyDateTime_Time *self, void *unused)
{
    PyObject *result = HASTZINFO(self) ? self->tzinfo : Py_None;
    return Py_NewRef(result);
}

static PyObject *
time_fold(PyDateTime_Time *self, void *unused)
{
    return PyLong_FromLong(TIME_GET_FOLD(self));
}

static PyGetSetDef time_getset[] = {
    {"hour",        (getter)time_hour},
    {"minute",      (getter)time_minute},
    {"second",      (getter)py_time_second},
    {"microsecond", (getter)time_microsecond},
    {"tzinfo",      (getter)time_tzinfo},
    {"fold",        (getter)time_fold},
    {NULL}
};

/*
 * Constructors.
 */

static char *time_kws[] = {"hour", "minute", "second", "microsecond",
                           "tzinfo", "fold", NULL};

static PyObject *
time_from_pickle(PyTypeObject *type, PyObject *state, PyObject *tzinfo)
{
    datetime_state *st = find_module_state_by_def(type);
    PyDateTime_Time *me;
    char aware = (char)(tzinfo != Py_None);

    if (aware && check_tzinfo_subclass(st, tzinfo) < 0) {
        PyErr_SetString(PyExc_TypeError, "bad tzinfo state arg");
        return NULL;
    }

    me = (PyDateTime_Time *) (type->tp_alloc(type, aware));
    if (me != NULL) {
        const char *pdata = PyBytes_AS_STRING(state);

        memcpy(me->data, pdata, _PyDateTime_TIME_DATASIZE);
        me->hashcode = -1;
        me->hastzinfo = aware;
        if (aware) {
            me->tzinfo = Py_NewRef(tzinfo);
        }
        if (pdata[0] & (1 << 7)) {
            me->data[0] -= 128;
            me->fold = 1;
        }
        else {
            me->fold = 0;
        }
    }
    return (PyObject *)me;
}

static PyObject *
time_new(PyTypeObject *type, PyObject *args, PyObject *kw)
{
    PyObject *self = NULL;
    int hour = 0;
    int minute = 0;
    int second = 0;
    int usecond = 0;
    PyObject *tzinfo = Py_None;
    int fold = 0;

    /* Check for invocation from pickle with __getstate__ state */
    if (PyTuple_GET_SIZE(args) >= 1 && PyTuple_GET_SIZE(args) <= 2) {
        PyObject *state = PyTuple_GET_ITEM(args, 0);
        if (PyTuple_GET_SIZE(args) == 2) {
            tzinfo = PyTuple_GET_ITEM(args, 1);
        }
        if (PyBytes_Check(state)) {
            if (PyBytes_GET_SIZE(state) == _PyDateTime_TIME_DATASIZE &&
                (0x7F & ((unsigned char) (PyBytes_AS_STRING(state)[0]))) < 24)
            {
                return time_from_pickle(type, state, tzinfo);
            }
        }
        else if (PyUnicode_Check(state)) {
            if (PyUnicode_READY(state)) {
                return NULL;
            }
            if (PyUnicode_GET_LENGTH(state) == _PyDateTime_TIME_DATASIZE &&
                (0x7F & PyUnicode_READ_CHAR(state, 0)) < 24)
            {
                state = PyUnicode_AsLatin1String(state);
                if (state == NULL) {
                    if (PyErr_ExceptionMatches(PyExc_UnicodeEncodeError)) {
                        /* More informative error message. */
                        PyErr_SetString(PyExc_ValueError,
                            "Failed to encode latin1 string when unpickling "
                            "a time object. "
                            "pickle.load(data, encoding='latin1') is assumed.");
                    }
                    return NULL;
                }
                self = time_from_pickle(type, state, tzinfo);
                Py_DECREF(state);
                return self;
            }
        }
        tzinfo = Py_None;
    }

    if (PyArg_ParseTupleAndKeywords(args, kw, "|iiiiO$i", time_kws,
                                    &hour, &minute, &second, &usecond,
                                    &tzinfo, &fold)) {
        self = new_time_ex2(hour, minute, second, usecond, tzinfo, fold,
                            type);
    }
    return self;
}

static int
time_traverse(PyDateTime_Time *self, visitproc visit, void *arg)
{
    Py_VISIT(Py_TYPE(self));
    Py_VISIT(self->tzinfo);
    return 0;
}

static int
time_clear(PyDateTime_Time *self)
{
    Py_CLEAR(self->tzinfo);
    return 0;
}

/*
 * Destructor.
 */

static void
time_dealloc(PyDateTime_Time *self)
{
    PyTypeObject *tp = Py_TYPE(self);
    PyObject_GC_UnTrack(self);
    (void)time_clear(self);
    tp->tp_free((PyObject *)self);
    Py_DECREF(tp);
}

/*
 * Indirect access to tzinfo methods.
 */

/* These are all METH_NOARGS, so don't need to check the arglist. */
static PyObject *
time_utcoffset(PyObject *self, PyObject *unused)
{
    datetime_state *st = find_module_state_by_def(Py_TYPE(self));
    return call_utcoffset(st, GET_TIME_TZINFO(self), Py_None);
}

static PyObject *
time_dst(PyObject *self, PyObject *unused)
{
    datetime_state *st = find_module_state_by_def(Py_TYPE(self));
    return call_dst(st, GET_TIME_TZINFO(self), Py_None);
}

static PyObject *
time_tzname(PyDateTime_Time *self, PyObject *unused)
{
    datetime_state *st = find_module_state_by_def(Py_TYPE(self));
    return call_tzname(st, GET_TIME_TZINFO(self), Py_None);
}

/*
 * Various ways to turn a time into a string.
 */

static PyObject *
time_repr(PyDateTime_Time *self)
{
    const char *type_name = Py_TYPE(self)->tp_name;
    int h = TIME_GET_HOUR(self);
    int m = TIME_GET_MINUTE(self);
    int s = TIME_GET_SECOND(self);
    int us = TIME_GET_MICROSECOND(self);
    int fold = TIME_GET_FOLD(self);
    PyObject *result = NULL;

    if (us)
        result = PyUnicode_FromFormat("%s(%d, %d, %d, %d)",
                                      type_name, h, m, s, us);
    else if (s)
        result = PyUnicode_FromFormat("%s(%d, %d, %d)",
                                      type_name, h, m, s);
    else
        result = PyUnicode_FromFormat("%s(%d, %d)", type_name, h, m);
    if (result != NULL && HASTZINFO(self))
        result = append_keyword_tzinfo(result, self->tzinfo);
    if (result != NULL && fold)
        result = append_keyword_fold(result, fold);
    return result;
}

static PyObject *
time_str(PyDateTime_Time *self)
{
    return PyObject_CallMethodNoArgs((PyObject *)self, &_Py_ID(isoformat));
}

static PyObject *
time_isoformat(PyDateTime_Time *self, PyObject *args, PyObject *kw)
{
    char buf[100];
    const char *timespec = NULL;
    static char *keywords[] = {"timespec", NULL};
    PyObject *result;
    int us = TIME_GET_MICROSECOND(self);
    static const char *specs[][2] = {
        {"hours", "%02d"},
        {"minutes", "%02d:%02d"},
        {"seconds", "%02d:%02d:%02d"},
        {"milliseconds", "%02d:%02d:%02d.%03d"},
        {"microseconds", "%02d:%02d:%02d.%06d"},
    };
    size_t given_spec;

    if (!PyArg_ParseTupleAndKeywords(args, kw, "|s:isoformat", keywords, &timespec))
        return NULL;

    if (timespec == NULL || strcmp(timespec, "auto") == 0) {
        if (us == 0) {
            /* seconds */
            given_spec = 2;
        }
        else {
            /* microseconds */
            given_spec = 4;
        }
    }
    else {
        for (given_spec = 0; given_spec < Py_ARRAY_LENGTH(specs); given_spec++) {
            if (strcmp(timespec, specs[given_spec][0]) == 0) {
                if (given_spec == 3) {
                    /* milliseconds */
                    us = us / 1000;
                }
                break;
            }
        }
    }

    if (given_spec == Py_ARRAY_LENGTH(specs)) {
        PyErr_Format(PyExc_ValueError, "Unknown timespec value");
        return NULL;
    }
    else {
        result = PyUnicode_FromFormat(specs[given_spec][1],
                                      TIME_GET_HOUR(self), TIME_GET_MINUTE(self),
                                      TIME_GET_SECOND(self), us);
    }

    if (result == NULL || !HASTZINFO(self) || self->tzinfo == Py_None)
        return result;

    /* We need to append the UTC offset. */
    datetime_state *st = find_module_state_by_def(Py_TYPE(self));
    if (format_utcoffset(st, buf, sizeof(buf), ":", self->tzinfo,
                         Py_None) < 0) {
        Py_DECREF(result);
        return NULL;
    }
    PyUnicode_AppendAndDel(&result, PyUnicode_FromString(buf));
    return result;
}

static PyObject *
time_strftime(PyDateTime_Time *self, PyObject *args, PyObject *kw)
{
    PyObject *result;
    PyObject *tuple;
    PyObject *format;
    static char *keywords[] = {"format", NULL};

    if (! PyArg_ParseTupleAndKeywords(args, kw, "U:strftime", keywords,
                                      &format))
        return NULL;

    /* Python's strftime does insane things with the year part of the
     * timetuple.  The year is forced to (the otherwise nonsensical)
     * 1900 to work around that.
     */
    tuple = Py_BuildValue("iiiiiiiii",
                          1900, 1, 1, /* year, month, day */
                  TIME_GET_HOUR(self),
                  TIME_GET_MINUTE(self),
                  TIME_GET_SECOND(self),
                  0, 1, -1); /* weekday, daynum, dst */
    if (tuple == NULL)
        return NULL;
    assert(PyTuple_Size(tuple) == 9);
    result = wrap_strftime((PyObject *)self, format, tuple,
                           Py_None);
    Py_DECREF(tuple);
    return result;
}

/*
 * Miscellaneous methods.
 */

static PyObject *
time_richcompare(PyObject *self, PyObject *other, int op)
{
    PyObject *result = NULL;
    PyObject *offset1, *offset2;
    int diff;

    datetime_state *st = find_module_state_by_def(Py_TYPE(self));
    if (!PyTime_Check(st, other)) {
        Py_RETURN_NOTIMPLEMENTED;
    }

    if (GET_TIME_TZINFO(self) == GET_TIME_TZINFO(other)) {
        diff = memcmp(((PyDateTime_Time *)self)->data,
                      ((PyDateTime_Time *)other)->data,
                      _PyDateTime_TIME_DATASIZE);
        return diff_to_bool(diff, op);
    }
    offset1 = time_utcoffset(self, NULL);
    if (offset1 == NULL)
        return NULL;
    offset2 = time_utcoffset(other, NULL);
    if (offset2 == NULL)
        goto done;
    /* If they're both naive, or both aware and have the same offsets,
     * we get off cheap.  Note that if they're both naive, offset1 ==
     * offset2 == Py_None at this point.
     */
    if ((offset1 == offset2) ||
        (PyDelta_Check(st, offset1) && PyDelta_Check(st, offset2) &&
         delta_cmp(offset1, offset2) == 0)) {
        diff = memcmp(((PyDateTime_Time *)self)->data,
                      ((PyDateTime_Time *)other)->data,
                      _PyDateTime_TIME_DATASIZE);
        result = diff_to_bool(diff, op);
    }
    /* The hard case: both aware with different UTC offsets */
    else if (offset1 != Py_None && offset2 != Py_None) {
        int offsecs1, offsecs2;
        assert(offset1 != offset2); /* else last "if" handled it */
        offsecs1 = TIME_GET_HOUR(self) * 3600 +
                   TIME_GET_MINUTE(self) * 60 +
                   TIME_GET_SECOND(self) -
                   GET_TD_DAYS(offset1) * 86400 -
                   GET_TD_SECONDS(offset1);
        offsecs2 = TIME_GET_HOUR(other) * 3600 +
                   TIME_GET_MINUTE(other) * 60 +
                   TIME_GET_SECOND(other) -
                   GET_TD_DAYS(offset2) * 86400 -
                   GET_TD_SECONDS(offset2);
        diff = offsecs1 - offsecs2;
        if (diff == 0)
            diff = TIME_GET_MICROSECOND(self) -
                   TIME_GET_MICROSECOND(other);
        result = diff_to_bool(diff, op);
    }
    else if (op == Py_EQ) {
        result = Py_NewRef(Py_False);
    }
    else if (op == Py_NE) {
        result = Py_NewRef(Py_True);
    }
    else {
        PyErr_SetString(PyExc_TypeError,
                        "can't compare offset-naive and "
                        "offset-aware times");
    }
 done:
    Py_DECREF(offset1);
    Py_XDECREF(offset2);
    return result;
}

static Py_hash_t
time_hash(PyDateTime_Time *self)
{
    if (self->hashcode == -1) {
        PyObject *offset, *self0;
        if (TIME_GET_FOLD(self)) {
            self0 = new_time_ex2(TIME_GET_HOUR(self),
                                 TIME_GET_MINUTE(self),
                                 TIME_GET_SECOND(self),
                                 TIME_GET_MICROSECOND(self),
                                 HASTZINFO(self) ? self->tzinfo : Py_None,
                                 0, Py_TYPE(self));
            if (self0 == NULL)
                return -1;
        }
        else {
            self0 = Py_NewRef(self);
        }
        offset = time_utcoffset(self0, NULL);
        Py_DECREF(self0);

        if (offset == NULL)
            return -1;

        /* Reduce this to a hash of another object. */
        if (offset == Py_None)
            self->hashcode = generic_hash(
                (unsigned char *)self->data, _PyDateTime_TIME_DATASIZE);
        else {
            PyObject *temp1, *temp2;
            int seconds, microseconds;
            assert(HASTZINFO(self));
            seconds = TIME_GET_HOUR(self) * 3600 +
                      TIME_GET_MINUTE(self) * 60 +
                      TIME_GET_SECOND(self);
            microseconds = TIME_GET_MICROSECOND(self);

            datetime_state *st = find_module_state_by_def(Py_TYPE(self));
            temp1 = new_delta(st, 0, seconds, microseconds, 1);
            if (temp1 == NULL) {
                Py_DECREF(offset);
                return -1;
            }
            temp2 = delta_subtract(temp1, offset);
            Py_DECREF(temp1);
            if (temp2 == NULL) {
                Py_DECREF(offset);
                return -1;
            }
            self->hashcode = PyObject_Hash(temp2);
            Py_DECREF(temp2);
        }
        Py_DECREF(offset);
    }
    return self->hashcode;
}

static PyObject *
time_replace(PyDateTime_Time *self, PyObject *args, PyObject *kw)
{
    PyObject *clone;
    PyObject *tuple;
    int hh = TIME_GET_HOUR(self);
    int mm = TIME_GET_MINUTE(self);
    int ss = TIME_GET_SECOND(self);
    int us = TIME_GET_MICROSECOND(self);
    PyObject *tzinfo = HASTZINFO(self) ? self->tzinfo : Py_None;
    int fold = TIME_GET_FOLD(self);

    if (! PyArg_ParseTupleAndKeywords(args, kw, "|iiiiO$i:replace",
                                      time_kws,
                                      &hh, &mm, &ss, &us, &tzinfo, &fold))
        return NULL;
    if (fold != 0 && fold != 1) {
        PyErr_SetString(PyExc_ValueError,
                        "fold must be either 0 or 1");
        return NULL;
    }
    tuple = Py_BuildValue("iiiiO", hh, mm, ss, us, tzinfo);
    if (tuple == NULL)
        return NULL;
    clone = time_new(Py_TYPE(self), tuple, NULL);
    if (clone != NULL) {
        TIME_SET_FOLD(clone, fold);
    }
    Py_DECREF(tuple);
    return clone;
}

static PyObject *
time_fromisoformat(PyObject *cls, PyObject *tstr) {
    assert(tstr != NULL);

    if (!PyUnicode_Check(tstr)) {
        PyErr_SetString(PyExc_TypeError, "fromisoformat: argument must be str");
        return NULL;
    }

    Py_ssize_t len;
    const char *p = PyUnicode_AsUTF8AndSize(tstr, &len);

    if (p == NULL) {
        goto invalid_string_error;
    }

    // The spec actually requires that time-only ISO 8601 strings start with
    // T, but the extended format allows this to be omitted as long as there
    // is no ambiguity with date strings.
    if (*p == 'T') {
        ++p;
        len -= 1;
    }

    int hour = 0, minute = 0, second = 0, microsecond = 0;
    int tzoffset, tzimicrosecond = 0;
    int rv = parse_isoformat_time(p, len,
                                  &hour, &minute, &second, &microsecond,
                                  &tzoffset, &tzimicrosecond);

    if (rv < 0) {
        goto invalid_string_error;
    }

    datetime_state *st = find_module_state_by_def(cls);
    PyObject *tzinfo = tzinfo_from_isoformat_results(st, rv, tzoffset,
                                                     tzimicrosecond);

    if (tzinfo == NULL) {
        return NULL;
    }

    PyObject *t;
    if ( (PyTypeObject *)cls == st->PyDateTime_TimeType ) {
        t = new_time(st, hour, minute, second, microsecond, tzinfo, 0);
    } else {
        t = PyObject_CallFunction(cls, "iiiiO",
                                  hour, minute, second, microsecond, tzinfo);
    }

    Py_DECREF(tzinfo);
    return t;

invalid_string_error:
    PyErr_Format(PyExc_ValueError, "Invalid isoformat string: %R", tstr);
    return NULL;
}


/* Pickle support, a simple use of __reduce__. */

/* Let basestate be the non-tzinfo data string.
 * If tzinfo is None, this returns (basestate,), else (basestate, tzinfo).
 * So it's a tuple in any (non-error) case.
 * __getstate__ isn't exposed.
 */
static PyObject *
time_getstate(PyDateTime_Time *self, int proto)
{
    PyObject *basestate;
    PyObject *result = NULL;

    basestate =  PyBytes_FromStringAndSize((char *)self->data,
                                            _PyDateTime_TIME_DATASIZE);
    if (basestate != NULL) {
        if (proto > 3 && TIME_GET_FOLD(self))
            /* Set the first bit of the first byte */
            PyBytes_AS_STRING(basestate)[0] |= (1 << 7);
        if (! HASTZINFO(self) || self->tzinfo == Py_None)
            result = PyTuple_Pack(1, basestate);
        else
            result = PyTuple_Pack(2, basestate, self->tzinfo);
        Py_DECREF(basestate);
    }
    return result;
}

static PyObject *
time_reduce_ex(PyDateTime_Time *self, PyObject *args)
{
    int proto;
    if (!PyArg_ParseTuple(args, "i:__reduce_ex__", &proto))
        return NULL;

    return Py_BuildValue("(ON)", Py_TYPE(self), time_getstate(self, proto));
}

static PyObject *
time_reduce(PyDateTime_Time *self, PyObject *arg)
{
    return Py_BuildValue("(ON)", Py_TYPE(self), time_getstate(self, 2));
}

static PyMethodDef time_methods[] = {

    {"isoformat",   _PyCFunction_CAST(time_isoformat),        METH_VARARGS | METH_KEYWORDS,
     PyDoc_STR("Return string in ISO 8601 format, [HH[:MM[:SS[.mmm[uuu]]]]]"
               "[+HH:MM].\n\n"
               "The optional argument timespec specifies the number "
               "of additional terms\nof the time to include. Valid "
               "options are 'auto', 'hours', 'minutes',\n'seconds', "
               "'milliseconds' and 'microseconds'.\n")},

    {"strftime",        _PyCFunction_CAST(time_strftime),     METH_VARARGS | METH_KEYWORDS,
     PyDoc_STR("format -> strftime() style string.")},

    {"__format__",      (PyCFunction)date_format,       METH_VARARGS,
     PyDoc_STR("Formats self with strftime.")},

    {"utcoffset",       (PyCFunction)time_utcoffset,    METH_NOARGS,
     PyDoc_STR("Return self.tzinfo.utcoffset(self).")},

    {"tzname",          (PyCFunction)time_tzname,       METH_NOARGS,
     PyDoc_STR("Return self.tzinfo.tzname(self).")},

    {"dst",             (PyCFunction)time_dst,          METH_NOARGS,
     PyDoc_STR("Return self.tzinfo.dst(self).")},

    {"replace",     _PyCFunction_CAST(time_replace),          METH_VARARGS | METH_KEYWORDS,
     PyDoc_STR("Return time with new specified fields.")},

     {"fromisoformat", (PyCFunction)time_fromisoformat, METH_O | METH_CLASS,
     PyDoc_STR("string -> time from a string in ISO 8601 format")},

    {"__reduce_ex__", (PyCFunction)time_reduce_ex,        METH_VARARGS,
     PyDoc_STR("__reduce_ex__(proto) -> (cls, state)")},

    {"__reduce__", (PyCFunction)time_reduce,        METH_NOARGS,
     PyDoc_STR("__reduce__() -> (cls, state)")},

    {NULL,      NULL}
};

static const char time_doc[] =
PyDoc_STR("time([hour[, minute[, second[, microsecond[, tzinfo]]]]]) --> a time object\n\
\n\
All arguments are optional. tzinfo may be None, or an instance of\n\
a tzinfo subclass. The remaining arguments may be ints.\n");

static PyType_Slot time_slots[] = {
    {Py_tp_dealloc, time_dealloc},
    {Py_tp_traverse, time_traverse},
    {Py_tp_clear, time_clear},
    {Py_tp_repr, time_repr},
    {Py_tp_hash, time_hash},
    {Py_tp_str, time_str},
    {Py_tp_doc, (void *)time_doc},
    {Py_tp_richcompare, time_richcompare},
    {Py_tp_methods, time_methods},
    {Py_tp_getset, time_getset},
    {Py_tp_new, time_new},
    {0, NULL},
};

static PyType_Spec time_spec = {
    .name = "datetime.time",
    .basicsize = sizeof(PyDateTime_Time),
    .flags = (Py_TPFLAGS_DEFAULT |
              Py_TPFLAGS_BASETYPE |
              Py_TPFLAGS_HAVE_GC |
              Py_TPFLAGS_IMMUTABLETYPE),
    .slots = time_slots,
};

/*
 * PyDateTime_DateTime implementation.
 */

/* Accessor properties.  Properties for day, month, and year are inherited
 * from date.
 */

static PyObject *
datetime_hour(PyDateTime_DateTime *self, void *unused)
{
    return PyLong_FromLong(DATE_GET_HOUR(self));
}

static PyObject *
datetime_minute(PyDateTime_DateTime *self, void *unused)
{
    return PyLong_FromLong(DATE_GET_MINUTE(self));
}

static PyObject *
datetime_second(PyDateTime_DateTime *self, void *unused)
{
    return PyLong_FromLong(DATE_GET_SECOND(self));
}

static PyObject *
datetime_microsecond(PyDateTime_DateTime *self, void *unused)
{
    return PyLong_FromLong(DATE_GET_MICROSECOND(self));
}

static PyObject *
datetime_tzinfo(PyDateTime_DateTime *self, void *unused)
{
    PyObject *result = HASTZINFO(self) ? self->tzinfo : Py_None;
    return Py_NewRef(result);
}

static PyObject *
datetime_fold(PyDateTime_DateTime *self, void *unused)
{
    return PyLong_FromLong(DATE_GET_FOLD(self));
}

static PyGetSetDef datetime_getset[] = {
    {"hour",        (getter)datetime_hour},
    {"minute",      (getter)datetime_minute},
    {"second",      (getter)datetime_second},
    {"microsecond", (getter)datetime_microsecond},
    {"tzinfo",      (getter)datetime_tzinfo},
    {"fold",        (getter)datetime_fold},
    {NULL}
};

/*
 * Constructors.
 */

static char *datetime_kws[] = {
    "year", "month", "day", "hour", "minute", "second",
    "microsecond", "tzinfo", "fold", NULL
};

static PyObject *
datetime_from_pickle(PyTypeObject *type, PyObject *state, PyObject *tzinfo)
{
    datetime_state *st = find_module_state_by_def(type);
    PyDateTime_DateTime *me;
    char aware = (char)(tzinfo != Py_None);

    if (aware && check_tzinfo_subclass(st, tzinfo) < 0) {
        PyErr_SetString(PyExc_TypeError, "bad tzinfo state arg");
        return NULL;
    }

    me = (PyDateTime_DateTime *) (type->tp_alloc(type , aware));
    if (me != NULL) {
        const char *pdata = PyBytes_AS_STRING(state);

        memcpy(me->data, pdata, _PyDateTime_DATETIME_DATASIZE);
        me->hashcode = -1;
        me->hastzinfo = aware;
        if (aware) {
            me->tzinfo = Py_NewRef(tzinfo);
        }
        if (pdata[2] & (1 << 7)) {
            me->data[2] -= 128;
            me->fold = 1;
        }
        else {
            me->fold = 0;
        }
    }
    return (PyObject *)me;
}

static PyObject *
datetime_new(PyTypeObject *type, PyObject *args, PyObject *kw)
{
    PyObject *self = NULL;
    int year;
    int month;
    int day;
    int hour = 0;
    int minute = 0;
    int second = 0;
    int usecond = 0;
    int fold = 0;
    PyObject *tzinfo = Py_None;

    /* Check for invocation from pickle with __getstate__ state */
    if (PyTuple_GET_SIZE(args) >= 1 && PyTuple_GET_SIZE(args) <= 2) {
        PyObject *state = PyTuple_GET_ITEM(args, 0);
        if (PyTuple_GET_SIZE(args) == 2) {
            tzinfo = PyTuple_GET_ITEM(args, 1);
        }
        if (PyBytes_Check(state)) {
            if (PyBytes_GET_SIZE(state) == _PyDateTime_DATETIME_DATASIZE &&
                MONTH_IS_SANE(PyBytes_AS_STRING(state)[2] & 0x7F))
            {
                return datetime_from_pickle(type, state, tzinfo);
            }
        }
        else if (PyUnicode_Check(state)) {
            if (PyUnicode_READY(state)) {
                return NULL;
            }
            if (PyUnicode_GET_LENGTH(state) == _PyDateTime_DATETIME_DATASIZE &&
                MONTH_IS_SANE(PyUnicode_READ_CHAR(state, 2) & 0x7F))
            {
                state = PyUnicode_AsLatin1String(state);
                if (state == NULL) {
                    if (PyErr_ExceptionMatches(PyExc_UnicodeEncodeError)) {
                        /* More informative error message. */
                        PyErr_SetString(PyExc_ValueError,
                            "Failed to encode latin1 string when unpickling "
                            "a datetime object. "
                            "pickle.load(data, encoding='latin1') is assumed.");
                    }
                    return NULL;
                }
                self = datetime_from_pickle(type, state, tzinfo);
                Py_DECREF(state);
                return self;
            }
        }
        tzinfo = Py_None;
    }

    if (PyArg_ParseTupleAndKeywords(args, kw, "iii|iiiiO$i", datetime_kws,
                                    &year, &month, &day, &hour, &minute,
                                    &second, &usecond, &tzinfo, &fold)) {
        self = new_datetime_ex2(year, month, day,
                                hour, minute, second, usecond,
                                tzinfo, fold, type);
    }
    return self;
}

/* TM_FUNC is the shared type of _PyTime_localtime() and
 * _PyTime_gmtime(). */
typedef int (*TM_FUNC)(time_t timer, struct tm*);

/* As of version 2015f max fold in IANA database is
 * 23 hours at 1969-09-30 13:00:00 in Kwajalein. */
static long long max_fold_seconds = 24 * 3600;
/* NB: date(1970,1,1).toordinal() == 719163 */
static long long epoch = 719163LL * 24 * 60 * 60;

static long long
utc_to_seconds(int year, int month, int day,
               int hour, int minute, int second)
{
    long long ordinal;

    /* ymd_to_ord() doesn't support year <= 0 */
    if (year < MINYEAR || year > MAXYEAR) {
        PyErr_Format(PyExc_ValueError, "year %i is out of range", year);
        return -1;
    }

    ordinal = ymd_to_ord(year, month, day);
    return ((ordinal * 24 + hour) * 60 + minute) * 60 + second;
}

static long long
local(long long u)
{
    struct tm local_time;
    time_t t;
    u -= epoch;
    t = u;
    if (t != u) {
        PyErr_SetString(PyExc_OverflowError,
        "timestamp out of range for platform time_t");
        return -1;
    }
    if (_PyTime_localtime(t, &local_time) != 0)
        return -1;
    return utc_to_seconds(local_time.tm_year + 1900,
                          local_time.tm_mon + 1,
                          local_time.tm_mday,
                          local_time.tm_hour,
                          local_time.tm_min,
                          local_time.tm_sec);
}

/* Internal helper.
 * Build datetime from a time_t and a distinct count of microseconds.
 * Pass localtime or gmtime for f, to control the interpretation of timet.
 */
static PyObject *
datetime_from_timet_and_us(PyObject *cls, TM_FUNC f, time_t timet, int us,
                           PyObject *tzinfo)
{
    struct tm tm;
    int year, month, day, hour, minute, second, fold = 0;

    if (f(timet, &tm) != 0)
        return NULL;

    year = tm.tm_year + 1900;
    month = tm.tm_mon + 1;
    day = tm.tm_mday;
    hour = tm.tm_hour;
    minute = tm.tm_min;
    /* The platform localtime/gmtime may insert leap seconds,
     * indicated by tm.tm_sec > 59.  We don't care about them,
     * except to the extent that passing them on to the datetime
     * constructor would raise ValueError for a reason that
     * made no sense to the user.
     */
    second = Py_MIN(59, tm.tm_sec);

    /* local timezone requires to compute fold */
    if (tzinfo == Py_None && f == _PyTime_localtime
    /* On Windows, passing a negative value to local results
     * in an OSError because localtime_s on Windows does
     * not support negative timestamps. Unfortunately this
     * means that fold detection for time values between
     * 0 and max_fold_seconds will result in an identical
     * error since we subtract max_fold_seconds to detect a
     * fold. However, since we know there haven't been any
     * folds in the interval [0, max_fold_seconds) in any
     * timezone, we can hackily just forego fold detection
     * for this time range.
     */
#ifdef MS_WINDOWS
        && (timet - max_fold_seconds > 0)
#endif
        ) {
        long long probe_seconds, result_seconds, transition;

        result_seconds = utc_to_seconds(year, month, day,
                                        hour, minute, second);
        if (result_seconds == -1 && PyErr_Occurred()) {
            return NULL;
        }

        /* Probe max_fold_seconds to detect a fold. */
        probe_seconds = local(epoch + timet - max_fold_seconds);
        if (probe_seconds == -1)
            return NULL;
        transition = result_seconds - probe_seconds - max_fold_seconds;
        if (transition < 0) {
            probe_seconds = local(epoch + timet + transition);
            if (probe_seconds == -1)
                return NULL;
            if (probe_seconds == result_seconds)
                fold = 1;
        }
    }
    return new_datetime_subclass_fold_ex(year, month, day, hour, minute,
                                         second, us, tzinfo, fold, cls);
}

/* Internal helper.
 * Build datetime from a Python timestamp.  Pass localtime or gmtime for f,
 * to control the interpretation of the timestamp.  Since a double doesn't
 * have enough bits to cover a datetime's full range of precision, it's
 * better to call datetime_from_timet_and_us provided you have a way
 * to get that much precision (e.g., C time() isn't good enough).
 */
static PyObject *
datetime_from_timestamp(PyObject *cls, TM_FUNC f, PyObject *timestamp,
                        PyObject *tzinfo)
{
    time_t timet;
    long us;

    if (_PyTime_ObjectToTimeval(timestamp,
                                &timet, &us, _PyTime_ROUND_HALF_EVEN) == -1)
        return NULL;

    return datetime_from_timet_and_us(cls, f, timet, (int)us, tzinfo);
}

/* Internal helper.
 * Build most accurate possible datetime for current time.  Pass localtime or
 * gmtime for f as appropriate.
 */
static PyObject *
datetime_best_possible(PyObject *cls, TM_FUNC f, PyObject *tzinfo)
{
    _PyTime_t ts = _PyTime_GetSystemClock();
    time_t secs;
    int us;

    if (_PyTime_AsTimevalTime_t(ts, &secs, &us, _PyTime_ROUND_FLOOR) < 0)
        return NULL;
    assert(0 <= us && us <= 999999);

    return datetime_from_timet_and_us(cls, f, secs, us, tzinfo);
}

/*[clinic input]

@classmethod
datetime.datetime.now

    tz: object = None
        Timezone object.

Returns new datetime object representing current time local to tz.

If no tz is specified, uses local timezone.
[clinic start generated code]*/

static PyObject *
datetime_datetime_now_impl(PyTypeObject *type, PyObject *tz)
/*[clinic end generated code: output=b3386e5345e2b47a input=80d09869c5267d00]*/
{
    PyObject *self;

    /* Return best possible local time -- this isn't constrained by the
     * precision of a timestamp.
     */
    datetime_state *st = find_module_state_by_def(type);
    if (check_tzinfo_subclass(st, tz) < 0)
        return NULL;

    self = datetime_best_possible((PyObject *)type,
                                  tz == Py_None ? _PyTime_localtime :
                                  _PyTime_gmtime,
                                  tz);
    if (self != NULL && tz != Py_None) {
        /* Convert UTC to tzinfo's zone. */
        PyObject *res = PyObject_CallMethodOneArg(tz, &_Py_ID(fromutc), self);
        Py_DECREF(self);
        return res;
    }
    return self;
}

/* Return best possible UTC time -- this isn't constrained by the
 * precision of a timestamp.
 */
static PyObject *
datetime_utcnow(PyObject *cls, PyObject *dummy)
{
    if (PyErr_WarnEx(PyExc_DeprecationWarning,
        "datetime.utcnow() is deprecated and scheduled for removal in a "
        "future version. Use timezone-aware objects to represent datetimes "
        "in UTC: datetime.now(datetime.UTC).", 2))
    {
        return NULL;
    }
    return datetime_best_possible(cls, _PyTime_gmtime, Py_None);
}

/* Return new local datetime from timestamp (Python timestamp -- a double). */
static PyObject *
datetime_fromtimestamp(PyObject *cls, PyObject *args, PyObject *kw)
{
    PyObject *self;
    PyObject *timestamp;
    PyObject *tzinfo = Py_None;
    static char *keywords[] = {"timestamp", "tz", NULL};

    if (! PyArg_ParseTupleAndKeywords(args, kw, "O|O:fromtimestamp",
                                      keywords, &timestamp, &tzinfo))
        return NULL;
    datetime_state *st = find_module_state_by_def(cls);
    if (check_tzinfo_subclass(st, tzinfo) < 0)
        return NULL;

    self = datetime_from_timestamp(cls,
                                   tzinfo == Py_None ? _PyTime_localtime :
                                   _PyTime_gmtime,
                                   timestamp,
                                   tzinfo);
    if (self != NULL && tzinfo != Py_None) {
        /* Convert UTC to tzinfo's zone. */
        PyObject *res = PyObject_CallMethodOneArg(tzinfo, &_Py_ID(fromutc), self);
        Py_DECREF(self);
        return res;
    }
    return self;
}

/* Return new UTC datetime from timestamp (Python timestamp -- a double). */
static PyObject *
datetime_utcfromtimestamp(PyObject *cls, PyObject *args)
{
    if (PyErr_WarnEx(PyExc_DeprecationWarning,
        "datetime.utcfromtimestamp() is deprecated and scheduled for removal "
        "in a future version. Use timezone-aware objects to represent "
        "datetimes in UTC: datetime.now(datetime.UTC).", 2))
    {
        return NULL;
    }
    PyObject *timestamp;
    PyObject *result = NULL;

    if (PyArg_ParseTuple(args, "O:utcfromtimestamp", &timestamp))
        result = datetime_from_timestamp(cls, _PyTime_gmtime, timestamp,
                                         Py_None);
    return result;
}

/* Return new datetime from _strptime.strptime_datetime(). */
static PyObject *
datetime_strptime(PyObject *cls, PyObject *args)
{
    PyObject *string, *format;

    if (!PyArg_ParseTuple(args, "UU:strptime", &string, &format))
        return NULL;

    datetime_state *st = find_module_state_by_def(cls);
    if (st->strptime == NULL) {
        st->strptime = PyImport_ImportModule("_strptime");
        if (st->strptime == NULL) {
            return NULL;
        }
    }
    return PyObject_CallMethodObjArgs(st->strptime,
                                      &_Py_ID(_strptime_datetime),
                                      cls, string, format, NULL);
}

/* Return new datetime from date/datetime and time arguments. */
static PyObject *
datetime_combine(PyObject *cls, PyObject *args, PyObject *kw)
{
    static char *keywords[] = {"date", "time", "tzinfo", NULL};
    PyObject *date;
    PyObject *time;
    PyObject *tzinfo = NULL;
    PyObject *result = NULL;

    datetime_state *st = find_module_state_by_def(cls);
    if (PyArg_ParseTupleAndKeywords(args, kw, "O!O!|O:combine", keywords,
                                    st->PyDateTime_DateType, &date,
                                    st->PyDateTime_TimeType, &time, &tzinfo)) {
        if (tzinfo == NULL) {
            if (HASTZINFO(time))
                tzinfo = ((PyDateTime_Time *)time)->tzinfo;
            else
                tzinfo = Py_None;
        }
        result = new_datetime_subclass_fold_ex(GET_YEAR(date),
                                               GET_MONTH(date),
                                               GET_DAY(date),
                                               TIME_GET_HOUR(time),
                                               TIME_GET_MINUTE(time),
                                               TIME_GET_SECOND(time),
                                               TIME_GET_MICROSECOND(time),
                                               tzinfo,
                                               TIME_GET_FOLD(time),
                                               cls);
    }
    return result;
}

static PyObject *
_sanitize_isoformat_str(PyObject *dtstr)
{
    Py_ssize_t len = PyUnicode_GetLength(dtstr);
    if (len < 7) {  // All valid ISO 8601 strings are at least 7 characters long
        return NULL;
    }

    // `fromisoformat` allows surrogate characters in exactly one position,
    // the separator; to allow datetime_fromisoformat to make the simplifying
    // assumption that all valid strings can be encoded in UTF-8, this function
    // replaces any surrogate character separators with `T`.
    //
    // The result of this, if not NULL, returns a new reference
    const void* const unicode_data = PyUnicode_DATA(dtstr);
    const int kind = PyUnicode_KIND(dtstr);

    // Depending on the format of the string, the separator can only ever be
    // in positions 7, 8 or 10. We'll check each of these for a surrogate and
    // if we find one, replace it with `T`. If there is more than one surrogate,
    // we don't have to bother sanitizing it, because the function will later
    // fail when we try to encode the string as ASCII.
    static const size_t potential_separators[3] = {7, 8, 10};
    size_t surrogate_separator = 0;
    for(size_t idx = 0;
         idx < sizeof(potential_separators) / sizeof(*potential_separators);
         ++idx) {
        size_t pos = potential_separators[idx];
        if (pos > (size_t)len) {
            break;
        }

        if(Py_UNICODE_IS_SURROGATE(PyUnicode_READ(kind, unicode_data, pos))) {
            surrogate_separator = pos;
            break;
        }
    }

    if (surrogate_separator == 0) {
        return Py_NewRef(dtstr);
    }

    PyObject *str_out = _PyUnicode_Copy(dtstr);
    if (str_out == NULL) {
        return NULL;
    }

    if (PyUnicode_WriteChar(str_out, surrogate_separator, (Py_UCS4)'T')) {
        Py_DECREF(str_out);
        return NULL;
    }

    return str_out;
}


static Py_ssize_t
_find_isoformat_datetime_separator(const char *dtstr, Py_ssize_t len) {
    // The valid date formats can all be distinguished by characters 4 and 5
    // and further narrowed down by character
    // which tells us where to look for the separator character.
    // Format    |  As-rendered |   Position
    // ---------------------------------------
    // %Y-%m-%d  |  YYYY-MM-DD  |    10
    // %Y%m%d    |  YYYYMMDD    |     8
    // %Y-W%V    |  YYYY-Www    |     8
    // %YW%V     |  YYYYWww     |     7
    // %Y-W%V-%u |  YYYY-Www-d  |    10
    // %YW%V%u   |  YYYYWwwd    |     8
    // %Y-%j     |  YYYY-DDD    |     8
    // %Y%j      |  YYYYDDD     |     7
    //
    // Note that because we allow *any* character for the separator, in the
    // case where character 4 is W, it's not straightforward to determine where
    // the separator is — in the case of YYYY-Www-d, you have actual ambiguity,
    // e.g. 2020-W01-0000 could be YYYY-Www-D0HH or YYYY-Www-HHMM, when the
    // separator character is a number in the former case or a hyphen in the
    // latter case.
    //
    // The case of YYYYWww can be distinguished from YYYYWwwd by tracking ahead
    // to either the end of the string or the first non-numeric character —
    // since the time components all come in pairs YYYYWww#HH can be
    // distinguished from YYYYWwwd#HH by the fact that there will always be an
    // odd number of digits before the first non-digit character in the former
    // case.
    static const char date_separator = '-';
    static const char week_indicator = 'W';

    if (len == 7) {
        return 7;
    }

    if (dtstr[4] == date_separator) {
        // YYYY-???

        if (dtstr[5] == week_indicator) {
            // YYYY-W??

            if (len < 8) {
                return -1;
            }

            if (len > 8 && dtstr[8] == date_separator) {
                // YYYY-Www-D (10) or YYYY-Www-HH (8)
                if (len == 9) { return -1; }
                if (len > 10 && is_digit(dtstr[10])) {
                    // This is as far as we'll try to go to resolve the
                    // ambiguity for the moment — if we have YYYY-Www-##, the
                    // separator is either a hyphen at 8 or a number at 10.
                    //
                    // We'll assume it's a hyphen at 8 because it's way more
                    // likely that someone will use a hyphen as a separator
                    // than a number, but at this point it's really best effort
                    // because this is an extension of the spec anyway.
                    return 8;
                }

                return 10;
            } else {
                // YYYY-Www (8)
                return 8;
            }
        } else {
            // YYYY-MM-DD (10)
            return 10;
        }
    } else {
        // YYYY???
        if (dtstr[4] == week_indicator) {
            // YYYYWww (7) or YYYYWwwd (8)
            size_t idx = 7;
            for (; idx < (size_t)len; ++idx) {
                // Keep going until we run out of digits.
                if (!is_digit(dtstr[idx])) {
                    break;
                }
            }

            if (idx < 9) {
                return idx;
            }

            if (idx % 2 == 0) {
                // If the index of the last number is even, it's YYYYWww
                return 7;
            } else {
                return 8;
            }
        } else {
            // YYYYMMDD (8)
            return 8;
        }
    }
}

static PyObject *
datetime_fromisoformat(PyObject *cls, PyObject *dtstr)
{
    assert(dtstr != NULL);

    if (!PyUnicode_Check(dtstr)) {
        PyErr_SetString(PyExc_TypeError,
                        "fromisoformat: argument must be str");
        return NULL;
    }

    // We only need to sanitize this string if the separator is a surrogate
    // character. In the situation where the separator location is ambiguous,
    // we don't have to sanitize it anything because that can only happen when
    // the separator is either '-' or a number. This should mostly be a noop
    // but it makes the reference counting easier if we still sanitize.
    PyObject *dtstr_clean = _sanitize_isoformat_str(dtstr);
    if (dtstr_clean == NULL) {
        goto invalid_string_error;
    }

    Py_ssize_t len;
    const char *dt_ptr = PyUnicode_AsUTF8AndSize(dtstr_clean, &len);

    if (dt_ptr == NULL) {
        if (PyErr_ExceptionMatches(PyExc_UnicodeEncodeError)) {
            // Encoding errors are invalid string errors at this point
            goto invalid_string_error;
        }
        else {
            goto error;
        }
    }

    const Py_ssize_t separator_location = _find_isoformat_datetime_separator(
            dt_ptr, len);


    const char *p = dt_ptr;

    int year = 0, month = 0, day = 0;
    int hour = 0, minute = 0, second = 0, microsecond = 0;
    int tzoffset = 0, tzusec = 0;

    // date runs up to separator_location
    int rv = parse_isoformat_date(p, separator_location, &year, &month, &day);

    if (!rv && len > separator_location) {
        // In UTF-8, the length of multi-byte characters is encoded in the MSB
        p += separator_location;
        if ((p[0] & 0x80) == 0) {
            p += 1;
        }
        else {
            switch (p[0] & 0xf0) {
                case 0xe0:
                    p += 3;
                    break;
                case 0xf0:
                    p += 4;
                    break;
                default:
                    p += 2;
                    break;
            }
        }

        len -= (p - dt_ptr);
        rv = parse_isoformat_time(p, len, &hour, &minute, &second,
                                  &microsecond, &tzoffset, &tzusec);
    }
    if (rv < 0) {
        goto invalid_string_error;
    }

    datetime_state *st = find_module_state_by_def(cls);
    PyObject *tzinfo = tzinfo_from_isoformat_results(st, rv, tzoffset, tzusec);
    if (tzinfo == NULL) {
        goto error;
    }

    PyObject *dt = new_datetime_subclass_ex(year, month, day, hour, minute,
                                            second, microsecond, tzinfo, cls);

    Py_DECREF(tzinfo);
    Py_DECREF(dtstr_clean);
    return dt;

invalid_string_error:
    PyErr_Format(PyExc_ValueError, "Invalid isoformat string: %R", dtstr);

error:
    Py_XDECREF(dtstr_clean);

    return NULL;
}

/*
 * Destructor.
 */
static int
datetime_traverse(PyDateTime_DateTime *self, visitproc visit, void *arg)
{
    Py_VISIT(Py_TYPE(self));
    Py_VISIT(self->tzinfo);
    return 0;
}

static int
datetime_clear(PyDateTime_DateTime *self)
{
    Py_CLEAR(self->tzinfo);
    return 0;
}

static void
datetime_dealloc(PyDateTime_DateTime *self)
{
    PyTypeObject *tp = Py_TYPE(self);
    PyObject_GC_UnTrack(self);
    (void)datetime_clear(self);
    tp->tp_free((PyObject *)self);
    Py_DECREF(tp);
}

/*
 * Indirect access to tzinfo methods.
 */

/* These are all METH_NOARGS, so don't need to check the arglist. */
static PyObject *
datetime_utcoffset(PyObject *self, PyObject *unused)
{
    datetime_state *st = find_module_state_by_def(Py_TYPE(self));
    return call_utcoffset(st, GET_DT_TZINFO(self), self);
}

static PyObject *
datetime_dst(PyObject *self, PyObject *unused)
{
    datetime_state *st = find_module_state_by_def(Py_TYPE(self));
    return call_dst(st, GET_DT_TZINFO(self), self);
}

static PyObject *
datetime_tzname(PyObject *self, PyObject *unused)
{
    datetime_state *st = find_module_state_by_def(Py_TYPE(self));
    return call_tzname(st, GET_DT_TZINFO(self), self);
}

/*
 * datetime arithmetic.
 */

/* factor must be 1 (to add) or -1 (to subtract).  The result inherits
 * the tzinfo state of date.
 */
static PyObject *
add_datetime_timedelta(PyDateTime_DateTime *date, PyDateTime_Delta *delta,
                       int factor)
{
    /* Note that the C-level additions can't overflow, because of
     * invariant bounds on the member values.
     */
    int year = GET_YEAR(date);
    int month = GET_MONTH(date);
    int day = GET_DAY(date) + GET_TD_DAYS(delta) * factor;
    int hour = DATE_GET_HOUR(date);
    int minute = DATE_GET_MINUTE(date);
    int second = DATE_GET_SECOND(date) + GET_TD_SECONDS(delta) * factor;
    int microsecond = DATE_GET_MICROSECOND(date) +
                      GET_TD_MICROSECONDS(delta) * factor;

    assert(factor == 1 || factor == -1);
    if (normalize_datetime(&year, &month, &day,
                           &hour, &minute, &second, &microsecond) < 0) {
        return NULL;
    }

    return new_datetime_subclass_ex(year, month, day,
                                    hour, minute, second, microsecond,
                                    HASTZINFO(date) ? date->tzinfo : Py_None,
                                    (PyObject *)Py_TYPE(date));
}

static PyObject *
datetime_add(PyObject *left, PyObject *right)
{
    datetime_state *st = find_state_left_or_right(left, right);
    if (PyDateTime_Check(st, left)) {
        /* datetime + ??? */
        if (PyDelta_Check(st, right))
            /* datetime + delta */
            return add_datetime_timedelta(
                            (PyDateTime_DateTime *)left,
                            (PyDateTime_Delta *)right,
                            1);
    }
    else if (PyDelta_Check(st, left)) {
        /* delta + datetime */
        return add_datetime_timedelta((PyDateTime_DateTime *) right,
                                      (PyDateTime_Delta *) left,
                                      1);
    }
    Py_RETURN_NOTIMPLEMENTED;
}

static PyObject *
datetime_subtract(PyObject *left, PyObject *right)
{
    PyObject *result = Py_NotImplemented;
    datetime_state *st = find_state_left_or_right(left, right);
    if (PyDateTime_Check(st, left)) {
        /* datetime - ??? */
        if (PyDateTime_Check(st, right)) {
            /* datetime - datetime */
            PyObject *offset1, *offset2, *offdiff = NULL;
            int delta_d, delta_s, delta_us;

            if (GET_DT_TZINFO(left) == GET_DT_TZINFO(right)) {
                offset1 = Py_NewRef(Py_None);
                offset2 = Py_NewRef(Py_None);
            }
            else {
                offset1 = datetime_utcoffset(left, NULL);
                if (offset1 == NULL)
                    return NULL;
                offset2 = datetime_utcoffset(right, NULL);
                if (offset2 == NULL) {
                    Py_DECREF(offset1);
                    return NULL;
                }
                if ((offset1 != Py_None) != (offset2 != Py_None)) {
                    PyErr_SetString(PyExc_TypeError,
                                    "can't subtract offset-naive and "
                                    "offset-aware datetimes");
                    Py_DECREF(offset1);
                    Py_DECREF(offset2);
                    return NULL;
                }
            }
            if ((offset1 != offset2) &&
                delta_cmp(offset1, offset2) != 0) {
                offdiff = delta_subtract(offset1, offset2);
                if (offdiff == NULL) {
                    Py_DECREF(offset1);
                    Py_DECREF(offset2);
                    return NULL;
                }
            }
            Py_DECREF(offset1);
            Py_DECREF(offset2);
            delta_d = ymd_to_ord(GET_YEAR(left),
                                 GET_MONTH(left),
                                 GET_DAY(left)) -
                      ymd_to_ord(GET_YEAR(right),
                                 GET_MONTH(right),
                                 GET_DAY(right));
            /* These can't overflow, since the values are
             * normalized.  At most this gives the number of
             * seconds in one day.
             */
            delta_s = (DATE_GET_HOUR(left) -
                       DATE_GET_HOUR(right)) * 3600 +
                      (DATE_GET_MINUTE(left) -
                       DATE_GET_MINUTE(right)) * 60 +
                      (DATE_GET_SECOND(left) -
                       DATE_GET_SECOND(right));
            delta_us = DATE_GET_MICROSECOND(left) -
                       DATE_GET_MICROSECOND(right);
            result = new_delta(st, delta_d, delta_s, delta_us, 1);
            if (result == NULL)
                return NULL;

            if (offdiff != NULL) {
                Py_SETREF(result, delta_subtract(result, offdiff));
                Py_DECREF(offdiff);
            }
        }
        else if (PyDelta_Check(st, right)) {
            /* datetime - delta */
            result = add_datetime_timedelta(
                            (PyDateTime_DateTime *)left,
                            (PyDateTime_Delta *)right,
                            -1);
        }
    }

    if (result == Py_NotImplemented)
        Py_INCREF(result);
    return result;
}

/* Various ways to turn a datetime into a string. */

static PyObject *
datetime_repr(PyDateTime_DateTime *self)
{
    const char *type_name = Py_TYPE(self)->tp_name;
    PyObject *baserepr;

    if (DATE_GET_MICROSECOND(self)) {
        baserepr = PyUnicode_FromFormat(
                      "%s(%d, %d, %d, %d, %d, %d, %d)",
                      type_name,
                      GET_YEAR(self), GET_MONTH(self), GET_DAY(self),
                      DATE_GET_HOUR(self), DATE_GET_MINUTE(self),
                      DATE_GET_SECOND(self),
                      DATE_GET_MICROSECOND(self));
    }
    else if (DATE_GET_SECOND(self)) {
        baserepr = PyUnicode_FromFormat(
                      "%s(%d, %d, %d, %d, %d, %d)",
                      type_name,
                      GET_YEAR(self), GET_MONTH(self), GET_DAY(self),
                      DATE_GET_HOUR(self), DATE_GET_MINUTE(self),
                      DATE_GET_SECOND(self));
    }
    else {
        baserepr = PyUnicode_FromFormat(
                      "%s(%d, %d, %d, %d, %d)",
                      type_name,
                      GET_YEAR(self), GET_MONTH(self), GET_DAY(self),
                      DATE_GET_HOUR(self), DATE_GET_MINUTE(self));
    }
    if (baserepr != NULL && DATE_GET_FOLD(self) != 0)
        baserepr = append_keyword_fold(baserepr, DATE_GET_FOLD(self));
    if (baserepr == NULL || ! HASTZINFO(self))
        return baserepr;
    return append_keyword_tzinfo(baserepr, self->tzinfo);
}

static PyObject *
datetime_str(PyDateTime_DateTime *self)
{
    PyObject *space = PyUnicode_FromString(" ");
    if (space == NULL) {
        return NULL;
    }
    PyObject *res = PyObject_CallMethodOneArg((PyObject *)self,
                            &_Py_ID(isoformat), space);
    Py_DECREF(space);
    return res;
}

static PyObject *
datetime_isoformat(PyDateTime_DateTime *self, PyObject *args, PyObject *kw)
{
    int sep = 'T';
    char *timespec = NULL;
    static char *keywords[] = {"sep", "timespec", NULL};
    char buffer[100];
    PyObject *result = NULL;
    int us = DATE_GET_MICROSECOND(self);
    static const char *specs[][2] = {
        {"hours", "%04d-%02d-%02d%c%02d"},
        {"minutes", "%04d-%02d-%02d%c%02d:%02d"},
        {"seconds", "%04d-%02d-%02d%c%02d:%02d:%02d"},
        {"milliseconds", "%04d-%02d-%02d%c%02d:%02d:%02d.%03d"},
        {"microseconds", "%04d-%02d-%02d%c%02d:%02d:%02d.%06d"},
    };
    size_t given_spec;

    if (!PyArg_ParseTupleAndKeywords(args, kw, "|Cs:isoformat", keywords, &sep, &timespec))
        return NULL;

    if (timespec == NULL || strcmp(timespec, "auto") == 0) {
        if (us == 0) {
            /* seconds */
            given_spec = 2;
        }
        else {
            /* microseconds */
            given_spec = 4;
        }
    }
    else {
        for (given_spec = 0; given_spec < Py_ARRAY_LENGTH(specs); given_spec++) {
            if (strcmp(timespec, specs[given_spec][0]) == 0) {
                if (given_spec == 3) {
                    us = us / 1000;
                }
                break;
            }
        }
    }

    if (given_spec == Py_ARRAY_LENGTH(specs)) {
        PyErr_Format(PyExc_ValueError, "Unknown timespec value");
        return NULL;
    }
    else {
        result = PyUnicode_FromFormat(specs[given_spec][1],
                                      GET_YEAR(self), GET_MONTH(self),
                                      GET_DAY(self), (int)sep,
                                      DATE_GET_HOUR(self), DATE_GET_MINUTE(self),
                                      DATE_GET_SECOND(self), us);
    }

    if (!result || !HASTZINFO(self))
        return result;

    /* We need to append the UTC offset. */
    datetime_state *st = find_module_state_by_def(Py_TYPE(self));
    if (format_utcoffset(st, buffer, sizeof(buffer), ":", self->tzinfo,
                         (PyObject *)self) < 0) {
        Py_DECREF(result);
        return NULL;
    }
    PyUnicode_AppendAndDel(&result, PyUnicode_FromString(buffer));
    return result;
}

static PyObject *
datetime_ctime(PyDateTime_DateTime *self, PyObject *Py_UNUSED(ignored))
{
    return format_ctime((PyDateTime_Date *)self,
                        DATE_GET_HOUR(self),
                        DATE_GET_MINUTE(self),
                        DATE_GET_SECOND(self));
}

/* Miscellaneous methods. */

static PyObject *
flip_fold(PyObject *dt)
{
    return new_datetime_ex2(GET_YEAR(dt),
                            GET_MONTH(dt),
                            GET_DAY(dt),
                            DATE_GET_HOUR(dt),
                            DATE_GET_MINUTE(dt),
                            DATE_GET_SECOND(dt),
                            DATE_GET_MICROSECOND(dt),
                            HASTZINFO(dt) ?
                             ((PyDateTime_DateTime *)dt)->tzinfo : Py_None,
                            !DATE_GET_FOLD(dt),
                            Py_TYPE(dt));
}

static PyObject *
get_flip_fold_offset(PyObject *dt)
{
    PyObject *result, *flip_dt;

    flip_dt = flip_fold(dt);
    if (flip_dt == NULL)
        return NULL;
    result = datetime_utcoffset(flip_dt, NULL);
    Py_DECREF(flip_dt);
    return result;
}

/* PEP 495 exception: Whenever one or both of the operands in
 * inter-zone comparison is such that its utcoffset() depends
 * on the value of its fold attribute, the result is False.
 *
 * Return 1 if exception applies, 0 if not,  and -1 on error.
 */
static int
pep495_eq_exception(PyObject *self, PyObject *other,
                    PyObject *offset_self, PyObject *offset_other)
{
    int result = 0;
    PyObject *flip_offset;

    flip_offset = get_flip_fold_offset(self);
    if (flip_offset == NULL)
        return -1;
    if (flip_offset != offset_self &&
        delta_cmp(flip_offset, offset_self))
    {
        result = 1;
        goto done;
    }
    Py_DECREF(flip_offset);

    flip_offset = get_flip_fold_offset(other);
    if (flip_offset == NULL)
        return -1;
    if (flip_offset != offset_other &&
        delta_cmp(flip_offset, offset_other))
        result = 1;
 done:
    Py_DECREF(flip_offset);
    return result;
}

static PyObject *
datetime_richcompare(PyObject *self, PyObject *other, int op)
{
    PyObject *result = NULL;
    PyObject *offset1, *offset2;
    int diff;
    datetime_state *st = find_module_state_by_def(Py_TYPE(self));
    if (! PyDateTime_Check(st, other)) {
        if (PyDate_Check(st, other)) {
            /* Prevent invocation of date_richcompare.  We want to
               return NotImplemented here to give the other object
               a chance.  But since DateTime is a subclass of
               Date, if the other object is a Date, it would
               compute an ordering based on the date part alone,
               and we don't want that.  So force unequal or
               uncomparable here in that case. */
            if (op == Py_EQ)
                Py_RETURN_FALSE;
            if (op == Py_NE)
                Py_RETURN_TRUE;
            return cmperror(self, other);
        }
        Py_RETURN_NOTIMPLEMENTED;
    }

    if (GET_DT_TZINFO(self) == GET_DT_TZINFO(other)) {
        diff = memcmp(((PyDateTime_DateTime *)self)->data,
                      ((PyDateTime_DateTime *)other)->data,
                      _PyDateTime_DATETIME_DATASIZE);
        return diff_to_bool(diff, op);
    }
    offset1 = datetime_utcoffset(self, NULL);
    if (offset1 == NULL)
        return NULL;
    offset2 = datetime_utcoffset(other, NULL);
    if (offset2 == NULL)
        goto done;
    /* If they're both naive, or both aware and have the same offsets,
     * we get off cheap.  Note that if they're both naive, offset1 ==
     * offset2 == Py_None at this point.
     */
    if ((offset1 == offset2) ||
        (PyDelta_Check(st, offset1) && PyDelta_Check(st, offset2) &&
         delta_cmp(offset1, offset2) == 0)) {
        diff = memcmp(((PyDateTime_DateTime *)self)->data,
                      ((PyDateTime_DateTime *)other)->data,
                      _PyDateTime_DATETIME_DATASIZE);
        if ((op == Py_EQ || op == Py_NE) && diff == 0) {
            int ex = pep495_eq_exception(self, other, offset1, offset2);
            if (ex == -1)
                goto done;
            if (ex)
                diff = 1;
        }
        result = diff_to_bool(diff, op);
    }
    else if (offset1 != Py_None && offset2 != Py_None) {
        PyDateTime_Delta *delta;

        assert(offset1 != offset2); /* else last "if" handled it */
        delta = (PyDateTime_Delta *)datetime_subtract((PyObject *)self,
                                                       other);
        if (delta == NULL)
            goto done;
        diff = GET_TD_DAYS(delta);
        if (diff == 0)
            diff = GET_TD_SECONDS(delta) |
                   GET_TD_MICROSECONDS(delta);
        Py_DECREF(delta);
        if ((op == Py_EQ || op == Py_NE) && diff == 0) {
            int ex = pep495_eq_exception(self, other, offset1, offset2);
            if (ex == -1)
                goto done;
            if (ex)
                diff = 1;
        }
        result = diff_to_bool(diff, op);
    }
    else if (op == Py_EQ) {
        result = Py_NewRef(Py_False);
    }
    else if (op == Py_NE) {
        result = Py_NewRef(Py_True);
    }
    else {
        PyErr_SetString(PyExc_TypeError,
                        "can't compare offset-naive and "
                        "offset-aware datetimes");
    }
 done:
    Py_DECREF(offset1);
    Py_XDECREF(offset2);
    return result;
}

static Py_hash_t
datetime_hash(PyDateTime_DateTime *self)
{
    if (self->hashcode == -1) {
        PyObject *offset, *self0;
        if (DATE_GET_FOLD(self)) {
            self0 = new_datetime_ex2(GET_YEAR(self),
                                     GET_MONTH(self),
                                     GET_DAY(self),
                                     DATE_GET_HOUR(self),
                                     DATE_GET_MINUTE(self),
                                     DATE_GET_SECOND(self),
                                     DATE_GET_MICROSECOND(self),
                                     HASTZINFO(self) ? self->tzinfo : Py_None,
                                     0, Py_TYPE(self));
            if (self0 == NULL)
                return -1;
        }
        else {
            self0 = Py_NewRef(self);
        }
        offset = datetime_utcoffset(self0, NULL);
        Py_DECREF(self0);

        if (offset == NULL)
            return -1;

        /* Reduce this to a hash of another object. */
        if (offset == Py_None)
            self->hashcode = generic_hash(
                (unsigned char *)self->data, _PyDateTime_DATETIME_DATASIZE);
        else {
            PyObject *temp1, *temp2;
            int days, seconds;

            assert(HASTZINFO(self));
            days = ymd_to_ord(GET_YEAR(self),
                              GET_MONTH(self),
                              GET_DAY(self));
            seconds = DATE_GET_HOUR(self) * 3600 +
                      DATE_GET_MINUTE(self) * 60 +
                      DATE_GET_SECOND(self);

            datetime_state *st = find_module_state_by_def(Py_TYPE(self));
            temp1 = new_delta(st, days, seconds,
                              DATE_GET_MICROSECOND(self),
                              1);
            if (temp1 == NULL) {
                Py_DECREF(offset);
                return -1;
            }
            temp2 = delta_subtract(temp1, offset);
            Py_DECREF(temp1);
            if (temp2 == NULL) {
                Py_DECREF(offset);
                return -1;
            }
            self->hashcode = PyObject_Hash(temp2);
            Py_DECREF(temp2);
        }
        Py_DECREF(offset);
    }
    return self->hashcode;
}

static PyObject *
datetime_replace(PyDateTime_DateTime *self, PyObject *args, PyObject *kw)
{
    PyObject *clone;
    PyObject *tuple;
    int y = GET_YEAR(self);
    int m = GET_MONTH(self);
    int d = GET_DAY(self);
    int hh = DATE_GET_HOUR(self);
    int mm = DATE_GET_MINUTE(self);
    int ss = DATE_GET_SECOND(self);
    int us = DATE_GET_MICROSECOND(self);
    PyObject *tzinfo = HASTZINFO(self) ? self->tzinfo : Py_None;
    int fold = DATE_GET_FOLD(self);

    if (! PyArg_ParseTupleAndKeywords(args, kw, "|iiiiiiiO$i:replace",
                                      datetime_kws,
                                      &y, &m, &d, &hh, &mm, &ss, &us,
                                      &tzinfo, &fold))
        return NULL;
    if (fold != 0 && fold != 1) {
        PyErr_SetString(PyExc_ValueError,
                        "fold must be either 0 or 1");
        return NULL;
    }
    tuple = Py_BuildValue("iiiiiiiO", y, m, d, hh, mm, ss, us, tzinfo);
    if (tuple == NULL)
        return NULL;
    clone = datetime_new(Py_TYPE(self), tuple, NULL);
    if (clone != NULL) {
        DATE_SET_FOLD(clone, fold);
    }
    Py_DECREF(tuple);
    return clone;
}

static PyObject *
local_timezone_from_timestamp(datetime_state *state, time_t timestamp)
{
    PyObject *result = NULL;
    PyObject *delta;
    struct tm local_time_tm;
    PyObject *nameo = NULL;
    const char *zone = NULL;

    if (_PyTime_localtime(timestamp, &local_time_tm) != 0)
        return NULL;

#ifdef HAVE_STRUCT_TM_TM_ZONE
    zone = local_time_tm.tm_zone;
    delta = new_delta(state, 0, local_time_tm.tm_gmtoff, 0, 1);
#else /* HAVE_STRUCT_TM_TM_ZONE */
    {
        PyObject *local_time, *utc_time;
        struct tm utc_time_tm;
        char buf[100];
        strftime(buf, sizeof(buf), "%Z", &local_time_tm);
        zone = buf;
        local_time = new_datetime(state,
                                  local_time_tm.tm_year + 1900,
                                  local_time_tm.tm_mon + 1,
                                  local_time_tm.tm_mday,
                                  local_time_tm.tm_hour,
                                  local_time_tm.tm_min,
                                  local_time_tm.tm_sec, 0, Py_None, 0);
        if (local_time == NULL) {
            return NULL;
        }
        if (_PyTime_gmtime(timestamp, &utc_time_tm) != 0)
            return NULL;
        utc_time = new_datetime(state,
                                utc_time_tm.tm_year + 1900,
                                utc_time_tm.tm_mon + 1,
                                utc_time_tm.tm_mday,
                                utc_time_tm.tm_hour,
                                utc_time_tm.tm_min,
                                utc_time_tm.tm_sec, 0, Py_None, 0);
        if (utc_time == NULL) {
            Py_DECREF(local_time);
            return NULL;
        }
        delta = datetime_subtract(local_time, utc_time);
        Py_DECREF(local_time);
        Py_DECREF(utc_time);
    }
#endif /* HAVE_STRUCT_TM_TM_ZONE */
    if (delta == NULL) {
            return NULL;
    }
    if (zone != NULL) {
        nameo = PyUnicode_DecodeLocale(zone, "surrogateescape");
        if (nameo == NULL)
            goto error;
    }
    result = new_timezone(delta, nameo);
    Py_XDECREF(nameo);
  error:
    Py_DECREF(delta);
    return result;
}

static PyObject *
local_timezone(PyDateTime_DateTime *utc_time)
{
    time_t timestamp;
    PyObject *delta;
    PyObject *one_second;
    PyObject *seconds;

    datetime_state *st = find_module_state_by_def(Py_TYPE(utc_time));
    delta = datetime_subtract((PyObject *)utc_time, st->PyDateTime_Epoch);
    if (delta == NULL)
        return NULL;
    one_second = new_delta(st, 0, 1, 0, 0);
    if (one_second == NULL) {
        Py_DECREF(delta);
        return NULL;
    }
    seconds = divide_timedelta_timedelta(st, (PyDateTime_Delta *)delta,
                                         (PyDateTime_Delta *)one_second);
    Py_DECREF(one_second);
    Py_DECREF(delta);
    if (seconds == NULL)
        return NULL;
    timestamp = _PyLong_AsTime_t(seconds);
    Py_DECREF(seconds);
    if (timestamp == -1 && PyErr_Occurred())
        return NULL;
    return local_timezone_from_timestamp(st, timestamp);
}

static long long
local_to_seconds(int year, int month, int day,
                 int hour, int minute, int second, int fold);

static PyObject *
local_timezone_from_local(PyDateTime_DateTime *local_dt)
{
    long long seconds, seconds2;
    time_t timestamp;
    int fold = DATE_GET_FOLD(local_dt);
    seconds = local_to_seconds(GET_YEAR(local_dt),
                               GET_MONTH(local_dt),
                               GET_DAY(local_dt),
                               DATE_GET_HOUR(local_dt),
                               DATE_GET_MINUTE(local_dt),
                               DATE_GET_SECOND(local_dt),
                               fold);
    if (seconds == -1)
        return NULL;
<<<<<<< HEAD

    datetime_state *st = find_module_state_by_def(Py_TYPE(local_dt));
=======
    seconds2 = local_to_seconds(GET_YEAR(local_dt),
                                GET_MONTH(local_dt),
                                GET_DAY(local_dt),
                                DATE_GET_HOUR(local_dt),
                                DATE_GET_MINUTE(local_dt),
                                DATE_GET_SECOND(local_dt),
                                !fold);
    if (seconds2 == -1)
        return NULL;
    /* Detect gap */
    if (seconds2 != seconds && (seconds2 > seconds) == fold)
        seconds = seconds2;

>>>>>>> 79b9db92
    /* XXX: add bounds check */
    timestamp = seconds - epoch;
    return local_timezone_from_timestamp(st, timestamp);
}

static PyDateTime_DateTime *
datetime_astimezone(PyDateTime_DateTime *self, PyObject *args, PyObject *kw)
{
    PyDateTime_DateTime *result;
    PyObject *offset;
    PyObject *temp;
    PyObject *self_tzinfo;
    PyObject *tzinfo = Py_None;
    static char *keywords[] = {"tz", NULL};

    if (! PyArg_ParseTupleAndKeywords(args, kw, "|O:astimezone", keywords,
                                      &tzinfo))
        return NULL;

    datetime_state *st = find_module_state_by_def(Py_TYPE(self));
    if (check_tzinfo_subclass(st, tzinfo) == -1)
        return NULL;

    if (!HASTZINFO(self) || self->tzinfo == Py_None) {
  naive:
        self_tzinfo = local_timezone_from_local(self);
        if (self_tzinfo == NULL)
            return NULL;
    } else {
        self_tzinfo = Py_NewRef(self->tzinfo);
    }

    /* Conversion to self's own time zone is a NOP. */
    if (self_tzinfo == tzinfo) {
        Py_DECREF(self_tzinfo);
        return (PyDateTime_DateTime*)Py_NewRef(self);
    }

    /* Convert self to UTC. */
    offset = call_utcoffset(st, self_tzinfo, (PyObject *)self);
    Py_DECREF(self_tzinfo);
    if (offset == NULL)
        return NULL;
    else if(offset == Py_None) {
        Py_DECREF(offset);
        goto naive;
    }
    else if (!PyDelta_Check(st, offset)) {
        Py_DECREF(offset);
        PyErr_Format(PyExc_TypeError, "utcoffset() returned %.200s,"
                     " expected timedelta or None", Py_TYPE(offset)->tp_name);
        return NULL;
    }
    /* result = self - offset */
    result = (PyDateTime_DateTime *)add_datetime_timedelta(self,
                                       (PyDateTime_Delta *)offset, -1);
    Py_DECREF(offset);
    if (result == NULL)
        return NULL;

    /* Make sure result is aware and UTC. */
    if (!HASTZINFO(result)) {
        temp = (PyObject *)result;
        result = (PyDateTime_DateTime *)
                   new_datetime_ex2(GET_YEAR(result),
                                    GET_MONTH(result),
                                    GET_DAY(result),
                                    DATE_GET_HOUR(result),
                                    DATE_GET_MINUTE(result),
                                    DATE_GET_SECOND(result),
                                    DATE_GET_MICROSECOND(result),
                                    st->PyDateTime_TimeZone_UTC,
                                    DATE_GET_FOLD(result),
                                    Py_TYPE(result));
        Py_DECREF(temp);
        if (result == NULL)
            return NULL;
    }
    else {
        /* Result is already aware - just replace tzinfo. */
        Py_SETREF(result->tzinfo, Py_NewRef(st->PyDateTime_TimeZone_UTC));
    }

    /* Attach new tzinfo and let fromutc() do the rest. */
    if (tzinfo == Py_None) {
        tzinfo = local_timezone(result);
        if (tzinfo == NULL) {
            Py_DECREF(result);
            return NULL;
        }
    }
    else
      Py_INCREF(tzinfo);
    Py_SETREF(result->tzinfo, tzinfo);

    temp = (PyObject *)result;
    result = (PyDateTime_DateTime *)
        PyObject_CallMethodOneArg(tzinfo, &_Py_ID(fromutc), temp);
    Py_DECREF(temp);

    return result;
}

static PyObject *
datetime_timetuple(PyDateTime_DateTime *self, PyObject *Py_UNUSED(ignored))
{
    int dstflag = -1;

    if (HASTZINFO(self) && self->tzinfo != Py_None) {
        PyObject * dst;

        datetime_state *st = find_module_state_by_def(Py_TYPE(self));
        dst = call_dst(st, self->tzinfo, (PyObject *)self);
        if (dst == NULL)
            return NULL;

        if (dst != Py_None)
            dstflag = delta_bool((PyDateTime_Delta *)dst);
        Py_DECREF(dst);
    }
    return build_struct_time(GET_YEAR(self),
                             GET_MONTH(self),
                             GET_DAY(self),
                             DATE_GET_HOUR(self),
                             DATE_GET_MINUTE(self),
                             DATE_GET_SECOND(self),
                             dstflag);
}

static long long
local_to_seconds(int year, int month, int day,
                 int hour, int minute, int second, int fold)
{
    long long t, a, b, u1, u2, t1, t2, lt;
    t = utc_to_seconds(year, month, day, hour, minute, second);
    /* Our goal is to solve t = local(u) for u. */
    lt = local(t);
    if (lt == -1)
        return -1;
    a = lt - t;
    u1 = t - a;
    t1 = local(u1);
    if (t1 == -1)
        return -1;
    if (t1 == t) {
        /* We found one solution, but it may not be the one we need.
         * Look for an earlier solution (if `fold` is 0), or a
         * later one (if `fold` is 1). */
        if (fold)
            u2 = u1 + max_fold_seconds;
        else
            u2 = u1 - max_fold_seconds;
        lt = local(u2);
        if (lt == -1)
            return -1;
        b = lt - u2;
        if (a == b)
            return u1;
    }
    else {
        b = t1 - u1;
        assert(a != b);
    }
    u2 = t - b;
    t2 = local(u2);
    if (t2 == -1)
        return -1;
    if (t2 == t)
        return u2;
    if (t1 == t)
        return u1;
    /* We have found both offsets a and b, but neither t - a nor t - b is
     * a solution.  This means t is in the gap. */
    return fold?Py_MIN(u1, u2):Py_MAX(u1, u2);
}

/* date(1970,1,1).toordinal() == 719163 */
#define EPOCH_SECONDS (719163LL * 24 * 60 * 60)

static PyObject *
datetime_timestamp(PyDateTime_DateTime *self, PyObject *Py_UNUSED(ignored))
{
    PyObject *result;

    if (HASTZINFO(self) && self->tzinfo != Py_None) {
        datetime_state *st = find_module_state_by_def(Py_TYPE(self));
        PyObject *delta;
        delta = datetime_subtract((PyObject *)self, st->PyDateTime_Epoch);
        if (delta == NULL)
            return NULL;
        result = delta_total_seconds(delta, NULL);
        Py_DECREF(delta);
    }
    else {
        long long seconds;
        seconds = local_to_seconds(GET_YEAR(self),
                                   GET_MONTH(self),
                                   GET_DAY(self),
                                   DATE_GET_HOUR(self),
                                   DATE_GET_MINUTE(self),
                                   DATE_GET_SECOND(self),
                                   DATE_GET_FOLD(self));
        if (seconds == -1)
            return NULL;
        result = PyFloat_FromDouble(seconds - EPOCH_SECONDS +
                                    DATE_GET_MICROSECOND(self) / 1e6);
    }
    return result;
}

static PyObject *
datetime_getdate(PyDateTime_DateTime *self, PyObject *Py_UNUSED(ignored))
{
    datetime_state *state = find_module_state_by_def(Py_TYPE(self));
    return new_date(state,
                    GET_YEAR(self),
                    GET_MONTH(self),
                    GET_DAY(self));
}

static PyObject *
datetime_gettime(PyDateTime_DateTime *self, PyObject *Py_UNUSED(ignored))
{
    datetime_state *state = find_module_state_by_def(Py_TYPE(self));
    return new_time(state,
                    DATE_GET_HOUR(self),
                    DATE_GET_MINUTE(self),
                    DATE_GET_SECOND(self),
                    DATE_GET_MICROSECOND(self),
                    Py_None,
                    DATE_GET_FOLD(self));
}

static PyObject *
datetime_gettimetz(PyDateTime_DateTime *self, PyObject *Py_UNUSED(ignored))
{
    datetime_state *state = find_module_state_by_def(Py_TYPE(self));
    return new_time(state,
                    DATE_GET_HOUR(self),
                    DATE_GET_MINUTE(self),
                    DATE_GET_SECOND(self),
                    DATE_GET_MICROSECOND(self),
                    GET_DT_TZINFO(self),
                    DATE_GET_FOLD(self));
}

static PyObject *
datetime_utctimetuple(PyDateTime_DateTime *self, PyObject *Py_UNUSED(ignored))
{
    int y, m, d, hh, mm, ss;
    PyObject *tzinfo;
    PyDateTime_DateTime *utcself;

    tzinfo = GET_DT_TZINFO(self);
    if (tzinfo == Py_None) {
        utcself = (PyDateTime_DateTime*)Py_NewRef(self);
    }
    else {
        PyObject *offset;
        datetime_state *st = find_module_state_by_def(Py_TYPE(self));
        offset = call_utcoffset(st, tzinfo, (PyObject *)self);
        if (offset == NULL)
            return NULL;
        if (offset == Py_None) {
            Py_DECREF(offset);
            utcself = (PyDateTime_DateTime*)Py_NewRef(self);
        }
        else {
            utcself = (PyDateTime_DateTime *)add_datetime_timedelta(self,
                                                (PyDateTime_Delta *)offset, -1);
            Py_DECREF(offset);
            if (utcself == NULL)
                return NULL;
        }
    }
    y = GET_YEAR(utcself);
    m = GET_MONTH(utcself);
    d = GET_DAY(utcself);
    hh = DATE_GET_HOUR(utcself);
    mm = DATE_GET_MINUTE(utcself);
    ss = DATE_GET_SECOND(utcself);

    Py_DECREF(utcself);
    return build_struct_time(y, m, d, hh, mm, ss, 0);
}

/* Pickle support, a simple use of __reduce__. */

/* Let basestate be the non-tzinfo data string.
 * If tzinfo is None, this returns (basestate,), else (basestate, tzinfo).
 * So it's a tuple in any (non-error) case.
 * __getstate__ isn't exposed.
 */
static PyObject *
datetime_getstate(PyDateTime_DateTime *self, int proto)
{
    PyObject *basestate;
    PyObject *result = NULL;

    basestate = PyBytes_FromStringAndSize((char *)self->data,
                                           _PyDateTime_DATETIME_DATASIZE);
    if (basestate != NULL) {
        if (proto > 3 && DATE_GET_FOLD(self))
            /* Set the first bit of the third byte */
            PyBytes_AS_STRING(basestate)[2] |= (1 << 7);
        if (! HASTZINFO(self) || self->tzinfo == Py_None)
            result = PyTuple_Pack(1, basestate);
        else
            result = PyTuple_Pack(2, basestate, self->tzinfo);
        Py_DECREF(basestate);
    }
    return result;
}

static PyObject *
datetime_reduce_ex(PyDateTime_DateTime *self, PyObject *args)
{
    int proto;
    if (!PyArg_ParseTuple(args, "i:__reduce_ex__", &proto))
        return NULL;

    return Py_BuildValue("(ON)", Py_TYPE(self), datetime_getstate(self, proto));
}

static PyObject *
datetime_reduce(PyDateTime_DateTime *self, PyObject *arg)
{
    return Py_BuildValue("(ON)", Py_TYPE(self), datetime_getstate(self, 2));
}

static PyMethodDef datetime_methods[] = {

    /* Class methods: */

    DATETIME_DATETIME_NOW_METHODDEF

    {"utcnow",         (PyCFunction)datetime_utcnow,
     METH_NOARGS | METH_CLASS,
     PyDoc_STR("Return a new datetime representing UTC day and time.")},

    {"fromtimestamp", _PyCFunction_CAST(datetime_fromtimestamp),
     METH_VARARGS | METH_KEYWORDS | METH_CLASS,
     PyDoc_STR("timestamp[, tz] -> tz's local time from POSIX timestamp.")},

    {"utcfromtimestamp", (PyCFunction)datetime_utcfromtimestamp,
     METH_VARARGS | METH_CLASS,
     PyDoc_STR("Construct a naive UTC datetime from a POSIX timestamp.")},

    {"strptime", (PyCFunction)datetime_strptime,
     METH_VARARGS | METH_CLASS,
     PyDoc_STR("string, format -> new datetime parsed from a string "
               "(like time.strptime()).")},

    {"combine", _PyCFunction_CAST(datetime_combine),
     METH_VARARGS | METH_KEYWORDS | METH_CLASS,
     PyDoc_STR("date, time -> datetime with same date and time fields")},

    {"fromisoformat", (PyCFunction)datetime_fromisoformat,
     METH_O | METH_CLASS,
     PyDoc_STR("string -> datetime from a string in most ISO 8601 formats")},

    /* Instance methods: */

    {"date",   (PyCFunction)datetime_getdate, METH_NOARGS,
     PyDoc_STR("Return date object with same year, month and day.")},

    {"time",   (PyCFunction)datetime_gettime, METH_NOARGS,
     PyDoc_STR("Return time object with same time but with tzinfo=None.")},

    {"timetz",   (PyCFunction)datetime_gettimetz, METH_NOARGS,
     PyDoc_STR("Return time object with same time and tzinfo.")},

    {"ctime",       (PyCFunction)datetime_ctime,        METH_NOARGS,
     PyDoc_STR("Return ctime() style string.")},

    {"timetuple",   (PyCFunction)datetime_timetuple, METH_NOARGS,
     PyDoc_STR("Return time tuple, compatible with time.localtime().")},

    {"timestamp",   (PyCFunction)datetime_timestamp, METH_NOARGS,
     PyDoc_STR("Return POSIX timestamp as float.")},

    {"utctimetuple",   (PyCFunction)datetime_utctimetuple, METH_NOARGS,
     PyDoc_STR("Return UTC time tuple, compatible with time.localtime().")},

    {"isoformat",   _PyCFunction_CAST(datetime_isoformat), METH_VARARGS | METH_KEYWORDS,
     PyDoc_STR("[sep] -> string in ISO 8601 format, "
               "YYYY-MM-DDT[HH[:MM[:SS[.mmm[uuu]]]]][+HH:MM].\n"
               "sep is used to separate the year from the time, and "
               "defaults to 'T'.\n"
               "The optional argument timespec specifies the number "
               "of additional terms\nof the time to include. Valid "
               "options are 'auto', 'hours', 'minutes',\n'seconds', "
               "'milliseconds' and 'microseconds'.\n")},

    {"utcoffset",       (PyCFunction)datetime_utcoffset, METH_NOARGS,
     PyDoc_STR("Return self.tzinfo.utcoffset(self).")},

    {"tzname",          (PyCFunction)datetime_tzname,   METH_NOARGS,
     PyDoc_STR("Return self.tzinfo.tzname(self).")},

    {"dst",             (PyCFunction)datetime_dst, METH_NOARGS,
     PyDoc_STR("Return self.tzinfo.dst(self).")},

    {"replace",     _PyCFunction_CAST(datetime_replace),      METH_VARARGS | METH_KEYWORDS,
     PyDoc_STR("Return datetime with new specified fields.")},

    {"astimezone",  _PyCFunction_CAST(datetime_astimezone), METH_VARARGS | METH_KEYWORDS,
     PyDoc_STR("tz -> convert to local time in new timezone tz\n")},

    {"__reduce_ex__", (PyCFunction)datetime_reduce_ex,     METH_VARARGS,
     PyDoc_STR("__reduce_ex__(proto) -> (cls, state)")},

    {"__reduce__", (PyCFunction)datetime_reduce,     METH_NOARGS,
     PyDoc_STR("__reduce__() -> (cls, state)")},

    {NULL,      NULL}
};

static const char datetime_doc[] =
PyDoc_STR("datetime(year, month, day[, hour[, minute[, second[, microsecond[,tzinfo]]]]])\n\
\n\
The year, month and day arguments are required. tzinfo may be None, or an\n\
instance of a tzinfo subclass. The remaining arguments may be ints.\n");

static PyType_Slot datetime_slots[] = {
    {Py_tp_dealloc, datetime_dealloc},
    {Py_tp_traverse, datetime_traverse},
    {Py_tp_clear, datetime_clear},
    {Py_tp_repr, datetime_repr},
    {Py_tp_hash, datetime_hash},
    {Py_tp_str, datetime_str},
    {Py_tp_doc, (void *)datetime_doc},
    {Py_tp_richcompare, datetime_richcompare},
    {Py_tp_methods, datetime_methods},
    {Py_tp_getset, datetime_getset},
    {Py_tp_new, datetime_new},

    // Number protocol
    {Py_nb_add, datetime_add},
    {Py_nb_subtract, datetime_subtract},
    {0, NULL},
};

static PyType_Spec datetime_spec = {
    .name = "datetime.datetime",
    .basicsize = sizeof(PyDateTime_DateTime),
    .flags = (Py_TPFLAGS_DEFAULT |
              Py_TPFLAGS_BASETYPE |
              Py_TPFLAGS_HAVE_GC |
              Py_TPFLAGS_IMMUTABLETYPE),
    .slots = datetime_slots,
};

/* ---------------------------------------------------------------------------
 * Module methods and initialization.
 */

static PyMethodDef module_methods[] = {
    {NULL, NULL}
};

/* Get a new C API by calling this function.
 * Clients get at C API via PyDateTime_IMPORT, defined in datetime.h.
 */
static inline PyDateTime_CAPI *
get_datetime_capi(datetime_state *st)
{
    PyDateTime_CAPI *capi = PyMem_Malloc(sizeof(PyDateTime_CAPI));
    if (capi == NULL) {
        PyErr_NoMemory();
        return NULL;
    }
    capi->DateType = st->PyDateTime_DateType;
    capi->DateTimeType = st->PyDateTime_DateTimeType;
    capi->TimeType = st->PyDateTime_TimeType;
    capi->DeltaType = st->PyDateTime_DeltaType;
    capi->TZInfoType = st->PyDateTime_TZInfoType;
    capi->Date_FromDate = new_date_ex;
    capi->DateTime_FromDateAndTime = new_datetime_ex;
    capi->Time_FromTime = new_time_ex;
    capi->Delta_FromDelta = new_delta_ex;
    capi->TimeZone_FromTimeZone = new_timezone;
    capi->DateTime_FromTimestamp = datetime_fromtimestamp;
    capi->Date_FromTimestamp = datetime_date_fromtimestamp_capi;
    capi->DateTime_FromDateAndTimeAndFold = new_datetime_ex2;
    capi->Time_FromTimeAndFold = new_time_ex2;
    // Make sure this function is called after PyDateTime_TimeZone_UTC has
    // been initialized.
    assert(st->PyDateTime_TimeZone_UTC != NULL);
    capi->TimeZone_UTC = st->PyDateTime_TimeZone_UTC; // borrowed ref
    return capi;
}

static void
datetime_destructor(PyObject *op)
{
    void *ptr = PyCapsule_GetPointer(op, PyDateTime_CAPSULE_NAME);
    PyMem_Free(ptr);
}

static int
_datetime_exec(PyObject *module)
{
    datetime_state *st = get_module_state(module);

#define CREATE_TYPE(mod, var, spec, base)                               \
    do {                                                                \
        var = (PyTypeObject *)PyType_FromMetaclass(NULL, mod, spec,     \
                                                   (PyObject *)base);   \
        if (var == NULL) {                                              \
            return -1;                                                  \
        }                                                               \
    } while (0)

    CREATE_TYPE(module, st->PyDateTime_TimeType, &time_spec, NULL);
    CREATE_TYPE(module, st->PyDateTime_TZInfoType, &tzinfo_spec, NULL);
    CREATE_TYPE(module, st->PyDateTime_TimeZoneType, &timezone_spec,
                st->PyDateTime_TZInfoType);
    CREATE_TYPE(module, st->PyDateTime_IsoCalendarDateType, &isocal_spec,
                &PyTuple_Type);
    CREATE_TYPE(module, st->PyDateTime_DeltaType, &delta_spec, NULL);
    CREATE_TYPE(module, st->PyDateTime_DateType, &date_spec, NULL);
    CREATE_TYPE(module, st->PyDateTime_DateTimeType, &datetime_spec,
                st->PyDateTime_DateType);

#undef CREATE_TYPE

    PyTypeObject *types[] = {
        st->PyDateTime_DateType,
        st->PyDateTime_DateTimeType,
        st->PyDateTime_TimeType,
        st->PyDateTime_DeltaType,
        st->PyDateTime_TZInfoType,
        st->PyDateTime_TimeZoneType,
    };

    for (size_t i = 0; i < Py_ARRAY_LENGTH(types); i++) {
        if (PyModule_AddType(module, types[i]) < 0) {
            return -1;
        }
    }

#define DATETIME_ADD_MACRO(dict, c, value_expr)         \
    do {                                                \
        PyObject *value = (value_expr);                 \
        if (value == NULL) {                            \
            return -1;                                  \
        }                                               \
        if (PyDict_SetItemString(dict, c, value) < 0) { \
            Py_DECREF(value);                           \
            return -1;                                  \
        }                                               \
        Py_DECREF(value);                               \
    } while(0)

    /* timedelta values */
    PyObject *d = st->PyDateTime_DeltaType->tp_dict;
    DATETIME_ADD_MACRO(d, "resolution", new_delta(st, 0, 0, 1, 0));
    DATETIME_ADD_MACRO(d, "min", new_delta(st, -MAX_DELTA_DAYS, 0, 0, 0));
    DATETIME_ADD_MACRO(d, "max",
                       new_delta(st, MAX_DELTA_DAYS, 24*3600-1, 1000000-1, 0));

    /* date values */
    d = st->PyDateTime_DateType->tp_dict;
    DATETIME_ADD_MACRO(d, "min", new_date(st, 1, 1, 1));
    DATETIME_ADD_MACRO(d, "max", new_date(st, MAXYEAR, 12, 31));
    DATETIME_ADD_MACRO(d, "resolution", new_delta(st, 1, 0, 0, 0));

    /* time values */
    d = st->PyDateTime_TimeType->tp_dict;
    DATETIME_ADD_MACRO(d, "min", new_time(st, 0, 0, 0, 0, Py_None, 0));
    DATETIME_ADD_MACRO(d, "max", new_time(st, 23, 59, 59, 999999, Py_None, 0));
    DATETIME_ADD_MACRO(d, "resolution", new_delta(st, 0, 0, 1, 0));

    /* datetime values */
    d = st->PyDateTime_DateTimeType->tp_dict;
    DATETIME_ADD_MACRO(d, "min",
                       new_datetime(st, 1, 1, 1, 0, 0, 0, 0, Py_None, 0));
    DATETIME_ADD_MACRO(d, "max", new_datetime(st, MAXYEAR, 12, 31, 23, 59, 59,
                                              999999, Py_None, 0));
    DATETIME_ADD_MACRO(d, "resolution", new_delta(st, 0, 0, 1, 0));

    /* timezone values */
    d = st->PyDateTime_TimeZoneType->tp_dict;
    PyObject *delta = new_delta(st, 0, 0, 0, 0);
    if (delta == NULL) {
        return -1;
    }

    PyObject *x = create_timezone(st, delta, NULL);
    Py_DECREF(delta);
    if (x == NULL) {
        return -1;
    }
    if (PyDict_SetItemString(d, "utc", x) < 0) {
        Py_DECREF(x);
        return -1;
    }

    st->PyDateTime_TimeZone_UTC = x;

    /* bpo-37642: These attributes are rounded to the nearest minute for backwards
     * compatibility, even though the constructor will accept a wider range of
     * values. This may change in the future.*/
    delta = new_delta(st, -1, 60, 0, 1); /* -23:59 */
    if (delta == NULL) {
        return -1;
    }

    x = create_timezone(st, delta, NULL);
    Py_DECREF(delta);
    DATETIME_ADD_MACRO(d, "min", x);

    delta = new_delta(st, 0, (23 * 60 + 59) * 60, 0, 0); /* +23:59 */
    if (delta == NULL) {
        return -1;
    }

    x = create_timezone(st, delta, NULL);
    Py_DECREF(delta);
    DATETIME_ADD_MACRO(d, "max", x);

    /* Epoch */
    st->PyDateTime_Epoch = new_datetime(st, 1970, 1, 1, 0, 0, 0, 0,
                                    st->PyDateTime_TimeZone_UTC, 0);
    if (st->PyDateTime_Epoch == NULL) {
        return -1;
    }

    /* module initialization */
    if (PyModule_AddIntMacro(module, MINYEAR) < 0) {
        return -1;
    }
    if (PyModule_AddIntMacro(module, MAXYEAR) < 0) {
        return -1;
    }

    PyDateTime_CAPI *capi = get_datetime_capi(st);
    if (capi == NULL) {
        return -1;
    }
    x = PyCapsule_New(capi, PyDateTime_CAPSULE_NAME, datetime_destructor);
    if (x == NULL) {
        PyMem_Free(capi);
        return -1;
    }

    if (PyModule_AddObject(module, "datetime_CAPI", x) < 0) {
        Py_DECREF(x);
        return -1;
    }

    if (PyModule_AddObjectRef(module, "UTC", st->PyDateTime_TimeZone_UTC) < 0) {
        return -1;
    }

    /* A 4-year cycle has an extra leap day over what we'd get from
     * pasting together 4 single years.
     */
    static_assert(DI4Y == 4 * 365 + 1, "DI4Y");
    assert(DI4Y == days_before_year(4+1));

    /* Similarly, a 400-year cycle has an extra leap day over what we'd
     * get from pasting together 4 100-year cycles.
     */
    static_assert(DI400Y == 4 * DI100Y + 1, "DI400Y");
    assert(DI400Y == days_before_year(400+1));

    /* OTOH, a 100-year cycle has one fewer leap day than we'd get from
     * pasting together 25 4-year cycles.
     */
    static_assert(DI100Y == 25 * DI4Y - 1, "DI100Y");
    assert(DI100Y == days_before_year(100+1));

    st->us_per_ms = PyLong_FromLong(1000);
    st->us_per_second = PyLong_FromLong(1000000);
    st->us_per_minute = PyLong_FromLong(60000000);
    st->seconds_per_day = PyLong_FromLong(24 * 3600);
    if (st->us_per_ms == NULL || st->us_per_second == NULL ||
        st->us_per_minute == NULL || st->seconds_per_day == NULL) {
        return -1;
    }

    /* The rest are too big for 32-bit ints, but even
     * us_per_week fits in 40 bits, so doubles should be exact.
     */
    st->us_per_hour = PyLong_FromDouble(3600000000.0);
    st->us_per_day = PyLong_FromDouble(86400000000.0);
    st->us_per_week = PyLong_FromDouble(604800000000.0);
    if (st->us_per_hour == NULL || st->us_per_day == NULL ||
        st->us_per_week == NULL)
    {
        return -1;
    }
    return 0;
}

static int
module_traverse(PyObject *module, visitproc visit, void *arg)
{
    datetime_state *state = get_module_state(module);
    Py_VISIT(state->us_per_ms);
    Py_VISIT(state->us_per_second);
    Py_VISIT(state->us_per_minute);
    Py_VISIT(state->us_per_hour);
    Py_VISIT(state->us_per_day);
    Py_VISIT(state->us_per_week);
    Py_VISIT(state->seconds_per_day);
    Py_VISIT(state->strptime);
    Py_VISIT(state->PyDateTime_TimeZone_UTC);
    Py_VISIT(state->PyDateTime_Epoch);
    Py_VISIT(state->PyDateTime_DateTimeType);
    Py_VISIT(state->PyDateTime_DateType);
    Py_VISIT(state->PyDateTime_DeltaType);
    Py_VISIT(state->PyDateTime_IsoCalendarDateType);
    Py_VISIT(state->PyDateTime_TZInfoType);
    Py_VISIT(state->PyDateTime_TimeType);
    Py_VISIT(state->PyDateTime_TimeZoneType);
    return 0;
}

static int
module_clear(PyObject *module)
{
    datetime_state *state = get_module_state(module);
    Py_CLEAR(state->us_per_ms);
    Py_CLEAR(state->us_per_second);
    Py_CLEAR(state->us_per_minute);
    Py_CLEAR(state->us_per_hour);
    Py_CLEAR(state->us_per_day);
    Py_CLEAR(state->us_per_week);
    Py_CLEAR(state->seconds_per_day);
    Py_CLEAR(state->strptime);
    Py_CLEAR(state->PyDateTime_TimeZone_UTC);
    Py_CLEAR(state->PyDateTime_Epoch);
    Py_CLEAR(state->PyDateTime_DateTimeType);
    Py_CLEAR(state->PyDateTime_DateType);
    Py_CLEAR(state->PyDateTime_DeltaType);
    Py_CLEAR(state->PyDateTime_IsoCalendarDateType);
    Py_CLEAR(state->PyDateTime_TZInfoType);
    Py_CLEAR(state->PyDateTime_TimeType);
    Py_CLEAR(state->PyDateTime_TimeZoneType);
    return 0;
}

static void
module_free(void *module)
{
    (void)module_clear((PyObject *)module);
}

static struct PyModuleDef_Slot module_slots[] = {
    {Py_mod_exec, _datetime_exec},
    {0, NULL},
};

static struct PyModuleDef datetimemodule = {
    .m_base = PyModuleDef_HEAD_INIT,
    .m_name = "_datetime",
    .m_doc = "Fast implementation of the datetime type.",
    .m_size = sizeof(datetime_state),
    .m_methods = module_methods,
    .m_slots = module_slots,
    .m_traverse = module_traverse,
    .m_clear = module_clear,
    .m_free = module_free,
};

PyMODINIT_FUNC
PyInit__datetime(void)
{
    return PyModuleDef_Init(&datetimemodule);
}

/* ---------------------------------------------------------------------------
Some time zone algebra.  For a datetime x, let
    x.n = x stripped of its timezone -- its naive time.
    x.o = x.utcoffset(), and assuming that doesn't raise an exception or
      return None
    x.d = x.dst(), and assuming that doesn't raise an exception or
      return None
    x.s = x's standard offset, x.o - x.d

Now some derived rules, where k is a duration (timedelta).

1. x.o = x.s + x.d
   This follows from the definition of x.s.

2. If x and y have the same tzinfo member, x.s = y.s.
   This is actually a requirement, an assumption we need to make about
   sane tzinfo classes.

3. The naive UTC time corresponding to x is x.n - x.o.
   This is again a requirement for a sane tzinfo class.

4. (x+k).s = x.s
   This follows from #2, and that datimetimetz+timedelta preserves tzinfo.

5. (x+k).n = x.n + k
   Again follows from how arithmetic is defined.

Now we can explain tz.fromutc(x).  Let's assume it's an interesting case
(meaning that the various tzinfo methods exist, and don't blow up or return
None when called).

The function wants to return a datetime y with timezone tz, equivalent to x.
x is already in UTC.

By #3, we want

    y.n - y.o = x.n                             [1]

The algorithm starts by attaching tz to x.n, and calling that y.  So
x.n = y.n at the start.  Then it wants to add a duration k to y, so that [1]
becomes true; in effect, we want to solve [2] for k:

   (y+k).n - (y+k).o = x.n                      [2]

By #1, this is the same as

   (y+k).n - ((y+k).s + (y+k).d) = x.n          [3]

By #5, (y+k).n = y.n + k, which equals x.n + k because x.n=y.n at the start.
Substituting that into [3],

   x.n + k - (y+k).s - (y+k).d = x.n; the x.n terms cancel, leaving
   k - (y+k).s - (y+k).d = 0; rearranging,
   k = (y+k).s - (y+k).d; by #4, (y+k).s == y.s, so
   k = y.s - (y+k).d

On the RHS, (y+k).d can't be computed directly, but y.s can be, and we
approximate k by ignoring the (y+k).d term at first.  Note that k can't be
very large, since all offset-returning methods return a duration of magnitude
less than 24 hours.  For that reason, if y is firmly in std time, (y+k).d must
be 0, so ignoring it has no consequence then.

In any case, the new value is

    z = y + y.s                                 [4]

It's helpful to step back at look at [4] from a higher level:  it's simply
mapping from UTC to tz's standard time.

At this point, if

    z.n - z.o = x.n                             [5]

we have an equivalent time, and are almost done.  The insecurity here is
at the start of daylight time.  Picture US Eastern for concreteness.  The wall
time jumps from 1:59 to 3:00, and wall hours of the form 2:MM don't make good
sense then.  The docs ask that an Eastern tzinfo class consider such a time to
be EDT (because it's "after 2"), which is a redundant spelling of 1:MM EST
on the day DST starts.  We want to return the 1:MM EST spelling because that's
the only spelling that makes sense on the local wall clock.

In fact, if [5] holds at this point, we do have the standard-time spelling,
but that takes a bit of proof.  We first prove a stronger result.  What's the
difference between the LHS and RHS of [5]?  Let

    diff = x.n - (z.n - z.o)                    [6]

Now
    z.n =                       by [4]
    (y + y.s).n =               by #5
    y.n + y.s =                 since y.n = x.n
    x.n + y.s =                 since z and y are have the same tzinfo member,
                                    y.s = z.s by #2
    x.n + z.s

Plugging that back into [6] gives

    diff =
    x.n - ((x.n + z.s) - z.o) =     expanding
    x.n - x.n - z.s + z.o =         cancelling
    - z.s + z.o =                   by #2
    z.d

So diff = z.d.

If [5] is true now, diff = 0, so z.d = 0 too, and we have the standard-time
spelling we wanted in the endcase described above.  We're done.  Contrarily,
if z.d = 0, then we have a UTC equivalent, and are also done.

If [5] is not true now, diff = z.d != 0, and z.d is the offset we need to
add to z (in effect, z is in tz's standard time, and we need to shift the
local clock into tz's daylight time).

Let

    z' = z + z.d = z + diff                     [7]

and we can again ask whether

    z'.n - z'.o = x.n                           [8]

If so, we're done.  If not, the tzinfo class is insane, according to the
assumptions we've made.  This also requires a bit of proof.  As before, let's
compute the difference between the LHS and RHS of [8] (and skipping some of
the justifications for the kinds of substitutions we've done several times
already):

    diff' = x.n - (z'.n - z'.o) =           replacing z'.n via [7]
        x.n  - (z.n + diff - z'.o) =    replacing diff via [6]
        x.n - (z.n + x.n - (z.n - z.o) - z'.o) =
        x.n - z.n - x.n + z.n - z.o + z'.o =    cancel x.n
        - z.n + z.n - z.o + z'.o =              cancel z.n
        - z.o + z'.o =                      #1 twice
        -z.s - z.d + z'.s + z'.d =          z and z' have same tzinfo
        z'.d - z.d

So z' is UTC-equivalent to x iff z'.d = z.d at this point.  If they are equal,
we've found the UTC-equivalent so are done.  In fact, we stop with [7] and
return z', not bothering to compute z'.d.

How could z.d and z'd differ?  z' = z + z.d [7], so merely moving z' by
a dst() offset, and starting *from* a time already in DST (we know z.d != 0),
would have to change the result dst() returns:  we start in DST, and moving
a little further into it takes us out of DST.

There isn't a sane case where this can happen.  The closest it gets is at
the end of DST, where there's an hour in UTC with no spelling in a hybrid
tzinfo class.  In US Eastern, that's 5:MM UTC = 0:MM EST = 1:MM EDT.  During
that hour, on an Eastern clock 1:MM is taken as being in standard time (6:MM
UTC) because the docs insist on that, but 0:MM is taken as being in daylight
time (4:MM UTC).  There is no local time mapping to 5:MM UTC.  The local
clock jumps from 1:59 back to 1:00 again, and repeats the 1:MM hour in
standard time.  Since that's what the local clock *does*, we want to map both
UTC hours 5:MM and 6:MM to 1:MM Eastern.  The result is ambiguous
in local time, but so it goes -- it's the way the local clock works.

When x = 5:MM UTC is the input to this algorithm, x.o=0, y.o=-5 and y.d=0,
so z=0:MM.  z.d=60 (minutes) then, so [5] doesn't hold and we keep going.
z' = z + z.d = 1:MM then, and z'.d=0, and z'.d - z.d = -60 != 0 so [8]
(correctly) concludes that z' is not UTC-equivalent to x.

Because we know z.d said z was in daylight time (else [5] would have held and
we would have stopped then), and we know z.d != z'.d (else [8] would have held
and we would have stopped then), and there are only 2 possible values dst() can
return in Eastern, it follows that z'.d must be 0 (which it is in the example,
but the reasoning doesn't depend on the example -- it depends on there being
two possible dst() outcomes, one zero and the other non-zero).  Therefore
z' must be in standard time, and is the spelling we want in this case.

Note again that z' is not UTC-equivalent as far as the hybrid tzinfo class is
concerned (because it takes z' as being in standard time rather than the
daylight time we intend here), but returning it gives the real-life "local
clock repeats an hour" behavior when mapping the "unspellable" UTC hour into
tz.

When the input is 6:MM, z=1:MM and z.d=0, and we stop at once, again with
the 1:MM standard time spelling we want.

So how can this break?  One of the assumptions must be violated.  Two
possibilities:

1) [2] effectively says that y.s is invariant across all y belong to a given
   time zone.  This isn't true if, for political reasons or continental drift,
   a region decides to change its base offset from UTC.

2) There may be versions of "double daylight" time where the tail end of
   the analysis gives up a step too early.  I haven't thought about that
   enough to say.

In any case, it's clear that the default fromutc() is strong enough to handle
"almost all" time zones:  so long as the standard offset is invariant, it
doesn't matter if daylight time transition points change from year to year, or
if daylight time is skipped in some years; it doesn't matter how large or
small dst() may get within its bounds; and it doesn't even matter if some
perverse time zone returns a negative dst()).  So a breaking case must be
pretty bizarre, and a tzinfo subclass can override fromutc() if it is.
--------------------------------------------------------------------------- */<|MERGE_RESOLUTION|>--- conflicted
+++ resolved
@@ -6247,10 +6247,7 @@
                                fold);
     if (seconds == -1)
         return NULL;
-<<<<<<< HEAD
-
-    datetime_state *st = find_module_state_by_def(Py_TYPE(local_dt));
-=======
+
     seconds2 = local_to_seconds(GET_YEAR(local_dt),
                                 GET_MONTH(local_dt),
                                 GET_DAY(local_dt),
@@ -6264,9 +6261,10 @@
     if (seconds2 != seconds && (seconds2 > seconds) == fold)
         seconds = seconds2;
 
->>>>>>> 79b9db92
     /* XXX: add bounds check */
     timestamp = seconds - epoch;
+
+    datetime_state *st = find_module_state_by_def(Py_TYPE(local_dt));
     return local_timezone_from_timestamp(st, timestamp);
 }
 
