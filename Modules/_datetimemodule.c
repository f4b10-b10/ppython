--- conflicted
+++ resolved
@@ -3646,11 +3646,7 @@
     DATETIME_DATE_REPLACE_METHODDEF
 
     {"__replace__", _PyCFunction_CAST(datetime_date_replace), METH_FASTCALL | METH_KEYWORDS,
-<<<<<<< HEAD
-     PyDoc_STR("__replace__($self, **changes)\n--\n\n")},
-=======
      PyDoc_STR("__replace__($self, /, **changes)\n--\n\nThe same as replace().")},
->>>>>>> c50cb6dd
 
     {"__reduce__", (PyCFunction)date_reduce,        METH_NOARGS,
      PyDoc_STR("__reduce__() -> (cls, state)")},
@@ -4778,11 +4774,7 @@
     DATETIME_TIME_REPLACE_METHODDEF
 
     {"__replace__", _PyCFunction_CAST(datetime_time_replace), METH_FASTCALL | METH_KEYWORDS,
-<<<<<<< HEAD
-     PyDoc_STR("__replace__($self, **changes)\n--\n\n")},
-=======
      PyDoc_STR("__replace__($self, /, **changes)\n--\n\nThe same as replace().")},
->>>>>>> c50cb6dd
 
      {"fromisoformat", (PyCFunction)time_fromisoformat, METH_O | METH_CLASS,
      PyDoc_STR("string -> time from a string in ISO 8601 format")},
@@ -6630,11 +6622,7 @@
     DATETIME_DATETIME_REPLACE_METHODDEF
 
     {"__replace__", _PyCFunction_CAST(datetime_datetime_replace), METH_FASTCALL | METH_KEYWORDS,
-<<<<<<< HEAD
-     PyDoc_STR("__replace__($self, **changes)\n--\n\n")},
-=======
      PyDoc_STR("__replace__($self, /, **changes)\n--\n\nThe same as replace().")},
->>>>>>> c50cb6dd
 
     {"astimezone",  _PyCFunction_CAST(datetime_astimezone), METH_VARARGS | METH_KEYWORDS,
      PyDoc_STR("tz -> convert to local time in new timezone tz\n")},
