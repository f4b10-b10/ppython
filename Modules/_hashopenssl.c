--- conflicted
+++ resolved
@@ -191,20 +191,15 @@
     return (PyObject *)newobj;
 }
 
-<<<<<<< HEAD
 /*[clinic input]
 _hashlib.HASH.digest as EVP_digest
 
-Return the digest value as a string of binary data.
+Return the digest value as a bytes object.
 [clinic start generated code]*/
-=======
-PyDoc_STRVAR(EVP_digest__doc__,
-"Return the digest value as a bytes object.");
->>>>>>> 34ae04f7
 
 static PyObject *
 EVP_digest_impl(EVPobject *self)
-/*[clinic end generated code: output=0f6a3a0da46dc12d input=1876390edc3e318a]*/
+/*[clinic end generated code: output=0f6a3a0da46dc12d input=03561809a419bf00]*/
 {
     unsigned char digest[EVP_MAX_MD_SIZE];
     EVP_MD_CTX *temp_ctx;
@@ -1050,16 +1045,9 @@
 /* List of functions exported by this module */
 
 static struct PyMethodDef EVP_functions[] = {
-<<<<<<< HEAD
     EVP_NEW_METHODDEF
 #ifdef PY_PBKDF2_HMAC
     PBKDF2_HMAC_METHODDEF
-=======
-    {"new", (PyCFunction)(void(*)(void))EVP_new, METH_VARARGS|METH_KEYWORDS, EVP_new__doc__},
-#ifdef PY_PBKDF2_HMAC
-    {"pbkdf2_hmac", (PyCFunction)(void(*)(void))pbkdf2_hmac, METH_VARARGS|METH_KEYWORDS,
-     pbkdf2_hmac__doc__},
->>>>>>> 34ae04f7
 #endif
     _HASHLIB_SCRYPT_METHODDEF
     _HASHLIB_HMAC_DIGEST_METHODDEF
