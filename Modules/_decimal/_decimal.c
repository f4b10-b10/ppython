--- conflicted
+++ resolved
@@ -627,32 +627,23 @@
 static PyObject *
 signaldict_iter(PyObject *self)
 {
-<<<<<<< HEAD
     if (SdFlagAddr(self) == NULL) {
         return value_error_ptr(INVALID_SIGNALDICT_ERROR_MSG);
     }
-    return PyTuple_Type.tp_iter(SignalTuple);
-=======
     decimal_state *state = get_module_state_by_def(Py_TYPE(self));
     return PyTuple_Type.tp_iter(state->SignalTuple);
->>>>>>> a43cc3fa
 }
 
 static PyObject *
 signaldict_getitem(PyObject *self, PyObject *key)
 {
     uint32_t flag;
-    decimal_state *state = get_module_state_by_def(Py_TYPE(self));
-
-<<<<<<< HEAD
     if (SdFlagAddr(self) == NULL) {
         return value_error_ptr(INVALID_SIGNALDICT_ERROR_MSG);
     }
-
-    flag = exception_as_flag(key);
-=======
+    decimal_state *state = get_module_state_by_def(Py_TYPE(self));
+
     flag = exception_as_flag(state, key);
->>>>>>> a43cc3fa
     if (flag & DEC_ERRORS) {
         return NULL;
     }
@@ -666,18 +657,15 @@
     uint32_t flag;
     int x;
 
-<<<<<<< HEAD
     if (SdFlagAddr(self) == NULL) {
         return value_error_int(INVALID_SIGNALDICT_ERROR_MSG);
     }
 
-=======
-    decimal_state *state = get_module_state_by_def(Py_TYPE(self));
->>>>>>> a43cc3fa
     if (value == NULL) {
         return value_error_int("signal keys cannot be deleted");
     }
 
+    decimal_state *state = get_module_state_by_def(Py_TYPE(self));
     flag = exception_as_flag(state, key);
     if (flag & DEC_ERRORS) {
         return -1;
@@ -781,15 +769,11 @@
 static PyObject *
 signaldict_copy(PyObject *self, PyObject *args UNUSED)
 {
-<<<<<<< HEAD
     if (SdFlagAddr(self) == NULL) {
         return value_error_ptr(INVALID_SIGNALDICT_ERROR_MSG);
     }
-    return flags_as_dict(SdFlags(self));
-=======
     decimal_state *state = get_module_state_by_def(Py_TYPE(self));
     return flags_as_dict(state, SdFlags(self));
->>>>>>> a43cc3fa
 }
 
 
