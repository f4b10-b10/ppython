/* module.c - the module itself
 *
 * Copyright (C) 2004-2010 Gerhard Häring <gh@ghaering.de>
 *
 * This file is part of pysqlite.
 *
 * This software is provided 'as-is', without any express or implied
 * warranty.  In no event will the authors be held liable for any damages
 * arising from the use of this software.
 *
 * Permission is granted to anyone to use this software for any purpose,
 * including commercial applications, and to alter it and redistribute it
 * freely, subject to the following restrictions:
 *
 * 1. The origin of this software must not be misrepresented; you must not
 *    claim that you wrote the original software. If you use this software
 *    in a product, an acknowledgment in the product documentation would be
 *    appreciated but is not required.
 * 2. Altered source versions must be plainly marked as such, and must not be
 *    misrepresented as being the original software.
 * 3. This notice may not be removed or altered from any source distribution.
 */

#include "connection.h"
#include "statement.h"
#include "cursor.h"
#include "prepare_protocol.h"
#include "microprotocols.h"
#include "row.h"
#include "blob.h"

#if SQLITE_VERSION_NUMBER < 3007015
#error "SQLite 3.7.15 or higher required"
#endif

#define clinic_state() (pysqlite_get_state(module))
#include "clinic/module.c.h"
#undef clinic_state

/*[clinic input]
module _sqlite3
[clinic start generated code]*/
/*[clinic end generated code: output=da39a3ee5e6b4b0d input=81e330492d57488e]*/

<<<<<<< HEAD
// NOTE: This must equal sqlite3.Connection.__init__ argument spec!
/*[clinic input]
_sqlite3.connect as pysqlite_connect

    database: object
    timeout: double = 5.0
    detect_types: int = 0
    isolation_level: object = NULL
    check_same_thread: bool(accept={int}) = True
    factory: object(c_default='(PyObject*)clinic_state()->ConnectionType') = ConnectionType
    cached_statements: int = 128
    uri: bool = False
    *
    autocommit: object = NULL

Opens a connection to the SQLite database file database.

You can use ":memory:" to open a database connection to a database that resides
in RAM instead of on disk.
[clinic start generated code]*/

static PyObject *
pysqlite_connect_impl(PyObject *module, PyObject *database, double timeout,
                      int detect_types, PyObject *isolation_level,
                      int check_same_thread, PyObject *factory,
                      int cached_statements, int uri, PyObject *autocommit)
/*[clinic end generated code: output=4b77f986d8f15727 input=9b4c4440b0f881c5]*/
=======
// NB: This needs to be in sync with the Connection.__init__ docstring.
PyDoc_STRVAR(module_connect_doc,
"connect($module, /, database, timeout=5.0, detect_types=0,\n"
"        isolation_level='', check_same_thread=True,\n"
"        factory=ConnectionType, cached_statements=128, uri=False)\n"
"--\n"
"\n"
"Opens a connection to the SQLite database file database.\n"
"\n"
"You can use \":memory:\" to open a database connection to a database that resides\n"
"in RAM instead of on disk.");

#define PYSQLITE_CONNECT_METHODDEF    \
    {"connect", _PyCFunction_CAST(module_connect), METH_FASTCALL|METH_KEYWORDS, module_connect_doc},

static PyObject *
module_connect(PyObject *module, PyObject *const *args, Py_ssize_t nargsf,
               PyObject *kwnames)
>>>>>>> 9762572d
{
    pysqlite_state *state = pysqlite_get_state(module);
    PyObject *factory = (PyObject *)state->ConnectionType;

    static const int FACTORY_POS = 5;
    Py_ssize_t nargs = PyVectorcall_NARGS(nargsf);
    if (nargs > FACTORY_POS) {
        factory = args[FACTORY_POS];
    }
    else if (kwnames != NULL) {
        for (Py_ssize_t i = 0; i < PyTuple_GET_SIZE(kwnames); i++) {
            PyObject *item = PyTuple_GET_ITEM(kwnames, i);  // borrowed ref.
            if (PyUnicode_CompareWithASCIIString(item, "factory") == 0) {
                factory = args[nargs + i];
                break;
            }
        }
    }
<<<<<<< HEAD
    if (autocommit == NULL) {
        autocommit = PyLong_FromLong(DEPRECATED_TRANSACTION_CONTROL);
        if (autocommit == NULL) {
            Py_DECREF(isolation_level);
            return NULL;
        }
    }
    else {
        Py_INCREF(autocommit);
    }

    PyObject *res = NULL;
    PyObject *args = Py_BuildValue("(OdiOiOii)", database, timeout,
                                   detect_types, isolation_level,
                                   check_same_thread, factory,
                                   cached_statements, uri);
    if (args == NULL) {
        goto exit;
    }
    PyObject *kwargs = Py_BuildValue("{sO}", "autocommit", autocommit);
    if (kwargs == NULL) {
        Py_DECREF(args);
        goto exit;
    }
    res = PyObject_Call(factory, args, kwargs);
    Py_DECREF(args);
    Py_DECREF(kwargs);

exit:
    Py_DECREF(isolation_level);
    Py_DECREF(autocommit);
    return res;
=======

    return PyObject_Vectorcall(factory, args, nargsf, kwnames);
>>>>>>> 9762572d
}

/*[clinic input]
_sqlite3.complete_statement as pysqlite_complete_statement

    statement: str

Checks if a string contains a complete SQL statement.
[clinic start generated code]*/

static PyObject *
pysqlite_complete_statement_impl(PyObject *module, const char *statement)
/*[clinic end generated code: output=e55f1ff1952df558 input=ac45d257375bb828]*/
{
    if (sqlite3_complete(statement)) {
        return Py_NewRef(Py_True);
    } else {
        return Py_NewRef(Py_False);
    }
}

/*[clinic input]
_sqlite3.register_adapter as pysqlite_register_adapter

    type: object(type='PyTypeObject *')
    adapter as caster: object
    /

Register a function to adapt Python objects to SQLite values.
[clinic start generated code]*/

static PyObject *
pysqlite_register_adapter_impl(PyObject *module, PyTypeObject *type,
                               PyObject *caster)
/*[clinic end generated code: output=a287e8db18e8af23 input=29a5e0f213030242]*/
{
    int rc;

    /* a basic type is adapted; there's a performance optimization if that's not the case
     * (99 % of all usages) */
    if (type == &PyLong_Type || type == &PyFloat_Type
            || type == &PyUnicode_Type || type == &PyByteArray_Type) {
        pysqlite_state *state = pysqlite_get_state(module);
        state->BaseTypeAdapted = 1;
    }

    pysqlite_state *state = pysqlite_get_state(module);
    PyObject *protocol = (PyObject *)state->PrepareProtocolType;
    rc = pysqlite_microprotocols_add(state, type, protocol, caster);
    if (rc == -1) {
        return NULL;
    }

    Py_RETURN_NONE;
}

/*[clinic input]
_sqlite3.register_converter as pysqlite_register_converter

    typename as orig_name: unicode
    converter as callable: object
    /

Register a function to convert SQLite values to Python objects.
[clinic start generated code]*/

static PyObject *
pysqlite_register_converter_impl(PyObject *module, PyObject *orig_name,
                                 PyObject *callable)
/*[clinic end generated code: output=a2f2bfeed7230062 input=159a444971b40378]*/
{
    PyObject* name = NULL;
    PyObject* retval = NULL;

    /* convert the name to upper case */
    pysqlite_state *state = pysqlite_get_state(module);
    name = PyObject_CallMethodNoArgs(orig_name, state->str_upper);
    if (!name) {
        goto error;
    }

    if (PyDict_SetItem(state->converters, name, callable) != 0) {
        goto error;
    }

    retval = Py_NewRef(Py_None);
error:
    Py_XDECREF(name);
    return retval;
}

/*[clinic input]
_sqlite3.enable_callback_tracebacks as pysqlite_enable_callback_trace

    enable: int
    /

Enable or disable callback functions throwing errors to stderr.
[clinic start generated code]*/

static PyObject *
pysqlite_enable_callback_trace_impl(PyObject *module, int enable)
/*[clinic end generated code: output=4ff1d051c698f194 input=cb79d3581eb77c40]*/
{
    pysqlite_state *state = pysqlite_get_state(module);
    state->enable_callback_tracebacks = enable;

    Py_RETURN_NONE;
}

/*[clinic input]
_sqlite3.adapt as pysqlite_adapt

    obj: object
    proto: object(c_default='(PyObject *)clinic_state()->PrepareProtocolType') = PrepareProtocolType
    alt: object = NULL
    /

Adapt given object to given protocol.
[clinic start generated code]*/

static PyObject *
pysqlite_adapt_impl(PyObject *module, PyObject *obj, PyObject *proto,
                    PyObject *alt)
/*[clinic end generated code: output=0c3927c5fcd23dd9 input=a53dc9993e81e15f]*/
{
    pysqlite_state *state = pysqlite_get_state(module);
    return pysqlite_microprotocols_adapt(state, obj, proto, alt);
}

static int converters_init(PyObject* module)
{
    pysqlite_state *state = pysqlite_get_state(module);
    state->converters = PyDict_New();
    if (state->converters == NULL) {
        return -1;
    }

    return PyModule_AddObjectRef(module, "converters", state->converters);
}

static int
load_functools_lru_cache(PyObject *module)
{
    pysqlite_state *state = pysqlite_get_state(module);
    state->lru_cache = _PyImport_GetModuleAttrString("functools", "lru_cache");
    if (state->lru_cache == NULL) {
        return -1;
    }
    return 0;
}

static PyMethodDef module_methods[] = {
    PYSQLITE_ADAPT_METHODDEF
    PYSQLITE_COMPLETE_STATEMENT_METHODDEF
    PYSQLITE_CONNECT_METHODDEF
    PYSQLITE_ENABLE_CALLBACK_TRACE_METHODDEF
    PYSQLITE_REGISTER_ADAPTER_METHODDEF
    PYSQLITE_REGISTER_CONVERTER_METHODDEF
    {NULL, NULL}
};

/* SQLite C API result codes. See also:
 * - https://www.sqlite.org/c3ref/c_abort_rollback.html
 * - https://sqlite.org/changes.html#version_3_3_8
 * - https://sqlite.org/changes.html#version_3_7_16
 * - https://sqlite.org/changes.html#version_3_7_17
 * - https://sqlite.org/changes.html#version_3_8_0
 * - https://sqlite.org/changes.html#version_3_8_3
 * - https://sqlite.org/changes.html#version_3_14
 *
 * Note: the SQLite changelogs rarely mention new result codes, so in order to
 * keep the 'error_codes' table in sync with SQLite, we must manually inspect
 * sqlite3.h for every release.
 *
 * We keep the SQLITE_VERSION_NUMBER checks in order to easily declutter the
 * code when we adjust the SQLite version requirement.
 */
static const struct {
    const char *name;
    long value;
} error_codes[] = {
#define DECLARE_ERROR_CODE(code) {#code, code}
    // Primary result code list
    DECLARE_ERROR_CODE(SQLITE_ABORT),
    DECLARE_ERROR_CODE(SQLITE_AUTH),
    DECLARE_ERROR_CODE(SQLITE_BUSY),
    DECLARE_ERROR_CODE(SQLITE_CANTOPEN),
    DECLARE_ERROR_CODE(SQLITE_CONSTRAINT),
    DECLARE_ERROR_CODE(SQLITE_CORRUPT),
    DECLARE_ERROR_CODE(SQLITE_DONE),
    DECLARE_ERROR_CODE(SQLITE_EMPTY),
    DECLARE_ERROR_CODE(SQLITE_ERROR),
    DECLARE_ERROR_CODE(SQLITE_FORMAT),
    DECLARE_ERROR_CODE(SQLITE_FULL),
    DECLARE_ERROR_CODE(SQLITE_INTERNAL),
    DECLARE_ERROR_CODE(SQLITE_INTERRUPT),
    DECLARE_ERROR_CODE(SQLITE_IOERR),
    DECLARE_ERROR_CODE(SQLITE_LOCKED),
    DECLARE_ERROR_CODE(SQLITE_MISMATCH),
    DECLARE_ERROR_CODE(SQLITE_MISUSE),
    DECLARE_ERROR_CODE(SQLITE_NOLFS),
    DECLARE_ERROR_CODE(SQLITE_NOMEM),
    DECLARE_ERROR_CODE(SQLITE_NOTADB),
    DECLARE_ERROR_CODE(SQLITE_NOTFOUND),
    DECLARE_ERROR_CODE(SQLITE_OK),
    DECLARE_ERROR_CODE(SQLITE_PERM),
    DECLARE_ERROR_CODE(SQLITE_PROTOCOL),
    DECLARE_ERROR_CODE(SQLITE_RANGE),
    DECLARE_ERROR_CODE(SQLITE_READONLY),
    DECLARE_ERROR_CODE(SQLITE_ROW),
    DECLARE_ERROR_CODE(SQLITE_SCHEMA),
    DECLARE_ERROR_CODE(SQLITE_TOOBIG),
#if SQLITE_VERSION_NUMBER >= 3007017
    DECLARE_ERROR_CODE(SQLITE_NOTICE),
    DECLARE_ERROR_CODE(SQLITE_WARNING),
#endif
    // Extended result code list
    DECLARE_ERROR_CODE(SQLITE_ABORT_ROLLBACK),
    DECLARE_ERROR_CODE(SQLITE_BUSY_RECOVERY),
    DECLARE_ERROR_CODE(SQLITE_CANTOPEN_FULLPATH),
    DECLARE_ERROR_CODE(SQLITE_CANTOPEN_ISDIR),
    DECLARE_ERROR_CODE(SQLITE_CANTOPEN_NOTEMPDIR),
    DECLARE_ERROR_CODE(SQLITE_CORRUPT_VTAB),
    DECLARE_ERROR_CODE(SQLITE_IOERR_ACCESS),
    DECLARE_ERROR_CODE(SQLITE_IOERR_BLOCKED),
    DECLARE_ERROR_CODE(SQLITE_IOERR_CHECKRESERVEDLOCK),
    DECLARE_ERROR_CODE(SQLITE_IOERR_CLOSE),
    DECLARE_ERROR_CODE(SQLITE_IOERR_DELETE),
    DECLARE_ERROR_CODE(SQLITE_IOERR_DELETE_NOENT),
    DECLARE_ERROR_CODE(SQLITE_IOERR_DIR_CLOSE),
    DECLARE_ERROR_CODE(SQLITE_IOERR_DIR_FSYNC),
    DECLARE_ERROR_CODE(SQLITE_IOERR_FSTAT),
    DECLARE_ERROR_CODE(SQLITE_IOERR_FSYNC),
    DECLARE_ERROR_CODE(SQLITE_IOERR_LOCK),
    DECLARE_ERROR_CODE(SQLITE_IOERR_NOMEM),
    DECLARE_ERROR_CODE(SQLITE_IOERR_RDLOCK),
    DECLARE_ERROR_CODE(SQLITE_IOERR_READ),
    DECLARE_ERROR_CODE(SQLITE_IOERR_SEEK),
    DECLARE_ERROR_CODE(SQLITE_IOERR_SHMLOCK),
    DECLARE_ERROR_CODE(SQLITE_IOERR_SHMMAP),
    DECLARE_ERROR_CODE(SQLITE_IOERR_SHMOPEN),
    DECLARE_ERROR_CODE(SQLITE_IOERR_SHMSIZE),
    DECLARE_ERROR_CODE(SQLITE_IOERR_SHORT_READ),
    DECLARE_ERROR_CODE(SQLITE_IOERR_TRUNCATE),
    DECLARE_ERROR_CODE(SQLITE_IOERR_UNLOCK),
    DECLARE_ERROR_CODE(SQLITE_IOERR_WRITE),
    DECLARE_ERROR_CODE(SQLITE_LOCKED_SHAREDCACHE),
    DECLARE_ERROR_CODE(SQLITE_READONLY_CANTLOCK),
    DECLARE_ERROR_CODE(SQLITE_READONLY_RECOVERY),
#if SQLITE_VERSION_NUMBER >= 3007016
    DECLARE_ERROR_CODE(SQLITE_CONSTRAINT_CHECK),
    DECLARE_ERROR_CODE(SQLITE_CONSTRAINT_COMMITHOOK),
    DECLARE_ERROR_CODE(SQLITE_CONSTRAINT_FOREIGNKEY),
    DECLARE_ERROR_CODE(SQLITE_CONSTRAINT_FUNCTION),
    DECLARE_ERROR_CODE(SQLITE_CONSTRAINT_NOTNULL),
    DECLARE_ERROR_CODE(SQLITE_CONSTRAINT_PRIMARYKEY),
    DECLARE_ERROR_CODE(SQLITE_CONSTRAINT_TRIGGER),
    DECLARE_ERROR_CODE(SQLITE_CONSTRAINT_UNIQUE),
    DECLARE_ERROR_CODE(SQLITE_CONSTRAINT_VTAB),
    DECLARE_ERROR_CODE(SQLITE_READONLY_ROLLBACK),
#endif
#if SQLITE_VERSION_NUMBER >= 3007017
    DECLARE_ERROR_CODE(SQLITE_IOERR_MMAP),
    DECLARE_ERROR_CODE(SQLITE_NOTICE_RECOVER_ROLLBACK),
    DECLARE_ERROR_CODE(SQLITE_NOTICE_RECOVER_WAL),
#endif
#if SQLITE_VERSION_NUMBER >= 3008000
    DECLARE_ERROR_CODE(SQLITE_BUSY_SNAPSHOT),
    DECLARE_ERROR_CODE(SQLITE_IOERR_GETTEMPPATH),
    DECLARE_ERROR_CODE(SQLITE_WARNING_AUTOINDEX),
#endif
#if SQLITE_VERSION_NUMBER >= 3008001
    DECLARE_ERROR_CODE(SQLITE_CANTOPEN_CONVPATH),
    DECLARE_ERROR_CODE(SQLITE_IOERR_CONVPATH),
#endif
#if SQLITE_VERSION_NUMBER >= 3008002
    DECLARE_ERROR_CODE(SQLITE_CONSTRAINT_ROWID),
#endif
#if SQLITE_VERSION_NUMBER >= 3008003
    DECLARE_ERROR_CODE(SQLITE_READONLY_DBMOVED),
#endif
#if SQLITE_VERSION_NUMBER >= 3008007
    DECLARE_ERROR_CODE(SQLITE_AUTH_USER),
#endif
#if SQLITE_VERSION_NUMBER >= 3009000
    DECLARE_ERROR_CODE(SQLITE_IOERR_VNODE),
#endif
#if SQLITE_VERSION_NUMBER >= 3010000
    DECLARE_ERROR_CODE(SQLITE_IOERR_AUTH),
#endif
#if SQLITE_VERSION_NUMBER >= 3014001
    DECLARE_ERROR_CODE(SQLITE_OK_LOAD_PERMANENTLY),
#endif
#if SQLITE_VERSION_NUMBER >= 3021000
    DECLARE_ERROR_CODE(SQLITE_IOERR_BEGIN_ATOMIC),
    DECLARE_ERROR_CODE(SQLITE_IOERR_COMMIT_ATOMIC),
    DECLARE_ERROR_CODE(SQLITE_IOERR_ROLLBACK_ATOMIC),
#endif
#if SQLITE_VERSION_NUMBER >= 3022000
    DECLARE_ERROR_CODE(SQLITE_ERROR_MISSING_COLLSEQ),
    DECLARE_ERROR_CODE(SQLITE_ERROR_RETRY),
    DECLARE_ERROR_CODE(SQLITE_READONLY_CANTINIT),
    DECLARE_ERROR_CODE(SQLITE_READONLY_DIRECTORY),
#endif
#if SQLITE_VERSION_NUMBER >= 3024000
    DECLARE_ERROR_CODE(SQLITE_CORRUPT_SEQUENCE),
    DECLARE_ERROR_CODE(SQLITE_LOCKED_VTAB),
#endif
#if SQLITE_VERSION_NUMBER >= 3025000
    DECLARE_ERROR_CODE(SQLITE_CANTOPEN_DIRTYWAL),
    DECLARE_ERROR_CODE(SQLITE_ERROR_SNAPSHOT),
#endif
#if SQLITE_VERSION_NUMBER >= 3031000
    DECLARE_ERROR_CODE(SQLITE_CANTOPEN_SYMLINK),
    DECLARE_ERROR_CODE(SQLITE_CONSTRAINT_PINNED),
    DECLARE_ERROR_CODE(SQLITE_OK_SYMLINK),
#endif
#if SQLITE_VERSION_NUMBER >= 3032000
    DECLARE_ERROR_CODE(SQLITE_BUSY_TIMEOUT),
    DECLARE_ERROR_CODE(SQLITE_CORRUPT_INDEX),
    DECLARE_ERROR_CODE(SQLITE_IOERR_DATA),
#endif
#if SQLITE_VERSION_NUMBER >= 3034000
    DECLARE_ERROR_CODE(SQLITE_IOERR_CORRUPTFS),
#endif
#undef DECLARE_ERROR_CODE
    {NULL, 0},
};

static int
add_error_constants(PyObject *module)
{
    for (int i = 0; error_codes[i].name != NULL; i++) {
        const char *name = error_codes[i].name;
        const long value = error_codes[i].value;
        if (PyModule_AddIntConstant(module, name, value) < 0) {
            return -1;
        }
    }
    return 0;
}

const char *
pysqlite_error_name(int rc)
{
    for (int i = 0; error_codes[i].name != NULL; i++) {
        if (error_codes[i].value == rc) {
            return error_codes[i].name;
        }
    }
    // No error code matched.
    return NULL;
}

static int
add_integer_constants(PyObject *module) {
#define ADD_INT(ival)                                           \
    do {                                                        \
        if (PyModule_AddIntConstant(module, #ival, ival) < 0) { \
            return -1;                                          \
        }                                                       \
    } while (0);                                                \

    ADD_INT(PARSE_DECLTYPES);
    ADD_INT(PARSE_COLNAMES);
    ADD_INT(SQLITE_DENY);
    ADD_INT(SQLITE_IGNORE);
    ADD_INT(SQLITE_CREATE_INDEX);
    ADD_INT(SQLITE_CREATE_TABLE);
    ADD_INT(SQLITE_CREATE_TEMP_INDEX);
    ADD_INT(SQLITE_CREATE_TEMP_TABLE);
    ADD_INT(SQLITE_CREATE_TEMP_TRIGGER);
    ADD_INT(SQLITE_CREATE_TEMP_VIEW);
    ADD_INT(SQLITE_CREATE_TRIGGER);
    ADD_INT(SQLITE_CREATE_VIEW);
    ADD_INT(SQLITE_DELETE);
    ADD_INT(SQLITE_DROP_INDEX);
    ADD_INT(SQLITE_DROP_TABLE);
    ADD_INT(SQLITE_DROP_TEMP_INDEX);
    ADD_INT(SQLITE_DROP_TEMP_TABLE);
    ADD_INT(SQLITE_DROP_TEMP_TRIGGER);
    ADD_INT(SQLITE_DROP_TEMP_VIEW);
    ADD_INT(SQLITE_DROP_TRIGGER);
    ADD_INT(SQLITE_DROP_VIEW);
    ADD_INT(SQLITE_INSERT);
    ADD_INT(SQLITE_PRAGMA);
    ADD_INT(SQLITE_READ);
    ADD_INT(SQLITE_SELECT);
    ADD_INT(SQLITE_TRANSACTION);
    ADD_INT(SQLITE_UPDATE);
    ADD_INT(SQLITE_ATTACH);
    ADD_INT(SQLITE_DETACH);
    ADD_INT(SQLITE_ALTER_TABLE);
    ADD_INT(SQLITE_REINDEX);
    ADD_INT(SQLITE_ANALYZE);
    ADD_INT(SQLITE_CREATE_VTABLE);
    ADD_INT(SQLITE_DROP_VTABLE);
    ADD_INT(SQLITE_FUNCTION);
    ADD_INT(SQLITE_SAVEPOINT);
#if SQLITE_VERSION_NUMBER >= 3008003
    ADD_INT(SQLITE_RECURSIVE);
#endif
    // Run-time limit categories
    ADD_INT(SQLITE_LIMIT_LENGTH);
    ADD_INT(SQLITE_LIMIT_SQL_LENGTH);
    ADD_INT(SQLITE_LIMIT_COLUMN);
    ADD_INT(SQLITE_LIMIT_EXPR_DEPTH);
    ADD_INT(SQLITE_LIMIT_COMPOUND_SELECT);
    ADD_INT(SQLITE_LIMIT_VDBE_OP);
    ADD_INT(SQLITE_LIMIT_FUNCTION_ARG);
    ADD_INT(SQLITE_LIMIT_ATTACHED);
    ADD_INT(SQLITE_LIMIT_LIKE_PATTERN_LENGTH);
    ADD_INT(SQLITE_LIMIT_VARIABLE_NUMBER);
    ADD_INT(SQLITE_LIMIT_TRIGGER_DEPTH);
#if SQLITE_VERSION_NUMBER >= 3008007
    ADD_INT(SQLITE_LIMIT_WORKER_THREADS);
#endif
#undef ADD_INT
    return 0;
}

/* Convert SQLite default threading mode (as set by the compile-time constant
 * SQLITE_THREADSAFE) to the corresponding DB-API 2.0 (PEP 249) threadsafety
 * level. */
static int
get_threadsafety(pysqlite_state *state)
{
    int mode = sqlite3_threadsafe();
    switch (mode) {
    case 0:        // Single-thread mode; threads may not share the module.
        return 0;
    case 1:        // Serialized mode; threads may share the module,
        return 3;  // connections, and cursors.
    case 2:        // Multi-thread mode; threads may share the module, but not
        return 1;  // connections.
    default:
        PyErr_Format(state->InterfaceError,
                     "Unable to interpret SQLite threadsafety mode. Got %d, "
                     "expected 0, 1, or 2", mode);
        return -1;
    }
}

static int
module_traverse(PyObject *module, visitproc visit, void *arg)
{
    pysqlite_state *state = pysqlite_get_state(module);

    // Exceptions
    Py_VISIT(state->DataError);
    Py_VISIT(state->DatabaseError);
    Py_VISIT(state->Error);
    Py_VISIT(state->IntegrityError);
    Py_VISIT(state->InterfaceError);
    Py_VISIT(state->InternalError);
    Py_VISIT(state->NotSupportedError);
    Py_VISIT(state->OperationalError);
    Py_VISIT(state->ProgrammingError);
    Py_VISIT(state->Warning);

    // Types
    Py_VISIT(state->BlobType);
    Py_VISIT(state->ConnectionType);
    Py_VISIT(state->CursorType);
    Py_VISIT(state->PrepareProtocolType);
    Py_VISIT(state->RowType);
    Py_VISIT(state->StatementType);

    // Misc
    Py_VISIT(state->converters);
    Py_VISIT(state->lru_cache);
    Py_VISIT(state->psyco_adapters);

    return 0;
}

static int
module_clear(PyObject *module)
{
    pysqlite_state *state = pysqlite_get_state(module);

    // Exceptions
    Py_CLEAR(state->DataError);
    Py_CLEAR(state->DatabaseError);
    Py_CLEAR(state->Error);
    Py_CLEAR(state->IntegrityError);
    Py_CLEAR(state->InterfaceError);
    Py_CLEAR(state->InternalError);
    Py_CLEAR(state->NotSupportedError);
    Py_CLEAR(state->OperationalError);
    Py_CLEAR(state->ProgrammingError);
    Py_CLEAR(state->Warning);

    // Types
    Py_CLEAR(state->BlobType);
    Py_CLEAR(state->ConnectionType);
    Py_CLEAR(state->CursorType);
    Py_CLEAR(state->PrepareProtocolType);
    Py_CLEAR(state->RowType);
    Py_CLEAR(state->StatementType);

    // Misc
    Py_CLEAR(state->converters);
    Py_CLEAR(state->lru_cache);
    Py_CLEAR(state->psyco_adapters);

    // Interned strings
    Py_CLEAR(state->str___adapt__);
    Py_CLEAR(state->str___conform__);
    Py_CLEAR(state->str_executescript);
    Py_CLEAR(state->str_finalize);
    Py_CLEAR(state->str_inverse);
    Py_CLEAR(state->str_step);
    Py_CLEAR(state->str_upper);
    Py_CLEAR(state->str_value);

    return 0;
}

static void
module_free(void *module)
{
    module_clear((PyObject *)module);
}

#define ADD_TYPE(module, type)                 \
do {                                           \
    if (PyModule_AddType(module, type) < 0) {  \
        goto error;                            \
    }                                          \
} while (0)

#define ADD_EXCEPTION(module, state, exc, base)                        \
do {                                                                   \
    state->exc = PyErr_NewException(MODULE_NAME "." #exc, base, NULL); \
    if (state->exc == NULL) {                                          \
        goto error;                                                    \
    }                                                                  \
    ADD_TYPE(module, (PyTypeObject *)state->exc);                      \
} while (0)

#define ADD_INTERNED(state, string)                      \
do {                                                     \
    PyObject *tmp = PyUnicode_InternFromString(#string); \
    if (tmp == NULL) {                                   \
        goto error;                                      \
    }                                                    \
    state->str_ ## string = tmp;                         \
} while (0)

static int
module_exec(PyObject *module)
{
    if (sqlite3_libversion_number() < 3007015) {
        PyErr_SetString(PyExc_ImportError, MODULE_NAME ": SQLite 3.7.15 or higher required");
        return -1;
    }

    int rc = sqlite3_initialize();
    if (rc != SQLITE_OK) {
        PyErr_SetString(PyExc_ImportError, sqlite3_errstr(rc));
        return -1;
    }

    if ((pysqlite_row_setup_types(module) < 0) ||
        (pysqlite_cursor_setup_types(module) < 0) ||
        (pysqlite_connection_setup_types(module) < 0) ||
        (pysqlite_statement_setup_types(module) < 0) ||
        (pysqlite_prepare_protocol_setup_types(module) < 0) ||
        (pysqlite_blob_setup_types(module) < 0)
       ) {
        goto error;
    }

    pysqlite_state *state = pysqlite_get_state(module);
    ADD_TYPE(module, state->BlobType);
    ADD_TYPE(module, state->ConnectionType);
    ADD_TYPE(module, state->CursorType);
    ADD_TYPE(module, state->PrepareProtocolType);
    ADD_TYPE(module, state->RowType);

    /*** Create DB-API Exception hierarchy */
    ADD_EXCEPTION(module, state, Error, PyExc_Exception);
    ADD_EXCEPTION(module, state, Warning, PyExc_Exception);

    /* Error subclasses */
    ADD_EXCEPTION(module, state, InterfaceError, state->Error);
    ADD_EXCEPTION(module, state, DatabaseError, state->Error);

    /* DatabaseError subclasses */
    ADD_EXCEPTION(module, state, InternalError, state->DatabaseError);
    ADD_EXCEPTION(module, state, OperationalError, state->DatabaseError);
    ADD_EXCEPTION(module, state, ProgrammingError, state->DatabaseError);
    ADD_EXCEPTION(module, state, IntegrityError, state->DatabaseError);
    ADD_EXCEPTION(module, state, DataError, state->DatabaseError);
    ADD_EXCEPTION(module, state, NotSupportedError, state->DatabaseError);

    /* Add interned strings */
    ADD_INTERNED(state, __adapt__);
    ADD_INTERNED(state, __conform__);
    ADD_INTERNED(state, executescript);
    ADD_INTERNED(state, finalize);
    ADD_INTERNED(state, inverse);
    ADD_INTERNED(state, step);
    ADD_INTERNED(state, upper);
    ADD_INTERNED(state, value);

    /* Set error constants */
    if (add_error_constants(module) < 0) {
        goto error;
    }

    /* Set integer constants */
    if (add_integer_constants(module) < 0) {
        goto error;
    }

    if (PyModule_AddStringConstant(module, "_deprecated_version", PYSQLITE_VERSION) < 0) {
        goto error;
    }

    if (PyModule_AddStringConstant(module, "sqlite_version", sqlite3_libversion())) {
        goto error;
    }

    if (PyModule_AddIntMacro(module, DEPRECATED_TRANSACTION_CONTROL) < 0) {
        goto error;
    }

    int threadsafety = get_threadsafety(state);
    if (threadsafety < 0) {
        goto error;
    }
    if (PyModule_AddIntConstant(module, "threadsafety", threadsafety) < 0) {
        goto error;
    }

    /* initialize microprotocols layer */
    if (pysqlite_microprotocols_init(module) < 0) {
        goto error;
    }

    /* initialize the default converters */
    if (converters_init(module) < 0) {
        goto error;
    }

    if (load_functools_lru_cache(module) < 0) {
        goto error;
    }

    return 0;

error:
    sqlite3_shutdown();
    return -1;
}

static struct PyModuleDef_Slot module_slots[] = {
    {Py_mod_exec, module_exec},
    {0, NULL},
};

struct PyModuleDef _sqlite3module = {
    .m_base = PyModuleDef_HEAD_INIT,
    .m_name = "_sqlite3",
    .m_size = sizeof(pysqlite_state),
    .m_methods = module_methods,
    .m_slots = module_slots,
    .m_traverse = module_traverse,
    .m_clear = module_clear,
    .m_free = module_free,
};

PyMODINIT_FUNC
PyInit__sqlite3(void)
{
    return PyModuleDef_Init(&_sqlite3module);
}<|MERGE_RESOLUTION|>--- conflicted
+++ resolved
@@ -42,35 +42,6 @@
 [clinic start generated code]*/
 /*[clinic end generated code: output=da39a3ee5e6b4b0d input=81e330492d57488e]*/
 
-<<<<<<< HEAD
-// NOTE: This must equal sqlite3.Connection.__init__ argument spec!
-/*[clinic input]
-_sqlite3.connect as pysqlite_connect
-
-    database: object
-    timeout: double = 5.0
-    detect_types: int = 0
-    isolation_level: object = NULL
-    check_same_thread: bool(accept={int}) = True
-    factory: object(c_default='(PyObject*)clinic_state()->ConnectionType') = ConnectionType
-    cached_statements: int = 128
-    uri: bool = False
-    *
-    autocommit: object = NULL
-
-Opens a connection to the SQLite database file database.
-
-You can use ":memory:" to open a database connection to a database that resides
-in RAM instead of on disk.
-[clinic start generated code]*/
-
-static PyObject *
-pysqlite_connect_impl(PyObject *module, PyObject *database, double timeout,
-                      int detect_types, PyObject *isolation_level,
-                      int check_same_thread, PyObject *factory,
-                      int cached_statements, int uri, PyObject *autocommit)
-/*[clinic end generated code: output=4b77f986d8f15727 input=9b4c4440b0f881c5]*/
-=======
 // NB: This needs to be in sync with the Connection.__init__ docstring.
 PyDoc_STRVAR(module_connect_doc,
 "connect($module, /, database, timeout=5.0, detect_types=0,\n"
@@ -89,7 +60,6 @@
 static PyObject *
 module_connect(PyObject *module, PyObject *const *args, Py_ssize_t nargsf,
                PyObject *kwnames)
->>>>>>> 9762572d
 {
     pysqlite_state *state = pysqlite_get_state(module);
     PyObject *factory = (PyObject *)state->ConnectionType;
@@ -108,43 +78,8 @@
             }
         }
     }
-<<<<<<< HEAD
-    if (autocommit == NULL) {
-        autocommit = PyLong_FromLong(DEPRECATED_TRANSACTION_CONTROL);
-        if (autocommit == NULL) {
-            Py_DECREF(isolation_level);
-            return NULL;
-        }
-    }
-    else {
-        Py_INCREF(autocommit);
-    }
-
-    PyObject *res = NULL;
-    PyObject *args = Py_BuildValue("(OdiOiOii)", database, timeout,
-                                   detect_types, isolation_level,
-                                   check_same_thread, factory,
-                                   cached_statements, uri);
-    if (args == NULL) {
-        goto exit;
-    }
-    PyObject *kwargs = Py_BuildValue("{sO}", "autocommit", autocommit);
-    if (kwargs == NULL) {
-        Py_DECREF(args);
-        goto exit;
-    }
-    res = PyObject_Call(factory, args, kwargs);
-    Py_DECREF(args);
-    Py_DECREF(kwargs);
-
-exit:
-    Py_DECREF(isolation_level);
-    Py_DECREF(autocommit);
-    return res;
-=======
 
     return PyObject_Vectorcall(factory, args, nargsf, kwnames);
->>>>>>> 9762572d
 }
 
 /*[clinic input]
