--- conflicted
+++ resolved
@@ -60,42 +60,20 @@
 
 pysqlite_state pysqlite_global_state;
 
-<<<<<<< HEAD
-pysqlite_state *
-pysqlite_get_state(PyObject *Py_UNUSED(module))
-{
-    return &pysqlite_global_state;
-}
-
 // NOTE: This must equal sqlite3.Connection.__init__ argument spec!
 /*[clinic input]
 _sqlite3.connect as pysqlite_connect
-=======
-static PyObject* module_connect(PyObject* self, PyObject* args, PyObject*
-        kwargs)
-{
-    /* Python seems to have no way of extracting a single keyword-arg at
-     * C-level, so this code is redundant with the one in connection_init in
-     * connection.c and must always be copied from there ... */
->>>>>>> 1cd3d859
 
     database: object(converter='PyUnicode_FSConverter')
     timeout: double = 5.0
     detect_types: int = 0
     isolation_level: object = NULL
     check_same_thread: bool(accept={int}) = True
-    factory: object(c_default='(PyObject*)pysqlite_ConnectionType') = ConnectionType
+    factory: object(c_default='(PyObject*)clinic_state()->ConnectionType') = ConnectionType
     cached_statements: int = 128
     uri: bool = False
 
-<<<<<<< HEAD
 Opens a connection to the SQLite database file database.
-=======
-    if (factory == NULL) {
-        pysqlite_state *state = pysqlite_get_state(self);
-        factory = (PyObject *)state->ConnectionType;
-    }
->>>>>>> 1cd3d859
 
 You can use ":memory:" to open a database connection to a database that resides
 in RAM instead of on disk.
@@ -106,7 +84,7 @@
                       int detect_types, PyObject *isolation_level,
                       int check_same_thread, PyObject *factory,
                       int cached_statements, int uri)
-/*[clinic end generated code: output=450ac9078b4868bb input=9d37b2ca6a07ed70]*/
+/*[clinic end generated code: output=450ac9078b4868bb input=ea6355ba55a78e12]*/
 {
     if (isolation_level == NULL) {
         isolation_level = PyUnicode_FromString("");
