--- conflicted
+++ resolved
@@ -39,13 +39,6 @@
 
 pysqlite_Statement *pysqlite_statement_create(pysqlite_Connection *connection, PyObject *sql);
 
-<<<<<<< HEAD
-void pysqlite_statement_bind_parameters(pysqlite_state *state,
-                                        pysqlite_Statement *self,
-                                        PyObject *parameters);
-
-=======
->>>>>>> 27e36657
 void pysqlite_statement_mark_dirty(pysqlite_Statement* self);
 
 int pysqlite_statement_setup_types(PyObject *module);
