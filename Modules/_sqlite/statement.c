--- conflicted
+++ resolved
@@ -85,17 +85,11 @@
         return NULL;
     }
 
-<<<<<<< HEAD
-    self->st = NULL;
-    self->is_dml = 0;
-    self->in_weakreflist = NULL;
-=======
     if (pysqlite_check_remaining_sql(tail)) {
         PyErr_SetString(pysqlite_Warning,
                         "You can only execute one statement at a time.");
         goto error;
     }
->>>>>>> ab36b9f8
 
     /* Determine if the statement is a DML statement.
        SELECT is the only exception. See #9924. */
@@ -123,7 +117,6 @@
     }
 
     self->st = stmt;
-    self->in_use = 0;
     self->is_dml = is_dml;
     self->in_weakreflist = NULL;
 
