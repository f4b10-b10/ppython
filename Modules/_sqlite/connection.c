/* connection.c - the connection type
 *
 * Copyright (C) 2004-2010 Gerhard Häring <gh@ghaering.de>
 *
 * This file is part of pysqlite.
 *
 * This software is provided 'as-is', without any express or implied
 * warranty.  In no event will the authors be held liable for any damages
 * arising from the use of this software.
 *
 * Permission is granted to anyone to use this software for any purpose,
 * including commercial applications, and to alter it and redistribute it
 * freely, subject to the following restrictions:
 *
 * 1. The origin of this software must not be misrepresented; you must not
 *    claim that you wrote the original software. If you use this software
 *    in a product, an acknowledgment in the product documentation would be
 *    appreciated but is not required.
 * 2. Altered source versions must be plainly marked as such, and must not be
 *    misrepresented as being the original software.
 * 3. This notice may not be removed or altered from any source distribution.
 */

#include "module.h"
#include "structmember.h"         // PyMemberDef
#include "connection.h"
#include "statement.h"
#include "cursor.h"
#include "blob.h"
#include "prepare_protocol.h"
#include "util.h"

#if SQLITE_VERSION_NUMBER >= 3014000
#define HAVE_TRACE_V2
#endif

#define clinic_state() (pysqlite_get_state(NULL))
#include "clinic/connection.c.h"
#undef clinic_state

/*[clinic input]
module _sqlite3
class _sqlite3.Connection "pysqlite_Connection *" "clinic_state()->ConnectionType"
[clinic start generated code]*/
/*[clinic end generated code: output=da39a3ee5e6b4b0d input=67369db2faf80891]*/

_Py_IDENTIFIER(cursor);

static const char * const begin_statements[] = {
    "BEGIN ",
    "BEGIN DEFERRED",
    "BEGIN IMMEDIATE",
    "BEGIN EXCLUSIVE",
    NULL
};

static int pysqlite_connection_set_isolation_level(pysqlite_Connection* self, PyObject* isolation_level, void *Py_UNUSED(ignored));
static void _pysqlite_drop_unused_cursor_references(pysqlite_Connection* self);
static void free_callback_context(callback_context *ctx);
static void set_callback_context(callback_context **ctx_pp,
                                 callback_context *ctx);

static PyObject *
new_statement_cache(pysqlite_Connection *self, int maxsize)
{
    PyObject *args[] = { NULL, PyLong_FromLong(maxsize), };
    if (args[1] == NULL) {
        return NULL;
    }
    PyObject *lru_cache = self->state->lru_cache;
    size_t nargsf = 1 | PY_VECTORCALL_ARGUMENTS_OFFSET;
    PyObject *inner = PyObject_Vectorcall(lru_cache, args + 1, nargsf, NULL);
    Py_DECREF(args[1]);
    if (inner == NULL) {
        return NULL;
    }

    args[1] = (PyObject *)self;  // Borrowed ref.
    nargsf = 1 | PY_VECTORCALL_ARGUMENTS_OFFSET;
    PyObject *res = PyObject_Vectorcall(inner, args + 1, nargsf, NULL);
    Py_DECREF(inner);
    return res;
}

/*[clinic input]
_sqlite3.Connection.__init__ as pysqlite_connection_init

    database as database_obj: object(converter='PyUnicode_FSConverter')
    timeout: double = 5.0
    detect_types: int = 0
    isolation_level: object = NULL
    check_same_thread: bool(accept={int}) = True
    factory: object(c_default='(PyObject*)clinic_state()->ConnectionType') = ConnectionType
    cached_statements: int = 128
    uri: bool = False
[clinic start generated code]*/

static int
pysqlite_connection_init_impl(pysqlite_Connection *self,
                              PyObject *database_obj, double timeout,
                              int detect_types, PyObject *isolation_level,
                              int check_same_thread, PyObject *factory,
                              int cached_statements, int uri)
/*[clinic end generated code: output=dc19df1c0e2b7b77 input=aa1f21bf12fe907a]*/
{
    int rc;

    if (PySys_Audit("sqlite3.connect", "O", database_obj) < 0) {
        return -1;
    }

    pysqlite_state *state = pysqlite_get_state_by_type(Py_TYPE(self));
    self->state = state;

    const char *database = PyBytes_AsString(database_obj);

    self->begin_statement = NULL;

    Py_CLEAR(self->statement_cache);
    Py_CLEAR(self->cursors);
    Py_CLEAR(self->blobs);
    
    Py_INCREF(Py_None);
    Py_XSETREF(self->row_factory, Py_None);

    Py_INCREF(&PyUnicode_Type);
    Py_XSETREF(self->text_factory, (PyObject*)&PyUnicode_Type);

    Py_BEGIN_ALLOW_THREADS
    rc = sqlite3_open_v2(database, &self->db,
                         SQLITE_OPEN_READWRITE | SQLITE_OPEN_CREATE |
                         (uri ? SQLITE_OPEN_URI : 0), NULL);
    Py_END_ALLOW_THREADS

    Py_DECREF(database_obj);  // needed bco. the AC FSConverter

    if (rc != SQLITE_OK) {
        _pysqlite_seterror(state, self->db);
        return -1;
    }

    if (!isolation_level) {
        isolation_level = PyUnicode_FromString("");
        if (!isolation_level) {
            return -1;
        }
    } else {
        Py_INCREF(isolation_level);
    }
    Py_CLEAR(self->isolation_level);
    if (pysqlite_connection_set_isolation_level(self, isolation_level, NULL) != 0) {
        Py_DECREF(isolation_level);
        return -1;
    }
    Py_DECREF(isolation_level);

    self->statement_cache = new_statement_cache(self, cached_statements);
    if (self->statement_cache == NULL) {
        return -1;
    }
    if (PyErr_Occurred()) {
        return -1;
    }

    self->created_cursors = 0;

<<<<<<< HEAD
    /* Create lists of weak references to statements/cursors/blobs */
    self->statements = PyList_New(0);
    self->cursors = PyList_New(0);
    self->blobs = PyList_New(0);
    if (!self->statements || !self->cursors || !self->blobs) {
=======
    /* Create list of weak references to cursors */
    self->cursors = PyList_New(0);
    if (self->cursors == NULL) {
>>>>>>> f235dd07
        return -1;
    }

    self->detect_types = detect_types;
    (void)sqlite3_busy_timeout(self->db, (int)(timeout*1000));
    self->thread_ident = PyThread_get_thread_ident();
    self->check_same_thread = check_same_thread;

    set_callback_context(&self->trace_ctx, NULL);
    set_callback_context(&self->progress_ctx, NULL);
    set_callback_context(&self->authorizer_ctx, NULL);

    self->Warning               = state->Warning;
    self->Error                 = state->Error;
    self->InterfaceError        = state->InterfaceError;
    self->DatabaseError         = state->DatabaseError;
    self->DataError             = state->DataError;
    self->OperationalError      = state->OperationalError;
    self->IntegrityError        = state->IntegrityError;
    self->InternalError         = state->InternalError;
    self->ProgrammingError      = state->ProgrammingError;
    self->NotSupportedError     = state->NotSupportedError;

    if (PySys_Audit("sqlite3.connect/handle", "O", self) < 0) {
        return -1;
    }

    self->initialized = 1;

    return 0;
}

static void
pysqlite_do_all_statements(pysqlite_Connection *self)
{
    // Reset all statements
    sqlite3_stmt *stmt = NULL;
    while ((stmt = sqlite3_next_stmt(self->db, stmt))) {
        if (sqlite3_stmt_busy(stmt)) {
            (void)sqlite3_reset(stmt);
        }
    }

    // Reset all cursors
    for (int i = 0; i < PyList_Size(self->cursors); i++) {
        PyObject *weakref = PyList_GetItem(self->cursors, i);
        PyObject *object = PyWeakref_GetObject(weakref);
        if (object != Py_None) {
            pysqlite_Cursor *cursor = (pysqlite_Cursor *)object;
            cursor->reset = 1;
        }
    }
}

#define VISIT_CALLBACK_CONTEXT(ctx) \
do {                                \
    if (ctx) {                      \
        Py_VISIT(ctx->callable);    \
    }                               \
} while (0)

static int
connection_traverse(pysqlite_Connection *self, visitproc visit, void *arg)
{
    Py_VISIT(Py_TYPE(self));
    Py_VISIT(self->isolation_level);
    Py_VISIT(self->statement_cache);
    Py_VISIT(self->cursors);
    Py_VISIT(self->row_factory);
    Py_VISIT(self->text_factory);
    VISIT_CALLBACK_CONTEXT(self->trace_ctx);
    VISIT_CALLBACK_CONTEXT(self->progress_ctx);
    VISIT_CALLBACK_CONTEXT(self->authorizer_ctx);
#undef VISIT_CALLBACK_CONTEXT
    return 0;
}

static inline void
clear_callback_context(callback_context *ctx)
{
    if (ctx != NULL) {
        Py_CLEAR(ctx->callable);
    }
}

static int
connection_clear(pysqlite_Connection *self)
{
    Py_CLEAR(self->isolation_level);
    Py_CLEAR(self->statement_cache);
    Py_CLEAR(self->cursors);
    Py_CLEAR(self->row_factory);
    Py_CLEAR(self->text_factory);
    clear_callback_context(self->trace_ctx);
    clear_callback_context(self->progress_ctx);
    clear_callback_context(self->authorizer_ctx);
    return 0;
}

static void
connection_close(pysqlite_Connection *self)
{
    if (self->db) {
<<<<<<< HEAD
        SQLITE3_CLOSE(self->db);
    }

    Py_XDECREF(self->isolation_level);
    Py_XDECREF(self->function_pinboard_trace_callback);
    Py_XDECREF(self->function_pinboard_progress_handler);
    Py_XDECREF(self->function_pinboard_authorizer_cb);
    Py_XDECREF(self->row_factory);
    Py_XDECREF(self->text_factory);
    Py_XDECREF(self->collations);
    Py_XDECREF(self->statements);
    Py_XDECREF(self->cursors);
    Py_XDECREF(self->blobs);

    Py_TYPE(self)->tp_free((PyObject*)self);
=======
        int rc = sqlite3_close_v2(self->db);
        assert(rc == SQLITE_OK), (void)rc;
        self->db = NULL;
    }
}

static void
free_callback_contexts(pysqlite_Connection *self)
{
    set_callback_context(&self->trace_ctx, NULL);
    set_callback_context(&self->progress_ctx, NULL);
    set_callback_context(&self->authorizer_ctx, NULL);
}

static void
connection_dealloc(pysqlite_Connection *self)
{
    PyTypeObject *tp = Py_TYPE(self);
    PyObject_GC_UnTrack(self);
    tp->tp_clear((PyObject *)self);

    /* Clean up if user has not called .close() explicitly. */
    connection_close(self);
    free_callback_contexts(self);

    tp->tp_free(self);
    Py_DECREF(tp);
>>>>>>> f235dd07
}

/*
 * Registers a cursor with the connection.
 *
 * 0 => error; 1 => ok
 */
int pysqlite_connection_register_cursor(pysqlite_Connection* connection, PyObject* cursor)
{
    PyObject* weakref;

    weakref = PyWeakref_NewRef((PyObject*)cursor, NULL);
    if (!weakref) {
        goto error;
    }

    if (PyList_Append(connection->cursors, weakref) != 0) {
        Py_CLEAR(weakref);
        goto error;
    }

    Py_DECREF(weakref);

    return 1;
error:
    return 0;
}

/*[clinic input]
_sqlite3.Connection.cursor as pysqlite_connection_cursor

    factory: object = NULL

Return a cursor for the connection.
[clinic start generated code]*/

static PyObject *
pysqlite_connection_cursor_impl(pysqlite_Connection *self, PyObject *factory)
/*[clinic end generated code: output=562432a9e6af2aa1 input=4127345aa091b650]*/
{
    PyObject* cursor;

    if (!pysqlite_check_thread(self) || !pysqlite_check_connection(self)) {
        return NULL;
    }

    if (factory == NULL) {
        factory = (PyObject *)self->state->CursorType;
    }

    cursor = PyObject_CallOneArg(factory, (PyObject *)self);
    if (cursor == NULL)
        return NULL;
    if (!PyObject_TypeCheck(cursor, self->state->CursorType)) {
        PyErr_Format(PyExc_TypeError,
                     "factory must return a cursor, not %.100s",
                     Py_TYPE(cursor)->tp_name);
        Py_DECREF(cursor);
        return NULL;
    }

    _pysqlite_drop_unused_cursor_references(self);

    if (cursor && self->row_factory != Py_None) {
        Py_INCREF(self->row_factory);
        Py_XSETREF(((pysqlite_Cursor *)cursor)->row_factory, self->row_factory);
    }

    return cursor;
}

<<<<<<< HEAD
PyObject* pysqlite_connection_blob(pysqlite_Connection *self, PyObject *args,
                                   PyObject *kwargs)
{
    static char *kwlist[] = {"table", "column", "row", "readonly",
                             "dbname", NULL};
    int rc;
    const char *dbname = "main", *table, *column;
    long long row;
    int readonly = 0;
    sqlite3_blob *blob;
    pysqlite_Blob *pyblob = NULL;
    PyObject *weakref;


    if (!PyArg_ParseTupleAndKeywords(args, kwargs, "ssL|$ps", kwlist,
                                     &table, &column, &row, &readonly,
                                     &dbname)) {
        return NULL;
    }

    Py_BEGIN_ALLOW_THREADS
    rc = sqlite3_blob_open(self->db, dbname, table, column, row,
                           !readonly, &blob);
    Py_END_ALLOW_THREADS

    if (rc != SQLITE_OK) {
        _pysqlite_seterror(self->db, NULL);
        return NULL;
    }

    pyblob = PyObject_New(pysqlite_Blob, &pysqlite_BlobType);
    if (!pyblob) {
        goto error;
    }

    rc = pysqlite_blob_init(pyblob, self, blob);
    if (rc) {
        Py_CLEAR(pyblob);
        goto error;
    }

    // Add our blob to connection blobs list
    weakref = PyWeakref_NewRef((PyObject*)pyblob, NULL);
    if (!weakref) {
        Py_CLEAR(pyblob);
        goto error;
    }
    if (PyList_Append(self->blobs, weakref) != 0) {
        Py_CLEAR(weakref);
        Py_CLEAR(pyblob);
        goto error;
    }
    Py_DECREF(weakref);

    return (PyObject*)pyblob;

error:
    Py_BEGIN_ALLOW_THREADS
    sqlite3_blob_close(blob);
    Py_END_ALLOW_THREADS
    return NULL;
}

static void pysqlite_close_all_blobs(pysqlite_Connection *self)
{
    int i;
    PyObject *weakref;
    PyObject *blob;

    for (i = 0; i < PyList_GET_SIZE(self->blobs); i++) {
        weakref = PyList_GET_ITEM(self->blobs, i);
        blob = PyWeakref_GetObject(weakref);
        if (blob != Py_None) {
            pysqlite_blob_close((pysqlite_Blob*)blob);
        }
    }
}

PyObject* pysqlite_connection_close(pysqlite_Connection* self, PyObject* args)
{
    int rc;
=======
/*[clinic input]
_sqlite3.Connection.close as pysqlite_connection_close
>>>>>>> f235dd07

Closes the connection.
[clinic start generated code]*/

static PyObject *
pysqlite_connection_close_impl(pysqlite_Connection *self)
/*[clinic end generated code: output=a546a0da212c9b97 input=3d58064bbffaa3d3]*/
{
    if (!pysqlite_check_thread(self)) {
        return NULL;
    }

<<<<<<< HEAD
    pysqlite_do_all_statements(self, ACTION_FINALIZE, 1);

    pysqlite_close_all_blobs(self);

    if (self->db) {
        rc = SQLITE3_CLOSE(self->db);

        if (rc != SQLITE_OK) {
            _pysqlite_seterror(self->db, NULL);
            return NULL;
        } else {
            self->db = NULL;
        }
=======
    if (!self->initialized) {
        pysqlite_state *state = pysqlite_get_state(NULL);
        PyErr_SetString(state->ProgrammingError,
                        "Base Connection.__init__ not called.");
        return NULL;
>>>>>>> f235dd07
    }

    Py_CLEAR(self->statement_cache);
    connection_close(self);

    Py_RETURN_NONE;
}

/*
 * Checks if a connection object is usable (i. e. not closed).
 *
 * 0 => error; 1 => ok
 */
int pysqlite_check_connection(pysqlite_Connection* con)
{
    if (!con->initialized) {
        pysqlite_state *state = pysqlite_get_state_by_type(Py_TYPE(con));
        PyErr_SetString(state->ProgrammingError,
                        "Base Connection.__init__ not called.");
        return 0;
    }

    if (!con->db) {
        PyErr_SetString(con->state->ProgrammingError,
                        "Cannot operate on a closed database.");
        return 0;
    } else {
        return 1;
    }
}

/*[clinic input]
_sqlite3.Connection.commit as pysqlite_connection_commit

Commit the current transaction.
[clinic start generated code]*/

static PyObject *
pysqlite_connection_commit_impl(pysqlite_Connection *self)
/*[clinic end generated code: output=3da45579e89407f2 input=39c12c04dda276a8]*/
{
    int rc;
    sqlite3_stmt* statement;

    if (!pysqlite_check_thread(self) || !pysqlite_check_connection(self)) {
        return NULL;
    }

    if (!sqlite3_get_autocommit(self->db)) {

        Py_BEGIN_ALLOW_THREADS
        rc = sqlite3_prepare_v2(self->db, "COMMIT", 7, &statement, NULL);
        Py_END_ALLOW_THREADS
        if (rc != SQLITE_OK) {
            _pysqlite_seterror(self->state, self->db);
            goto error;
        }

        rc = pysqlite_step(statement);
        if (rc != SQLITE_DONE) {
            _pysqlite_seterror(self->state, self->db);
        }

        Py_BEGIN_ALLOW_THREADS
        rc = sqlite3_finalize(statement);
        Py_END_ALLOW_THREADS
        if (rc != SQLITE_OK && !PyErr_Occurred()) {
            _pysqlite_seterror(self->state, self->db);
        }

    }

error:
    if (PyErr_Occurred()) {
        return NULL;
    } else {
        Py_RETURN_NONE;
    }
}

/*[clinic input]
_sqlite3.Connection.rollback as pysqlite_connection_rollback

Roll back the current transaction.
[clinic start generated code]*/

static PyObject *
pysqlite_connection_rollback_impl(pysqlite_Connection *self)
/*[clinic end generated code: output=b66fa0d43e7ef305 input=12d4e8d068942830]*/
{
    int rc;
    sqlite3_stmt* statement;

    if (!pysqlite_check_thread(self) || !pysqlite_check_connection(self)) {
        return NULL;
    }

    if (!sqlite3_get_autocommit(self->db)) {
        pysqlite_do_all_statements(self);

        Py_BEGIN_ALLOW_THREADS
        rc = sqlite3_prepare_v2(self->db, "ROLLBACK", 9, &statement, NULL);
        Py_END_ALLOW_THREADS
        if (rc != SQLITE_OK) {
            _pysqlite_seterror(self->state, self->db);
            goto error;
        }

        rc = pysqlite_step(statement);
        if (rc != SQLITE_DONE) {
            _pysqlite_seterror(self->state, self->db);
        }

        Py_BEGIN_ALLOW_THREADS
        rc = sqlite3_finalize(statement);
        Py_END_ALLOW_THREADS
        if (rc != SQLITE_OK && !PyErr_Occurred()) {
            _pysqlite_seterror(self->state, self->db);
        }

    }

error:
    if (PyErr_Occurred()) {
        return NULL;
    } else {
        Py_RETURN_NONE;
    }
}

static int
_pysqlite_set_result(sqlite3_context* context, PyObject* py_val)
{
    if (py_val == Py_None) {
        sqlite3_result_null(context);
    } else if (PyLong_Check(py_val)) {
        sqlite_int64 value = _pysqlite_long_as_int64(py_val);
        if (value == -1 && PyErr_Occurred())
            return -1;
        sqlite3_result_int64(context, value);
    } else if (PyFloat_Check(py_val)) {
        sqlite3_result_double(context, PyFloat_AsDouble(py_val));
    } else if (PyUnicode_Check(py_val)) {
        Py_ssize_t sz;
        const char *str = PyUnicode_AsUTF8AndSize(py_val, &sz);
        if (str == NULL) {
            return -1;
        }
        if (sz > INT_MAX) {
            PyErr_SetString(PyExc_OverflowError,
                            "string is longer than INT_MAX bytes");
            return -1;
        }
        sqlite3_result_text(context, str, (int)sz, SQLITE_TRANSIENT);
    } else if (PyObject_CheckBuffer(py_val)) {
        Py_buffer view;
        if (PyObject_GetBuffer(py_val, &view, PyBUF_SIMPLE) != 0) {
            PyErr_SetString(PyExc_ValueError,
                            "could not convert BLOB to buffer");
            return -1;
        }
        if (view.len > INT_MAX) {
            PyErr_SetString(PyExc_OverflowError,
                            "BLOB longer than INT_MAX bytes");
            PyBuffer_Release(&view);
            return -1;
        }
        sqlite3_result_blob(context, view.buf, (int)view.len, SQLITE_TRANSIENT);
        PyBuffer_Release(&view);
    } else {
        return -1;
    }
    return 0;
}

static PyObject *
_pysqlite_build_py_params(sqlite3_context *context, int argc,
                          sqlite3_value **argv)
{
    PyObject* args;
    int i;
    sqlite3_value* cur_value;
    PyObject* cur_py_value;

    args = PyTuple_New(argc);
    if (!args) {
        return NULL;
    }

    for (i = 0; i < argc; i++) {
        cur_value = argv[i];
        switch (sqlite3_value_type(argv[i])) {
            case SQLITE_INTEGER:
                cur_py_value = PyLong_FromLongLong(sqlite3_value_int64(cur_value));
                break;
            case SQLITE_FLOAT:
                cur_py_value = PyFloat_FromDouble(sqlite3_value_double(cur_value));
                break;
            case SQLITE_TEXT: {
                sqlite3 *db = sqlite3_context_db_handle(context);
                const char *text = (const char *)sqlite3_value_text(cur_value);

                if (text == NULL && sqlite3_errcode(db) == SQLITE_NOMEM) {
                    PyErr_NoMemory();
                    goto error;
                }

                Py_ssize_t size = sqlite3_value_bytes(cur_value);
                cur_py_value = PyUnicode_FromStringAndSize(text, size);
                break;
            }
            case SQLITE_BLOB: {
                sqlite3 *db = sqlite3_context_db_handle(context);
                const void *blob = sqlite3_value_blob(cur_value);

                if (blob == NULL && sqlite3_errcode(db) == SQLITE_NOMEM) {
                    PyErr_NoMemory();
                    goto error;
                }

                Py_ssize_t size = sqlite3_value_bytes(cur_value);
                cur_py_value = PyBytes_FromStringAndSize(blob, size);
                break;
            }
            case SQLITE_NULL:
            default:
                cur_py_value = Py_NewRef(Py_None);
        }

        if (!cur_py_value) {
            goto error;
        }

        PyTuple_SET_ITEM(args, i, cur_py_value);
    }

    return args;

error:
    Py_DECREF(args);
    return NULL;
}

static void
print_or_clear_traceback(callback_context *ctx)
{
    assert(ctx != NULL);
    assert(ctx->state != NULL);
    if (ctx->state->enable_callback_tracebacks) {
        PyErr_Print();
    }
    else {
        PyErr_Clear();
    }
}

// Checks the Python exception and sets the appropriate SQLite error code.
static void
set_sqlite_error(sqlite3_context *context, const char *msg)
{
    assert(PyErr_Occurred());
    if (PyErr_ExceptionMatches(PyExc_MemoryError)) {
        sqlite3_result_error_nomem(context);
    }
    else if (PyErr_ExceptionMatches(PyExc_OverflowError)) {
        sqlite3_result_error_toobig(context);
    }
    else {
        sqlite3_result_error(context, msg, -1);
    }
    callback_context *ctx = (callback_context *)sqlite3_user_data(context);
    print_or_clear_traceback(ctx);
}

static void
_pysqlite_func_callback(sqlite3_context *context, int argc, sqlite3_value **argv)
{
    PyGILState_STATE threadstate = PyGILState_Ensure();

    PyObject* args;
    PyObject* py_retval = NULL;
    int ok;

    args = _pysqlite_build_py_params(context, argc, argv);
    if (args) {
        callback_context *ctx = (callback_context *)sqlite3_user_data(context);
        assert(ctx != NULL);
        py_retval = PyObject_CallObject(ctx->callable, args);
        Py_DECREF(args);
    }

    ok = 0;
    if (py_retval) {
        ok = _pysqlite_set_result(context, py_retval) == 0;
        Py_DECREF(py_retval);
    }
    if (!ok) {
        set_sqlite_error(context, "user-defined function raised exception");
    }

    PyGILState_Release(threadstate);
}

static void
step_callback(sqlite3_context *context, int argc, sqlite3_value **params)
{
    PyGILState_STATE threadstate = PyGILState_Ensure();

    PyObject* args;
    PyObject* function_result = NULL;
    PyObject** aggregate_instance;
    PyObject* stepmethod = NULL;

    aggregate_instance = (PyObject**)sqlite3_aggregate_context(context, sizeof(PyObject*));

    if (*aggregate_instance == NULL) {
        callback_context *ctx = (callback_context *)sqlite3_user_data(context);
        assert(ctx != NULL);
        *aggregate_instance = _PyObject_CallNoArg(ctx->callable);
        if (!*aggregate_instance) {
            set_sqlite_error(context,
                    "user-defined aggregate's '__init__' method raised error");
            goto error;
        }
    }

    stepmethod = PyObject_GetAttrString(*aggregate_instance, "step");
    if (!stepmethod) {
        goto error;
    }

    args = _pysqlite_build_py_params(context, argc, params);
    if (!args) {
        goto error;
    }

    function_result = PyObject_CallObject(stepmethod, args);
    Py_DECREF(args);

    if (!function_result) {
        set_sqlite_error(context,
                "user-defined aggregate's 'step' method raised error");
    }

error:
    Py_XDECREF(stepmethod);
    Py_XDECREF(function_result);

    PyGILState_Release(threadstate);
}

static void
final_callback(sqlite3_context *context)
{
    PyGILState_STATE threadstate = PyGILState_Ensure();

    PyObject* function_result;
    PyObject** aggregate_instance;
    _Py_IDENTIFIER(finalize);
    int ok;
    PyObject *exception, *value, *tb;

    aggregate_instance = (PyObject**)sqlite3_aggregate_context(context, 0);
    if (aggregate_instance == NULL) {
        /* No rows matched the query; the step handler was never called. */
        goto error;
    }
    else if (!*aggregate_instance) {
        /* this branch is executed if there was an exception in the aggregate's
         * __init__ */

        goto error;
    }

    /* Keep the exception (if any) of the last call to step() */
    PyErr_Fetch(&exception, &value, &tb);

    function_result = _PyObject_CallMethodIdNoArgs(*aggregate_instance, &PyId_finalize);

    Py_DECREF(*aggregate_instance);

    ok = 0;
    if (function_result) {
        ok = _pysqlite_set_result(context, function_result) == 0;
        Py_DECREF(function_result);
    }
    if (!ok) {
        set_sqlite_error(context,
                "user-defined aggregate's 'finalize' method raised error");
    }

    /* Restore the exception (if any) of the last call to step(),
       but clear also the current exception if finalize() failed */
    PyErr_Restore(exception, value, tb);

error:
    PyGILState_Release(threadstate);
}

static void _pysqlite_drop_unused_cursor_references(pysqlite_Connection* self)
{
    PyObject* new_list;
    PyObject* weakref;
    int i;

    /* we only need to do this once in a while */
    if (self->created_cursors++ < 200) {
        return;
    }

    self->created_cursors = 0;

    new_list = PyList_New(0);
    if (!new_list) {
        return;
    }

    for (i = 0; i < PyList_Size(self->cursors); i++) {
        weakref = PyList_GetItem(self->cursors, i);
        if (PyWeakref_GetObject(weakref) != Py_None) {
            if (PyList_Append(new_list, weakref) != 0) {
                Py_DECREF(new_list);
                return;
            }
        }
    }

    Py_SETREF(self->cursors, new_list);
}

static callback_context *
create_callback_context(pysqlite_state *state, PyObject *callable)
{
    callback_context *ctx = PyMem_Malloc(sizeof(callback_context));
    if (ctx != NULL) {
        ctx->callable = Py_NewRef(callable);
        ctx->state = state;
    }
    return ctx;
}

static void
free_callback_context(callback_context *ctx)
{
    assert(ctx != NULL);
    Py_XDECREF(ctx->callable);
    PyMem_Free(ctx);
}

static void
set_callback_context(callback_context **ctx_pp, callback_context *ctx)
{
    assert(ctx_pp != NULL);
    callback_context *tmp = *ctx_pp;
    *ctx_pp = ctx;
    if (tmp != NULL) {
        free_callback_context(tmp);
    }
}

static void
destructor_callback(void *ctx)
{
    if (ctx != NULL) {
        // This function may be called without the GIL held, so we need to
        // ensure that we destroy 'ctx' with the GIL held.
        PyGILState_STATE gstate = PyGILState_Ensure();
        free_callback_context((callback_context *)ctx);
        PyGILState_Release(gstate);
    }
}

/*[clinic input]
_sqlite3.Connection.create_function as pysqlite_connection_create_function

    name: str
    narg: int
    func: object
    *
    deterministic: bool = False

Creates a new function. Non-standard.
[clinic start generated code]*/

static PyObject *
pysqlite_connection_create_function_impl(pysqlite_Connection *self,
                                         const char *name, int narg,
                                         PyObject *func, int deterministic)
/*[clinic end generated code: output=07d1877dd98c0308 input=f2edcf073e815beb]*/
{
    int rc;
    int flags = SQLITE_UTF8;

    if (!pysqlite_check_thread(self) || !pysqlite_check_connection(self)) {
        return NULL;
    }

    if (deterministic) {
#if SQLITE_VERSION_NUMBER < 3008003
        PyErr_SetString(self->NotSupportedError,
                        "deterministic=True requires SQLite 3.8.3 or higher");
        return NULL;
#else
        if (sqlite3_libversion_number() < 3008003) {
            PyErr_SetString(self->NotSupportedError,
                            "deterministic=True requires SQLite 3.8.3 or higher");
            return NULL;
        }
        flags |= SQLITE_DETERMINISTIC;
#endif
    }
    callback_context *ctx = create_callback_context(self->state, func);
    if (ctx == NULL) {
        return NULL;
    }
    rc = sqlite3_create_function_v2(self->db, name, narg, flags, ctx,
                                    _pysqlite_func_callback,
                                    NULL,
                                    NULL,
                                    &destructor_callback);  // will decref func

    if (rc != SQLITE_OK) {
        /* Workaround for SQLite bug: no error code or string is available here */
        PyErr_SetString(self->OperationalError, "Error creating function");
        return NULL;
    }
    Py_RETURN_NONE;
}

/*[clinic input]
_sqlite3.Connection.create_aggregate as pysqlite_connection_create_aggregate

    name: str
    n_arg: int
    aggregate_class: object

Creates a new aggregate. Non-standard.
[clinic start generated code]*/

static PyObject *
pysqlite_connection_create_aggregate_impl(pysqlite_Connection *self,
                                          const char *name, int n_arg,
                                          PyObject *aggregate_class)
/*[clinic end generated code: output=fbb2f858cfa4d8db input=c2e13bbf234500a5]*/
{
    int rc;

    if (!pysqlite_check_thread(self) || !pysqlite_check_connection(self)) {
        return NULL;
    }

    callback_context *ctx = create_callback_context(self->state,
                                                    aggregate_class);
    if (ctx == NULL) {
        return NULL;
    }
    rc = sqlite3_create_function_v2(self->db, name, n_arg, SQLITE_UTF8, ctx,
                                    0,
                                    &step_callback,
                                    &final_callback,
                                    &destructor_callback); // will decref func
    if (rc != SQLITE_OK) {
        /* Workaround for SQLite bug: no error code or string is available here */
        PyErr_SetString(self->OperationalError, "Error creating aggregate");
        return NULL;
    }
    Py_RETURN_NONE;
}

static int
authorizer_callback(void *ctx, int action, const char *arg1,
                    const char *arg2 , const char *dbname,
                    const char *access_attempt_source)
{
    PyGILState_STATE gilstate = PyGILState_Ensure();

    PyObject *ret;
    int rc = SQLITE_DENY;

    assert(ctx != NULL);
    PyObject *callable = ((callback_context *)ctx)->callable;
    ret = PyObject_CallFunction(callable, "issss", action, arg1, arg2, dbname,
                                access_attempt_source);

    if (ret == NULL) {
        print_or_clear_traceback(ctx);
        rc = SQLITE_DENY;
    }
    else {
        if (PyLong_Check(ret)) {
            rc = _PyLong_AsInt(ret);
            if (rc == -1 && PyErr_Occurred()) {
                print_or_clear_traceback(ctx);
                rc = SQLITE_DENY;
            }
        }
        else {
            rc = SQLITE_DENY;
        }
        Py_DECREF(ret);
    }

    PyGILState_Release(gilstate);
    return rc;
}

static int
progress_callback(void *ctx)
{
    PyGILState_STATE gilstate = PyGILState_Ensure();

    int rc;
    PyObject *ret;

    assert(ctx != NULL);
    PyObject *callable = ((callback_context *)ctx)->callable;
    ret = _PyObject_CallNoArg(callable);
    if (!ret) {
        /* abort query if error occurred */
        rc = -1;
    }
    else {
        rc = PyObject_IsTrue(ret);
        Py_DECREF(ret);
    }
    if (rc < 0) {
        print_or_clear_traceback(ctx);
    }

    PyGILState_Release(gilstate);
    return rc;
}

#ifdef HAVE_TRACE_V2
/*
 * From https://sqlite.org/c3ref/trace_v2.html:
 * The integer return value from the callback is currently ignored, though this
 * may change in future releases. Callback implementations should return zero
 * to ensure future compatibility.
 */
static int
trace_callback(unsigned int type, void *ctx, void *prepared_statement,
               void *statement_string)
#else
static void
trace_callback(void *ctx, const char *statement_string)
#endif
{
#ifdef HAVE_TRACE_V2
    if (type != SQLITE_TRACE_STMT) {
        return 0;
    }
#endif

    PyGILState_STATE gilstate = PyGILState_Ensure();

    PyObject *py_statement = NULL;
    PyObject *ret = NULL;
    py_statement = PyUnicode_DecodeUTF8(statement_string,
            strlen(statement_string), "replace");
    assert(ctx != NULL);
    if (py_statement) {
        PyObject *callable = ((callback_context *)ctx)->callable;
        ret = PyObject_CallOneArg(callable, py_statement);
        Py_DECREF(py_statement);
    }

    if (ret) {
        Py_DECREF(ret);
    }
    else {
        print_or_clear_traceback(ctx);
    }

    PyGILState_Release(gilstate);
#ifdef HAVE_TRACE_V2
    return 0;
#endif
}

/*[clinic input]
_sqlite3.Connection.set_authorizer as pysqlite_connection_set_authorizer

    authorizer_callback as callable: object

Sets authorizer callback. Non-standard.
[clinic start generated code]*/

static PyObject *
pysqlite_connection_set_authorizer_impl(pysqlite_Connection *self,
                                        PyObject *callable)
/*[clinic end generated code: output=c193601e9e8a5116 input=ec104f130b82050b]*/
{
    if (!pysqlite_check_thread(self) || !pysqlite_check_connection(self)) {
        return NULL;
    }

    int rc;
    if (callable == Py_None) {
        rc = sqlite3_set_authorizer(self->db, NULL, NULL);
        set_callback_context(&self->authorizer_ctx, NULL);
    }
    else {
        callback_context *ctx = create_callback_context(self->state, callable);
        if (ctx == NULL) {
            return NULL;
        }
        rc = sqlite3_set_authorizer(self->db, authorizer_callback, ctx);
        set_callback_context(&self->authorizer_ctx, ctx);
    }
    if (rc != SQLITE_OK) {
        PyErr_SetString(self->OperationalError,
                        "Error setting authorizer callback");
        set_callback_context(&self->authorizer_ctx, NULL);
        return NULL;
    }
    Py_RETURN_NONE;
}

/*[clinic input]
_sqlite3.Connection.set_progress_handler as pysqlite_connection_set_progress_handler

    progress_handler as callable: object
    n: int

Sets progress handler callback. Non-standard.
[clinic start generated code]*/

static PyObject *
pysqlite_connection_set_progress_handler_impl(pysqlite_Connection *self,
                                              PyObject *callable, int n)
/*[clinic end generated code: output=ba14008a483d7a53 input=3cf56d045f130a84]*/
{
    if (!pysqlite_check_thread(self) || !pysqlite_check_connection(self)) {
        return NULL;
    }

    if (callable == Py_None) {
        /* None clears the progress handler previously set */
        sqlite3_progress_handler(self->db, 0, 0, (void*)0);
        set_callback_context(&self->progress_ctx, NULL);
    }
    else {
        callback_context *ctx = create_callback_context(self->state, callable);
        if (ctx == NULL) {
            return NULL;
        }
        sqlite3_progress_handler(self->db, n, progress_callback, ctx);
        set_callback_context(&self->progress_ctx, ctx);
    }
    Py_RETURN_NONE;
}

/*[clinic input]
_sqlite3.Connection.set_trace_callback as pysqlite_connection_set_trace_callback

    trace_callback as callable: object

Sets a trace callback called for each SQL statement (passed as unicode).

Non-standard.
[clinic start generated code]*/

static PyObject *
pysqlite_connection_set_trace_callback_impl(pysqlite_Connection *self,
                                            PyObject *callable)
/*[clinic end generated code: output=c9fd551e359165d3 input=d76eabbb633057bc]*/
{
    if (!pysqlite_check_thread(self) || !pysqlite_check_connection(self)) {
        return NULL;
    }

    if (callable == Py_None) {
        /*
         * None clears the trace callback previously set
         *
         * Ref.
         * - https://sqlite.org/c3ref/c_trace.html
         * - https://sqlite.org/c3ref/trace_v2.html
         */
#ifdef HAVE_TRACE_V2
        sqlite3_trace_v2(self->db, SQLITE_TRACE_STMT, 0, 0);
#else
        sqlite3_trace(self->db, 0, (void*)0);
#endif
        set_callback_context(&self->trace_ctx, NULL);
    }
    else {
        callback_context *ctx = create_callback_context(self->state, callable);
        if (ctx == NULL) {
            return NULL;
        }
#ifdef HAVE_TRACE_V2
        sqlite3_trace_v2(self->db, SQLITE_TRACE_STMT, trace_callback, ctx);
#else
        sqlite3_trace(self->db, trace_callback, ctx);
#endif
        set_callback_context(&self->trace_ctx, ctx);
    }

    Py_RETURN_NONE;
}

#ifndef SQLITE_OMIT_LOAD_EXTENSION
/*[clinic input]
_sqlite3.Connection.enable_load_extension as pysqlite_connection_enable_load_extension

    enable as onoff: bool(accept={int})
    /

Enable dynamic loading of SQLite extension modules. Non-standard.
[clinic start generated code]*/

static PyObject *
pysqlite_connection_enable_load_extension_impl(pysqlite_Connection *self,
                                               int onoff)
/*[clinic end generated code: output=9cac37190d388baf input=5c0da5b121121cbc]*/
{
    int rc;

    if (PySys_Audit("sqlite3.enable_load_extension",
                    "OO", self, onoff ? Py_True : Py_False) < 0) {
        return NULL;
    }

    if (!pysqlite_check_thread(self) || !pysqlite_check_connection(self)) {
        return NULL;
    }

    rc = sqlite3_enable_load_extension(self->db, onoff);

    if (rc != SQLITE_OK) {
        PyErr_SetString(self->OperationalError,
                        "Error enabling load extension");
        return NULL;
    } else {
        Py_RETURN_NONE;
    }
}

/*[clinic input]
_sqlite3.Connection.load_extension as pysqlite_connection_load_extension

    name as extension_name: str
    /

Load SQLite extension module. Non-standard.
[clinic start generated code]*/

static PyObject *
pysqlite_connection_load_extension_impl(pysqlite_Connection *self,
                                        const char *extension_name)
/*[clinic end generated code: output=47eb1d7312bc97a7 input=0b711574560db9fc]*/
{
    int rc;
    char* errmsg;

    if (PySys_Audit("sqlite3.load_extension", "Os", self, extension_name) < 0) {
        return NULL;
    }

    if (!pysqlite_check_thread(self) || !pysqlite_check_connection(self)) {
        return NULL;
    }

    rc = sqlite3_load_extension(self->db, extension_name, 0, &errmsg);
    if (rc != 0) {
        PyErr_SetString(self->OperationalError, errmsg);
        return NULL;
    } else {
        Py_RETURN_NONE;
    }
}
#endif

int pysqlite_check_thread(pysqlite_Connection* self)
{
    if (self->check_same_thread) {
        if (PyThread_get_thread_ident() != self->thread_ident) {
            PyErr_Format(self->ProgrammingError,
                        "SQLite objects created in a thread can only be used in that same thread. "
                        "The object was created in thread id %lu and this is thread id %lu.",
                        self->thread_ident, PyThread_get_thread_ident());
            return 0;
        }

    }
    return 1;
}

static PyObject* pysqlite_connection_get_isolation_level(pysqlite_Connection* self, void* unused)
{
    if (!pysqlite_check_connection(self)) {
        return NULL;
    }
    return Py_NewRef(self->isolation_level);
}

static PyObject* pysqlite_connection_get_total_changes(pysqlite_Connection* self, void* unused)
{
    if (!pysqlite_check_connection(self)) {
        return NULL;
    } else {
        return Py_BuildValue("i", sqlite3_total_changes(self->db));
    }
}

static PyObject* pysqlite_connection_get_in_transaction(pysqlite_Connection* self, void* unused)
{
    if (!pysqlite_check_connection(self)) {
        return NULL;
    }
    if (!sqlite3_get_autocommit(self->db)) {
        Py_RETURN_TRUE;
    }
    Py_RETURN_FALSE;
}

static int
pysqlite_connection_set_isolation_level(pysqlite_Connection* self, PyObject* isolation_level, void *Py_UNUSED(ignored))
{
    if (isolation_level == NULL) {
        PyErr_SetString(PyExc_AttributeError, "cannot delete attribute");
        return -1;
    }
    if (isolation_level == Py_None) {
        /* We might get called during connection init, so we cannot use
         * pysqlite_connection_commit() here. */
        if (self->db && !sqlite3_get_autocommit(self->db)) {
            int rc;
            Py_BEGIN_ALLOW_THREADS
            rc = sqlite3_exec(self->db, "COMMIT", NULL, NULL, NULL);
            Py_END_ALLOW_THREADS
            if (rc != SQLITE_OK) {
                return _pysqlite_seterror(self->state, self->db);
            }
        }

        self->begin_statement = NULL;
    } else {
        const char * const *candidate;
        PyObject *uppercase_level;
        _Py_IDENTIFIER(upper);

        if (!PyUnicode_Check(isolation_level)) {
            PyErr_Format(PyExc_TypeError,
                         "isolation_level must be a string or None, not %.100s",
                         Py_TYPE(isolation_level)->tp_name);
            return -1;
        }

        uppercase_level = _PyObject_CallMethodIdOneArg(
                        (PyObject *)&PyUnicode_Type, &PyId_upper,
                        isolation_level);
        if (!uppercase_level) {
            return -1;
        }
        for (candidate = begin_statements; *candidate; candidate++) {
            if (_PyUnicode_EqualToASCIIString(uppercase_level, *candidate + 6))
                break;
        }
        Py_DECREF(uppercase_level);
        if (!*candidate) {
            PyErr_SetString(PyExc_ValueError,
                            "invalid value for isolation_level");
            return -1;
        }
        self->begin_statement = *candidate;
    }

    Py_INCREF(isolation_level);
    Py_XSETREF(self->isolation_level, isolation_level);
    return 0;
}

static PyObject *
pysqlite_connection_call(pysqlite_Connection *self, PyObject *args,
                         PyObject *kwargs)
{
    PyObject* sql;
    pysqlite_Statement* statement;

    if (!pysqlite_check_thread(self) || !pysqlite_check_connection(self)) {
        return NULL;
    }

    if (!_PyArg_NoKeywords(MODULE_NAME ".Connection", kwargs))
        return NULL;

    if (!PyArg_ParseTuple(args, "U", &sql))
        return NULL;

    statement = pysqlite_statement_create(self, sql);
    if (statement == NULL) {
        return NULL;
    }

    return (PyObject*)statement;
}

/*[clinic input]
_sqlite3.Connection.execute as pysqlite_connection_execute

    sql: unicode
    parameters: object = NULL
    /

Executes a SQL statement. Non-standard.
[clinic start generated code]*/

static PyObject *
pysqlite_connection_execute_impl(pysqlite_Connection *self, PyObject *sql,
                                 PyObject *parameters)
/*[clinic end generated code: output=5be05ae01ee17ee4 input=fbd17c75c7140271]*/
{
    _Py_IDENTIFIER(execute);
    PyObject* cursor = 0;
    PyObject* result = 0;

    cursor = _PyObject_CallMethodIdNoArgs((PyObject*)self, &PyId_cursor);
    if (!cursor) {
        goto error;
    }

    result = _PyObject_CallMethodIdObjArgs(cursor, &PyId_execute, sql, parameters, NULL);
    if (!result) {
        Py_CLEAR(cursor);
    }

error:
    Py_XDECREF(result);

    return cursor;
}

/*[clinic input]
_sqlite3.Connection.executemany as pysqlite_connection_executemany

    sql: unicode
    parameters: object
    /

Repeatedly executes a SQL statement. Non-standard.
[clinic start generated code]*/

static PyObject *
pysqlite_connection_executemany_impl(pysqlite_Connection *self,
                                     PyObject *sql, PyObject *parameters)
/*[clinic end generated code: output=776cd2fd20bfe71f input=4feab80659ffc82b]*/
{
    _Py_IDENTIFIER(executemany);
    PyObject* cursor = 0;
    PyObject* result = 0;

    cursor = _PyObject_CallMethodIdNoArgs((PyObject*)self, &PyId_cursor);
    if (!cursor) {
        goto error;
    }

    result = _PyObject_CallMethodIdObjArgs(cursor, &PyId_executemany, sql,
                                           parameters, NULL);
    if (!result) {
        Py_CLEAR(cursor);
    }

error:
    Py_XDECREF(result);

    return cursor;
}

/*[clinic input]
_sqlite3.Connection.executescript as pysqlite_connection_executescript

    sql_script as script_obj: object
    /

Executes multiple SQL statements at once. Non-standard.
[clinic start generated code]*/

static PyObject *
pysqlite_connection_executescript(pysqlite_Connection *self,
                                  PyObject *script_obj)
/*[clinic end generated code: output=4c4f9d77aa0ae37d input=b27ae5c24ffb8b43]*/
{
    _Py_IDENTIFIER(executescript);
    PyObject* cursor = 0;
    PyObject* result = 0;

    cursor = _PyObject_CallMethodIdNoArgs((PyObject*)self, &PyId_cursor);
    if (!cursor) {
        goto error;
    }

    result = _PyObject_CallMethodIdObjArgs(cursor, &PyId_executescript,
                                           script_obj, NULL);
    if (!result) {
        Py_CLEAR(cursor);
    }

error:
    Py_XDECREF(result);

    return cursor;
}

/* ------------------------- COLLATION CODE ------------------------ */

static int
pysqlite_collation_callback(
        void* context,
        int text1_length, const void* text1_data,
        int text2_length, const void* text2_data)
{
    PyGILState_STATE gilstate = PyGILState_Ensure();

    PyObject* string1 = 0;
    PyObject* string2 = 0;
    PyObject* retval = NULL;
    long longval;
    int result = 0;

    /* This callback may be executed multiple times per sqlite3_step(). Bail if
     * the previous call failed */
    if (PyErr_Occurred()) {
        goto finally;
    }

    string1 = PyUnicode_FromStringAndSize((const char*)text1_data, text1_length);
    string2 = PyUnicode_FromStringAndSize((const char*)text2_data, text2_length);

    if (!string1 || !string2) {
        goto finally; /* failed to allocate strings */
    }

    callback_context *ctx = (callback_context *)context;
    assert(ctx != NULL);
    PyObject *args[] = { NULL, string1, string2 };  // Borrowed refs.
    size_t nargsf = 2 | PY_VECTORCALL_ARGUMENTS_OFFSET;
    retval = PyObject_Vectorcall(ctx->callable, args + 1, nargsf, NULL);
    if (retval == NULL) {
        /* execution failed */
        goto finally;
    }

    longval = PyLong_AsLongAndOverflow(retval, &result);
    if (longval == -1 && PyErr_Occurred()) {
        PyErr_Clear();
        result = 0;
    }
    else if (!result) {
        if (longval > 0)
            result = 1;
        else if (longval < 0)
            result = -1;
    }

finally:
    Py_XDECREF(string1);
    Py_XDECREF(string2);
    Py_XDECREF(retval);
    PyGILState_Release(gilstate);
    return result;
}

/*[clinic input]
_sqlite3.Connection.interrupt as pysqlite_connection_interrupt

Abort any pending database operation. Non-standard.
[clinic start generated code]*/

static PyObject *
pysqlite_connection_interrupt_impl(pysqlite_Connection *self)
/*[clinic end generated code: output=f193204bc9e70b47 input=4bd0ad083cf93aa7]*/
{
    PyObject* retval = NULL;

    if (!pysqlite_check_connection(self)) {
        goto finally;
    }

    sqlite3_interrupt(self->db);

    retval = Py_NewRef(Py_None);

finally:
    return retval;
}

/* Function author: Paul Kippes <kippesp@gmail.com>
 * Class method of Connection to call the Python function _iterdump
 * of the sqlite3 module.
 */
/*[clinic input]
_sqlite3.Connection.iterdump as pysqlite_connection_iterdump

Returns iterator to the dump of the database in an SQL text format.

Non-standard.
[clinic start generated code]*/

static PyObject *
pysqlite_connection_iterdump_impl(pysqlite_Connection *self)
/*[clinic end generated code: output=586997aaf9808768 input=53bc907cb5eedb85]*/
{
    _Py_IDENTIFIER(_iterdump);
    PyObject* retval = NULL;
    PyObject* module = NULL;
    PyObject* module_dict;
    PyObject* pyfn_iterdump;

    if (!pysqlite_check_connection(self)) {
        goto finally;
    }

    module = PyImport_ImportModule(MODULE_NAME ".dump");
    if (!module) {
        goto finally;
    }

    module_dict = PyModule_GetDict(module);
    if (!module_dict) {
        goto finally;
    }

    pyfn_iterdump = _PyDict_GetItemIdWithError(module_dict, &PyId__iterdump);
    if (!pyfn_iterdump) {
        if (!PyErr_Occurred()) {
            PyErr_SetString(self->OperationalError,
                            "Failed to obtain _iterdump() reference");
        }
        goto finally;
    }

    retval = PyObject_CallOneArg(pyfn_iterdump, (PyObject *)self);

finally:
    Py_XDECREF(module);
    return retval;
}

/*[clinic input]
_sqlite3.Connection.backup as pysqlite_connection_backup

    target: object(type='pysqlite_Connection *', subclass_of='clinic_state()->ConnectionType')
    *
    pages: int = -1
    progress: object = None
    name: str = "main"
    sleep: double = 0.250

Makes a backup of the database. Non-standard.
[clinic start generated code]*/

static PyObject *
pysqlite_connection_backup_impl(pysqlite_Connection *self,
                                pysqlite_Connection *target, int pages,
                                PyObject *progress, const char *name,
                                double sleep)
/*[clinic end generated code: output=306a3e6a38c36334 input=c759627ab1ad46ff]*/
{
    int rc;
    int sleep_ms = (int)(sleep * 1000.0);
    sqlite3 *bck_conn;
    sqlite3_backup *bck_handle;

    if (!pysqlite_check_thread(self) || !pysqlite_check_connection(self)) {
        return NULL;
    }

    if (!pysqlite_check_connection(target)) {
        return NULL;
    }

    if (target == self) {
        PyErr_SetString(PyExc_ValueError, "target cannot be the same connection instance");
        return NULL;
    }

#if SQLITE_VERSION_NUMBER < 3008008
    /* Since 3.8.8 this is already done, per commit
       https://www.sqlite.org/src/info/169b5505498c0a7e */
    if (!sqlite3_get_autocommit(target->db)) {
        PyErr_SetString(self->OperationalError, "target is in transaction");
        return NULL;
    }
#endif

    if (progress != Py_None && !PyCallable_Check(progress)) {
        PyErr_SetString(PyExc_TypeError, "progress argument must be a callable");
        return NULL;
    }

    if (pages == 0) {
        pages = -1;
    }

    bck_conn = target->db;

    Py_BEGIN_ALLOW_THREADS
    bck_handle = sqlite3_backup_init(bck_conn, "main", self->db, name);
    Py_END_ALLOW_THREADS

    if (bck_handle == NULL) {
        _pysqlite_seterror(self->state, bck_conn);
        return NULL;
    }

    do {
        Py_BEGIN_ALLOW_THREADS
        rc = sqlite3_backup_step(bck_handle, pages);
        Py_END_ALLOW_THREADS

        if (progress != Py_None) {
            int remaining = sqlite3_backup_remaining(bck_handle);
            int pagecount = sqlite3_backup_pagecount(bck_handle);
            PyObject *res = PyObject_CallFunction(progress, "iii", rc,
                                                  remaining, pagecount);
            if (res == NULL) {
                /* Callback failed: abort backup and bail. */
                Py_BEGIN_ALLOW_THREADS
                sqlite3_backup_finish(bck_handle);
                Py_END_ALLOW_THREADS
                return NULL;
            }
            Py_DECREF(res);
        }

        /* Sleep for a while if there are still further pages to copy and
           the engine could not make any progress */
        if (rc == SQLITE_BUSY || rc == SQLITE_LOCKED) {
            Py_BEGIN_ALLOW_THREADS
            sqlite3_sleep(sleep_ms);
            Py_END_ALLOW_THREADS
        }
    } while (rc == SQLITE_OK || rc == SQLITE_BUSY || rc == SQLITE_LOCKED);

    Py_BEGIN_ALLOW_THREADS
    rc = sqlite3_backup_finish(bck_handle);
    Py_END_ALLOW_THREADS

    if (rc != SQLITE_OK) {
        _pysqlite_seterror(self->state, bck_conn);
        return NULL;
    }

    Py_RETURN_NONE;
}

/*[clinic input]
_sqlite3.Connection.create_collation as pysqlite_connection_create_collation

    name: str
    callback as callable: object
    /

Creates a collation function. Non-standard.
[clinic start generated code]*/

static PyObject *
pysqlite_connection_create_collation_impl(pysqlite_Connection *self,
                                          const char *name,
                                          PyObject *callable)
/*[clinic end generated code: output=a4ceaff957fdef9a input=301647aab0f2fb1d]*/
{
    if (!pysqlite_check_thread(self) || !pysqlite_check_connection(self)) {
        return NULL;
    }

    callback_context *ctx = NULL;
    int rc;
    int flags = SQLITE_UTF8;
    if (callable == Py_None) {
        rc = sqlite3_create_collation_v2(self->db, name, flags,
                                         NULL, NULL, NULL);
    }
    else {
        if (!PyCallable_Check(callable)) {
            PyErr_SetString(PyExc_TypeError, "parameter must be callable");
            return NULL;
        }
        ctx = create_callback_context(self->state, callable);
        if (ctx == NULL) {
            return NULL;
        }
        rc = sqlite3_create_collation_v2(self->db, name, flags, ctx,
                                         &pysqlite_collation_callback,
                                         &destructor_callback);
    }

    if (rc != SQLITE_OK) {
        /* Unlike other sqlite3_* functions, the destructor callback is _not_
         * called if sqlite3_create_collation_v2() fails, so we have to free
         * the context before returning.
         */
        if (callable != Py_None) {
            free_callback_context(ctx);
        }
        _pysqlite_seterror(self->state, self->db);
        return NULL;
    }

    Py_RETURN_NONE;
}

/*[clinic input]
_sqlite3.Connection.__enter__ as pysqlite_connection_enter

Called when the connection is used as a context manager.

Returns itself as a convenience to the caller.
[clinic start generated code]*/

static PyObject *
pysqlite_connection_enter_impl(pysqlite_Connection *self)
/*[clinic end generated code: output=457b09726d3e9dcd input=127d7a4f17e86d8f]*/
{
    if (!pysqlite_check_connection(self)) {
        return NULL;
    }
    return Py_NewRef((PyObject *)self);
}

/*[clinic input]
_sqlite3.Connection.__exit__ as pysqlite_connection_exit

    type as exc_type: object
    value as exc_value: object
    traceback as exc_tb: object
    /

Called when the connection is used as a context manager.

If there was any exception, a rollback takes place; otherwise we commit.
[clinic start generated code]*/

static PyObject *
pysqlite_connection_exit_impl(pysqlite_Connection *self, PyObject *exc_type,
                              PyObject *exc_value, PyObject *exc_tb)
/*[clinic end generated code: output=0705200e9321202a input=bd66f1532c9c54a7]*/
{
    int commit = 0;
    PyObject* result;

    if (exc_type == Py_None && exc_value == Py_None && exc_tb == Py_None) {
        commit = 1;
        result = pysqlite_connection_commit_impl(self);
    }
    else {
        result = pysqlite_connection_rollback_impl(self);
    }

    if (result == NULL) {
        if (commit) {
            /* Commit failed; try to rollback in order to unlock the database.
             * If rollback also fails, chain the exceptions. */
            PyObject *exc, *val, *tb;
            PyErr_Fetch(&exc, &val, &tb);
            result = pysqlite_connection_rollback_impl(self);
            if (result == NULL) {
                _PyErr_ChainExceptions(exc, val, tb);
            }
            else {
                Py_DECREF(result);
                PyErr_Restore(exc, val, tb);
            }
        }
        return NULL;
    }
    Py_DECREF(result);

    Py_RETURN_FALSE;
}

static const char connection_doc[] =
PyDoc_STR("SQLite database connection object.");

static PyGetSetDef connection_getset[] = {
    {"isolation_level",  (getter)pysqlite_connection_get_isolation_level, (setter)pysqlite_connection_set_isolation_level},
    {"total_changes",  (getter)pysqlite_connection_get_total_changes, (setter)0},
    {"in_transaction",  (getter)pysqlite_connection_get_in_transaction, (setter)0},
    {NULL}
};

static PyMethodDef connection_methods[] = {
<<<<<<< HEAD
    {"cursor", (PyCFunction)(void(*)(void))pysqlite_connection_cursor, METH_VARARGS|METH_KEYWORDS,
        PyDoc_STR("Return a cursor for the connection.")},
    {"open_blob", (PyCFunction)pysqlite_connection_blob, METH_VARARGS|METH_KEYWORDS,
        PyDoc_STR("return a blob object")},
    {"close", (PyCFunction)pysqlite_connection_close, METH_NOARGS,
        PyDoc_STR("Closes the connection.")},
    {"commit", (PyCFunction)pysqlite_connection_commit, METH_NOARGS,
        PyDoc_STR("Commit the current transaction.")},
    {"rollback", (PyCFunction)pysqlite_connection_rollback, METH_NOARGS,
        PyDoc_STR("Roll back the current transaction.")},
    {"create_function", (PyCFunction)(void(*)(void))pysqlite_connection_create_function, METH_VARARGS|METH_KEYWORDS,
        PyDoc_STR("Creates a new function. Non-standard.")},
    {"create_aggregate", (PyCFunction)(void(*)(void))pysqlite_connection_create_aggregate, METH_VARARGS|METH_KEYWORDS,
        PyDoc_STR("Creates a new aggregate. Non-standard.")},
    {"set_authorizer", (PyCFunction)(void(*)(void))pysqlite_connection_set_authorizer, METH_VARARGS|METH_KEYWORDS,
        PyDoc_STR("Sets authorizer callback. Non-standard.")},
    #ifdef HAVE_LOAD_EXTENSION
    {"enable_load_extension", (PyCFunction)pysqlite_enable_load_extension, METH_VARARGS,
        PyDoc_STR("Enable dynamic loading of SQLite extension modules. Non-standard.")},
    {"load_extension", (PyCFunction)pysqlite_load_extension, METH_VARARGS,
        PyDoc_STR("Load SQLite extension module. Non-standard.")},
    #endif
    {"set_progress_handler", (PyCFunction)(void(*)(void))pysqlite_connection_set_progress_handler, METH_VARARGS|METH_KEYWORDS,
        PyDoc_STR("Sets progress handler callback. Non-standard.")},
    {"set_trace_callback", (PyCFunction)(void(*)(void))pysqlite_connection_set_trace_callback, METH_VARARGS|METH_KEYWORDS,
        PyDoc_STR("Sets a trace callback called for each SQL statement (passed as unicode). Non-standard.")},
    {"execute", (PyCFunction)pysqlite_connection_execute, METH_VARARGS,
        PyDoc_STR("Executes a SQL statement. Non-standard.")},
    {"executemany", (PyCFunction)pysqlite_connection_executemany, METH_VARARGS,
        PyDoc_STR("Repeatedly executes a SQL statement. Non-standard.")},
    {"executescript", (PyCFunction)pysqlite_connection_executescript, METH_VARARGS,
        PyDoc_STR("Executes a multiple SQL statements at once. Non-standard.")},
    {"create_collation", (PyCFunction)pysqlite_connection_create_collation, METH_VARARGS,
        PyDoc_STR("Creates a collation function. Non-standard.")},
    {"interrupt", (PyCFunction)pysqlite_connection_interrupt, METH_NOARGS,
        PyDoc_STR("Abort any pending database operation. Non-standard.")},
    {"iterdump", (PyCFunction)pysqlite_connection_iterdump, METH_NOARGS,
        PyDoc_STR("Returns iterator to the dump of the database in an SQL text format. Non-standard.")},
    #ifdef HAVE_BACKUP_API
    {"backup", (PyCFunction)(void(*)(void))pysqlite_connection_backup, METH_VARARGS | METH_KEYWORDS,
        PyDoc_STR("Makes a backup of the database. Non-standard.")},
    #endif
    {"__enter__", (PyCFunction)pysqlite_connection_enter, METH_NOARGS,
        PyDoc_STR("For context manager. Non-standard.")},
    {"__exit__", (PyCFunction)pysqlite_connection_exit, METH_VARARGS,
        PyDoc_STR("For context manager. Non-standard.")},
=======
    PYSQLITE_CONNECTION_BACKUP_METHODDEF
    PYSQLITE_CONNECTION_CLOSE_METHODDEF
    PYSQLITE_CONNECTION_COMMIT_METHODDEF
    PYSQLITE_CONNECTION_CREATE_AGGREGATE_METHODDEF
    PYSQLITE_CONNECTION_CREATE_COLLATION_METHODDEF
    PYSQLITE_CONNECTION_CREATE_FUNCTION_METHODDEF
    PYSQLITE_CONNECTION_CURSOR_METHODDEF
    PYSQLITE_CONNECTION_ENABLE_LOAD_EXTENSION_METHODDEF
    PYSQLITE_CONNECTION_ENTER_METHODDEF
    PYSQLITE_CONNECTION_EXECUTEMANY_METHODDEF
    PYSQLITE_CONNECTION_EXECUTESCRIPT_METHODDEF
    PYSQLITE_CONNECTION_EXECUTE_METHODDEF
    PYSQLITE_CONNECTION_EXIT_METHODDEF
    PYSQLITE_CONNECTION_INTERRUPT_METHODDEF
    PYSQLITE_CONNECTION_ITERDUMP_METHODDEF
    PYSQLITE_CONNECTION_LOAD_EXTENSION_METHODDEF
    PYSQLITE_CONNECTION_ROLLBACK_METHODDEF
    PYSQLITE_CONNECTION_SET_AUTHORIZER_METHODDEF
    PYSQLITE_CONNECTION_SET_PROGRESS_HANDLER_METHODDEF
    PYSQLITE_CONNECTION_SET_TRACE_CALLBACK_METHODDEF
>>>>>>> f235dd07
    {NULL, NULL}
};

static struct PyMemberDef connection_members[] =
{
    {"Warning", T_OBJECT, offsetof(pysqlite_Connection, Warning), READONLY},
    {"Error", T_OBJECT, offsetof(pysqlite_Connection, Error), READONLY},
    {"InterfaceError", T_OBJECT, offsetof(pysqlite_Connection, InterfaceError), READONLY},
    {"DatabaseError", T_OBJECT, offsetof(pysqlite_Connection, DatabaseError), READONLY},
    {"DataError", T_OBJECT, offsetof(pysqlite_Connection, DataError), READONLY},
    {"OperationalError", T_OBJECT, offsetof(pysqlite_Connection, OperationalError), READONLY},
    {"IntegrityError", T_OBJECT, offsetof(pysqlite_Connection, IntegrityError), READONLY},
    {"InternalError", T_OBJECT, offsetof(pysqlite_Connection, InternalError), READONLY},
    {"ProgrammingError", T_OBJECT, offsetof(pysqlite_Connection, ProgrammingError), READONLY},
    {"NotSupportedError", T_OBJECT, offsetof(pysqlite_Connection, NotSupportedError), READONLY},
    {"row_factory", T_OBJECT, offsetof(pysqlite_Connection, row_factory)},
    {"text_factory", T_OBJECT, offsetof(pysqlite_Connection, text_factory)},
    {NULL}
};

static PyType_Slot connection_slots[] = {
    {Py_tp_dealloc, connection_dealloc},
    {Py_tp_doc, (void *)connection_doc},
    {Py_tp_methods, connection_methods},
    {Py_tp_members, connection_members},
    {Py_tp_getset, connection_getset},
    {Py_tp_init, pysqlite_connection_init},
    {Py_tp_call, pysqlite_connection_call},
    {Py_tp_traverse, connection_traverse},
    {Py_tp_clear, connection_clear},
    {0, NULL},
};

static PyType_Spec connection_spec = {
    .name = MODULE_NAME ".Connection",
    .basicsize = sizeof(pysqlite_Connection),
    .flags = (Py_TPFLAGS_DEFAULT | Py_TPFLAGS_BASETYPE |
              Py_TPFLAGS_HAVE_GC | Py_TPFLAGS_IMMUTABLETYPE),
    .slots = connection_slots,
};

int
pysqlite_connection_setup_types(PyObject *module)
{
    PyObject *type = PyType_FromModuleAndSpec(module, &connection_spec, NULL);
    if (type == NULL) {
        return -1;
    }
    pysqlite_state *state = pysqlite_get_state(module);
    state->ConnectionType = (PyTypeObject *)type;
    return 0;
}<|MERGE_RESOLUTION|>--- conflicted
+++ resolved
@@ -119,7 +119,7 @@
     Py_CLEAR(self->statement_cache);
     Py_CLEAR(self->cursors);
     Py_CLEAR(self->blobs);
-    
+
     Py_INCREF(Py_None);
     Py_XSETREF(self->row_factory, Py_None);
 
@@ -164,17 +164,13 @@
 
     self->created_cursors = 0;
 
-<<<<<<< HEAD
-    /* Create lists of weak references to statements/cursors/blobs */
-    self->statements = PyList_New(0);
-    self->cursors = PyList_New(0);
-    self->blobs = PyList_New(0);
-    if (!self->statements || !self->cursors || !self->blobs) {
-=======
-    /* Create list of weak references to cursors */
+    /* Create lists of weak references to cursors and blobs */
     self->cursors = PyList_New(0);
     if (self->cursors == NULL) {
->>>>>>> f235dd07
+        return -1;
+    }
+    self->blobs = PyList_New(0);
+    if (self->blobs == NULL) {
         return -1;
     }
 
@@ -243,6 +239,7 @@
     Py_VISIT(self->isolation_level);
     Py_VISIT(self->statement_cache);
     Py_VISIT(self->cursors);
+    Py_VISIT(self->blobs);
     Py_VISIT(self->row_factory);
     Py_VISIT(self->text_factory);
     VISIT_CALLBACK_CONTEXT(self->trace_ctx);
@@ -266,6 +263,7 @@
     Py_CLEAR(self->isolation_level);
     Py_CLEAR(self->statement_cache);
     Py_CLEAR(self->cursors);
+    Py_CLEAR(self->blobs);
     Py_CLEAR(self->row_factory);
     Py_CLEAR(self->text_factory);
     clear_callback_context(self->trace_ctx);
@@ -278,23 +276,6 @@
 connection_close(pysqlite_Connection *self)
 {
     if (self->db) {
-<<<<<<< HEAD
-        SQLITE3_CLOSE(self->db);
-    }
-
-    Py_XDECREF(self->isolation_level);
-    Py_XDECREF(self->function_pinboard_trace_callback);
-    Py_XDECREF(self->function_pinboard_progress_handler);
-    Py_XDECREF(self->function_pinboard_authorizer_cb);
-    Py_XDECREF(self->row_factory);
-    Py_XDECREF(self->text_factory);
-    Py_XDECREF(self->collations);
-    Py_XDECREF(self->statements);
-    Py_XDECREF(self->cursors);
-    Py_XDECREF(self->blobs);
-
-    Py_TYPE(self)->tp_free((PyObject*)self);
-=======
         int rc = sqlite3_close_v2(self->db);
         assert(rc == SQLITE_OK), (void)rc;
         self->db = NULL;
@@ -322,7 +303,6 @@
 
     tp->tp_free(self);
     Py_DECREF(tp);
->>>>>>> f235dd07
 }
 
 /*
@@ -394,7 +374,6 @@
     return cursor;
 }
 
-<<<<<<< HEAD
 PyObject* pysqlite_connection_blob(pysqlite_Connection *self, PyObject *args,
                                    PyObject *kwargs)
 {
@@ -421,7 +400,7 @@
     Py_END_ALLOW_THREADS
 
     if (rc != SQLITE_OK) {
-        _pysqlite_seterror(self->db, NULL);
+        _pysqlite_seterror(self->state, self->db);
         return NULL;
     }
 
@@ -473,13 +452,8 @@
     }
 }
 
-PyObject* pysqlite_connection_close(pysqlite_Connection* self, PyObject* args)
-{
-    int rc;
-=======
 /*[clinic input]
 _sqlite3.Connection.close as pysqlite_connection_close
->>>>>>> f235dd07
 
 Closes the connection.
 [clinic start generated code]*/
@@ -492,29 +466,14 @@
         return NULL;
     }
 
-<<<<<<< HEAD
-    pysqlite_do_all_statements(self, ACTION_FINALIZE, 1);
-
-    pysqlite_close_all_blobs(self);
-
-    if (self->db) {
-        rc = SQLITE3_CLOSE(self->db);
-
-        if (rc != SQLITE_OK) {
-            _pysqlite_seterror(self->db, NULL);
-            return NULL;
-        } else {
-            self->db = NULL;
-        }
-=======
     if (!self->initialized) {
         pysqlite_state *state = pysqlite_get_state(NULL);
         PyErr_SetString(state->ProgrammingError,
                         "Base Connection.__init__ not called.");
         return NULL;
->>>>>>> f235dd07
-    }
-
+    }
+
+    pysqlite_close_all_blobs(self);
     Py_CLEAR(self->statement_cache);
     connection_close(self);
 
@@ -1998,54 +1957,8 @@
 };
 
 static PyMethodDef connection_methods[] = {
-<<<<<<< HEAD
-    {"cursor", (PyCFunction)(void(*)(void))pysqlite_connection_cursor, METH_VARARGS|METH_KEYWORDS,
-        PyDoc_STR("Return a cursor for the connection.")},
     {"open_blob", (PyCFunction)pysqlite_connection_blob, METH_VARARGS|METH_KEYWORDS,
         PyDoc_STR("return a blob object")},
-    {"close", (PyCFunction)pysqlite_connection_close, METH_NOARGS,
-        PyDoc_STR("Closes the connection.")},
-    {"commit", (PyCFunction)pysqlite_connection_commit, METH_NOARGS,
-        PyDoc_STR("Commit the current transaction.")},
-    {"rollback", (PyCFunction)pysqlite_connection_rollback, METH_NOARGS,
-        PyDoc_STR("Roll back the current transaction.")},
-    {"create_function", (PyCFunction)(void(*)(void))pysqlite_connection_create_function, METH_VARARGS|METH_KEYWORDS,
-        PyDoc_STR("Creates a new function. Non-standard.")},
-    {"create_aggregate", (PyCFunction)(void(*)(void))pysqlite_connection_create_aggregate, METH_VARARGS|METH_KEYWORDS,
-        PyDoc_STR("Creates a new aggregate. Non-standard.")},
-    {"set_authorizer", (PyCFunction)(void(*)(void))pysqlite_connection_set_authorizer, METH_VARARGS|METH_KEYWORDS,
-        PyDoc_STR("Sets authorizer callback. Non-standard.")},
-    #ifdef HAVE_LOAD_EXTENSION
-    {"enable_load_extension", (PyCFunction)pysqlite_enable_load_extension, METH_VARARGS,
-        PyDoc_STR("Enable dynamic loading of SQLite extension modules. Non-standard.")},
-    {"load_extension", (PyCFunction)pysqlite_load_extension, METH_VARARGS,
-        PyDoc_STR("Load SQLite extension module. Non-standard.")},
-    #endif
-    {"set_progress_handler", (PyCFunction)(void(*)(void))pysqlite_connection_set_progress_handler, METH_VARARGS|METH_KEYWORDS,
-        PyDoc_STR("Sets progress handler callback. Non-standard.")},
-    {"set_trace_callback", (PyCFunction)(void(*)(void))pysqlite_connection_set_trace_callback, METH_VARARGS|METH_KEYWORDS,
-        PyDoc_STR("Sets a trace callback called for each SQL statement (passed as unicode). Non-standard.")},
-    {"execute", (PyCFunction)pysqlite_connection_execute, METH_VARARGS,
-        PyDoc_STR("Executes a SQL statement. Non-standard.")},
-    {"executemany", (PyCFunction)pysqlite_connection_executemany, METH_VARARGS,
-        PyDoc_STR("Repeatedly executes a SQL statement. Non-standard.")},
-    {"executescript", (PyCFunction)pysqlite_connection_executescript, METH_VARARGS,
-        PyDoc_STR("Executes a multiple SQL statements at once. Non-standard.")},
-    {"create_collation", (PyCFunction)pysqlite_connection_create_collation, METH_VARARGS,
-        PyDoc_STR("Creates a collation function. Non-standard.")},
-    {"interrupt", (PyCFunction)pysqlite_connection_interrupt, METH_NOARGS,
-        PyDoc_STR("Abort any pending database operation. Non-standard.")},
-    {"iterdump", (PyCFunction)pysqlite_connection_iterdump, METH_NOARGS,
-        PyDoc_STR("Returns iterator to the dump of the database in an SQL text format. Non-standard.")},
-    #ifdef HAVE_BACKUP_API
-    {"backup", (PyCFunction)(void(*)(void))pysqlite_connection_backup, METH_VARARGS | METH_KEYWORDS,
-        PyDoc_STR("Makes a backup of the database. Non-standard.")},
-    #endif
-    {"__enter__", (PyCFunction)pysqlite_connection_enter, METH_NOARGS,
-        PyDoc_STR("For context manager. Non-standard.")},
-    {"__exit__", (PyCFunction)pysqlite_connection_exit, METH_VARARGS,
-        PyDoc_STR("For context manager. Non-standard.")},
-=======
     PYSQLITE_CONNECTION_BACKUP_METHODDEF
     PYSQLITE_CONNECTION_CLOSE_METHODDEF
     PYSQLITE_CONNECTION_COMMIT_METHODDEF
@@ -2066,7 +1979,6 @@
     PYSQLITE_CONNECTION_SET_AUTHORIZER_METHODDEF
     PYSQLITE_CONNECTION_SET_PROGRESS_HANDLER_METHODDEF
     PYSQLITE_CONNECTION_SET_TRACE_CALLBACK_METHODDEF
->>>>>>> f235dd07
     {NULL, NULL}
 };
 
