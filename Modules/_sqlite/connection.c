--- conflicted
+++ resolved
@@ -2090,13 +2090,10 @@
     PYSQLITE_CONNECTION_SET_AUTHORIZER_METHODDEF
     PYSQLITE_CONNECTION_SET_PROGRESS_HANDLER_METHODDEF
     PYSQLITE_CONNECTION_SET_TRACE_CALLBACK_METHODDEF
-<<<<<<< HEAD
+    SETLIMIT_METHODDEF
+    GETLIMIT_METHODDEF
     SERIALIZE_METHODDEF
     DESERIALIZE_METHODDEF
-=======
-    SETLIMIT_METHODDEF
-    GETLIMIT_METHODDEF
->>>>>>> 401272e6
     {NULL, NULL}
 };
 
