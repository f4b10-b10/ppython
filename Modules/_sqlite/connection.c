--- conflicted
+++ resolved
@@ -251,16 +251,9 @@
 
         PyTypeObject *tp = Py_TYPE(self);
         tp->tp_clear((PyObject *)self);
-<<<<<<< HEAD
-        if (self->db) {
-            connection_close(self);
-        }
-        self->initialized = 0;
-=======
         if (connection_close(self) < 0) {
             return -1;
         }
->>>>>>> 4fdf3fda
     }
 
     // Create and configure SQLite database object.
@@ -459,24 +452,6 @@
 static int
 connection_close(pysqlite_Connection *self)
 {
-<<<<<<< HEAD
-    assert(self->db);
-    if (self->autocommit == AUTOCOMMIT_DISABLED &&
-        !sqlite3_get_autocommit(self->db))
-    {
-        (void)connection_exec_stmt(self, "ROLLBACK");
-    }
-
-    free_callback_contexts(self);
-
-    sqlite3 *db = self->db;
-    self->db = NULL;
-
-    Py_BEGIN_ALLOW_THREADS
-    int rc = sqlite3_close_v2(db);
-    assert(rc == SQLITE_OK), (void)rc;
-    Py_END_ALLOW_THREADS
-=======
     if (self->db == NULL) {
         return 0;
     }
@@ -501,7 +476,6 @@
 
     free_callback_contexts(self);
     return rc;
->>>>>>> 4fdf3fda
 }
 
 static void
@@ -509,27 +483,6 @@
 {
     pysqlite_Connection *con = (pysqlite_Connection *)self;
     PyObject *exc = PyErr_GetRaisedException();
-<<<<<<< HEAD
-
-    /* Clean up if user has not called .close() explicitly. */
-    if (con->db) {
-        /*
-         * Before implicitly closing, make sure we're not accidentally part
-         * of the interpreter tear-down; in that case, we must not call back
-         * into Python code.
-         */
-        if (_Py_IsInterpreterFinalizing(PyInterpreterState_Get())) {
-            remove_callbacks(con->db);
-        }
-        if (PyErr_ResourceWarning(self, 1, "unclosed database in %R", self)) {
-            /* Spurious errors can appear at shutdown */
-            if (PyErr_ExceptionMatches(PyExc_Warning)) {
-                PyErr_WriteUnraisable(self);
-            }
-        }
-        connection_close(con);
-    }
-=======
 
     /* If close is implicitly called as a result of interpreter
      * tear-down, we must not call back into Python. */
@@ -540,6 +493,12 @@
     }
 
     /* Clean up if user has not called .close() explicitly. */
+    if (PyErr_ResourceWarning(self, 1, "unclosed database in %R", self)) {
+        /* Spurious errors can appear at shutdown */
+        if (PyErr_ExceptionMatches(PyExc_Warning)) {
+            PyErr_WriteUnraisable(self);
+        }
+    }
     if (connection_close(con) < 0) {
         if (teardown) {
             PyErr_Clear();
@@ -549,7 +508,6 @@
         }
     }
 
->>>>>>> 4fdf3fda
     PyErr_SetRaisedException(exc);
 }
 
@@ -709,13 +667,8 @@
 
     pysqlite_close_all_blobs(self);
     Py_CLEAR(self->statement_cache);
-<<<<<<< HEAD
-    if (self->db) {
-        connection_close(self);
-=======
     if (connection_close(self) < 0) {
         return NULL;
->>>>>>> 4fdf3fda
     }
 
     Py_RETURN_NONE;
