/* connection.c - the connection type
 *
 * Copyright (C) 2004-2010 Gerhard Häring <gh@ghaering.de>
 *
 * This file is part of pysqlite.
 *
 * This software is provided 'as-is', without any express or implied
 * warranty.  In no event will the authors be held liable for any damages
 * arising from the use of this software.
 *
 * Permission is granted to anyone to use this software for any purpose,
 * including commercial applications, and to alter it and redistribute it
 * freely, subject to the following restrictions:
 *
 * 1. The origin of this software must not be misrepresented; you must not
 *    claim that you wrote the original software. If you use this software
 *    in a product, an acknowledgment in the product documentation would be
 *    appreciated but is not required.
 * 2. Altered source versions must be plainly marked as such, and must not be
 *    misrepresented as being the original software.
 * 3. This notice may not be removed or altered from any source distribution.
 */

#include "module.h"
#include "structmember.h"         // PyMemberDef
#include "connection.h"
#include "statement.h"
#include "cursor.h"
#include "prepare_protocol.h"
#include "util.h"

#define ACTION_FINALIZE 1
#define ACTION_RESET 2

#if SQLITE_VERSION_NUMBER >= 3014000
#define HAVE_TRACE_V2
#endif

<<<<<<< HEAD
// Opt. feature since 3.32.0, always included since 3.36.0
#if SQLITE_VERSION_NUMBER >= 3036000
#define HAVE_SERIALIZE_API
#endif

=======
#define clinic_state() (pysqlite_get_state(NULL))
>>>>>>> 1cd3d859
#include "clinic/connection.c.h"
#undef clinic_state

/*[clinic input]
module _sqlite3
class _sqlite3.Connection "pysqlite_Connection *" "clinic_state()->ConnectionType"
[clinic start generated code]*/
/*[clinic end generated code: output=da39a3ee5e6b4b0d input=67369db2faf80891]*/

_Py_IDENTIFIER(cursor);

static const char * const begin_statements[] = {
    "BEGIN ",
    "BEGIN DEFERRED",
    "BEGIN IMMEDIATE",
    "BEGIN EXCLUSIVE",
    NULL
};

static int pysqlite_connection_set_isolation_level(pysqlite_Connection* self, PyObject* isolation_level, void *Py_UNUSED(ignored));
static void _pysqlite_drop_unused_cursor_references(pysqlite_Connection* self);

static PyObject *
new_statement_cache(pysqlite_Connection *self, int maxsize)
{
    PyObject *args[] = { PyLong_FromLong(maxsize), };
    if (args[0] == NULL) {
        return NULL;
    }
    pysqlite_state *state = pysqlite_get_state(NULL);
    PyObject *inner = PyObject_Vectorcall(state->lru_cache, args, 1, NULL);
    Py_DECREF(args[0]);
    if (inner == NULL) {
        return NULL;
    }

    args[0] = (PyObject *)self;  // Borrowed ref.
    PyObject *res = PyObject_Vectorcall(inner, args, 1, NULL);
    Py_DECREF(inner);
    return res;
}

static int
pysqlite_connection_init(pysqlite_Connection *self, PyObject *args,
                         PyObject *kwargs)
{
    static char *kwlist[] = {
        "database", "timeout", "detect_types", "isolation_level",
        "check_same_thread", "factory", "cached_statements", "uri",
        NULL
    };

    const char* database;
    PyObject* database_obj;
    int detect_types = 0;
    PyObject* isolation_level = NULL;
    PyObject* factory = NULL;
    int check_same_thread = 1;
    int cached_statements = 128;
    int uri = 0;
    double timeout = 5.0;
    int rc;

    if (!PyArg_ParseTupleAndKeywords(args, kwargs, "O&|diOiOip", kwlist,
                                     PyUnicode_FSConverter, &database_obj, &timeout, &detect_types,
                                     &isolation_level, &check_same_thread,
                                     &factory, &cached_statements, &uri))
    {
        return -1;
    }

    if (PySys_Audit("sqlite3.connect", "O", database_obj) < 0) {
        return -1;
    }

    database = PyBytes_AsString(database_obj);

    self->initialized = 1;

    self->begin_statement = NULL;

    Py_CLEAR(self->statement_cache);
    Py_CLEAR(self->statements);
    Py_CLEAR(self->cursors);

    Py_INCREF(Py_None);
    Py_XSETREF(self->row_factory, Py_None);

    Py_INCREF(&PyUnicode_Type);
    Py_XSETREF(self->text_factory, (PyObject*)&PyUnicode_Type);

    Py_BEGIN_ALLOW_THREADS
    rc = sqlite3_open_v2(database, &self->db,
                         SQLITE_OPEN_READWRITE | SQLITE_OPEN_CREATE |
                         (uri ? SQLITE_OPEN_URI : 0), NULL);
    Py_END_ALLOW_THREADS

    Py_DECREF(database_obj);

    if (rc != SQLITE_OK) {
        _pysqlite_seterror(self->db);
        return -1;
    }

    if (!isolation_level) {
        isolation_level = PyUnicode_FromString("");
        if (!isolation_level) {
            return -1;
        }
    } else {
        Py_INCREF(isolation_level);
    }
    Py_CLEAR(self->isolation_level);
    if (pysqlite_connection_set_isolation_level(self, isolation_level, NULL) < 0) {
        Py_DECREF(isolation_level);
        return -1;
    }
    Py_DECREF(isolation_level);

    self->statement_cache = new_statement_cache(self, cached_statements);
    if (self->statement_cache == NULL) {
        return -1;
    }
    if (PyErr_Occurred()) {
        return -1;
    }

    self->created_statements = 0;
    self->created_cursors = 0;

    /* Create lists of weak references to statements/cursors */
    self->statements = PyList_New(0);
    self->cursors = PyList_New(0);
    if (!self->statements || !self->cursors) {
        return -1;
    }

    self->detect_types = detect_types;
    (void)sqlite3_busy_timeout(self->db, (int)(timeout*1000));
    self->thread_ident = PyThread_get_thread_ident();
    self->check_same_thread = check_same_thread;

    self->function_pinboard_trace_callback = NULL;
    self->function_pinboard_progress_handler = NULL;
    self->function_pinboard_authorizer_cb = NULL;

    Py_XSETREF(self->collations, PyDict_New());
    if (!self->collations) {
        return -1;
    }

    self->Warning               = pysqlite_Warning;
    self->Error                 = pysqlite_Error;
    self->InterfaceError        = pysqlite_InterfaceError;
    self->DatabaseError         = pysqlite_DatabaseError;
    self->DataError             = pysqlite_DataError;
    self->OperationalError      = pysqlite_OperationalError;
    self->IntegrityError        = pysqlite_IntegrityError;
    self->InternalError         = pysqlite_InternalError;
    self->ProgrammingError      = pysqlite_ProgrammingError;
    self->NotSupportedError     = pysqlite_NotSupportedError;

    if (PySys_Audit("sqlite3.connect/handle", "O", self) < 0) {
        return -1;
    }

    return 0;
}

/* action in (ACTION_RESET, ACTION_FINALIZE) */
static void
pysqlite_do_all_statements(pysqlite_Connection *self, int action,
                           int reset_cursors)
{
    int i;
    PyObject* weakref;
    PyObject* statement;
    pysqlite_Cursor* cursor;

    for (i = 0; i < PyList_Size(self->statements); i++) {
        weakref = PyList_GetItem(self->statements, i);
        statement = PyWeakref_GetObject(weakref);
        if (statement != Py_None) {
            Py_INCREF(statement);
            if (action == ACTION_RESET) {
                (void)pysqlite_statement_reset((pysqlite_Statement*)statement);
            } else {
                (void)pysqlite_statement_finalize((pysqlite_Statement*)statement);
            }
            Py_DECREF(statement);
        }
    }

    if (reset_cursors) {
        for (i = 0; i < PyList_Size(self->cursors); i++) {
            weakref = PyList_GetItem(self->cursors, i);
            cursor = (pysqlite_Cursor*)PyWeakref_GetObject(weakref);
            if ((PyObject*)cursor != Py_None) {
                cursor->reset = 1;
            }
        }
    }
}

static int
connection_traverse(pysqlite_Connection *self, visitproc visit, void *arg)
{
    Py_VISIT(Py_TYPE(self));
    Py_VISIT(self->isolation_level);
    Py_VISIT(self->statement_cache);
    Py_VISIT(self->statements);
    Py_VISIT(self->cursors);
    Py_VISIT(self->row_factory);
    Py_VISIT(self->text_factory);
    Py_VISIT(self->function_pinboard_trace_callback);
    Py_VISIT(self->function_pinboard_progress_handler);
    Py_VISIT(self->function_pinboard_authorizer_cb);
    Py_VISIT(self->collations);
    return 0;
}

static int
connection_clear(pysqlite_Connection *self)
{
    Py_CLEAR(self->isolation_level);
    Py_CLEAR(self->statement_cache);
    Py_CLEAR(self->statements);
    Py_CLEAR(self->cursors);
    Py_CLEAR(self->row_factory);
    Py_CLEAR(self->text_factory);
    Py_CLEAR(self->function_pinboard_trace_callback);
    Py_CLEAR(self->function_pinboard_progress_handler);
    Py_CLEAR(self->function_pinboard_authorizer_cb);
    Py_CLEAR(self->collations);
    return 0;
}

static void
connection_close(pysqlite_Connection *self)
{
    if (self->db) {
        int rc = sqlite3_close_v2(self->db);
        assert(rc == SQLITE_OK), (void)rc;
        self->db = NULL;
    }
}

static void
connection_dealloc(pysqlite_Connection *self)
{
    PyTypeObject *tp = Py_TYPE(self);
    PyObject_GC_UnTrack(self);
    tp->tp_clear((PyObject *)self);

    /* Clean up if user has not called .close() explicitly. */
    connection_close(self);

    tp->tp_free(self);
    Py_DECREF(tp);
}

/*
 * Registers a cursor with the connection.
 *
 * 0 => error; 1 => ok
 */
int pysqlite_connection_register_cursor(pysqlite_Connection* connection, PyObject* cursor)
{
    PyObject* weakref;

    weakref = PyWeakref_NewRef((PyObject*)cursor, NULL);
    if (!weakref) {
        goto error;
    }

    if (PyList_Append(connection->cursors, weakref) != 0) {
        Py_CLEAR(weakref);
        goto error;
    }

    Py_DECREF(weakref);

    return 1;
error:
    return 0;
}

/*[clinic input]
_sqlite3.Connection.cursor as pysqlite_connection_cursor

    factory: object = NULL

Return a cursor for the connection.
[clinic start generated code]*/

static PyObject *
pysqlite_connection_cursor_impl(pysqlite_Connection *self, PyObject *factory)
/*[clinic end generated code: output=562432a9e6af2aa1 input=4127345aa091b650]*/
{
    PyObject* cursor;

    if (!pysqlite_check_thread(self) || !pysqlite_check_connection(self)) {
        return NULL;
    }

    pysqlite_state *state = pysqlite_get_state(NULL);
    if (factory == NULL) {
        factory = (PyObject *)state->CursorType;
    }

    cursor = PyObject_CallOneArg(factory, (PyObject *)self);
    if (cursor == NULL)
        return NULL;
    if (!PyObject_TypeCheck(cursor, state->CursorType)) {
        PyErr_Format(PyExc_TypeError,
                     "factory must return a cursor, not %.100s",
                     Py_TYPE(cursor)->tp_name);
        Py_DECREF(cursor);
        return NULL;
    }

    _pysqlite_drop_unused_cursor_references(self);

    if (cursor && self->row_factory != Py_None) {
        Py_INCREF(self->row_factory);
        Py_XSETREF(((pysqlite_Cursor *)cursor)->row_factory, self->row_factory);
    }

    return cursor;
}

/*[clinic input]
_sqlite3.Connection.close as pysqlite_connection_close

Closes the connection.
[clinic start generated code]*/

static PyObject *
pysqlite_connection_close_impl(pysqlite_Connection *self)
/*[clinic end generated code: output=a546a0da212c9b97 input=3d58064bbffaa3d3]*/
{
    if (!pysqlite_check_thread(self)) {
        return NULL;
    }

    pysqlite_do_all_statements(self, ACTION_FINALIZE, 1);
    connection_close(self);

    Py_RETURN_NONE;
}

/*
 * Checks if a connection object is usable (i. e. not closed).
 *
 * 0 => error; 1 => ok
 */
int pysqlite_check_connection(pysqlite_Connection* con)
{
    if (!con->initialized) {
        PyErr_SetString(pysqlite_ProgrammingError, "Base Connection.__init__ not called.");
        return 0;
    }

    if (!con->db) {
        PyErr_SetString(pysqlite_ProgrammingError, "Cannot operate on a closed database.");
        return 0;
    } else {
        return 1;
    }
}

/*[clinic input]
_sqlite3.Connection.commit as pysqlite_connection_commit

Commit the current transaction.
[clinic start generated code]*/

static PyObject *
pysqlite_connection_commit_impl(pysqlite_Connection *self)
/*[clinic end generated code: output=3da45579e89407f2 input=39c12c04dda276a8]*/
{
    int rc;
    sqlite3_stmt* statement;

    if (!pysqlite_check_thread(self) || !pysqlite_check_connection(self)) {
        return NULL;
    }

    if (!sqlite3_get_autocommit(self->db)) {

        Py_BEGIN_ALLOW_THREADS
        rc = sqlite3_prepare_v2(self->db, "COMMIT", 7, &statement, NULL);
        Py_END_ALLOW_THREADS
        if (rc != SQLITE_OK) {
            _pysqlite_seterror(self->db);
            goto error;
        }

        rc = pysqlite_step(statement);
        if (rc != SQLITE_DONE) {
            _pysqlite_seterror(self->db);
        }

        Py_BEGIN_ALLOW_THREADS
        rc = sqlite3_finalize(statement);
        Py_END_ALLOW_THREADS
        if (rc != SQLITE_OK && !PyErr_Occurred()) {
            _pysqlite_seterror(self->db);
        }

    }

error:
    if (PyErr_Occurred()) {
        return NULL;
    } else {
        Py_RETURN_NONE;
    }
}

/*[clinic input]
_sqlite3.Connection.rollback as pysqlite_connection_rollback

Roll back the current transaction.
[clinic start generated code]*/

static PyObject *
pysqlite_connection_rollback_impl(pysqlite_Connection *self)
/*[clinic end generated code: output=b66fa0d43e7ef305 input=12d4e8d068942830]*/
{
    int rc;
    sqlite3_stmt* statement;

    if (!pysqlite_check_thread(self) || !pysqlite_check_connection(self)) {
        return NULL;
    }

    if (!sqlite3_get_autocommit(self->db)) {
        pysqlite_do_all_statements(self, ACTION_RESET, 1);

        Py_BEGIN_ALLOW_THREADS
        rc = sqlite3_prepare_v2(self->db, "ROLLBACK", 9, &statement, NULL);
        Py_END_ALLOW_THREADS
        if (rc != SQLITE_OK) {
            _pysqlite_seterror(self->db);
            goto error;
        }

        rc = pysqlite_step(statement);
        if (rc != SQLITE_DONE) {
            _pysqlite_seterror(self->db);
        }

        Py_BEGIN_ALLOW_THREADS
        rc = sqlite3_finalize(statement);
        Py_END_ALLOW_THREADS
        if (rc != SQLITE_OK && !PyErr_Occurred()) {
            _pysqlite_seterror(self->db);
        }

    }

error:
    if (PyErr_Occurred()) {
        return NULL;
    } else {
        Py_RETURN_NONE;
    }
}

static int
_pysqlite_set_result(sqlite3_context* context, PyObject* py_val)
{
    if (py_val == Py_None) {
        sqlite3_result_null(context);
    } else if (PyLong_Check(py_val)) {
        sqlite_int64 value = _pysqlite_long_as_int64(py_val);
        if (value == -1 && PyErr_Occurred())
            return -1;
        sqlite3_result_int64(context, value);
    } else if (PyFloat_Check(py_val)) {
        sqlite3_result_double(context, PyFloat_AsDouble(py_val));
    } else if (PyUnicode_Check(py_val)) {
        const char *str = PyUnicode_AsUTF8(py_val);
        if (str == NULL)
            return -1;
        sqlite3_result_text(context, str, -1, SQLITE_TRANSIENT);
    } else if (PyObject_CheckBuffer(py_val)) {
        Py_buffer view;
        if (PyObject_GetBuffer(py_val, &view, PyBUF_SIMPLE) != 0) {
            PyErr_SetString(PyExc_ValueError,
                            "could not convert BLOB to buffer");
            return -1;
        }
        if (view.len > INT_MAX) {
            PyErr_SetString(PyExc_OverflowError,
                            "BLOB longer than INT_MAX bytes");
            PyBuffer_Release(&view);
            return -1;
        }
        sqlite3_result_blob(context, view.buf, (int)view.len, SQLITE_TRANSIENT);
        PyBuffer_Release(&view);
    } else {
        return -1;
    }
    return 0;
}

static PyObject *
_pysqlite_build_py_params(sqlite3_context *context, int argc,
                          sqlite3_value **argv)
{
    PyObject* args;
    int i;
    sqlite3_value* cur_value;
    PyObject* cur_py_value;

    args = PyTuple_New(argc);
    if (!args) {
        return NULL;
    }

    for (i = 0; i < argc; i++) {
        cur_value = argv[i];
        switch (sqlite3_value_type(argv[i])) {
            case SQLITE_INTEGER:
                cur_py_value = PyLong_FromLongLong(sqlite3_value_int64(cur_value));
                break;
            case SQLITE_FLOAT:
                cur_py_value = PyFloat_FromDouble(sqlite3_value_double(cur_value));
                break;
            case SQLITE_TEXT: {
                sqlite3 *db = sqlite3_context_db_handle(context);
                const char *text = (const char *)sqlite3_value_text(cur_value);

                if (text == NULL && sqlite3_errcode(db) == SQLITE_NOMEM) {
                    PyErr_NoMemory();
                    goto error;
                }

                Py_ssize_t size = sqlite3_value_bytes(cur_value);
                cur_py_value = PyUnicode_FromStringAndSize(text, size);
                break;
            }
            case SQLITE_BLOB: {
                sqlite3 *db = sqlite3_context_db_handle(context);
                const void *blob = sqlite3_value_blob(cur_value);

                if (blob == NULL && sqlite3_errcode(db) == SQLITE_NOMEM) {
                    PyErr_NoMemory();
                    goto error;
                }

                Py_ssize_t size = sqlite3_value_bytes(cur_value);
                cur_py_value = PyBytes_FromStringAndSize(blob, size);
                break;
            }
            case SQLITE_NULL:
            default:
                cur_py_value = Py_NewRef(Py_None);
        }

        if (!cur_py_value) {
            goto error;
        }

        PyTuple_SET_ITEM(args, i, cur_py_value);
    }

    return args;

error:
    Py_DECREF(args);
    return NULL;
}

static void
_pysqlite_func_callback(sqlite3_context *context, int argc, sqlite3_value **argv)
{
    PyObject* args;
    PyObject* py_func;
    PyObject* py_retval = NULL;
    int ok;

    PyGILState_STATE threadstate;

    threadstate = PyGILState_Ensure();

    py_func = (PyObject*)sqlite3_user_data(context);

    args = _pysqlite_build_py_params(context, argc, argv);
    if (args) {
        py_retval = PyObject_CallObject(py_func, args);
        Py_DECREF(args);
    }

    ok = 0;
    if (py_retval) {
        ok = _pysqlite_set_result(context, py_retval) == 0;
        Py_DECREF(py_retval);
    }
    if (!ok) {
        if (_pysqlite_enable_callback_tracebacks) {
            PyErr_Print();
        } else {
            PyErr_Clear();
        }
        sqlite3_result_error(context, "user-defined function raised exception", -1);
    }

    PyGILState_Release(threadstate);
}

static void _pysqlite_step_callback(sqlite3_context *context, int argc, sqlite3_value** params)
{
    PyObject* args;
    PyObject* function_result = NULL;
    PyObject* aggregate_class;
    PyObject** aggregate_instance;
    PyObject* stepmethod = NULL;

    PyGILState_STATE threadstate;

    threadstate = PyGILState_Ensure();

    aggregate_class = (PyObject*)sqlite3_user_data(context);

    aggregate_instance = (PyObject**)sqlite3_aggregate_context(context, sizeof(PyObject*));

    if (*aggregate_instance == NULL) {
        *aggregate_instance = _PyObject_CallNoArg(aggregate_class);

        if (PyErr_Occurred()) {
            *aggregate_instance = 0;
            if (_pysqlite_enable_callback_tracebacks) {
                PyErr_Print();
            } else {
                PyErr_Clear();
            }
            sqlite3_result_error(context, "user-defined aggregate's '__init__' method raised error", -1);
            goto error;
        }
    }

    stepmethod = PyObject_GetAttrString(*aggregate_instance, "step");
    if (!stepmethod) {
        goto error;
    }

    args = _pysqlite_build_py_params(context, argc, params);
    if (!args) {
        goto error;
    }

    function_result = PyObject_CallObject(stepmethod, args);
    Py_DECREF(args);

    if (!function_result) {
        if (_pysqlite_enable_callback_tracebacks) {
            PyErr_Print();
        } else {
            PyErr_Clear();
        }
        sqlite3_result_error(context, "user-defined aggregate's 'step' method raised error", -1);
    }

error:
    Py_XDECREF(stepmethod);
    Py_XDECREF(function_result);

    PyGILState_Release(threadstate);
}

static void
_pysqlite_final_callback(sqlite3_context *context)
{
    PyObject* function_result;
    PyObject** aggregate_instance;
    _Py_IDENTIFIER(finalize);
    int ok;
    PyObject *exception, *value, *tb;

    PyGILState_STATE threadstate;

    threadstate = PyGILState_Ensure();

    aggregate_instance = (PyObject**)sqlite3_aggregate_context(context, 0);
    if (aggregate_instance == NULL) {
        /* No rows matched the query; the step handler was never called. */
        goto error;
    }
    else if (!*aggregate_instance) {
        /* this branch is executed if there was an exception in the aggregate's
         * __init__ */

        goto error;
    }

    /* Keep the exception (if any) of the last call to step() */
    PyErr_Fetch(&exception, &value, &tb);

    function_result = _PyObject_CallMethodIdNoArgs(*aggregate_instance, &PyId_finalize);

    Py_DECREF(*aggregate_instance);

    ok = 0;
    if (function_result) {
        ok = _pysqlite_set_result(context, function_result) == 0;
        Py_DECREF(function_result);
    }
    if (!ok) {
        if (_pysqlite_enable_callback_tracebacks) {
            PyErr_Print();
        } else {
            PyErr_Clear();
        }
        sqlite3_result_error(context, "user-defined aggregate's 'finalize' method raised error", -1);
    }

    /* Restore the exception (if any) of the last call to step(),
       but clear also the current exception if finalize() failed */
    PyErr_Restore(exception, value, tb);

error:
    PyGILState_Release(threadstate);
}

static void _pysqlite_drop_unused_statement_references(pysqlite_Connection* self)
{
    PyObject* new_list;
    PyObject* weakref;
    int i;

    /* we only need to do this once in a while */
    if (self->created_statements++ < 200) {
        return;
    }

    self->created_statements = 0;

    new_list = PyList_New(0);
    if (!new_list) {
        return;
    }

    for (i = 0; i < PyList_Size(self->statements); i++) {
        weakref = PyList_GetItem(self->statements, i);
        if (PyWeakref_GetObject(weakref) != Py_None) {
            if (PyList_Append(new_list, weakref) != 0) {
                Py_DECREF(new_list);
                return;
            }
        }
    }

    Py_SETREF(self->statements, new_list);
}

static void _pysqlite_drop_unused_cursor_references(pysqlite_Connection* self)
{
    PyObject* new_list;
    PyObject* weakref;
    int i;

    /* we only need to do this once in a while */
    if (self->created_cursors++ < 200) {
        return;
    }

    self->created_cursors = 0;

    new_list = PyList_New(0);
    if (!new_list) {
        return;
    }

    for (i = 0; i < PyList_Size(self->cursors); i++) {
        weakref = PyList_GetItem(self->cursors, i);
        if (PyWeakref_GetObject(weakref) != Py_None) {
            if (PyList_Append(new_list, weakref) != 0) {
                Py_DECREF(new_list);
                return;
            }
        }
    }

    Py_SETREF(self->cursors, new_list);
}

static void _destructor(void* args)
{
    // This function may be called without the GIL held, so we need to ensure
    // that we destroy 'args' with the GIL
    PyGILState_STATE gstate;
    gstate = PyGILState_Ensure();
    Py_DECREF((PyObject*)args);
    PyGILState_Release(gstate);
}

/*[clinic input]
_sqlite3.Connection.create_function as pysqlite_connection_create_function

    name: str
    narg: int
    func: object
    *
    deterministic: bool = False

Creates a new function. Non-standard.
[clinic start generated code]*/

static PyObject *
pysqlite_connection_create_function_impl(pysqlite_Connection *self,
                                         const char *name, int narg,
                                         PyObject *func, int deterministic)
/*[clinic end generated code: output=07d1877dd98c0308 input=f2edcf073e815beb]*/
{
    int rc;
    int flags = SQLITE_UTF8;

    if (!pysqlite_check_thread(self) || !pysqlite_check_connection(self)) {
        return NULL;
    }

    if (deterministic) {
#if SQLITE_VERSION_NUMBER < 3008003
        PyErr_SetString(pysqlite_NotSupportedError,
                        "deterministic=True requires SQLite 3.8.3 or higher");
        return NULL;
#else
        if (sqlite3_libversion_number() < 3008003) {
            PyErr_SetString(pysqlite_NotSupportedError,
                            "deterministic=True requires SQLite 3.8.3 or higher");
            return NULL;
        }
        flags |= SQLITE_DETERMINISTIC;
#endif
    }
    rc = sqlite3_create_function_v2(self->db,
                                    name,
                                    narg,
                                    flags,
                                    (void*)Py_NewRef(func),
                                    _pysqlite_func_callback,
                                    NULL,
                                    NULL,
                                    &_destructor);  // will decref func

    if (rc != SQLITE_OK) {
        /* Workaround for SQLite bug: no error code or string is available here */
        PyErr_SetString(pysqlite_OperationalError, "Error creating function");
        return NULL;
    }
    Py_RETURN_NONE;
}

/*[clinic input]
_sqlite3.Connection.create_aggregate as pysqlite_connection_create_aggregate

    name: str
    n_arg: int
    aggregate_class: object

Creates a new aggregate. Non-standard.
[clinic start generated code]*/

static PyObject *
pysqlite_connection_create_aggregate_impl(pysqlite_Connection *self,
                                          const char *name, int n_arg,
                                          PyObject *aggregate_class)
/*[clinic end generated code: output=fbb2f858cfa4d8db input=c2e13bbf234500a5]*/
{
    int rc;

    if (!pysqlite_check_thread(self) || !pysqlite_check_connection(self)) {
        return NULL;
    }

    rc = sqlite3_create_function_v2(self->db,
                                    name,
                                    n_arg,
                                    SQLITE_UTF8,
                                    (void*)Py_NewRef(aggregate_class),
                                    0,
                                    &_pysqlite_step_callback,
                                    &_pysqlite_final_callback,
                                    &_destructor); // will decref func
    if (rc != SQLITE_OK) {
        /* Workaround for SQLite bug: no error code or string is available here */
        PyErr_SetString(pysqlite_OperationalError, "Error creating aggregate");
        return NULL;
    }
    Py_RETURN_NONE;
}

static int _authorizer_callback(void* user_arg, int action, const char* arg1, const char* arg2 , const char* dbname, const char* access_attempt_source)
{
    PyObject *ret;
    int rc;
    PyGILState_STATE gilstate;

    gilstate = PyGILState_Ensure();

    ret = PyObject_CallFunction((PyObject*)user_arg, "issss", action, arg1, arg2, dbname, access_attempt_source);

    if (ret == NULL) {
        if (_pysqlite_enable_callback_tracebacks)
            PyErr_Print();
        else
            PyErr_Clear();

        rc = SQLITE_DENY;
    }
    else {
        if (PyLong_Check(ret)) {
            rc = _PyLong_AsInt(ret);
            if (rc == -1 && PyErr_Occurred()) {
                if (_pysqlite_enable_callback_tracebacks)
                    PyErr_Print();
                else
                    PyErr_Clear();
                rc = SQLITE_DENY;
            }
        }
        else {
            rc = SQLITE_DENY;
        }
        Py_DECREF(ret);
    }

    PyGILState_Release(gilstate);
    return rc;
}

static int _progress_handler(void* user_arg)
{
    int rc;
    PyObject *ret;
    PyGILState_STATE gilstate;

    gilstate = PyGILState_Ensure();
    ret = _PyObject_CallNoArg((PyObject*)user_arg);

    if (!ret) {
        if (_pysqlite_enable_callback_tracebacks) {
            PyErr_Print();
        } else {
            PyErr_Clear();
        }

        /* abort query if error occurred */
        rc = 1;
    } else {
        rc = (int)PyObject_IsTrue(ret);
        Py_DECREF(ret);
    }

    PyGILState_Release(gilstate);
    return rc;
}

#ifdef HAVE_TRACE_V2
/*
 * From https://sqlite.org/c3ref/trace_v2.html:
 * The integer return value from the callback is currently ignored, though this
 * may change in future releases. Callback implementations should return zero
 * to ensure future compatibility.
 */
static int _trace_callback(unsigned int type, void* user_arg, void* prepared_statement, void* statement_string)
#else
static void _trace_callback(void* user_arg, const char* statement_string)
#endif
{
    PyObject *py_statement = NULL;
    PyObject *ret = NULL;

    PyGILState_STATE gilstate;

#ifdef HAVE_TRACE_V2
    if (type != SQLITE_TRACE_STMT) {
        return 0;
    }
#endif

    gilstate = PyGILState_Ensure();
    py_statement = PyUnicode_DecodeUTF8(statement_string,
            strlen(statement_string), "replace");
    if (py_statement) {
        ret = PyObject_CallOneArg((PyObject*)user_arg, py_statement);
        Py_DECREF(py_statement);
    }

    if (ret) {
        Py_DECREF(ret);
    } else {
        if (_pysqlite_enable_callback_tracebacks) {
            PyErr_Print();
        } else {
            PyErr_Clear();
        }
    }

    PyGILState_Release(gilstate);
#ifdef HAVE_TRACE_V2
    return 0;
#endif
}

/*[clinic input]
_sqlite3.Connection.set_authorizer as pysqlite_connection_set_authorizer

    authorizer_callback as authorizer_cb: object

Sets authorizer callback. Non-standard.
[clinic start generated code]*/

static PyObject *
pysqlite_connection_set_authorizer_impl(pysqlite_Connection *self,
                                        PyObject *authorizer_cb)
/*[clinic end generated code: output=f18ba575d788b35c input=df079724c020d2f2]*/
{
    int rc;

    if (!pysqlite_check_thread(self) || !pysqlite_check_connection(self)) {
        return NULL;
    }

    rc = sqlite3_set_authorizer(self->db, _authorizer_callback, (void*)authorizer_cb);
    if (rc != SQLITE_OK) {
        PyErr_SetString(pysqlite_OperationalError, "Error setting authorizer callback");
        Py_XSETREF(self->function_pinboard_authorizer_cb, NULL);
        return NULL;
    } else {
        Py_INCREF(authorizer_cb);
        Py_XSETREF(self->function_pinboard_authorizer_cb, authorizer_cb);
    }
    Py_RETURN_NONE;
}

/*[clinic input]
_sqlite3.Connection.set_progress_handler as pysqlite_connection_set_progress_handler

    progress_handler: object
    n: int

Sets progress handler callback. Non-standard.
[clinic start generated code]*/

static PyObject *
pysqlite_connection_set_progress_handler_impl(pysqlite_Connection *self,
                                              PyObject *progress_handler,
                                              int n)
/*[clinic end generated code: output=35a7c10364cb1b04 input=857696c25f964c64]*/
{
    if (!pysqlite_check_thread(self) || !pysqlite_check_connection(self)) {
        return NULL;
    }

    if (progress_handler == Py_None) {
        /* None clears the progress handler previously set */
        sqlite3_progress_handler(self->db, 0, 0, (void*)0);
        Py_XSETREF(self->function_pinboard_progress_handler, NULL);
    } else {
        sqlite3_progress_handler(self->db, n, _progress_handler, progress_handler);
        Py_INCREF(progress_handler);
        Py_XSETREF(self->function_pinboard_progress_handler, progress_handler);
    }
    Py_RETURN_NONE;
}

/*[clinic input]
_sqlite3.Connection.set_trace_callback as pysqlite_connection_set_trace_callback

    trace_callback: object

Sets a trace callback called for each SQL statement (passed as unicode).

Non-standard.
[clinic start generated code]*/

static PyObject *
pysqlite_connection_set_trace_callback_impl(pysqlite_Connection *self,
                                            PyObject *trace_callback)
/*[clinic end generated code: output=fb0e307b9924d454 input=56d60fd38d763679]*/
{
    if (!pysqlite_check_thread(self) || !pysqlite_check_connection(self)) {
        return NULL;
    }

    if (trace_callback == Py_None) {
        /*
         * None clears the trace callback previously set
         *
         * Ref.
         * - https://sqlite.org/c3ref/c_trace.html
         * - https://sqlite.org/c3ref/trace_v2.html
         */
#ifdef HAVE_TRACE_V2
        sqlite3_trace_v2(self->db, SQLITE_TRACE_STMT, 0, 0);
#else
        sqlite3_trace(self->db, 0, (void*)0);
#endif
        Py_XSETREF(self->function_pinboard_trace_callback, NULL);
    } else {
#ifdef HAVE_TRACE_V2
        sqlite3_trace_v2(self->db, SQLITE_TRACE_STMT, _trace_callback, trace_callback);
#else
        sqlite3_trace(self->db, _trace_callback, trace_callback);
#endif
        Py_INCREF(trace_callback);
        Py_XSETREF(self->function_pinboard_trace_callback, trace_callback);
    }

    Py_RETURN_NONE;
}

#ifndef SQLITE_OMIT_LOAD_EXTENSION
/*[clinic input]
_sqlite3.Connection.enable_load_extension as pysqlite_connection_enable_load_extension

    enable as onoff: bool(accept={int})
    /

Enable dynamic loading of SQLite extension modules. Non-standard.
[clinic start generated code]*/

static PyObject *
pysqlite_connection_enable_load_extension_impl(pysqlite_Connection *self,
                                               int onoff)
/*[clinic end generated code: output=9cac37190d388baf input=5c0da5b121121cbc]*/
{
    int rc;

    if (PySys_Audit("sqlite3.enable_load_extension",
                    "OO", self, onoff ? Py_True : Py_False) < 0) {
        return NULL;
    }

    if (!pysqlite_check_thread(self) || !pysqlite_check_connection(self)) {
        return NULL;
    }

    rc = sqlite3_enable_load_extension(self->db, onoff);

    if (rc != SQLITE_OK) {
        PyErr_SetString(pysqlite_OperationalError, "Error enabling load extension");
        return NULL;
    } else {
        Py_RETURN_NONE;
    }
}

/*[clinic input]
_sqlite3.Connection.load_extension as pysqlite_connection_load_extension

    name as extension_name: str
    /

Load SQLite extension module. Non-standard.
[clinic start generated code]*/

static PyObject *
pysqlite_connection_load_extension_impl(pysqlite_Connection *self,
                                        const char *extension_name)
/*[clinic end generated code: output=47eb1d7312bc97a7 input=0b711574560db9fc]*/
{
    int rc;
    char* errmsg;

    if (PySys_Audit("sqlite3.load_extension", "Os", self, extension_name) < 0) {
        return NULL;
    }

    if (!pysqlite_check_thread(self) || !pysqlite_check_connection(self)) {
        return NULL;
    }

    rc = sqlite3_load_extension(self->db, extension_name, 0, &errmsg);
    if (rc != 0) {
        PyErr_SetString(pysqlite_OperationalError, errmsg);
        return NULL;
    } else {
        Py_RETURN_NONE;
    }
}
#endif

int pysqlite_check_thread(pysqlite_Connection* self)
{
    if (self->check_same_thread) {
        if (PyThread_get_thread_ident() != self->thread_ident) {
            PyErr_Format(pysqlite_ProgrammingError,
                        "SQLite objects created in a thread can only be used in that same thread. "
                        "The object was created in thread id %lu and this is thread id %lu.",
                        self->thread_ident, PyThread_get_thread_ident());
            return 0;
        }

    }
    return 1;
}

static PyObject* pysqlite_connection_get_isolation_level(pysqlite_Connection* self, void* unused)
{
    return Py_NewRef(self->isolation_level);
}

static PyObject* pysqlite_connection_get_total_changes(pysqlite_Connection* self, void* unused)
{
    if (!pysqlite_check_connection(self)) {
        return NULL;
    } else {
        return Py_BuildValue("i", sqlite3_total_changes(self->db));
    }
}

static PyObject* pysqlite_connection_get_in_transaction(pysqlite_Connection* self, void* unused)
{
    if (!pysqlite_check_connection(self)) {
        return NULL;
    }
    if (!sqlite3_get_autocommit(self->db)) {
        Py_RETURN_TRUE;
    }
    Py_RETURN_FALSE;
}

static int
pysqlite_connection_set_isolation_level(pysqlite_Connection* self, PyObject* isolation_level, void *Py_UNUSED(ignored))
{
    if (isolation_level == NULL) {
        PyErr_SetString(PyExc_AttributeError, "cannot delete attribute");
        return -1;
    }
    if (isolation_level == Py_None) {
        PyObject *res = pysqlite_connection_commit(self, NULL);
        if (!res) {
            return -1;
        }
        Py_DECREF(res);

        self->begin_statement = NULL;
    } else {
        const char * const *candidate;
        PyObject *uppercase_level;
        _Py_IDENTIFIER(upper);

        if (!PyUnicode_Check(isolation_level)) {
            PyErr_Format(PyExc_TypeError,
                         "isolation_level must be a string or None, not %.100s",
                         Py_TYPE(isolation_level)->tp_name);
            return -1;
        }

        uppercase_level = _PyObject_CallMethodIdOneArg(
                        (PyObject *)&PyUnicode_Type, &PyId_upper,
                        isolation_level);
        if (!uppercase_level) {
            return -1;
        }
        for (candidate = begin_statements; *candidate; candidate++) {
            if (_PyUnicode_EqualToASCIIString(uppercase_level, *candidate + 6))
                break;
        }
        Py_DECREF(uppercase_level);
        if (!*candidate) {
            PyErr_SetString(PyExc_ValueError,
                            "invalid value for isolation_level");
            return -1;
        }
        self->begin_statement = *candidate;
    }

    Py_INCREF(isolation_level);
    Py_XSETREF(self->isolation_level, isolation_level);
    return 0;
}

static PyObject *
pysqlite_connection_call(pysqlite_Connection *self, PyObject *args,
                         PyObject *kwargs)
{
    PyObject* sql;
    pysqlite_Statement* statement;
    PyObject* weakref;

    if (!pysqlite_check_thread(self) || !pysqlite_check_connection(self)) {
        return NULL;
    }

    if (!_PyArg_NoKeywords(MODULE_NAME ".Connection", kwargs))
        return NULL;

    if (!PyArg_ParseTuple(args, "U", &sql))
        return NULL;

    _pysqlite_drop_unused_statement_references(self);

    statement = pysqlite_statement_create(self, sql);
    if (statement == NULL) {
        return NULL;
    }

    weakref = PyWeakref_NewRef((PyObject*)statement, NULL);
    if (weakref == NULL)
        goto error;
    if (PyList_Append(self->statements, weakref) != 0) {
        Py_DECREF(weakref);
        goto error;
    }
    Py_DECREF(weakref);

    return (PyObject*)statement;

error:
    Py_DECREF(statement);
    return NULL;
}

/*[clinic input]
_sqlite3.Connection.execute as pysqlite_connection_execute

    sql: unicode
    parameters: object = NULL
    /

Executes a SQL statement. Non-standard.
[clinic start generated code]*/

static PyObject *
pysqlite_connection_execute_impl(pysqlite_Connection *self, PyObject *sql,
                                 PyObject *parameters)
/*[clinic end generated code: output=5be05ae01ee17ee4 input=fbd17c75c7140271]*/
{
    _Py_IDENTIFIER(execute);
    PyObject* cursor = 0;
    PyObject* result = 0;

    cursor = _PyObject_CallMethodIdNoArgs((PyObject*)self, &PyId_cursor);
    if (!cursor) {
        goto error;
    }

    result = _PyObject_CallMethodIdObjArgs(cursor, &PyId_execute, sql, parameters, NULL);
    if (!result) {
        Py_CLEAR(cursor);
    }

error:
    Py_XDECREF(result);

    return cursor;
}

/*[clinic input]
_sqlite3.Connection.executemany as pysqlite_connection_executemany

    sql: unicode
    parameters: object
    /

Repeatedly executes a SQL statement. Non-standard.
[clinic start generated code]*/

static PyObject *
pysqlite_connection_executemany_impl(pysqlite_Connection *self,
                                     PyObject *sql, PyObject *parameters)
/*[clinic end generated code: output=776cd2fd20bfe71f input=4feab80659ffc82b]*/
{
    _Py_IDENTIFIER(executemany);
    PyObject* cursor = 0;
    PyObject* result = 0;

    cursor = _PyObject_CallMethodIdNoArgs((PyObject*)self, &PyId_cursor);
    if (!cursor) {
        goto error;
    }

    result = _PyObject_CallMethodIdObjArgs(cursor, &PyId_executemany, sql,
                                           parameters, NULL);
    if (!result) {
        Py_CLEAR(cursor);
    }

error:
    Py_XDECREF(result);

    return cursor;
}

/*[clinic input]
_sqlite3.Connection.executescript as pysqlite_connection_executescript

    sql_script as script_obj: object
    /

Executes a multiple SQL statements at once. Non-standard.
[clinic start generated code]*/

static PyObject *
pysqlite_connection_executescript(pysqlite_Connection *self,
                                  PyObject *script_obj)
/*[clinic end generated code: output=4c4f9d77aa0ae37d input=c0b14695aa6c81d9]*/
{
    _Py_IDENTIFIER(executescript);
    PyObject* cursor = 0;
    PyObject* result = 0;

    cursor = _PyObject_CallMethodIdNoArgs((PyObject*)self, &PyId_cursor);
    if (!cursor) {
        goto error;
    }

    result = _PyObject_CallMethodIdObjArgs(cursor, &PyId_executescript,
                                           script_obj, NULL);
    if (!result) {
        Py_CLEAR(cursor);
    }

error:
    Py_XDECREF(result);

    return cursor;
}

/* ------------------------- COLLATION CODE ------------------------ */

static int
pysqlite_collation_callback(
        void* context,
        int text1_length, const void* text1_data,
        int text2_length, const void* text2_data)
{
    PyObject* callback = (PyObject*)context;
    PyObject* string1 = 0;
    PyObject* string2 = 0;
    PyGILState_STATE gilstate;
    PyObject* retval = NULL;
    long longval;
    int result = 0;
    gilstate = PyGILState_Ensure();

    if (PyErr_Occurred()) {
        goto finally;
    }

    string1 = PyUnicode_FromStringAndSize((const char*)text1_data, text1_length);
    string2 = PyUnicode_FromStringAndSize((const char*)text2_data, text2_length);

    if (!string1 || !string2) {
        goto finally; /* failed to allocate strings */
    }

    retval = PyObject_CallFunctionObjArgs(callback, string1, string2, NULL);

    if (!retval) {
        /* execution failed */
        goto finally;
    }

    longval = PyLong_AsLongAndOverflow(retval, &result);
    if (longval == -1 && PyErr_Occurred()) {
        PyErr_Clear();
        result = 0;
    }
    else if (!result) {
        if (longval > 0)
            result = 1;
        else if (longval < 0)
            result = -1;
    }

finally:
    Py_XDECREF(string1);
    Py_XDECREF(string2);
    Py_XDECREF(retval);
    PyGILState_Release(gilstate);
    return result;
}

/*[clinic input]
_sqlite3.Connection.interrupt as pysqlite_connection_interrupt

Abort any pending database operation. Non-standard.
[clinic start generated code]*/

static PyObject *
pysqlite_connection_interrupt_impl(pysqlite_Connection *self)
/*[clinic end generated code: output=f193204bc9e70b47 input=4bd0ad083cf93aa7]*/
{
    PyObject* retval = NULL;

    if (!pysqlite_check_connection(self)) {
        goto finally;
    }

    sqlite3_interrupt(self->db);

    retval = Py_NewRef(Py_None);

finally:
    return retval;
}

/* Function author: Paul Kippes <kippesp@gmail.com>
 * Class method of Connection to call the Python function _iterdump
 * of the sqlite3 module.
 */
/*[clinic input]
_sqlite3.Connection.iterdump as pysqlite_connection_iterdump

Returns iterator to the dump of the database in an SQL text format.

Non-standard.
[clinic start generated code]*/

static PyObject *
pysqlite_connection_iterdump_impl(pysqlite_Connection *self)
/*[clinic end generated code: output=586997aaf9808768 input=53bc907cb5eedb85]*/
{
    _Py_IDENTIFIER(_iterdump);
    PyObject* retval = NULL;
    PyObject* module = NULL;
    PyObject* module_dict;
    PyObject* pyfn_iterdump;

    if (!pysqlite_check_connection(self)) {
        goto finally;
    }

    module = PyImport_ImportModule(MODULE_NAME ".dump");
    if (!module) {
        goto finally;
    }

    module_dict = PyModule_GetDict(module);
    if (!module_dict) {
        goto finally;
    }

    pyfn_iterdump = _PyDict_GetItemIdWithError(module_dict, &PyId__iterdump);
    if (!pyfn_iterdump) {
        if (!PyErr_Occurred()) {
            PyErr_SetString(pysqlite_OperationalError,
                            "Failed to obtain _iterdump() reference");
        }
        goto finally;
    }

    retval = PyObject_CallOneArg(pyfn_iterdump, (PyObject *)self);

finally:
    Py_XDECREF(module);
    return retval;
}

/*[clinic input]
_sqlite3.Connection.backup as pysqlite_connection_backup

    target: object(type='pysqlite_Connection *', subclass_of='clinic_state()->ConnectionType')
    *
    pages: int = -1
    progress: object = None
    name: str = "main"
    sleep: double = 0.250

Makes a backup of the database. Non-standard.
[clinic start generated code]*/

static PyObject *
pysqlite_connection_backup_impl(pysqlite_Connection *self,
                                pysqlite_Connection *target, int pages,
                                PyObject *progress, const char *name,
                                double sleep)
/*[clinic end generated code: output=306a3e6a38c36334 input=c759627ab1ad46ff]*/
{
    int rc;
    int sleep_ms = (int)(sleep * 1000.0);
    sqlite3 *bck_conn;
    sqlite3_backup *bck_handle;

    if (!pysqlite_check_thread(self) || !pysqlite_check_connection(self)) {
        return NULL;
    }

    if (!pysqlite_check_connection(target)) {
        return NULL;
    }

    if (target == self) {
        PyErr_SetString(PyExc_ValueError, "target cannot be the same connection instance");
        return NULL;
    }

#if SQLITE_VERSION_NUMBER < 3008008
    /* Since 3.8.8 this is already done, per commit
       https://www.sqlite.org/src/info/169b5505498c0a7e */
    if (!sqlite3_get_autocommit(target->db)) {
        PyErr_SetString(pysqlite_OperationalError, "target is in transaction");
        return NULL;
    }
#endif

    if (progress != Py_None && !PyCallable_Check(progress)) {
        PyErr_SetString(PyExc_TypeError, "progress argument must be a callable");
        return NULL;
    }

    if (pages == 0) {
        pages = -1;
    }

    bck_conn = target->db;

    Py_BEGIN_ALLOW_THREADS
    bck_handle = sqlite3_backup_init(bck_conn, "main", self->db, name);
    Py_END_ALLOW_THREADS

    if (bck_handle == NULL) {
        _pysqlite_seterror(bck_conn);
        return NULL;
    }

    do {
        Py_BEGIN_ALLOW_THREADS
        rc = sqlite3_backup_step(bck_handle, pages);
        Py_END_ALLOW_THREADS

        if (progress != Py_None) {
            int remaining = sqlite3_backup_remaining(bck_handle);
            int pagecount = sqlite3_backup_pagecount(bck_handle);
            PyObject *res = PyObject_CallFunction(progress, "iii", rc,
                                                  remaining, pagecount);
            if (res == NULL) {
                /* Callback failed: abort backup and bail. */
                Py_BEGIN_ALLOW_THREADS
                sqlite3_backup_finish(bck_handle);
                Py_END_ALLOW_THREADS
                return NULL;
            }
            Py_DECREF(res);
        }

        /* Sleep for a while if there are still further pages to copy and
           the engine could not make any progress */
        if (rc == SQLITE_BUSY || rc == SQLITE_LOCKED) {
            Py_BEGIN_ALLOW_THREADS
            sqlite3_sleep(sleep_ms);
            Py_END_ALLOW_THREADS
        }
    } while (rc == SQLITE_OK || rc == SQLITE_BUSY || rc == SQLITE_LOCKED);

    Py_BEGIN_ALLOW_THREADS
    rc = sqlite3_backup_finish(bck_handle);
    Py_END_ALLOW_THREADS

    if (rc != SQLITE_OK) {
        _pysqlite_seterror(bck_conn);
        return NULL;
    }

    Py_RETURN_NONE;
}

/*[clinic input]
_sqlite3.Connection.create_collation as pysqlite_connection_create_collation

    name: unicode
    callback as callable: object
    /

Creates a collation function. Non-standard.
[clinic start generated code]*/

static PyObject *
pysqlite_connection_create_collation_impl(pysqlite_Connection *self,
                                          PyObject *name, PyObject *callable)
/*[clinic end generated code: output=0f63b8995565ae22 input=5c3898813a776cf2]*/
{
    PyObject* uppercase_name = 0;
    Py_ssize_t i, len;
    _Py_IDENTIFIER(upper);
    const char *uppercase_name_str;
    int rc;
    unsigned int kind;
    const void *data;

    if (!pysqlite_check_thread(self) || !pysqlite_check_connection(self)) {
        goto finally;
    }

    uppercase_name = _PyObject_CallMethodIdOneArg((PyObject *)&PyUnicode_Type,
                                                  &PyId_upper, name);
    if (!uppercase_name) {
        goto finally;
    }

    if (PyUnicode_READY(uppercase_name))
        goto finally;
    len = PyUnicode_GET_LENGTH(uppercase_name);
    kind = PyUnicode_KIND(uppercase_name);
    data = PyUnicode_DATA(uppercase_name);
    for (i=0; i<len; i++) {
        Py_UCS4 ch = PyUnicode_READ(kind, data, i);
        if ((ch >= '0' && ch <= '9')
         || (ch >= 'A' && ch <= 'Z')
         || (ch == '_'))
        {
            continue;
        } else {
            PyErr_SetString(pysqlite_ProgrammingError, "invalid character in collation name");
            goto finally;
        }
    }

    uppercase_name_str = PyUnicode_AsUTF8(uppercase_name);
    if (!uppercase_name_str)
        goto finally;

    if (callable != Py_None && !PyCallable_Check(callable)) {
        PyErr_SetString(PyExc_TypeError, "parameter must be callable");
        goto finally;
    }

    if (callable != Py_None) {
        if (PyDict_SetItem(self->collations, uppercase_name, callable) == -1)
            goto finally;
    } else {
        if (PyDict_DelItem(self->collations, uppercase_name) == -1)
            goto finally;
    }

    rc = sqlite3_create_collation(self->db,
                                  uppercase_name_str,
                                  SQLITE_UTF8,
                                  (callable != Py_None) ? callable : NULL,
                                  (callable != Py_None) ? pysqlite_collation_callback : NULL);
    if (rc != SQLITE_OK) {
        if (callable != Py_None) {
            if (PyDict_DelItem(self->collations, uppercase_name) < 0) {
                PyErr_Clear();
            }
        }
        _pysqlite_seterror(self->db);
        goto finally;
    }

finally:
    Py_XDECREF(uppercase_name);

    if (PyErr_Occurred()) {
        return NULL;
    }
    return Py_NewRef(Py_None);
}

#ifdef HAVE_SERIALIZE_API
/*[clinic input]
_sqlite3.Connection.serialize as serialize

    *
    schema: str = "main"

[clinic start generated code]*/

static PyObject *
serialize_impl(pysqlite_Connection *self, const char *schema)
/*[clinic end generated code: output=b246381f2b3f1d84 input=f6782d98caa63008]*/
{
    if (!pysqlite_check_thread(self) || !pysqlite_check_connection(self)) {
        return NULL;
    }

    sqlite3_int64 size;
    const unsigned int flags = 0;
    const char *data = (const char *)sqlite3_serialize(self->db, schema, &size,
                                                       flags);

    PyObject *ret = PyTuple_New(2);
    if (ret == NULL) {
        return NULL;
    }
    PyTuple_SET_ITEM(ret, 0, PyBytes_FromStringAndSize(data, (Py_ssize_t)size));
    PyTuple_SET_ITEM(ret, 1, PyLong_FromUnsignedLong(size));
    return ret;
}

static void
reset_all_statements(sqlite3 *db)
{
    assert(db != NULL);
    sqlite3_stmt *stmt = NULL;
    while ((stmt = sqlite3_next_stmt(db, stmt))) {
        if (sqlite3_stmt_busy(stmt)) {
            (void)sqlite3_reset(stmt);
        }
    }
}

/*[clinic input]
_sqlite3.Connection.deserialize as deserialize


    data: object
    /
    *
    schema: str = "main"

[clinic start generated code]*/

static PyObject *
deserialize_impl(pysqlite_Connection *self, PyObject *data,
                 const char *schema)
/*[clinic end generated code: output=264709775101cd18 input=fc2cc53bd3736b89]*/
{
    if (PyObject_CheckBuffer(data) < 0) {
        PyErr_SetString(PyExc_ValueError,
                        "could not convert 'data' to buffer");
        return NULL;
    }

    Py_buffer view;
    if (PyObject_GetBuffer(data, &view, PyBUF_SIMPLE) < 0) {
        return NULL;
    }

    if (view.len > 9223372036854775807) {
        PyErr_SetString(PyExc_OverflowError, "'data' is too large");
        PyBuffer_Release(&view);
        return NULL;
    }

    if (self->db) {
        reset_all_statements(self->db);
    }

    Py_ssize_t size = view.len;
    unsigned char *buf = view.buf;
    const unsigned int flags = 0;
    int rc;
    Py_BEGIN_ALLOW_THREADS
    rc = sqlite3_deserialize(self->db, schema, buf, size, size, flags);
    Py_END_ALLOW_THREADS

    PyBuffer_Release(&view);
    if (rc != SQLITE_OK) {
        _pysqlite_seterror(self->db);
        return NULL;
    }

    Py_RETURN_TRUE;
}
#endif


/*[clinic input]
_sqlite3.Connection.__enter__ as pysqlite_connection_enter

Called when the connection is used as a context manager.

Returns itself as a convenience to the caller.
[clinic start generated code]*/

static PyObject *
pysqlite_connection_enter_impl(pysqlite_Connection *self)
/*[clinic end generated code: output=457b09726d3e9dcd input=127d7a4f17e86d8f]*/
{
    if (!pysqlite_check_connection(self)) {
        return NULL;
    }
    return Py_NewRef((PyObject *)self);
}

/*[clinic input]
_sqlite3.Connection.__exit__ as pysqlite_connection_exit

    type as exc_type: object
    value as exc_value: object
    traceback as exc_tb: object
    /

Called when the connection is used as a context manager.

If there was any exception, a rollback takes place; otherwise we commit.
[clinic start generated code]*/

static PyObject *
pysqlite_connection_exit_impl(pysqlite_Connection *self, PyObject *exc_type,
                              PyObject *exc_value, PyObject *exc_tb)
/*[clinic end generated code: output=0705200e9321202a input=bd66f1532c9c54a7]*/
{
    const char* method_name;
    PyObject* result;

    if (exc_type == Py_None && exc_value == Py_None && exc_tb == Py_None) {
        method_name = "commit";
    } else {
        method_name = "rollback";
    }

    result = PyObject_CallMethod((PyObject*)self, method_name, NULL);
    if (!result) {
        return NULL;
    }
    Py_DECREF(result);

    Py_RETURN_FALSE;
}

static const char connection_doc[] =
PyDoc_STR("SQLite database connection object.");

static PyGetSetDef connection_getset[] = {
    {"isolation_level",  (getter)pysqlite_connection_get_isolation_level, (setter)pysqlite_connection_set_isolation_level},
    {"total_changes",  (getter)pysqlite_connection_get_total_changes, (setter)0},
    {"in_transaction",  (getter)pysqlite_connection_get_in_transaction, (setter)0},
    {NULL}
};

static PyMethodDef connection_methods[] = {
    PYSQLITE_CONNECTION_BACKUP_METHODDEF
    PYSQLITE_CONNECTION_CLOSE_METHODDEF
    PYSQLITE_CONNECTION_COMMIT_METHODDEF
    PYSQLITE_CONNECTION_CREATE_AGGREGATE_METHODDEF
    PYSQLITE_CONNECTION_CREATE_COLLATION_METHODDEF
    PYSQLITE_CONNECTION_CREATE_FUNCTION_METHODDEF
    PYSQLITE_CONNECTION_CURSOR_METHODDEF
    PYSQLITE_CONNECTION_ENABLE_LOAD_EXTENSION_METHODDEF
    PYSQLITE_CONNECTION_ENTER_METHODDEF
    PYSQLITE_CONNECTION_EXECUTEMANY_METHODDEF
    PYSQLITE_CONNECTION_EXECUTESCRIPT_METHODDEF
    PYSQLITE_CONNECTION_EXECUTE_METHODDEF
    PYSQLITE_CONNECTION_EXIT_METHODDEF
    PYSQLITE_CONNECTION_INTERRUPT_METHODDEF
    PYSQLITE_CONNECTION_ITERDUMP_METHODDEF
    PYSQLITE_CONNECTION_LOAD_EXTENSION_METHODDEF
    PYSQLITE_CONNECTION_ROLLBACK_METHODDEF
    PYSQLITE_CONNECTION_SET_AUTHORIZER_METHODDEF
    PYSQLITE_CONNECTION_SET_PROGRESS_HANDLER_METHODDEF
    PYSQLITE_CONNECTION_SET_TRACE_CALLBACK_METHODDEF
    SERIALIZE_METHODDEF
    DESERIALIZE_METHODDEF
    {NULL, NULL}
};

static struct PyMemberDef connection_members[] =
{
    {"Warning", T_OBJECT, offsetof(pysqlite_Connection, Warning), READONLY},
    {"Error", T_OBJECT, offsetof(pysqlite_Connection, Error), READONLY},
    {"InterfaceError", T_OBJECT, offsetof(pysqlite_Connection, InterfaceError), READONLY},
    {"DatabaseError", T_OBJECT, offsetof(pysqlite_Connection, DatabaseError), READONLY},
    {"DataError", T_OBJECT, offsetof(pysqlite_Connection, DataError), READONLY},
    {"OperationalError", T_OBJECT, offsetof(pysqlite_Connection, OperationalError), READONLY},
    {"IntegrityError", T_OBJECT, offsetof(pysqlite_Connection, IntegrityError), READONLY},
    {"InternalError", T_OBJECT, offsetof(pysqlite_Connection, InternalError), READONLY},
    {"ProgrammingError", T_OBJECT, offsetof(pysqlite_Connection, ProgrammingError), READONLY},
    {"NotSupportedError", T_OBJECT, offsetof(pysqlite_Connection, NotSupportedError), READONLY},
    {"row_factory", T_OBJECT, offsetof(pysqlite_Connection, row_factory)},
    {"text_factory", T_OBJECT, offsetof(pysqlite_Connection, text_factory)},
    {NULL}
};

static PyType_Slot connection_slots[] = {
    {Py_tp_dealloc, connection_dealloc},
    {Py_tp_doc, (void *)connection_doc},
    {Py_tp_methods, connection_methods},
    {Py_tp_members, connection_members},
    {Py_tp_getset, connection_getset},
    {Py_tp_init, pysqlite_connection_init},
    {Py_tp_call, pysqlite_connection_call},
    {Py_tp_traverse, connection_traverse},
    {Py_tp_clear, connection_clear},
    {0, NULL},
};

static PyType_Spec connection_spec = {
    .name = MODULE_NAME ".Connection",
    .basicsize = sizeof(pysqlite_Connection),
    .flags = Py_TPFLAGS_DEFAULT | Py_TPFLAGS_BASETYPE | Py_TPFLAGS_HAVE_GC,
    .slots = connection_slots,
};

int
pysqlite_connection_setup_types(PyObject *module)
{
    PyObject *type = PyType_FromModuleAndSpec(module, &connection_spec, NULL);
    if (type == NULL) {
        return -1;
    }
    pysqlite_state *state = pysqlite_get_state(module);
    state->ConnectionType = (PyTypeObject *)type;
    return 0;
}<|MERGE_RESOLUTION|>--- conflicted
+++ resolved
@@ -36,15 +36,12 @@
 #define HAVE_TRACE_V2
 #endif
 
-<<<<<<< HEAD
 // Opt. feature since 3.32.0, always included since 3.36.0
 #if SQLITE_VERSION_NUMBER >= 3036000
 #define HAVE_SERIALIZE_API
 #endif
 
-=======
 #define clinic_state() (pysqlite_get_state(NULL))
->>>>>>> 1cd3d859
 #include "clinic/connection.c.h"
 #undef clinic_state
 
