--- conflicted
+++ resolved
@@ -1906,12 +1906,8 @@
 static PyType_Spec connection_spec = {
     .name = MODULE_NAME ".Connection",
     .basicsize = sizeof(pysqlite_Connection),
-<<<<<<< HEAD
     .flags = (Py_TPFLAGS_DEFAULT | Py_TPFLAGS_BASETYPE |
-              Py_TPFLAGS_IMMUTABLETYPE),
-=======
-    .flags = Py_TPFLAGS_DEFAULT | Py_TPFLAGS_BASETYPE | Py_TPFLAGS_HAVE_GC,
->>>>>>> fa106a68
+              Py_TPFLAGS_HAVE_GC | Py_TPFLAGS_IMMUTABLETYPE),
     .slots = connection_slots,
 };
 
