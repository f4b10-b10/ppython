/* connection.c - the connection type
 *
 * Copyright (C) 2004-2010 Gerhard Häring <gh@ghaering.de>
 *
 * This file is part of pysqlite.
 *
 * This software is provided 'as-is', without any express or implied
 * warranty.  In no event will the authors be held liable for any damages
 * arising from the use of this software.
 *
 * Permission is granted to anyone to use this software for any purpose,
 * including commercial applications, and to alter it and redistribute it
 * freely, subject to the following restrictions:
 *
 * 1. The origin of this software must not be misrepresented; you must not
 *    claim that you wrote the original software. If you use this software
 *    in a product, an acknowledgment in the product documentation would be
 *    appreciated but is not required.
 * 2. Altered source versions must be plainly marked as such, and must not be
 *    misrepresented as being the original software.
 * 3. This notice may not be removed or altered from any source distribution.
 */

#include "module.h"
#include "structmember.h"         // PyMemberDef
#include "connection.h"
#include "statement.h"
#include "cursor.h"
#include "prepare_protocol.h"
#include "util.h"

#define ACTION_FINALIZE 1
#define ACTION_RESET 2

#if SQLITE_VERSION_NUMBER >= 3014000
#define HAVE_TRACE_V2
#endif

#define clinic_state() (pysqlite_get_state(NULL))
#include "clinic/connection.c.h"
#undef clinic_state

/*[clinic input]
module _sqlite3
class _sqlite3.Connection "pysqlite_Connection *" "clinic_state()->ConnectionType"
[clinic start generated code]*/
/*[clinic end generated code: output=da39a3ee5e6b4b0d input=67369db2faf80891]*/

_Py_IDENTIFIER(cursor);

static const char * const begin_statements[] = {
    "BEGIN ",
    "BEGIN DEFERRED",
    "BEGIN IMMEDIATE",
    "BEGIN EXCLUSIVE",
    NULL
};

static int pysqlite_connection_set_isolation_level(pysqlite_Connection* self, PyObject* isolation_level, void *Py_UNUSED(ignored));
static void _pysqlite_drop_unused_cursor_references(pysqlite_Connection* self);

static PyObject *
new_statement_cache(pysqlite_state *state, pysqlite_Connection *self,
                    int maxsize)
{
    PyObject *args[] = { PyLong_FromLong(maxsize), };
    if (args[0] == NULL) {
        return NULL;
    }
    PyObject *inner = PyObject_Vectorcall(state->lru_cache, args, 1, NULL);
    Py_DECREF(args[0]);
    if (inner == NULL) {
        return NULL;
    }

    args[0] = (PyObject *)self;  // Borrowed ref.
    PyObject *res = PyObject_Vectorcall(inner, args, 1, NULL);
    Py_DECREF(inner);
    return res;
}

/*[clinic input]
_sqlite3.Connection.__init__ as pysqlite_connection_init

    database as database_obj: object(converter='PyUnicode_FSConverter')
    timeout: double = 5.0
    detect_types: int = 0
    isolation_level: object = NULL
    check_same_thread: bool(accept={int}) = True
    factory: object(c_default='(PyObject*)clinic_state()->ConnectionType') = ConnectionType
    cached_statements: int = 128
    uri: bool = False
[clinic start generated code]*/

static int
pysqlite_connection_init_impl(pysqlite_Connection *self,
                              PyObject *database_obj, double timeout,
                              int detect_types, PyObject *isolation_level,
                              int check_same_thread, PyObject *factory,
                              int cached_statements, int uri)
/*[clinic end generated code: output=dc19df1c0e2b7b77 input=aa1f21bf12fe907a]*/
{
    int rc;

    if (PySys_Audit("sqlite3.connect", "O", database_obj) < 0) {
        return -1;
    }

    const char *database = PyBytes_AsString(database_obj);

    self->initialized = 1;

    self->begin_statement = NULL;

    Py_CLEAR(self->statement_cache);
    Py_CLEAR(self->statements);
    Py_CLEAR(self->cursors);

    Py_INCREF(Py_None);
    Py_XSETREF(self->row_factory, Py_None);

    Py_INCREF(&PyUnicode_Type);
    Py_XSETREF(self->text_factory, (PyObject*)&PyUnicode_Type);

    Py_BEGIN_ALLOW_THREADS
    rc = sqlite3_open_v2(database, &self->db,
                         SQLITE_OPEN_READWRITE | SQLITE_OPEN_CREATE |
                         (uri ? SQLITE_OPEN_URI : 0), NULL);
    Py_END_ALLOW_THREADS

    Py_DECREF(database_obj);  // needed bco. the AC FSConverter

    if (rc != SQLITE_OK) {
        _pysqlite_seterror(self->db);
        return -1;
    }

    if (!isolation_level) {
        isolation_level = PyUnicode_FromString("");
        if (!isolation_level) {
            return -1;
        }
    } else {
        Py_INCREF(isolation_level);
    }
    Py_CLEAR(self->isolation_level);
    if (pysqlite_connection_set_isolation_level(self, isolation_level, NULL) < 0) {
        Py_DECREF(isolation_level);
        return -1;
    }
    Py_DECREF(isolation_level);

    pysqlite_state *state = pysqlite_get_state(NULL);
    self->statement_cache = new_statement_cache(state, self,
                                                cached_statements);
    if (self->statement_cache == NULL) {
        return -1;
    }
    if (PyErr_Occurred()) {
        return -1;
    }

    self->created_statements = 0;
    self->created_cursors = 0;

    /* Create lists of weak references to statements/cursors */
    self->statements = PyList_New(0);
    self->cursors = PyList_New(0);
    if (!self->statements || !self->cursors) {
        return -1;
    }

    self->detect_types = detect_types;
    (void)sqlite3_busy_timeout(self->db, (int)(timeout*1000));
    self->thread_ident = PyThread_get_thread_ident();
    self->check_same_thread = check_same_thread;

    self->function_pinboard_trace_callback = NULL;
    self->function_pinboard_progress_handler = NULL;
    self->function_pinboard_authorizer_cb = NULL;

<<<<<<< HEAD
    Py_XSETREF(self->collations, PyDict_New());
    if (!self->collations) {
        return -1;
    }

=======
    pysqlite_state *state = pysqlite_get_state(NULL);
>>>>>>> ecc3c8e4
    self->Warning               = state->Warning;
    self->Error                 = state->Error;
    self->InterfaceError        = state->InterfaceError;
    self->DatabaseError         = state->DatabaseError;
    self->DataError             = state->DataError;
    self->OperationalError      = state->OperationalError;
    self->IntegrityError        = state->IntegrityError;
    self->InternalError         = state->InternalError;
    self->ProgrammingError      = state->ProgrammingError;
    self->NotSupportedError     = state->NotSupportedError;

    if (PySys_Audit("sqlite3.connect/handle", "O", self) < 0) {
        return -1;
    }

    return 0;
}

/* action in (ACTION_RESET, ACTION_FINALIZE) */
static void
pysqlite_do_all_statements(pysqlite_Connection *self, int action,
                           int reset_cursors)
{
    int i;
    PyObject* weakref;
    PyObject* statement;
    pysqlite_Cursor* cursor;

    for (i = 0; i < PyList_Size(self->statements); i++) {
        weakref = PyList_GetItem(self->statements, i);
        statement = PyWeakref_GetObject(weakref);
        if (statement != Py_None) {
            Py_INCREF(statement);
            if (action == ACTION_RESET) {
                (void)pysqlite_statement_reset((pysqlite_Statement*)statement);
            } else {
                (void)pysqlite_statement_finalize((pysqlite_Statement*)statement);
            }
            Py_DECREF(statement);
        }
    }

    if (reset_cursors) {
        for (i = 0; i < PyList_Size(self->cursors); i++) {
            weakref = PyList_GetItem(self->cursors, i);
            cursor = (pysqlite_Cursor*)PyWeakref_GetObject(weakref);
            if ((PyObject*)cursor != Py_None) {
                cursor->reset = 1;
            }
        }
    }
}

static int
connection_traverse(pysqlite_Connection *self, visitproc visit, void *arg)
{
    Py_VISIT(Py_TYPE(self));
    Py_VISIT(self->isolation_level);
    Py_VISIT(self->statement_cache);
    Py_VISIT(self->statements);
    Py_VISIT(self->cursors);
    Py_VISIT(self->row_factory);
    Py_VISIT(self->text_factory);
    Py_VISIT(self->function_pinboard_trace_callback);
    Py_VISIT(self->function_pinboard_progress_handler);
    Py_VISIT(self->function_pinboard_authorizer_cb);
    return 0;
}

static int
connection_clear(pysqlite_Connection *self)
{
    Py_CLEAR(self->isolation_level);
    Py_CLEAR(self->statement_cache);
    Py_CLEAR(self->statements);
    Py_CLEAR(self->cursors);
    Py_CLEAR(self->row_factory);
    Py_CLEAR(self->text_factory);
    Py_CLEAR(self->function_pinboard_trace_callback);
    Py_CLEAR(self->function_pinboard_progress_handler);
    Py_CLEAR(self->function_pinboard_authorizer_cb);
    return 0;
}

static void
connection_close(pysqlite_Connection *self)
{
    if (self->db) {
        int rc = sqlite3_close_v2(self->db);
        assert(rc == SQLITE_OK), (void)rc;
        self->db = NULL;
    }
}

static void
connection_dealloc(pysqlite_Connection *self)
{
    PyTypeObject *tp = Py_TYPE(self);
    PyObject_GC_UnTrack(self);
    tp->tp_clear((PyObject *)self);

    /* Clean up if user has not called .close() explicitly. */
    connection_close(self);

    tp->tp_free(self);
    Py_DECREF(tp);
}

/*
 * Registers a cursor with the connection.
 *
 * 0 => error; 1 => ok
 */
int pysqlite_connection_register_cursor(pysqlite_Connection* connection, PyObject* cursor)
{
    PyObject* weakref;

    weakref = PyWeakref_NewRef((PyObject*)cursor, NULL);
    if (!weakref) {
        goto error;
    }

    if (PyList_Append(connection->cursors, weakref) != 0) {
        Py_CLEAR(weakref);
        goto error;
    }

    Py_DECREF(weakref);

    return 1;
error:
    return 0;
}

/*[clinic input]
_sqlite3.Connection.cursor as pysqlite_connection_cursor

    cls: defining_class
    /
    factory: object = NULL

Return a cursor for the connection.
[clinic start generated code]*/

static PyObject *
pysqlite_connection_cursor_impl(pysqlite_Connection *self, PyTypeObject *cls,
                                PyObject *factory)
/*[clinic end generated code: output=c48c9335315ba58d input=c19d77941a005430]*/
{
    PyObject* cursor;

    if (!pysqlite_check_thread(self) || !pysqlite_check_connection(self)) {
        return NULL;
    }

    pysqlite_state *state = pysqlite_get_state_by_cls(cls);
    if (factory == NULL) {
        factory = (PyObject *)state->CursorType;
    }

    cursor = PyObject_CallOneArg(factory, (PyObject *)self);
    if (cursor == NULL)
        return NULL;
    if (!PyObject_TypeCheck(cursor, state->CursorType)) {
        PyErr_Format(PyExc_TypeError,
                     "factory must return a cursor, not %.100s",
                     Py_TYPE(cursor)->tp_name);
        Py_DECREF(cursor);
        return NULL;
    }

    _pysqlite_drop_unused_cursor_references(self);

    if (cursor && self->row_factory != Py_None) {
        Py_INCREF(self->row_factory);
        Py_XSETREF(((pysqlite_Cursor *)cursor)->row_factory, self->row_factory);
    }

    return cursor;
}

/*[clinic input]
_sqlite3.Connection.close as pysqlite_connection_close

Closes the connection.
[clinic start generated code]*/

static PyObject *
pysqlite_connection_close_impl(pysqlite_Connection *self)
/*[clinic end generated code: output=a546a0da212c9b97 input=3d58064bbffaa3d3]*/
{
    if (!pysqlite_check_thread(self)) {
        return NULL;
    }

    pysqlite_do_all_statements(self, ACTION_FINALIZE, 1);
    connection_close(self);

    Py_RETURN_NONE;
}

/*
 * Checks if a connection object is usable (i. e. not closed).
 *
 * 0 => error; 1 => ok
 */
int pysqlite_check_connection(pysqlite_Connection* con)
{
    pysqlite_state *state = pysqlite_get_state(NULL);
    if (!con->initialized) {
        PyErr_SetString(state->ProgrammingError,
                        "Base Connection.__init__ not called.");
        return 0;
    }

    if (!con->db) {
        PyErr_SetString(state->ProgrammingError,
                        "Cannot operate on a closed database.");
        return 0;
    } else {
        return 1;
    }
}

/*[clinic input]
_sqlite3.Connection.commit as pysqlite_connection_commit

Commit the current transaction.
[clinic start generated code]*/

static PyObject *
pysqlite_connection_commit_impl(pysqlite_Connection *self)
/*[clinic end generated code: output=3da45579e89407f2 input=39c12c04dda276a8]*/
{
    int rc;
    sqlite3_stmt* statement;

    if (!pysqlite_check_thread(self) || !pysqlite_check_connection(self)) {
        return NULL;
    }

    if (!sqlite3_get_autocommit(self->db)) {

        Py_BEGIN_ALLOW_THREADS
        rc = sqlite3_prepare_v2(self->db, "COMMIT", 7, &statement, NULL);
        Py_END_ALLOW_THREADS
        if (rc != SQLITE_OK) {
            _pysqlite_seterror(self->db);
            goto error;
        }

        rc = pysqlite_step(statement);
        if (rc != SQLITE_DONE) {
            _pysqlite_seterror(self->db);
        }

        Py_BEGIN_ALLOW_THREADS
        rc = sqlite3_finalize(statement);
        Py_END_ALLOW_THREADS
        if (rc != SQLITE_OK && !PyErr_Occurred()) {
            _pysqlite_seterror(self->db);
        }

    }

error:
    if (PyErr_Occurred()) {
        return NULL;
    } else {
        Py_RETURN_NONE;
    }
}

/*[clinic input]
_sqlite3.Connection.rollback as pysqlite_connection_rollback

Roll back the current transaction.
[clinic start generated code]*/

static PyObject *
pysqlite_connection_rollback_impl(pysqlite_Connection *self)
/*[clinic end generated code: output=b66fa0d43e7ef305 input=12d4e8d068942830]*/
{
    int rc;
    sqlite3_stmt* statement;

    if (!pysqlite_check_thread(self) || !pysqlite_check_connection(self)) {
        return NULL;
    }

    if (!sqlite3_get_autocommit(self->db)) {
        pysqlite_do_all_statements(self, ACTION_RESET, 1);

        Py_BEGIN_ALLOW_THREADS
        rc = sqlite3_prepare_v2(self->db, "ROLLBACK", 9, &statement, NULL);
        Py_END_ALLOW_THREADS
        if (rc != SQLITE_OK) {
            _pysqlite_seterror(self->db);
            goto error;
        }

        rc = pysqlite_step(statement);
        if (rc != SQLITE_DONE) {
            _pysqlite_seterror(self->db);
        }

        Py_BEGIN_ALLOW_THREADS
        rc = sqlite3_finalize(statement);
        Py_END_ALLOW_THREADS
        if (rc != SQLITE_OK && !PyErr_Occurred()) {
            _pysqlite_seterror(self->db);
        }

    }

error:
    if (PyErr_Occurred()) {
        return NULL;
    } else {
        Py_RETURN_NONE;
    }
}

static int
_pysqlite_set_result(sqlite3_context* context, PyObject* py_val)
{
    if (py_val == Py_None) {
        sqlite3_result_null(context);
    } else if (PyLong_Check(py_val)) {
        sqlite_int64 value = _pysqlite_long_as_int64(py_val);
        if (value == -1 && PyErr_Occurred())
            return -1;
        sqlite3_result_int64(context, value);
    } else if (PyFloat_Check(py_val)) {
        sqlite3_result_double(context, PyFloat_AsDouble(py_val));
    } else if (PyUnicode_Check(py_val)) {
        const char *str = PyUnicode_AsUTF8(py_val);
        if (str == NULL)
            return -1;
        sqlite3_result_text(context, str, -1, SQLITE_TRANSIENT);
    } else if (PyObject_CheckBuffer(py_val)) {
        Py_buffer view;
        if (PyObject_GetBuffer(py_val, &view, PyBUF_SIMPLE) != 0) {
            PyErr_SetString(PyExc_ValueError,
                            "could not convert BLOB to buffer");
            return -1;
        }
        if (view.len > INT_MAX) {
            PyErr_SetString(PyExc_OverflowError,
                            "BLOB longer than INT_MAX bytes");
            PyBuffer_Release(&view);
            return -1;
        }
        sqlite3_result_blob(context, view.buf, (int)view.len, SQLITE_TRANSIENT);
        PyBuffer_Release(&view);
    } else {
        return -1;
    }
    return 0;
}

static PyObject *
_pysqlite_build_py_params(sqlite3_context *context, int argc,
                          sqlite3_value **argv)
{
    PyObject* args;
    int i;
    sqlite3_value* cur_value;
    PyObject* cur_py_value;

    args = PyTuple_New(argc);
    if (!args) {
        return NULL;
    }

    for (i = 0; i < argc; i++) {
        cur_value = argv[i];
        switch (sqlite3_value_type(argv[i])) {
            case SQLITE_INTEGER:
                cur_py_value = PyLong_FromLongLong(sqlite3_value_int64(cur_value));
                break;
            case SQLITE_FLOAT:
                cur_py_value = PyFloat_FromDouble(sqlite3_value_double(cur_value));
                break;
            case SQLITE_TEXT: {
                sqlite3 *db = sqlite3_context_db_handle(context);
                const char *text = (const char *)sqlite3_value_text(cur_value);

                if (text == NULL && sqlite3_errcode(db) == SQLITE_NOMEM) {
                    PyErr_NoMemory();
                    goto error;
                }

                Py_ssize_t size = sqlite3_value_bytes(cur_value);
                cur_py_value = PyUnicode_FromStringAndSize(text, size);
                break;
            }
            case SQLITE_BLOB: {
                sqlite3 *db = sqlite3_context_db_handle(context);
                const void *blob = sqlite3_value_blob(cur_value);

                if (blob == NULL && sqlite3_errcode(db) == SQLITE_NOMEM) {
                    PyErr_NoMemory();
                    goto error;
                }

                Py_ssize_t size = sqlite3_value_bytes(cur_value);
                cur_py_value = PyBytes_FromStringAndSize(blob, size);
                break;
            }
            case SQLITE_NULL:
            default:
                cur_py_value = Py_NewRef(Py_None);
        }

        if (!cur_py_value) {
            goto error;
        }

        PyTuple_SET_ITEM(args, i, cur_py_value);
    }

    return args;

error:
    Py_DECREF(args);
    return NULL;
}

static void
_pysqlite_func_callback(sqlite3_context *context, int argc, sqlite3_value **argv)
{
    PyObject* args;
    PyObject* py_func;
    PyObject* py_retval = NULL;
    int ok;

    PyGILState_STATE threadstate;

    threadstate = PyGILState_Ensure();

    py_func = (PyObject*)sqlite3_user_data(context);

    args = _pysqlite_build_py_params(context, argc, argv);
    if (args) {
        py_retval = PyObject_CallObject(py_func, args);
        Py_DECREF(args);
    }

    ok = 0;
    if (py_retval) {
        ok = _pysqlite_set_result(context, py_retval) == 0;
        Py_DECREF(py_retval);
    }
    if (!ok) {
        pysqlite_state *state = pysqlite_get_state(NULL);
        if (state->enable_callback_tracebacks) {
            PyErr_Print();
        }
        else {
            PyErr_Clear();
        }
        sqlite3_result_error(context, "user-defined function raised exception", -1);
    }

    PyGILState_Release(threadstate);
}

static void _pysqlite_step_callback(sqlite3_context *context, int argc, sqlite3_value** params)
{
    PyObject* args;
    PyObject* function_result = NULL;
    PyObject* aggregate_class;
    PyObject** aggregate_instance;
    PyObject* stepmethod = NULL;

    PyGILState_STATE threadstate;

    threadstate = PyGILState_Ensure();

    aggregate_class = (PyObject*)sqlite3_user_data(context);

    aggregate_instance = (PyObject**)sqlite3_aggregate_context(context, sizeof(PyObject*));

    if (*aggregate_instance == NULL) {
        *aggregate_instance = _PyObject_CallNoArg(aggregate_class);

        if (PyErr_Occurred()) {
            *aggregate_instance = 0;

            pysqlite_state *state = pysqlite_get_state(NULL);
            if (state->enable_callback_tracebacks) {
                PyErr_Print();
            }
            else {
                PyErr_Clear();
            }
            sqlite3_result_error(context, "user-defined aggregate's '__init__' method raised error", -1);
            goto error;
        }
    }

    stepmethod = PyObject_GetAttrString(*aggregate_instance, "step");
    if (!stepmethod) {
        goto error;
    }

    args = _pysqlite_build_py_params(context, argc, params);
    if (!args) {
        goto error;
    }

    function_result = PyObject_CallObject(stepmethod, args);
    Py_DECREF(args);

    if (!function_result) {
        pysqlite_state *state = pysqlite_get_state(NULL);
        if (state->enable_callback_tracebacks) {
            PyErr_Print();
        }
        else {
            PyErr_Clear();
        }
        sqlite3_result_error(context, "user-defined aggregate's 'step' method raised error", -1);
    }

error:
    Py_XDECREF(stepmethod);
    Py_XDECREF(function_result);

    PyGILState_Release(threadstate);
}

static void
_pysqlite_final_callback(sqlite3_context *context)
{
    PyObject* function_result;
    PyObject** aggregate_instance;
    _Py_IDENTIFIER(finalize);
    int ok;
    PyObject *exception, *value, *tb;

    PyGILState_STATE threadstate;

    threadstate = PyGILState_Ensure();

    aggregate_instance = (PyObject**)sqlite3_aggregate_context(context, 0);
    if (aggregate_instance == NULL) {
        /* No rows matched the query; the step handler was never called. */
        goto error;
    }
    else if (!*aggregate_instance) {
        /* this branch is executed if there was an exception in the aggregate's
         * __init__ */

        goto error;
    }

    /* Keep the exception (if any) of the last call to step() */
    PyErr_Fetch(&exception, &value, &tb);

    function_result = _PyObject_CallMethodIdNoArgs(*aggregate_instance, &PyId_finalize);

    Py_DECREF(*aggregate_instance);

    ok = 0;
    if (function_result) {
        ok = _pysqlite_set_result(context, function_result) == 0;
        Py_DECREF(function_result);
    }
    if (!ok) {
        pysqlite_state *state = pysqlite_get_state(NULL);
        if (state->enable_callback_tracebacks) {
            PyErr_Print();
        }
        else {
            PyErr_Clear();
        }
        sqlite3_result_error(context, "user-defined aggregate's 'finalize' method raised error", -1);
    }

    /* Restore the exception (if any) of the last call to step(),
       but clear also the current exception if finalize() failed */
    PyErr_Restore(exception, value, tb);

error:
    PyGILState_Release(threadstate);
}

static void _pysqlite_drop_unused_statement_references(pysqlite_Connection* self)
{
    PyObject* new_list;
    PyObject* weakref;
    int i;

    /* we only need to do this once in a while */
    if (self->created_statements++ < 200) {
        return;
    }

    self->created_statements = 0;

    new_list = PyList_New(0);
    if (!new_list) {
        return;
    }

    for (i = 0; i < PyList_Size(self->statements); i++) {
        weakref = PyList_GetItem(self->statements, i);
        if (PyWeakref_GetObject(weakref) != Py_None) {
            if (PyList_Append(new_list, weakref) != 0) {
                Py_DECREF(new_list);
                return;
            }
        }
    }

    Py_SETREF(self->statements, new_list);
}

static void _pysqlite_drop_unused_cursor_references(pysqlite_Connection* self)
{
    PyObject* new_list;
    PyObject* weakref;
    int i;

    /* we only need to do this once in a while */
    if (self->created_cursors++ < 200) {
        return;
    }

    self->created_cursors = 0;

    new_list = PyList_New(0);
    if (!new_list) {
        return;
    }

    for (i = 0; i < PyList_Size(self->cursors); i++) {
        weakref = PyList_GetItem(self->cursors, i);
        if (PyWeakref_GetObject(weakref) != Py_None) {
            if (PyList_Append(new_list, weakref) != 0) {
                Py_DECREF(new_list);
                return;
            }
        }
    }

    Py_SETREF(self->cursors, new_list);
}

static void _destructor(void* args)
{
    // This function may be called without the GIL held, so we need to ensure
    // that we destroy 'args' with the GIL
    PyGILState_STATE gstate;
    gstate = PyGILState_Ensure();
    Py_DECREF((PyObject*)args);
    PyGILState_Release(gstate);
}

/*[clinic input]
_sqlite3.Connection.create_function as pysqlite_connection_create_function

    name: str
    narg: int
    func: object
    *
    deterministic: bool = False

Creates a new function. Non-standard.
[clinic start generated code]*/

static PyObject *
pysqlite_connection_create_function_impl(pysqlite_Connection *self,
                                         const char *name, int narg,
                                         PyObject *func, int deterministic)
/*[clinic end generated code: output=07d1877dd98c0308 input=f2edcf073e815beb]*/
{
    int rc;
    int flags = SQLITE_UTF8;

    if (!pysqlite_check_thread(self) || !pysqlite_check_connection(self)) {
        return NULL;
    }

    if (deterministic) {
#if SQLITE_VERSION_NUMBER < 3008003
        PyErr_SetString(self->NotSupportedError,
                        "deterministic=True requires SQLite 3.8.3 or higher");
        return NULL;
#else
        if (sqlite3_libversion_number() < 3008003) {
            PyErr_SetString(self->NotSupportedError,
                            "deterministic=True requires SQLite 3.8.3 or higher");
            return NULL;
        }
        flags |= SQLITE_DETERMINISTIC;
#endif
    }
    rc = sqlite3_create_function_v2(self->db,
                                    name,
                                    narg,
                                    flags,
                                    (void*)Py_NewRef(func),
                                    _pysqlite_func_callback,
                                    NULL,
                                    NULL,
                                    &_destructor);  // will decref func

    if (rc != SQLITE_OK) {
        /* Workaround for SQLite bug: no error code or string is available here */
        PyErr_SetString(self->OperationalError, "Error creating function");
        return NULL;
    }
    Py_RETURN_NONE;
}

/*[clinic input]
_sqlite3.Connection.create_aggregate as pysqlite_connection_create_aggregate

    name: str
    n_arg: int
    aggregate_class: object

Creates a new aggregate. Non-standard.
[clinic start generated code]*/

static PyObject *
pysqlite_connection_create_aggregate_impl(pysqlite_Connection *self,
                                          const char *name, int n_arg,
                                          PyObject *aggregate_class)
/*[clinic end generated code: output=fbb2f858cfa4d8db input=c2e13bbf234500a5]*/
{
    int rc;

    if (!pysqlite_check_thread(self) || !pysqlite_check_connection(self)) {
        return NULL;
    }

    rc = sqlite3_create_function_v2(self->db,
                                    name,
                                    n_arg,
                                    SQLITE_UTF8,
                                    (void*)Py_NewRef(aggregate_class),
                                    0,
                                    &_pysqlite_step_callback,
                                    &_pysqlite_final_callback,
                                    &_destructor); // will decref func
    if (rc != SQLITE_OK) {
        /* Workaround for SQLite bug: no error code or string is available here */
        PyErr_SetString(self->OperationalError, "Error creating aggregate");
        return NULL;
    }
    Py_RETURN_NONE;
}

static int _authorizer_callback(void* user_arg, int action, const char* arg1, const char* arg2 , const char* dbname, const char* access_attempt_source)
{
    PyObject *ret;
    int rc;
    PyGILState_STATE gilstate;

    gilstate = PyGILState_Ensure();

    ret = PyObject_CallFunction((PyObject*)user_arg, "issss", action, arg1, arg2, dbname, access_attempt_source);

    if (ret == NULL) {
        pysqlite_state *state = pysqlite_get_state(NULL);
        if (state->enable_callback_tracebacks) {
            PyErr_Print();
        }
        else {
            PyErr_Clear();
        }

        rc = SQLITE_DENY;
    }
    else {
        if (PyLong_Check(ret)) {
            rc = _PyLong_AsInt(ret);
            if (rc == -1 && PyErr_Occurred()) {
                pysqlite_state *state = pysqlite_get_state(NULL);
                if (state->enable_callback_tracebacks) {
                    PyErr_Print();
                }
                else {
                    PyErr_Clear();
                }
                rc = SQLITE_DENY;
            }
        }
        else {
            rc = SQLITE_DENY;
        }
        Py_DECREF(ret);
    }

    PyGILState_Release(gilstate);
    return rc;
}

static int _progress_handler(void* user_arg)
{
    int rc;
    PyObject *ret;
    PyGILState_STATE gilstate;

    gilstate = PyGILState_Ensure();
    ret = _PyObject_CallNoArg((PyObject*)user_arg);

    if (!ret) {
        pysqlite_state *state = pysqlite_get_state(NULL);
        if (state->enable_callback_tracebacks) {
            PyErr_Print();
        }
        else {
            PyErr_Clear();
        }

        /* abort query if error occurred */
        rc = 1;
    } else {
        rc = (int)PyObject_IsTrue(ret);
        Py_DECREF(ret);
    }

    PyGILState_Release(gilstate);
    return rc;
}

#ifdef HAVE_TRACE_V2
/*
 * From https://sqlite.org/c3ref/trace_v2.html:
 * The integer return value from the callback is currently ignored, though this
 * may change in future releases. Callback implementations should return zero
 * to ensure future compatibility.
 */
static int _trace_callback(unsigned int type, void* user_arg, void* prepared_statement, void* statement_string)
#else
static void _trace_callback(void* user_arg, const char* statement_string)
#endif
{
    PyObject *py_statement = NULL;
    PyObject *ret = NULL;

    PyGILState_STATE gilstate;

#ifdef HAVE_TRACE_V2
    if (type != SQLITE_TRACE_STMT) {
        return 0;
    }
#endif

    gilstate = PyGILState_Ensure();
    py_statement = PyUnicode_DecodeUTF8(statement_string,
            strlen(statement_string), "replace");
    if (py_statement) {
        ret = PyObject_CallOneArg((PyObject*)user_arg, py_statement);
        Py_DECREF(py_statement);
    }

    if (ret) {
        Py_DECREF(ret);
    } else {
        pysqlite_state *state = pysqlite_get_state(NULL);
        if (state->enable_callback_tracebacks) {
            PyErr_Print();
        }
        else {
            PyErr_Clear();
        }
    }

    PyGILState_Release(gilstate);
#ifdef HAVE_TRACE_V2
    return 0;
#endif
}

/*[clinic input]
_sqlite3.Connection.set_authorizer as pysqlite_connection_set_authorizer

    authorizer_callback as authorizer_cb: object

Sets authorizer callback. Non-standard.
[clinic start generated code]*/

static PyObject *
pysqlite_connection_set_authorizer_impl(pysqlite_Connection *self,
                                        PyObject *authorizer_cb)
/*[clinic end generated code: output=f18ba575d788b35c input=df079724c020d2f2]*/
{
    if (!pysqlite_check_thread(self) || !pysqlite_check_connection(self)) {
        return NULL;
    }

    int rc;
    if (authorizer_cb == Py_None) {
        rc = sqlite3_set_authorizer(self->db, NULL, NULL);
        Py_XSETREF(self->function_pinboard_authorizer_cb, NULL);
    }
    else {
        Py_INCREF(authorizer_cb);
        Py_XSETREF(self->function_pinboard_authorizer_cb, authorizer_cb);
        rc = sqlite3_set_authorizer(self->db, _authorizer_callback, authorizer_cb);
    }
    if (rc != SQLITE_OK) {
        PyErr_SetString(self->OperationalError,
                        "Error setting authorizer callback");
        Py_XSETREF(self->function_pinboard_authorizer_cb, NULL);
        return NULL;
    }
    Py_RETURN_NONE;
}

/*[clinic input]
_sqlite3.Connection.set_progress_handler as pysqlite_connection_set_progress_handler

    progress_handler: object
    n: int

Sets progress handler callback. Non-standard.
[clinic start generated code]*/

static PyObject *
pysqlite_connection_set_progress_handler_impl(pysqlite_Connection *self,
                                              PyObject *progress_handler,
                                              int n)
/*[clinic end generated code: output=35a7c10364cb1b04 input=857696c25f964c64]*/
{
    if (!pysqlite_check_thread(self) || !pysqlite_check_connection(self)) {
        return NULL;
    }

    if (progress_handler == Py_None) {
        /* None clears the progress handler previously set */
        sqlite3_progress_handler(self->db, 0, 0, (void*)0);
        Py_XSETREF(self->function_pinboard_progress_handler, NULL);
    } else {
        sqlite3_progress_handler(self->db, n, _progress_handler, progress_handler);
        Py_INCREF(progress_handler);
        Py_XSETREF(self->function_pinboard_progress_handler, progress_handler);
    }
    Py_RETURN_NONE;
}

/*[clinic input]
_sqlite3.Connection.set_trace_callback as pysqlite_connection_set_trace_callback

    trace_callback: object

Sets a trace callback called for each SQL statement (passed as unicode).

Non-standard.
[clinic start generated code]*/

static PyObject *
pysqlite_connection_set_trace_callback_impl(pysqlite_Connection *self,
                                            PyObject *trace_callback)
/*[clinic end generated code: output=fb0e307b9924d454 input=56d60fd38d763679]*/
{
    if (!pysqlite_check_thread(self) || !pysqlite_check_connection(self)) {
        return NULL;
    }

    if (trace_callback == Py_None) {
        /*
         * None clears the trace callback previously set
         *
         * Ref.
         * - https://sqlite.org/c3ref/c_trace.html
         * - https://sqlite.org/c3ref/trace_v2.html
         */
#ifdef HAVE_TRACE_V2
        sqlite3_trace_v2(self->db, SQLITE_TRACE_STMT, 0, 0);
#else
        sqlite3_trace(self->db, 0, (void*)0);
#endif
        Py_XSETREF(self->function_pinboard_trace_callback, NULL);
    } else {
#ifdef HAVE_TRACE_V2
        sqlite3_trace_v2(self->db, SQLITE_TRACE_STMT, _trace_callback, trace_callback);
#else
        sqlite3_trace(self->db, _trace_callback, trace_callback);
#endif
        Py_INCREF(trace_callback);
        Py_XSETREF(self->function_pinboard_trace_callback, trace_callback);
    }

    Py_RETURN_NONE;
}

#ifndef SQLITE_OMIT_LOAD_EXTENSION
/*[clinic input]
_sqlite3.Connection.enable_load_extension as pysqlite_connection_enable_load_extension

    enable as onoff: bool(accept={int})
    /

Enable dynamic loading of SQLite extension modules. Non-standard.
[clinic start generated code]*/

static PyObject *
pysqlite_connection_enable_load_extension_impl(pysqlite_Connection *self,
                                               int onoff)
/*[clinic end generated code: output=9cac37190d388baf input=5c0da5b121121cbc]*/
{
    int rc;

    if (PySys_Audit("sqlite3.enable_load_extension",
                    "OO", self, onoff ? Py_True : Py_False) < 0) {
        return NULL;
    }

    if (!pysqlite_check_thread(self) || !pysqlite_check_connection(self)) {
        return NULL;
    }

    rc = sqlite3_enable_load_extension(self->db, onoff);

    if (rc != SQLITE_OK) {
        PyErr_SetString(self->OperationalError,
                        "Error enabling load extension");
        return NULL;
    } else {
        Py_RETURN_NONE;
    }
}

/*[clinic input]
_sqlite3.Connection.load_extension as pysqlite_connection_load_extension

    name as extension_name: str
    /

Load SQLite extension module. Non-standard.
[clinic start generated code]*/

static PyObject *
pysqlite_connection_load_extension_impl(pysqlite_Connection *self,
                                        const char *extension_name)
/*[clinic end generated code: output=47eb1d7312bc97a7 input=0b711574560db9fc]*/
{
    int rc;
    char* errmsg;

    if (PySys_Audit("sqlite3.load_extension", "Os", self, extension_name) < 0) {
        return NULL;
    }

    if (!pysqlite_check_thread(self) || !pysqlite_check_connection(self)) {
        return NULL;
    }

    rc = sqlite3_load_extension(self->db, extension_name, 0, &errmsg);
    if (rc != 0) {
        PyErr_SetString(self->OperationalError, errmsg);
        return NULL;
    } else {
        Py_RETURN_NONE;
    }
}
#endif

int pysqlite_check_thread(pysqlite_Connection* self)
{
    if (self->check_same_thread) {
        if (PyThread_get_thread_ident() != self->thread_ident) {
            PyErr_Format(self->ProgrammingError,
                        "SQLite objects created in a thread can only be used in that same thread. "
                        "The object was created in thread id %lu and this is thread id %lu.",
                        self->thread_ident, PyThread_get_thread_ident());
            return 0;
        }

    }
    return 1;
}

static PyObject* pysqlite_connection_get_isolation_level(pysqlite_Connection* self, void* unused)
{
    return Py_NewRef(self->isolation_level);
}

static PyObject* pysqlite_connection_get_total_changes(pysqlite_Connection* self, void* unused)
{
    if (!pysqlite_check_connection(self)) {
        return NULL;
    } else {
        return Py_BuildValue("i", sqlite3_total_changes(self->db));
    }
}

static PyObject* pysqlite_connection_get_in_transaction(pysqlite_Connection* self, void* unused)
{
    if (!pysqlite_check_connection(self)) {
        return NULL;
    }
    if (!sqlite3_get_autocommit(self->db)) {
        Py_RETURN_TRUE;
    }
    Py_RETURN_FALSE;
}

static int
pysqlite_connection_set_isolation_level(pysqlite_Connection* self, PyObject* isolation_level, void *Py_UNUSED(ignored))
{
    if (isolation_level == NULL) {
        PyErr_SetString(PyExc_AttributeError, "cannot delete attribute");
        return -1;
    }
    if (isolation_level == Py_None) {
        PyObject *res = pysqlite_connection_commit(self, NULL);
        if (!res) {
            return -1;
        }
        Py_DECREF(res);

        self->begin_statement = NULL;
    } else {
        const char * const *candidate;
        PyObject *uppercase_level;
        _Py_IDENTIFIER(upper);

        if (!PyUnicode_Check(isolation_level)) {
            PyErr_Format(PyExc_TypeError,
                         "isolation_level must be a string or None, not %.100s",
                         Py_TYPE(isolation_level)->tp_name);
            return -1;
        }

        uppercase_level = _PyObject_CallMethodIdOneArg(
                        (PyObject *)&PyUnicode_Type, &PyId_upper,
                        isolation_level);
        if (!uppercase_level) {
            return -1;
        }
        for (candidate = begin_statements; *candidate; candidate++) {
            if (_PyUnicode_EqualToASCIIString(uppercase_level, *candidate + 6))
                break;
        }
        Py_DECREF(uppercase_level);
        if (!*candidate) {
            PyErr_SetString(PyExc_ValueError,
                            "invalid value for isolation_level");
            return -1;
        }
        self->begin_statement = *candidate;
    }

    Py_INCREF(isolation_level);
    Py_XSETREF(self->isolation_level, isolation_level);
    return 0;
}

static PyObject *
pysqlite_connection_call(pysqlite_Connection *self, PyObject *args,
                         PyObject *kwargs)
{
    PyObject* sql;
    pysqlite_Statement* statement;
    PyObject* weakref;

    if (!pysqlite_check_thread(self) || !pysqlite_check_connection(self)) {
        return NULL;
    }

    if (!_PyArg_NoKeywords(MODULE_NAME ".Connection", kwargs))
        return NULL;

    if (!PyArg_ParseTuple(args, "U", &sql))
        return NULL;

    _pysqlite_drop_unused_statement_references(self);

    statement = pysqlite_statement_create(self, sql);
    if (statement == NULL) {
        return NULL;
    }

    weakref = PyWeakref_NewRef((PyObject*)statement, NULL);
    if (weakref == NULL)
        goto error;
    if (PyList_Append(self->statements, weakref) != 0) {
        Py_DECREF(weakref);
        goto error;
    }
    Py_DECREF(weakref);

    return (PyObject*)statement;

error:
    Py_DECREF(statement);
    return NULL;
}

/*[clinic input]
_sqlite3.Connection.execute as pysqlite_connection_execute

    sql: unicode
    parameters: object = NULL
    /

Executes a SQL statement. Non-standard.
[clinic start generated code]*/

static PyObject *
pysqlite_connection_execute_impl(pysqlite_Connection *self, PyObject *sql,
                                 PyObject *parameters)
/*[clinic end generated code: output=5be05ae01ee17ee4 input=fbd17c75c7140271]*/
{
    _Py_IDENTIFIER(execute);
    PyObject* cursor = 0;
    PyObject* result = 0;

    cursor = _PyObject_CallMethodIdNoArgs((PyObject*)self, &PyId_cursor);
    if (!cursor) {
        goto error;
    }

    result = _PyObject_CallMethodIdObjArgs(cursor, &PyId_execute, sql, parameters, NULL);
    if (!result) {
        Py_CLEAR(cursor);
    }

error:
    Py_XDECREF(result);

    return cursor;
}

/*[clinic input]
_sqlite3.Connection.executemany as pysqlite_connection_executemany

    sql: unicode
    parameters: object
    /

Repeatedly executes a SQL statement. Non-standard.
[clinic start generated code]*/

static PyObject *
pysqlite_connection_executemany_impl(pysqlite_Connection *self,
                                     PyObject *sql, PyObject *parameters)
/*[clinic end generated code: output=776cd2fd20bfe71f input=4feab80659ffc82b]*/
{
    _Py_IDENTIFIER(executemany);
    PyObject* cursor = 0;
    PyObject* result = 0;

    cursor = _PyObject_CallMethodIdNoArgs((PyObject*)self, &PyId_cursor);
    if (!cursor) {
        goto error;
    }

    result = _PyObject_CallMethodIdObjArgs(cursor, &PyId_executemany, sql,
                                           parameters, NULL);
    if (!result) {
        Py_CLEAR(cursor);
    }

error:
    Py_XDECREF(result);

    return cursor;
}

/*[clinic input]
_sqlite3.Connection.executescript as pysqlite_connection_executescript

    sql_script as script_obj: object
    /

Executes multiple SQL statements at once. Non-standard.
[clinic start generated code]*/

static PyObject *
pysqlite_connection_executescript(pysqlite_Connection *self,
                                  PyObject *script_obj)
/*[clinic end generated code: output=4c4f9d77aa0ae37d input=b27ae5c24ffb8b43]*/
{
    _Py_IDENTIFIER(executescript);
    PyObject* cursor = 0;
    PyObject* result = 0;

    cursor = _PyObject_CallMethodIdNoArgs((PyObject*)self, &PyId_cursor);
    if (!cursor) {
        goto error;
    }

    result = _PyObject_CallMethodIdObjArgs(cursor, &PyId_executescript,
                                           script_obj, NULL);
    if (!result) {
        Py_CLEAR(cursor);
    }

error:
    Py_XDECREF(result);

    return cursor;
}

/* ------------------------- COLLATION CODE ------------------------ */

static int
pysqlite_collation_callback(
        void* context,
        int text1_length, const void* text1_data,
        int text2_length, const void* text2_data)
{
    PyObject* callback = (PyObject*)context;
    PyObject* string1 = 0;
    PyObject* string2 = 0;
    PyGILState_STATE gilstate;
    PyObject* retval = NULL;
    long longval;
    int result = 0;
    gilstate = PyGILState_Ensure();

    if (PyErr_Occurred()) {
        goto finally;
    }

    string1 = PyUnicode_FromStringAndSize((const char*)text1_data, text1_length);
    string2 = PyUnicode_FromStringAndSize((const char*)text2_data, text2_length);

    if (!string1 || !string2) {
        goto finally; /* failed to allocate strings */
    }

    PyObject *args[] = { string1, string2 };  // Borrowed refs.
    retval = PyObject_Vectorcall(callback, args, 2, NULL);
    if (retval == NULL) {
        /* execution failed */
        goto finally;
    }

    longval = PyLong_AsLongAndOverflow(retval, &result);
    if (longval == -1 && PyErr_Occurred()) {
        PyErr_Clear();
        result = 0;
    }
    else if (!result) {
        if (longval > 0)
            result = 1;
        else if (longval < 0)
            result = -1;
    }

finally:
    Py_XDECREF(string1);
    Py_XDECREF(string2);
    Py_XDECREF(retval);
    PyGILState_Release(gilstate);
    return result;
}

/*[clinic input]
_sqlite3.Connection.interrupt as pysqlite_connection_interrupt

Abort any pending database operation. Non-standard.
[clinic start generated code]*/

static PyObject *
pysqlite_connection_interrupt_impl(pysqlite_Connection *self)
/*[clinic end generated code: output=f193204bc9e70b47 input=4bd0ad083cf93aa7]*/
{
    PyObject* retval = NULL;

    if (!pysqlite_check_connection(self)) {
        goto finally;
    }

    sqlite3_interrupt(self->db);

    retval = Py_NewRef(Py_None);

finally:
    return retval;
}

/* Function author: Paul Kippes <kippesp@gmail.com>
 * Class method of Connection to call the Python function _iterdump
 * of the sqlite3 module.
 */
/*[clinic input]
_sqlite3.Connection.iterdump as pysqlite_connection_iterdump

Returns iterator to the dump of the database in an SQL text format.

Non-standard.
[clinic start generated code]*/

static PyObject *
pysqlite_connection_iterdump_impl(pysqlite_Connection *self)
/*[clinic end generated code: output=586997aaf9808768 input=53bc907cb5eedb85]*/
{
    _Py_IDENTIFIER(_iterdump);
    PyObject* retval = NULL;
    PyObject* module = NULL;
    PyObject* module_dict;
    PyObject* pyfn_iterdump;

    if (!pysqlite_check_connection(self)) {
        goto finally;
    }

    module = PyImport_ImportModule(MODULE_NAME ".dump");
    if (!module) {
        goto finally;
    }

    module_dict = PyModule_GetDict(module);
    if (!module_dict) {
        goto finally;
    }

    pyfn_iterdump = _PyDict_GetItemIdWithError(module_dict, &PyId__iterdump);
    if (!pyfn_iterdump) {
        if (!PyErr_Occurred()) {
            PyErr_SetString(self->OperationalError,
                            "Failed to obtain _iterdump() reference");
        }
        goto finally;
    }

    retval = PyObject_CallOneArg(pyfn_iterdump, (PyObject *)self);

finally:
    Py_XDECREF(module);
    return retval;
}

/*[clinic input]
_sqlite3.Connection.backup as pysqlite_connection_backup

    target: object(type='pysqlite_Connection *', subclass_of='clinic_state()->ConnectionType')
    *
    pages: int = -1
    progress: object = None
    name: str = "main"
    sleep: double = 0.250

Makes a backup of the database. Non-standard.
[clinic start generated code]*/

static PyObject *
pysqlite_connection_backup_impl(pysqlite_Connection *self,
                                pysqlite_Connection *target, int pages,
                                PyObject *progress, const char *name,
                                double sleep)
/*[clinic end generated code: output=306a3e6a38c36334 input=c759627ab1ad46ff]*/
{
    int rc;
    int sleep_ms = (int)(sleep * 1000.0);
    sqlite3 *bck_conn;
    sqlite3_backup *bck_handle;

    if (!pysqlite_check_thread(self) || !pysqlite_check_connection(self)) {
        return NULL;
    }

    if (!pysqlite_check_connection(target)) {
        return NULL;
    }

    if (target == self) {
        PyErr_SetString(PyExc_ValueError, "target cannot be the same connection instance");
        return NULL;
    }

#if SQLITE_VERSION_NUMBER < 3008008
    /* Since 3.8.8 this is already done, per commit
       https://www.sqlite.org/src/info/169b5505498c0a7e */
    if (!sqlite3_get_autocommit(target->db)) {
        PyErr_SetString(self->OperationalError, "target is in transaction");
        return NULL;
    }
#endif

    if (progress != Py_None && !PyCallable_Check(progress)) {
        PyErr_SetString(PyExc_TypeError, "progress argument must be a callable");
        return NULL;
    }

    if (pages == 0) {
        pages = -1;
    }

    bck_conn = target->db;

    Py_BEGIN_ALLOW_THREADS
    bck_handle = sqlite3_backup_init(bck_conn, "main", self->db, name);
    Py_END_ALLOW_THREADS

    if (bck_handle == NULL) {
        _pysqlite_seterror(bck_conn);
        return NULL;
    }

    do {
        Py_BEGIN_ALLOW_THREADS
        rc = sqlite3_backup_step(bck_handle, pages);
        Py_END_ALLOW_THREADS

        if (progress != Py_None) {
            int remaining = sqlite3_backup_remaining(bck_handle);
            int pagecount = sqlite3_backup_pagecount(bck_handle);
            PyObject *res = PyObject_CallFunction(progress, "iii", rc,
                                                  remaining, pagecount);
            if (res == NULL) {
                /* Callback failed: abort backup and bail. */
                Py_BEGIN_ALLOW_THREADS
                sqlite3_backup_finish(bck_handle);
                Py_END_ALLOW_THREADS
                return NULL;
            }
            Py_DECREF(res);
        }

        /* Sleep for a while if there are still further pages to copy and
           the engine could not make any progress */
        if (rc == SQLITE_BUSY || rc == SQLITE_LOCKED) {
            Py_BEGIN_ALLOW_THREADS
            sqlite3_sleep(sleep_ms);
            Py_END_ALLOW_THREADS
        }
    } while (rc == SQLITE_OK || rc == SQLITE_BUSY || rc == SQLITE_LOCKED);

    Py_BEGIN_ALLOW_THREADS
    rc = sqlite3_backup_finish(bck_handle);
    Py_END_ALLOW_THREADS

    if (rc != SQLITE_OK) {
        _pysqlite_seterror(bck_conn);
        return NULL;
    }

    Py_RETURN_NONE;
}

/*[clinic input]
_sqlite3.Connection.create_collation as pysqlite_connection_create_collation

    name: unicode
    callback as callable: object
    /

Creates a collation function. Non-standard.
[clinic start generated code]*/

static PyObject *
pysqlite_connection_create_collation_impl(pysqlite_Connection *self,
                                          PyObject *name, PyObject *callable)
/*[clinic end generated code: output=0f63b8995565ae22 input=5c3898813a776cf2]*/
{
    PyObject* uppercase_name = 0;
    Py_ssize_t i, len;
    _Py_IDENTIFIER(upper);
    const char *uppercase_name_str;
    int rc;
    unsigned int kind;
    const void *data;

    if (!pysqlite_check_thread(self) || !pysqlite_check_connection(self)) {
        goto finally;
    }

    uppercase_name = _PyObject_CallMethodIdOneArg((PyObject *)&PyUnicode_Type,
                                                  &PyId_upper, name);
    if (!uppercase_name) {
        goto finally;
    }

    if (PyUnicode_READY(uppercase_name))
        goto finally;
    len = PyUnicode_GET_LENGTH(uppercase_name);
    kind = PyUnicode_KIND(uppercase_name);
    data = PyUnicode_DATA(uppercase_name);
    for (i=0; i<len; i++) {
        Py_UCS4 ch = PyUnicode_READ(kind, data, i);
        if ((ch >= '0' && ch <= '9')
         || (ch >= 'A' && ch <= 'Z')
         || (ch == '_'))
        {
            continue;
        } else {
            PyErr_SetString(self->ProgrammingError,
                            "invalid character in collation name");
            goto finally;
        }
    }

    uppercase_name_str = PyUnicode_AsUTF8(uppercase_name);
    if (!uppercase_name_str)
        goto finally;

    int flags = SQLITE_UTF8;
    if (callable == Py_None) {
        rc = sqlite3_create_collation_v2(self->db, uppercase_name_str, flags,
                                         NULL, NULL, NULL);
    }
    else {
        if (!PyCallable_Check(callable)) {
            PyErr_SetString(PyExc_TypeError, "parameter must be callable");
            goto finally;
        }
        rc = sqlite3_create_collation_v2(self->db, uppercase_name_str, flags,
                                         Py_NewRef(callable),
                                         &pysqlite_collation_callback,
                                         &_destructor);
    }

    if (rc != SQLITE_OK) {
        /* Unlike other sqlite3_* functions, the destructor callback is _not_
         * called if sqlite3_create_collation_v2() fails, so we have to free
         * the context before returning.
         */
        if (callable != Py_None) {
            Py_DECREF(callable);
        }
        _pysqlite_seterror(self->db);
        goto finally;
    }

finally:
    Py_XDECREF(uppercase_name);

    if (PyErr_Occurred()) {
        return NULL;
    }
    return Py_NewRef(Py_None);
}

/*[clinic input]
_sqlite3.Connection.__enter__ as pysqlite_connection_enter

Called when the connection is used as a context manager.

Returns itself as a convenience to the caller.
[clinic start generated code]*/

static PyObject *
pysqlite_connection_enter_impl(pysqlite_Connection *self)
/*[clinic end generated code: output=457b09726d3e9dcd input=127d7a4f17e86d8f]*/
{
    if (!pysqlite_check_connection(self)) {
        return NULL;
    }
    return Py_NewRef((PyObject *)self);
}

/*[clinic input]
_sqlite3.Connection.__exit__ as pysqlite_connection_exit

    type as exc_type: object
    value as exc_value: object
    traceback as exc_tb: object
    /

Called when the connection is used as a context manager.

If there was any exception, a rollback takes place; otherwise we commit.
[clinic start generated code]*/

static PyObject *
pysqlite_connection_exit_impl(pysqlite_Connection *self, PyObject *exc_type,
                              PyObject *exc_value, PyObject *exc_tb)
/*[clinic end generated code: output=0705200e9321202a input=bd66f1532c9c54a7]*/
{
    const char* method_name;
    PyObject* result;

    if (exc_type == Py_None && exc_value == Py_None && exc_tb == Py_None) {
        method_name = "commit";
    } else {
        method_name = "rollback";
    }

    result = PyObject_CallMethod((PyObject*)self, method_name, NULL);
    if (!result) {
        return NULL;
    }
    Py_DECREF(result);

    Py_RETURN_FALSE;
}

static const char connection_doc[] =
PyDoc_STR("SQLite database connection object.");

static PyGetSetDef connection_getset[] = {
    {"isolation_level",  (getter)pysqlite_connection_get_isolation_level, (setter)pysqlite_connection_set_isolation_level},
    {"total_changes",  (getter)pysqlite_connection_get_total_changes, (setter)0},
    {"in_transaction",  (getter)pysqlite_connection_get_in_transaction, (setter)0},
    {NULL}
};

static PyMethodDef connection_methods[] = {
    PYSQLITE_CONNECTION_BACKUP_METHODDEF
    PYSQLITE_CONNECTION_CLOSE_METHODDEF
    PYSQLITE_CONNECTION_COMMIT_METHODDEF
    PYSQLITE_CONNECTION_CREATE_AGGREGATE_METHODDEF
    PYSQLITE_CONNECTION_CREATE_COLLATION_METHODDEF
    PYSQLITE_CONNECTION_CREATE_FUNCTION_METHODDEF
    PYSQLITE_CONNECTION_CURSOR_METHODDEF
    PYSQLITE_CONNECTION_ENABLE_LOAD_EXTENSION_METHODDEF
    PYSQLITE_CONNECTION_ENTER_METHODDEF
    PYSQLITE_CONNECTION_EXECUTEMANY_METHODDEF
    PYSQLITE_CONNECTION_EXECUTESCRIPT_METHODDEF
    PYSQLITE_CONNECTION_EXECUTE_METHODDEF
    PYSQLITE_CONNECTION_EXIT_METHODDEF
    PYSQLITE_CONNECTION_INTERRUPT_METHODDEF
    PYSQLITE_CONNECTION_ITERDUMP_METHODDEF
    PYSQLITE_CONNECTION_LOAD_EXTENSION_METHODDEF
    PYSQLITE_CONNECTION_ROLLBACK_METHODDEF
    PYSQLITE_CONNECTION_SET_AUTHORIZER_METHODDEF
    PYSQLITE_CONNECTION_SET_PROGRESS_HANDLER_METHODDEF
    PYSQLITE_CONNECTION_SET_TRACE_CALLBACK_METHODDEF
    {NULL, NULL}
};

static struct PyMemberDef connection_members[] =
{
    {"Warning", T_OBJECT, offsetof(pysqlite_Connection, Warning), READONLY},
    {"Error", T_OBJECT, offsetof(pysqlite_Connection, Error), READONLY},
    {"InterfaceError", T_OBJECT, offsetof(pysqlite_Connection, InterfaceError), READONLY},
    {"DatabaseError", T_OBJECT, offsetof(pysqlite_Connection, DatabaseError), READONLY},
    {"DataError", T_OBJECT, offsetof(pysqlite_Connection, DataError), READONLY},
    {"OperationalError", T_OBJECT, offsetof(pysqlite_Connection, OperationalError), READONLY},
    {"IntegrityError", T_OBJECT, offsetof(pysqlite_Connection, IntegrityError), READONLY},
    {"InternalError", T_OBJECT, offsetof(pysqlite_Connection, InternalError), READONLY},
    {"ProgrammingError", T_OBJECT, offsetof(pysqlite_Connection, ProgrammingError), READONLY},
    {"NotSupportedError", T_OBJECT, offsetof(pysqlite_Connection, NotSupportedError), READONLY},
    {"row_factory", T_OBJECT, offsetof(pysqlite_Connection, row_factory)},
    {"text_factory", T_OBJECT, offsetof(pysqlite_Connection, text_factory)},
    {NULL}
};

static PyType_Slot connection_slots[] = {
    {Py_tp_dealloc, connection_dealloc},
    {Py_tp_doc, (void *)connection_doc},
    {Py_tp_methods, connection_methods},
    {Py_tp_members, connection_members},
    {Py_tp_getset, connection_getset},
    {Py_tp_init, pysqlite_connection_init},
    {Py_tp_call, pysqlite_connection_call},
    {Py_tp_traverse, connection_traverse},
    {Py_tp_clear, connection_clear},
    {0, NULL},
};

static PyType_Spec connection_spec = {
    .name = MODULE_NAME ".Connection",
    .basicsize = sizeof(pysqlite_Connection),
    .flags = (Py_TPFLAGS_DEFAULT | Py_TPFLAGS_BASETYPE |
              Py_TPFLAGS_HAVE_GC | Py_TPFLAGS_IMMUTABLETYPE),
    .slots = connection_slots,
};

int
pysqlite_connection_setup_types(PyObject *module)
{
    PyObject *type = PyType_FromModuleAndSpec(module, &connection_spec, NULL);
    if (type == NULL) {
        return -1;
    }
    pysqlite_state *state = pysqlite_get_state(module);
    state->ConnectionType = (PyTypeObject *)type;
    return 0;
}<|MERGE_RESOLUTION|>--- conflicted
+++ resolved
@@ -60,13 +60,13 @@
 static void _pysqlite_drop_unused_cursor_references(pysqlite_Connection* self);
 
 static PyObject *
-new_statement_cache(pysqlite_state *state, pysqlite_Connection *self,
-                    int maxsize)
+new_statement_cache(pysqlite_Connection *self, int maxsize)
 {
     PyObject *args[] = { PyLong_FromLong(maxsize), };
     if (args[0] == NULL) {
         return NULL;
     }
+    pysqlite_state *state = pysqlite_get_state(NULL);
     PyObject *inner = PyObject_Vectorcall(state->lru_cache, args, 1, NULL);
     Py_DECREF(args[0]);
     if (inner == NULL) {
@@ -150,9 +150,7 @@
     }
     Py_DECREF(isolation_level);
 
-    pysqlite_state *state = pysqlite_get_state(NULL);
-    self->statement_cache = new_statement_cache(state, self,
-                                                cached_statements);
+    self->statement_cache = new_statement_cache(self, cached_statements);
     if (self->statement_cache == NULL) {
         return -1;
     }
@@ -179,15 +177,7 @@
     self->function_pinboard_progress_handler = NULL;
     self->function_pinboard_authorizer_cb = NULL;
 
-<<<<<<< HEAD
-    Py_XSETREF(self->collations, PyDict_New());
-    if (!self->collations) {
-        return -1;
-    }
-
-=======
     pysqlite_state *state = pysqlite_get_state(NULL);
->>>>>>> ecc3c8e4
     self->Warning               = state->Warning;
     self->Error                 = state->Error;
     self->InterfaceError        = state->InterfaceError;
@@ -325,17 +315,14 @@
 /*[clinic input]
 _sqlite3.Connection.cursor as pysqlite_connection_cursor
 
-    cls: defining_class
-    /
     factory: object = NULL
 
 Return a cursor for the connection.
 [clinic start generated code]*/
 
 static PyObject *
-pysqlite_connection_cursor_impl(pysqlite_Connection *self, PyTypeObject *cls,
-                                PyObject *factory)
-/*[clinic end generated code: output=c48c9335315ba58d input=c19d77941a005430]*/
+pysqlite_connection_cursor_impl(pysqlite_Connection *self, PyObject *factory)
+/*[clinic end generated code: output=562432a9e6af2aa1 input=4127345aa091b650]*/
 {
     PyObject* cursor;
 
@@ -343,7 +330,7 @@
         return NULL;
     }
 
-    pysqlite_state *state = pysqlite_get_state_by_cls(cls);
+    pysqlite_state *state = pysqlite_get_state(NULL);
     if (factory == NULL) {
         factory = (PyObject *)state->CursorType;
     }
