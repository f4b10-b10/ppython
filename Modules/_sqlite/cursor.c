/* cursor.c - the cursor type
 *
 * Copyright (C) 2004-2010 Gerhard Häring <gh@ghaering.de>
 *
 * This file is part of pysqlite.
 *
 * This software is provided 'as-is', without any express or implied
 * warranty.  In no event will the authors be held liable for any damages
 * arising from the use of this software.
 *
 * Permission is granted to anyone to use this software for any purpose,
 * including commercial applications, and to alter it and redistribute it
 * freely, subject to the following restrictions:
 *
 * 1. The origin of this software must not be misrepresented; you must not
 *    claim that you wrote the original software. If you use this software
 *    in a product, an acknowledgment in the product documentation would be
 *    appreciated but is not required.
 * 2. Altered source versions must be plainly marked as such, and must not be
 *    misrepresented as being the original software.
 * 3. This notice may not be removed or altered from any source distribution.
 */

#include "cursor.h"
#include "microprotocols.h"
#include "module.h"
#include "util.h"

typedef enum {
    TYPE_LONG,
    TYPE_FLOAT,
    TYPE_UNICODE,
    TYPE_BUFFER,
    TYPE_UNKNOWN
} parameter_type;

#define clinic_state() (pysqlite_get_state_by_type(Py_TYPE(self)))
#include "clinic/cursor.c.h"
#undef clinic_state

static inline int
check_cursor_locked(pysqlite_Cursor *cur)
{
    if (cur->locked) {
        PyErr_SetString(cur->connection->ProgrammingError,
                        "Recursive use of cursors not allowed.");
        return 0;
    }
    return 1;
}

/*[clinic input]
module _sqlite3
class _sqlite3.Cursor "pysqlite_Cursor *" "clinic_state()->CursorType"
[clinic start generated code]*/
/*[clinic end generated code: output=da39a3ee5e6b4b0d input=3c5b8115c5cf30f1]*/

/*
 * Registers a cursor with the connection.
 *
 * 0 => error; 1 => ok
 */
static int
register_cursor(pysqlite_Connection *connection, PyObject *cursor)
{
    PyObject *weakref = PyWeakref_NewRef((PyObject *)cursor, NULL);
    if (weakref == NULL) {
        return 0;
    }

    if (PyList_Append(connection->cursors, weakref) < 0) {
        Py_CLEAR(weakref);
        return 0;
    }

    Py_DECREF(weakref);
    return 1;
}

/*[clinic input]
_sqlite3.Cursor.__init__ as pysqlite_cursor_init

    connection: object(type='pysqlite_Connection *', subclass_of='clinic_state()->ConnectionType')
    /

[clinic start generated code]*/

static int
pysqlite_cursor_init_impl(pysqlite_Cursor *self,
                          pysqlite_Connection *connection)
/*[clinic end generated code: output=ac59dce49a809ca8 input=23d4265b534989fb]*/
{
    if (!check_cursor_locked(self)) {
        return -1;
    }

    Py_INCREF(connection);
    Py_XSETREF(self->connection, connection);
    Py_CLEAR(self->statement);
    Py_CLEAR(self->row_cast_map);

    Py_INCREF(Py_None);
    Py_XSETREF(self->description, Py_None);

    Py_INCREF(Py_None);
    Py_XSETREF(self->lastrowid, Py_None);

    self->arraysize = 1;
    self->closed = 0;
    self->rowcount = -1L;

    Py_INCREF(Py_None);
    Py_XSETREF(self->row_factory, Py_None);

    if (!pysqlite_check_thread(self->connection)) {
        return -1;
    }

    if (!register_cursor(connection, (PyObject *)self)) {
        return -1;
    }

    self->initialized = 1;

    return 0;
}

static inline int
stmt_reset(pysqlite_Statement *self)
{
    int rc = SQLITE_OK;

    if (self->in_use && self->st) {
        Py_BEGIN_ALLOW_THREADS
        rc = sqlite3_reset(self->st);
        Py_END_ALLOW_THREADS

        if (rc == SQLITE_OK) {
            self->in_use = 0;
        }
    }

    return rc;
}

static int
cursor_traverse(pysqlite_Cursor *self, visitproc visit, void *arg)
{
    Py_VISIT(Py_TYPE(self));
    Py_VISIT(self->connection);
    Py_VISIT(self->description);
    Py_VISIT(self->row_cast_map);
    Py_VISIT(self->lastrowid);
    Py_VISIT(self->row_factory);
    Py_VISIT(self->statement);
    return 0;
}

static int
cursor_clear(pysqlite_Cursor *self)
{
    Py_CLEAR(self->connection);
    Py_CLEAR(self->description);
    Py_CLEAR(self->row_cast_map);
    Py_CLEAR(self->lastrowid);
    Py_CLEAR(self->row_factory);
    if (self->statement) {
        /* Reset the statement if the user has not closed the cursor */
        stmt_reset(self->statement);
        Py_CLEAR(self->statement);
    }

    return 0;
}

static void
cursor_dealloc(pysqlite_Cursor *self)
{
    PyTypeObject *tp = Py_TYPE(self);
    PyObject_GC_UnTrack(self);
    if (self->in_weakreflist != NULL) {
        PyObject_ClearWeakRefs((PyObject*)self);
    }
    tp->tp_clear((PyObject *)self);
    tp->tp_free(self);
    Py_DECREF(tp);
}

static PyObject *
_pysqlite_get_converter(pysqlite_state *state, const char *keystr,
                        Py_ssize_t keylen)
{
    PyObject *key;
    PyObject *upcase_key;
    PyObject *retval;

    key = PyUnicode_FromStringAndSize(keystr, keylen);
    if (!key) {
        return NULL;
    }
    upcase_key = PyObject_CallMethodNoArgs(key, state->str_upper);
    Py_DECREF(key);
    if (!upcase_key) {
        return NULL;
    }

    retval = PyDict_GetItemWithError(state->converters, upcase_key);
    Py_DECREF(upcase_key);

    return retval;
}

static int
pysqlite_build_row_cast_map(pysqlite_Cursor* self)
{
    int i;
    const char* pos;
    const char* decltype;
    PyObject* converter;

    if (!self->connection->detect_types) {
        return 0;
    }

    Py_XSETREF(self->row_cast_map, PyList_New(0));
    if (!self->row_cast_map) {
        return -1;
    }

    for (i = 0; i < sqlite3_column_count(self->statement->st); i++) {
        converter = NULL;

        if (self->connection->detect_types & PARSE_COLNAMES) {
            const char *colname = sqlite3_column_name(self->statement->st, i);
            if (colname == NULL) {
                PyErr_NoMemory();
                Py_CLEAR(self->row_cast_map);
                return -1;
            }
            const char *type_start = NULL;
            for (pos = colname; *pos != 0; pos++) {
                if (*pos == '[') {
                    type_start = pos + 1;
                }
                else if (*pos == ']' && type_start != NULL) {
                    pysqlite_state *state = self->connection->state;
                    converter = _pysqlite_get_converter(state, type_start,
                                                        pos - type_start);
                    if (!converter && PyErr_Occurred()) {
                        Py_CLEAR(self->row_cast_map);
                        return -1;
                    }
                    break;
                }
            }
        }

        if (!converter && self->connection->detect_types & PARSE_DECLTYPES) {
            decltype = sqlite3_column_decltype(self->statement->st, i);
            if (decltype) {
                for (pos = decltype;;pos++) {
                    /* Converter names are split at '(' and blanks.
                     * This allows 'INTEGER NOT NULL' to be treated as 'INTEGER' and
                     * 'NUMBER(10)' to be treated as 'NUMBER', for example.
                     * In other words, it will work as people expect it to work.*/
                    if (*pos == ' ' || *pos == '(' || *pos == 0) {
                        pysqlite_state *state = self->connection->state;
                        converter = _pysqlite_get_converter(state, decltype,
                                                            pos - decltype);
                        if (!converter && PyErr_Occurred()) {
                            Py_CLEAR(self->row_cast_map);
                            return -1;
                        }
                        break;
                    }
                }
            }
        }

        if (!converter) {
            converter = Py_None;
        }

        if (PyList_Append(self->row_cast_map, converter) != 0) {
            Py_CLEAR(self->row_cast_map);
            return -1;
        }
    }

    return 0;
}

static PyObject *
_pysqlite_build_column_name(pysqlite_Cursor *self, const char *colname)
{
    const char* pos;
    Py_ssize_t len;

    if (self->connection->detect_types & PARSE_COLNAMES) {
        for (pos = colname; *pos; pos++) {
            if (*pos == '[') {
                if ((pos != colname) && (*(pos-1) == ' ')) {
                    pos--;
                }
                break;
            }
        }
        len = pos - colname;
    }
    else {
        len = strlen(colname);
    }
    return PyUnicode_FromStringAndSize(colname, len);
}

/*
 * Returns a row from the currently active SQLite statement
 *
 * Precondidition:
 * - sqlite3_step() has been called before and it returned SQLITE_ROW.
 */
static PyObject *
_pysqlite_fetch_one_row(pysqlite_Cursor* self)
{
    int i, numcols;
    PyObject* row;
    int coltype;
    PyObject* converter;
    PyObject* converted;
    Py_ssize_t nbytes;
    char buf[200];
    const char* colname;
    PyObject* error_msg;

    Py_BEGIN_ALLOW_THREADS
    numcols = sqlite3_data_count(self->statement->st);
    Py_END_ALLOW_THREADS

    row = PyTuple_New(numcols);
    if (!row)
        return NULL;

    sqlite3 *db = self->connection->db;
    for (i = 0; i < numcols; i++) {
        if (self->connection->detect_types
                && self->row_cast_map != NULL
                && i < PyList_GET_SIZE(self->row_cast_map))
        {
            converter = PyList_GET_ITEM(self->row_cast_map, i);
        }
        else {
            converter = Py_None;
        }

        /*
         * Note, sqlite3_column_bytes() must come after sqlite3_column_blob()
         * or sqlite3_column_text().
         *
         * See https://sqlite.org/c3ref/column_blob.html for details.
         */
        if (converter != Py_None) {
            const void *blob = sqlite3_column_blob(self->statement->st, i);
            if (blob == NULL) {
                if (sqlite3_errcode(db) == SQLITE_NOMEM) {
                    PyErr_NoMemory();
                    goto error;
                }
                converted = Py_NewRef(Py_None);
            }
            else {
                nbytes = sqlite3_column_bytes(self->statement->st, i);
                PyObject *item = PyBytes_FromStringAndSize(blob, nbytes);
                if (item == NULL) {
                    goto error;
                }
                converted = PyObject_CallOneArg(converter, item);
                Py_DECREF(item);
            }
        } else {
            Py_BEGIN_ALLOW_THREADS
            coltype = sqlite3_column_type(self->statement->st, i);
            Py_END_ALLOW_THREADS
            if (coltype == SQLITE_NULL) {
                converted = Py_NewRef(Py_None);
            } else if (coltype == SQLITE_INTEGER) {
                converted = PyLong_FromLongLong(sqlite3_column_int64(self->statement->st, i));
            } else if (coltype == SQLITE_FLOAT) {
                converted = PyFloat_FromDouble(sqlite3_column_double(self->statement->st, i));
            } else if (coltype == SQLITE_TEXT) {
                const char *text = (const char*)sqlite3_column_text(self->statement->st, i);
                if (text == NULL && sqlite3_errcode(db) == SQLITE_NOMEM) {
                    PyErr_NoMemory();
                    goto error;
                }

                nbytes = sqlite3_column_bytes(self->statement->st, i);
                if (self->connection->text_factory == (PyObject*)&PyUnicode_Type) {
                    converted = PyUnicode_FromStringAndSize(text, nbytes);
                    if (!converted && PyErr_ExceptionMatches(PyExc_UnicodeDecodeError)) {
                        PyErr_Clear();
                        colname = sqlite3_column_name(self->statement->st, i);
                        if (colname == NULL) {
                            PyErr_NoMemory();
                            goto error;
                        }
                        PyOS_snprintf(buf, sizeof(buf) - 1, "Could not decode to UTF-8 column '%s' with text '%s'",
                                     colname , text);
                        error_msg = PyUnicode_Decode(buf, strlen(buf), "ascii", "replace");

                        PyObject *exc = self->connection->OperationalError;
                        if (!error_msg) {
                            PyErr_SetString(exc, "Could not decode to UTF-8");
                        } else {
                            PyErr_SetObject(exc, error_msg);
                            Py_DECREF(error_msg);
                        }
                    }
                } else if (self->connection->text_factory == (PyObject*)&PyBytes_Type) {
                    converted = PyBytes_FromStringAndSize(text, nbytes);
                } else if (self->connection->text_factory == (PyObject*)&PyByteArray_Type) {
                    converted = PyByteArray_FromStringAndSize(text, nbytes);
                } else {
                    converted = PyObject_CallFunction(self->connection->text_factory, "y#", text, nbytes);
                }
            } else {
                /* coltype == SQLITE_BLOB */
                const void *blob = sqlite3_column_blob(self->statement->st, i);
                if (blob == NULL && sqlite3_errcode(db) == SQLITE_NOMEM) {
                    PyErr_NoMemory();
                    goto error;
                }

                nbytes = sqlite3_column_bytes(self->statement->st, i);
                converted = PyBytes_FromStringAndSize(blob, nbytes);
            }
        }

        if (!converted) {
            goto error;
        }
        PyTuple_SET_ITEM(row, i, converted);
    }

    if (PyErr_Occurred())
        goto error;

    return row;

error:
    Py_DECREF(row);
    return NULL;
}

/*
 * Checks if a cursor object is usable.
 *
 * 0 => error; 1 => ok
 */
static int check_cursor(pysqlite_Cursor* cur)
{
    if (!cur->initialized) {
        pysqlite_state *state = pysqlite_get_state_by_type(Py_TYPE(cur));
        PyErr_SetString(state->ProgrammingError,
                        "Base Cursor.__init__ not called.");
        return 0;
    }

    if (cur->closed) {
        PyErr_SetString(cur->connection->state->ProgrammingError,
                        "Cannot operate on a closed cursor.");
        return 0;
    }

    return (pysqlite_check_thread(cur->connection)
            && pysqlite_check_connection(cur->connection)
            && check_cursor_locked(cur));
}

static int
begin_transaction(pysqlite_Connection *self)
{
    assert(self->isolation_level != NULL);
    int rc;

    Py_BEGIN_ALLOW_THREADS
    sqlite3_stmt *statement;
    char begin_stmt[16] = "BEGIN ";
#ifdef Py_DEBUG
    size_t len = strlen(self->isolation_level);
    assert(len <= 9);
#endif
    (void)strcat(begin_stmt, self->isolation_level);
    rc = sqlite3_prepare_v2(self->db, begin_stmt, -1, &statement, NULL);
    if (rc == SQLITE_OK) {
        (void)sqlite3_step(statement);
        rc = sqlite3_finalize(statement);
    }
    Py_END_ALLOW_THREADS

    if (rc != SQLITE_OK) {
        (void)_pysqlite_seterror(self->state, self->db);
        return -1;
    }

    return 0;
}

static PyObject *
get_statement_from_cache(pysqlite_Cursor *self, PyObject *operation)
{
    PyObject *args[] = { NULL, operation, };  // Borrowed ref.
    PyObject *cache = self->connection->statement_cache;
    size_t nargsf = 1 | PY_VECTORCALL_ARGUMENTS_OFFSET;
    return PyObject_Vectorcall(cache, args + 1, nargsf, NULL);
}

static inline int
stmt_step(sqlite3_stmt *statement)
{
    int rc;

    Py_BEGIN_ALLOW_THREADS
    rc = sqlite3_step(statement);
    Py_END_ALLOW_THREADS

    return rc;
}

static int
bind_param(pysqlite_state *state, pysqlite_Statement *self, int pos,
           PyObject *parameter)
{
    int rc = SQLITE_OK;
    const char *string;
    Py_ssize_t buflen;
    parameter_type paramtype;

    if (parameter == Py_None) {
        rc = sqlite3_bind_null(self->st, pos);
        goto final;
    }

    if (PyLong_CheckExact(parameter)) {
        paramtype = TYPE_LONG;
    } else if (PyFloat_CheckExact(parameter)) {
        paramtype = TYPE_FLOAT;
    } else if (PyUnicode_CheckExact(parameter)) {
        paramtype = TYPE_UNICODE;
    } else if (PyLong_Check(parameter)) {
        paramtype = TYPE_LONG;
    } else if (PyFloat_Check(parameter)) {
        paramtype = TYPE_FLOAT;
    } else if (PyUnicode_Check(parameter)) {
        paramtype = TYPE_UNICODE;
    } else if (PyObject_CheckBuffer(parameter)) {
        paramtype = TYPE_BUFFER;
    } else {
        paramtype = TYPE_UNKNOWN;
    }

    switch (paramtype) {
        case TYPE_LONG: {
            sqlite_int64 value = _pysqlite_long_as_int64(parameter);
            if (value == -1 && PyErr_Occurred())
                rc = -1;
            else
                rc = sqlite3_bind_int64(self->st, pos, value);
            break;
        }
        case TYPE_FLOAT: {
            double value = PyFloat_AsDouble(parameter);
            if (value == -1 && PyErr_Occurred()) {
                rc = -1;
            }
            else {
                rc = sqlite3_bind_double(self->st, pos, value);
            }
            break;
        }
        case TYPE_UNICODE:
            string = PyUnicode_AsUTF8AndSize(parameter, &buflen);
            if (string == NULL)
                return -1;
            if (buflen > INT_MAX) {
                PyErr_SetString(PyExc_OverflowError,
                                "string longer than INT_MAX bytes");
                return -1;
            }
            rc = sqlite3_bind_text(self->st, pos, string, (int)buflen, SQLITE_TRANSIENT);
            break;
        case TYPE_BUFFER: {
            Py_buffer view;
            if (PyObject_GetBuffer(parameter, &view, PyBUF_SIMPLE) != 0) {
                return -1;
            }
            if (view.len > INT_MAX) {
                PyErr_SetString(PyExc_OverflowError,
                                "BLOB longer than INT_MAX bytes");
                PyBuffer_Release(&view);
                return -1;
            }
            rc = sqlite3_bind_blob(self->st, pos, view.buf, (int)view.len, SQLITE_TRANSIENT);
            PyBuffer_Release(&view);
            break;
        }
        case TYPE_UNKNOWN:
            PyErr_Format(state->ProgrammingError,
                    "Error binding parameter %d: type '%s' is not supported",
                    pos, Py_TYPE(parameter)->tp_name);
            rc = -1;
    }

final:
    return rc;
}

/* returns 0 if the object is one of Python's internal ones that don't need to be adapted */
static inline int
need_adapt(pysqlite_state *state, PyObject *obj)
{
    if (state->BaseTypeAdapted) {
        return 1;
    }

    if (PyLong_CheckExact(obj) || PyFloat_CheckExact(obj)
          || PyUnicode_CheckExact(obj) || PyByteArray_CheckExact(obj)) {
        return 0;
    } else {
        return 1;
    }
}

static void
bind_parameters(pysqlite_state *state, pysqlite_Statement *self,
                PyObject *parameters)
{
    PyObject* current_param;
    PyObject* adapted;
    const char* binding_name;
    int i;
    int rc;
    int num_params_needed;
    Py_ssize_t num_params;

    Py_BEGIN_ALLOW_THREADS
    num_params_needed = sqlite3_bind_parameter_count(self->st);
    Py_END_ALLOW_THREADS

    if (PyTuple_CheckExact(parameters) || PyList_CheckExact(parameters) || (!PyDict_Check(parameters) && PySequence_Check(parameters))) {
        /* parameters passed as sequence */
        if (PyTuple_CheckExact(parameters)) {
            num_params = PyTuple_GET_SIZE(parameters);
        } else if (PyList_CheckExact(parameters)) {
            num_params = PyList_GET_SIZE(parameters);
        } else {
            num_params = PySequence_Size(parameters);
            if (num_params == -1) {
                return;
            }
        }
        if (num_params != num_params_needed) {
            PyErr_Format(state->ProgrammingError,
                         "Incorrect number of bindings supplied. The current "
                         "statement uses %d, and there are %zd supplied.",
                         num_params_needed, num_params);
            return;
        }
        for (i = 0; i < num_params; i++) {
            if (PyTuple_CheckExact(parameters)) {
                PyObject *item = PyTuple_GET_ITEM(parameters, i);
                current_param = Py_NewRef(item);
            } else if (PyList_CheckExact(parameters)) {
                PyObject *item = PyList_GetItem(parameters, i);
                current_param = Py_XNewRef(item);
            } else {
                current_param = PySequence_GetItem(parameters, i);
            }
            if (!current_param) {
                return;
            }

            if (!need_adapt(state, current_param)) {
                adapted = current_param;
            } else {
                PyObject *protocol = (PyObject *)state->PrepareProtocolType;
                adapted = pysqlite_microprotocols_adapt(state, current_param,
                                                        protocol,
                                                        current_param);
                Py_DECREF(current_param);
                if (!adapted) {
                    return;
                }
            }

            rc = bind_param(state, self, i + 1, adapted);
            Py_DECREF(adapted);

            if (rc != SQLITE_OK) {
                PyObject *exc, *val, *tb;
                PyErr_Fetch(&exc, &val, &tb);
                sqlite3 *db = sqlite3_db_handle(self->st);
                _pysqlite_seterror(state, db);
                _PyErr_ChainExceptions(exc, val, tb);
                return;
            }
        }
    } else if (PyDict_Check(parameters)) {
        /* parameters passed as dictionary */
        for (i = 1; i <= num_params_needed; i++) {
            PyObject *binding_name_obj;
            Py_BEGIN_ALLOW_THREADS
            binding_name = sqlite3_bind_parameter_name(self->st, i);
            Py_END_ALLOW_THREADS
            if (!binding_name) {
                PyErr_Format(state->ProgrammingError,
                             "Binding %d has no name, but you supplied a "
                             "dictionary (which has only names).", i);
                return;
            }

            binding_name++; /* skip first char (the colon) */
            binding_name_obj = PyUnicode_FromString(binding_name);
            if (!binding_name_obj) {
                return;
            }
            if (PyDict_CheckExact(parameters)) {
                PyObject *item = PyDict_GetItemWithError(parameters, binding_name_obj);
                current_param = Py_XNewRef(item);
            } else {
                current_param = PyObject_GetItem(parameters, binding_name_obj);
            }
            Py_DECREF(binding_name_obj);
            if (!current_param) {
                if (!PyErr_Occurred() || PyErr_ExceptionMatches(PyExc_LookupError)) {
                    PyErr_Format(state->ProgrammingError,
                                 "You did not supply a value for binding "
                                 "parameter :%s.", binding_name);
                }
                return;
            }

            if (!need_adapt(state, current_param)) {
                adapted = current_param;
            } else {
                PyObject *protocol = (PyObject *)state->PrepareProtocolType;
                adapted = pysqlite_microprotocols_adapt(state, current_param,
                                                        protocol,
                                                        current_param);
                Py_DECREF(current_param);
                if (!adapted) {
                    return;
                }
            }

            rc = bind_param(state, self, i, adapted);
            Py_DECREF(adapted);

            if (rc != SQLITE_OK) {
                PyObject *exc, *val, *tb;
                PyErr_Fetch(&exc, &val, &tb);
                sqlite3 *db = sqlite3_db_handle(self->st);
                _pysqlite_seterror(state, db);
                _PyErr_ChainExceptions(exc, val, tb);
                return;
           }
        }
    } else {
        PyErr_SetString(state->ProgrammingError,
                        "parameters are of unsupported type");
    }
}

static inline void
stmt_mark_dirty(pysqlite_Statement *self)
{
    self->in_use = 1;
}

PyObject *
_pysqlite_query_execute(pysqlite_Cursor* self, int multiple, PyObject* operation, PyObject* second_argument)
{
    PyObject* parameters_list = NULL;
    PyObject* parameters_iter = NULL;
    PyObject* parameters = NULL;
    int i;
    int rc;
    int numcols;
    PyObject* column_name;

    if (!check_cursor(self)) {
        goto error;
    }

    self->locked = 1;

    if (multiple) {
        if (PyIter_Check(second_argument)) {
            /* iterator */
            parameters_iter = Py_NewRef(second_argument);
        } else {
            /* sequence */
            parameters_iter = PyObject_GetIter(second_argument);
            if (!parameters_iter) {
                goto error;
            }
        }
    } else {
        parameters_list = PyList_New(0);
        if (!parameters_list) {
            goto error;
        }

        if (second_argument == NULL) {
            second_argument = PyTuple_New(0);
            if (!second_argument) {
                goto error;
            }
        } else {
            Py_INCREF(second_argument);
        }
        if (PyList_Append(parameters_list, second_argument) != 0) {
            Py_DECREF(second_argument);
            goto error;
        }
        Py_DECREF(second_argument);

        parameters_iter = PyObject_GetIter(parameters_list);
        if (!parameters_iter) {
            goto error;
        }
    }

<<<<<<< HEAD
    /* reset description and rowcount */
=======
    if (self->statement != NULL) {
        /* There is an active statement */
        stmt_reset(self->statement);
    }

    /* reset description */
>>>>>>> 1603a102
    Py_INCREF(Py_None);
    Py_SETREF(self->description, Py_None);

    if (self->statement) {
<<<<<<< HEAD
        // Reset pending statements on this cursor.
        (void)pysqlite_statement_reset(self->statement);
=======
        (void)stmt_reset(self->statement);
>>>>>>> 1603a102
    }

    PyObject *stmt = get_statement_from_cache(self, operation);
    Py_XSETREF(self->statement, (pysqlite_Statement *)stmt);
    if (!self->statement) {
        goto error;
    }

    pysqlite_state *state = self->connection->state;
    if (multiple && sqlite3_stmt_readonly(self->statement->st)) {
        PyErr_SetString(state->ProgrammingError,
                        "executemany() can only execute DML statements.");
        goto error;
    }

    if (self->statement->in_use) {
        Py_SETREF(self->statement,
                  pysqlite_statement_create(self->connection, operation));
        if (self->statement == NULL) {
            goto error;
        }
    }

    stmt_reset(self->statement);
    stmt_mark_dirty(self->statement);
    self->rowcount = self->statement->is_dml ? 0L : -1L;

    /* We start a transaction implicitly before a DML statement.
       SELECT is the only exception. See #9924. */
    if (self->connection->isolation_level
        && self->statement->is_dml
        && sqlite3_get_autocommit(self->connection->db))
    {
        if (begin_transaction(self->connection) < 0) {
            goto error;
        }
    }

    assert(!sqlite3_stmt_busy(self->statement->st));
    while (1) {
        parameters = PyIter_Next(parameters_iter);
        if (!parameters) {
            break;
        }

        stmt_mark_dirty(self->statement);

        bind_parameters(state, self->statement, parameters);
        if (PyErr_Occurred()) {
            goto error;
        }

        rc = stmt_step(self->statement->st);
        if (rc != SQLITE_DONE && rc != SQLITE_ROW) {
            if (PyErr_Occurred()) {
                /* there was an error that occurred in a user-defined callback */
                if (state->enable_callback_tracebacks) {
                    PyErr_Print();
                } else {
                    PyErr_Clear();
                }
            }
<<<<<<< HEAD
=======
            (void)stmt_reset(self->statement);
>>>>>>> 1603a102
            _pysqlite_seterror(state, self->connection->db);
            goto error;
        }

        if (pysqlite_build_row_cast_map(self) != 0) {
            _PyErr_FormatFromCause(state->OperationalError,
                                   "Error while building row_cast_map");
            goto error;
        }

        assert(rc == SQLITE_ROW || rc == SQLITE_DONE);
        Py_BEGIN_ALLOW_THREADS
        numcols = sqlite3_column_count(self->statement->st);
        Py_END_ALLOW_THREADS
        if (self->description == Py_None && numcols > 0) {
            Py_SETREF(self->description, PyTuple_New(numcols));
            if (!self->description) {
                goto error;
            }
            for (i = 0; i < numcols; i++) {
                const char *colname;
                colname = sqlite3_column_name(self->statement->st, i);
                if (colname == NULL) {
                    PyErr_NoMemory();
                    goto error;
                }
                column_name = _pysqlite_build_column_name(self, colname);
                if (column_name == NULL) {
                    goto error;
                }
                PyObject *descriptor = PyTuple_Pack(7, column_name,
                                                    Py_None, Py_None, Py_None,
                                                    Py_None, Py_None, Py_None);
                Py_DECREF(column_name);
                if (descriptor == NULL) {
                    goto error;
                }
                PyTuple_SET_ITEM(self->description, i, descriptor);
            }
        }

<<<<<<< HEAD
        if (self->statement->is_dml) {
            self->rowcount += (long)sqlite3_changes(self->connection->db);
        } else {
            self->rowcount= -1L;
        }

        if (rc == SQLITE_DONE) {
            (void)pysqlite_statement_reset(self->statement);
=======
        if (rc == SQLITE_DONE && !multiple) {
            if (self->statement->is_dml) {
                self->rowcount = (long)sqlite3_changes(self->connection->db);
            }
            stmt_reset(self->statement);
            Py_CLEAR(self->statement);
        }

        if (multiple) {
            if (self->statement->is_dml && rc == SQLITE_DONE) {
                self->rowcount += (long)sqlite3_changes(self->connection->db);
            }
            stmt_reset(self->statement);
>>>>>>> 1603a102
        }
        Py_XDECREF(parameters);
    }

    if (!multiple) {
        sqlite_int64 lastrowid;

        Py_BEGIN_ALLOW_THREADS
        lastrowid = sqlite3_last_insert_rowid(self->connection->db);
        Py_END_ALLOW_THREADS

        Py_SETREF(self->lastrowid, PyLong_FromLongLong(lastrowid));
        // Fall through on error.
    }

error:
    Py_XDECREF(parameters);
    Py_XDECREF(parameters_iter);
    Py_XDECREF(parameters_list);

    self->locked = 0;

    if (PyErr_Occurred()) {
        if (self->statement) {
            (void)pysqlite_statement_reset(self->statement);
            Py_CLEAR(self->statement);
        }
        self->rowcount = -1L;
        return NULL;
    }
    if (self->statement && !sqlite3_stmt_busy(self->statement->st)) {
        Py_CLEAR(self->statement);
    }
    return Py_NewRef((PyObject *)self);
}

/*[clinic input]
_sqlite3.Cursor.execute as pysqlite_cursor_execute

    sql: unicode
    parameters: object(c_default = 'NULL') = ()
    /

Executes an SQL statement.
[clinic start generated code]*/

static PyObject *
pysqlite_cursor_execute_impl(pysqlite_Cursor *self, PyObject *sql,
                             PyObject *parameters)
/*[clinic end generated code: output=d81b4655c7c0bbad input=a8e0200a11627f94]*/
{
    return _pysqlite_query_execute(self, 0, sql, parameters);
}

/*[clinic input]
_sqlite3.Cursor.executemany as pysqlite_cursor_executemany

    sql: unicode
    seq_of_parameters: object
    /

Repeatedly executes an SQL statement.
[clinic start generated code]*/

static PyObject *
pysqlite_cursor_executemany_impl(pysqlite_Cursor *self, PyObject *sql,
                                 PyObject *seq_of_parameters)
/*[clinic end generated code: output=2c65a3c4733fb5d8 input=0d0a52e5eb7ccd35]*/
{
    return _pysqlite_query_execute(self, 1, sql, seq_of_parameters);
}

/*[clinic input]
_sqlite3.Cursor.executescript as pysqlite_cursor_executescript

    sql_script: str
    /

Executes multiple SQL statements at once.
[clinic start generated code]*/

static PyObject *
pysqlite_cursor_executescript_impl(pysqlite_Cursor *self,
                                   const char *sql_script)
/*[clinic end generated code: output=8fd726dde1c65164 input=78f093be415a8a2c]*/
{
    if (!check_cursor(self)) {
        return NULL;
    }

    size_t sql_len = strlen(sql_script);
    int max_length = sqlite3_limit(self->connection->db,
                                   SQLITE_LIMIT_SQL_LENGTH, -1);
    if (sql_len > (unsigned)max_length) {
        PyErr_SetString(self->connection->DataError,
                        "query string is too large");
        return NULL;
    }

    // Commit if needed
    sqlite3 *db = self->connection->db;
    if (!sqlite3_get_autocommit(db)) {
        int rc = SQLITE_OK;

        Py_BEGIN_ALLOW_THREADS
        rc = sqlite3_exec(db, "COMMIT", NULL, NULL, NULL);
        Py_END_ALLOW_THREADS

        if (rc != SQLITE_OK) {
            goto error;
        }
    }

    while (1) {
        int rc;
        const char *tail;

        Py_BEGIN_ALLOW_THREADS
        sqlite3_stmt *stmt;
        rc = sqlite3_prepare_v2(db, sql_script, (int)sql_len + 1, &stmt,
                                &tail);
        if (rc == SQLITE_OK) {
            do {
                rc = sqlite3_step(stmt);
            } while (rc == SQLITE_ROW);
            rc = sqlite3_finalize(stmt);
        }
        Py_END_ALLOW_THREADS

        if (rc != SQLITE_OK) {
            goto error;
        }

        if (*tail == (char)0) {
            break;
        }
        sql_len -= (tail - sql_script);
        sql_script = tail;
    }

    return Py_NewRef((PyObject *)self);

error:
    _pysqlite_seterror(self->connection->state, db);
    return NULL;
}

static PyObject *
pysqlite_cursor_iternext(pysqlite_Cursor *self)
{
    if (!check_cursor(self)) {
        return NULL;
    }

    if (self->statement == NULL) {
        return NULL;
    }

    sqlite3_stmt *stmt = self->statement->st;
    assert(stmt != NULL);
<<<<<<< HEAD
    assert(sqlite3_data_count(stmt) != 0);
=======
    if (sqlite3_data_count(stmt) == 0) {
        (void)stmt_reset(self->statement);
        Py_CLEAR(self->statement);
        return NULL;
    }
>>>>>>> 1603a102

    self->locked = 1;  // GH-80254: Prevent recursive use of cursors.
    PyObject *row = _pysqlite_fetch_one_row(self);
    self->locked = 0;
    if (row == NULL) {
        return NULL;
    }
    int rc = stmt_step(stmt);
    if (rc == SQLITE_DONE) {
<<<<<<< HEAD
        (void)pysqlite_statement_reset(self->statement);
        Py_CLEAR(self->statement);

        if (rc != SQLITE_DONE) {
            (void)_pysqlite_seterror(self->connection->state,
                                     self->connection->db);
            Py_DECREF(row);
            return NULL;
        }
=======
        if (self->statement->is_dml) {
            self->rowcount = (long)sqlite3_changes(self->connection->db);
        }
        (void)stmt_reset(self->statement);
    }
    else if (rc != SQLITE_ROW) {
        (void)_pysqlite_seterror(self->connection->state,
                                 self->connection->db);
        Py_DECREF(row);
        return NULL;
>>>>>>> 1603a102
    }
    if (!Py_IsNone(self->row_factory)) {
        PyObject *factory = self->row_factory;
        PyObject *args[] = { (PyObject *)self, row, };
        PyObject *new_row = PyObject_Vectorcall(factory, args, 2, NULL);
        Py_DECREF(row);
        row = new_row;
    }
    return row;
}

/*[clinic input]
_sqlite3.Cursor.fetchone as pysqlite_cursor_fetchone

Fetches one row from the resultset.
[clinic start generated code]*/

static PyObject *
pysqlite_cursor_fetchone_impl(pysqlite_Cursor *self)
/*[clinic end generated code: output=4bd2eabf5baaddb0 input=e78294ec5980fdba]*/
{
    PyObject* row;

    row = pysqlite_cursor_iternext(self);
    if (!row && !PyErr_Occurred()) {
        Py_RETURN_NONE;
    }

    return row;
}

/*[clinic input]
_sqlite3.Cursor.fetchmany as pysqlite_cursor_fetchmany

    size as maxrows: int(c_default='self->arraysize') = 1
        The default value is set by the Cursor.arraysize attribute.

Fetches several rows from the resultset.
[clinic start generated code]*/

static PyObject *
pysqlite_cursor_fetchmany_impl(pysqlite_Cursor *self, int maxrows)
/*[clinic end generated code: output=a8ef31fea64d0906 input=c26e6ca3f34debd0]*/
{
    PyObject* row;
    PyObject* list;
    int counter = 0;

    list = PyList_New(0);
    if (!list) {
        return NULL;
    }

    while ((row = pysqlite_cursor_iternext(self))) {
        if (PyList_Append(list, row) < 0) {
            Py_DECREF(row);
            break;
        }
        Py_DECREF(row);

        if (++counter == maxrows) {
            break;
        }
    }

    if (PyErr_Occurred()) {
        Py_DECREF(list);
        return NULL;
    } else {
        return list;
    }
}

/*[clinic input]
_sqlite3.Cursor.fetchall as pysqlite_cursor_fetchall

Fetches all rows from the resultset.
[clinic start generated code]*/

static PyObject *
pysqlite_cursor_fetchall_impl(pysqlite_Cursor *self)
/*[clinic end generated code: output=d5da12aca2da4b27 input=f5d401086a8df25a]*/
{
    PyObject* row;
    PyObject* list;

    list = PyList_New(0);
    if (!list) {
        return NULL;
    }

    while ((row = pysqlite_cursor_iternext(self))) {
        if (PyList_Append(list, row) < 0) {
            Py_DECREF(row);
            break;
        }
        Py_DECREF(row);
    }

    if (PyErr_Occurred()) {
        Py_DECREF(list);
        return NULL;
    } else {
        return list;
    }
}

/*[clinic input]
_sqlite3.Cursor.setinputsizes as pysqlite_cursor_setinputsizes

    sizes: object
    /

Required by DB-API. Does nothing in sqlite3.
[clinic start generated code]*/

static PyObject *
pysqlite_cursor_setinputsizes(pysqlite_Cursor *self, PyObject *sizes)
/*[clinic end generated code: output=893c817afe9d08ad input=de7950a3aec79bdf]*/
{
    Py_RETURN_NONE;
}

/*[clinic input]
_sqlite3.Cursor.setoutputsize as pysqlite_cursor_setoutputsize

    size: object
    column: object = None
    /

Required by DB-API. Does nothing in sqlite3.
[clinic start generated code]*/

static PyObject *
pysqlite_cursor_setoutputsize_impl(pysqlite_Cursor *self, PyObject *size,
                                   PyObject *column)
/*[clinic end generated code: output=018d7e9129d45efe input=607a6bece8bbb273]*/
{
    Py_RETURN_NONE;
}

/*[clinic input]
_sqlite3.Cursor.close as pysqlite_cursor_close

Closes the cursor.
[clinic start generated code]*/

static PyObject *
pysqlite_cursor_close_impl(pysqlite_Cursor *self)
/*[clinic end generated code: output=b6055e4ec6fe63b6 input=08b36552dbb9a986]*/
{
    if (!check_cursor_locked(self)) {
        return NULL;
    }

    if (!self->connection) {
        PyTypeObject *tp = Py_TYPE(self);
        pysqlite_state *state = pysqlite_get_state_by_type(tp);
        PyErr_SetString(state->ProgrammingError,
                        "Base Cursor.__init__ not called.");
        return NULL;
    }
    if (!pysqlite_check_thread(self->connection) || !pysqlite_check_connection(self->connection)) {
        return NULL;
    }

    if (self->statement) {
        (void)stmt_reset(self->statement);
        Py_CLEAR(self->statement);
    }

    self->closed = 1;

    Py_RETURN_NONE;
}

static PyMethodDef cursor_methods[] = {
    PYSQLITE_CURSOR_CLOSE_METHODDEF
    PYSQLITE_CURSOR_EXECUTEMANY_METHODDEF
    PYSQLITE_CURSOR_EXECUTESCRIPT_METHODDEF
    PYSQLITE_CURSOR_EXECUTE_METHODDEF
    PYSQLITE_CURSOR_FETCHALL_METHODDEF
    PYSQLITE_CURSOR_FETCHMANY_METHODDEF
    PYSQLITE_CURSOR_FETCHONE_METHODDEF
    PYSQLITE_CURSOR_SETINPUTSIZES_METHODDEF
    PYSQLITE_CURSOR_SETOUTPUTSIZE_METHODDEF
    {NULL, NULL}
};

static struct PyMemberDef cursor_members[] =
{
    {"connection", T_OBJECT, offsetof(pysqlite_Cursor, connection), READONLY},
    {"description", T_OBJECT, offsetof(pysqlite_Cursor, description), READONLY},
    {"arraysize", T_INT, offsetof(pysqlite_Cursor, arraysize), 0},
    {"lastrowid", T_OBJECT, offsetof(pysqlite_Cursor, lastrowid), READONLY},
    {"rowcount", T_LONG, offsetof(pysqlite_Cursor, rowcount), READONLY},
    {"row_factory", T_OBJECT, offsetof(pysqlite_Cursor, row_factory), 0},
    {"__weaklistoffset__", T_PYSSIZET, offsetof(pysqlite_Cursor, in_weakreflist), READONLY},
    {NULL}
};

static const char cursor_doc[] =
PyDoc_STR("SQLite database cursor class.");

static PyType_Slot cursor_slots[] = {
    {Py_tp_dealloc, cursor_dealloc},
    {Py_tp_doc, (void *)cursor_doc},
    {Py_tp_iter, PyObject_SelfIter},
    {Py_tp_iternext, pysqlite_cursor_iternext},
    {Py_tp_methods, cursor_methods},
    {Py_tp_members, cursor_members},
    {Py_tp_init, pysqlite_cursor_init},
    {Py_tp_traverse, cursor_traverse},
    {Py_tp_clear, cursor_clear},
    {0, NULL},
};

static PyType_Spec cursor_spec = {
    .name = MODULE_NAME ".Cursor",
    .basicsize = sizeof(pysqlite_Cursor),
    .flags = (Py_TPFLAGS_DEFAULT | Py_TPFLAGS_BASETYPE |
              Py_TPFLAGS_HAVE_GC | Py_TPFLAGS_IMMUTABLETYPE),
    .slots = cursor_slots,
};

int
pysqlite_cursor_setup_types(PyObject *module)
{
    PyObject *type = PyType_FromModuleAndSpec(module, &cursor_spec, NULL);
    if (type == NULL) {
        return -1;
    }
    pysqlite_state *state = pysqlite_get_state(module);
    state->CursorType = (PyTypeObject *)type;
    return 0;
}<|MERGE_RESOLUTION|>--- conflicted
+++ resolved
@@ -830,26 +830,13 @@
         }
     }
 
-<<<<<<< HEAD
-    /* reset description and rowcount */
-=======
-    if (self->statement != NULL) {
-        /* There is an active statement */
-        stmt_reset(self->statement);
-    }
-
     /* reset description */
->>>>>>> 1603a102
     Py_INCREF(Py_None);
     Py_SETREF(self->description, Py_None);
 
     if (self->statement) {
-<<<<<<< HEAD
         // Reset pending statements on this cursor.
-        (void)pysqlite_statement_reset(self->statement);
-=======
         (void)stmt_reset(self->statement);
->>>>>>> 1603a102
     }
 
     PyObject *stmt = get_statement_from_cache(self, operation);
@@ -912,10 +899,6 @@
                     PyErr_Clear();
                 }
             }
-<<<<<<< HEAD
-=======
-            (void)stmt_reset(self->statement);
->>>>>>> 1603a102
             _pysqlite_seterror(state, self->connection->db);
             goto error;
         }
@@ -957,30 +940,11 @@
             }
         }
 
-<<<<<<< HEAD
-        if (self->statement->is_dml) {
-            self->rowcount += (long)sqlite3_changes(self->connection->db);
-        } else {
-            self->rowcount= -1L;
-        }
-
         if (rc == SQLITE_DONE) {
-            (void)pysqlite_statement_reset(self->statement);
-=======
-        if (rc == SQLITE_DONE && !multiple) {
             if (self->statement->is_dml) {
-                self->rowcount = (long)sqlite3_changes(self->connection->db);
+                self->rowcount += (long)sqlite3_changes(self->connection->db);
             }
             stmt_reset(self->statement);
-            Py_CLEAR(self->statement);
-        }
-
-        if (multiple) {
-            if (self->statement->is_dml && rc == SQLITE_DONE) {
-                self->rowcount += (long)sqlite3_changes(self->connection->db);
-            }
-            stmt_reset(self->statement);
->>>>>>> 1603a102
         }
         Py_XDECREF(parameters);
     }
@@ -1141,15 +1105,7 @@
 
     sqlite3_stmt *stmt = self->statement->st;
     assert(stmt != NULL);
-<<<<<<< HEAD
     assert(sqlite3_data_count(stmt) != 0);
-=======
-    if (sqlite3_data_count(stmt) == 0) {
-        (void)stmt_reset(self->statement);
-        Py_CLEAR(self->statement);
-        return NULL;
-    }
->>>>>>> 1603a102
 
     self->locked = 1;  // GH-80254: Prevent recursive use of cursors.
     PyObject *row = _pysqlite_fetch_one_row(self);
@@ -1159,28 +1115,17 @@
     }
     int rc = stmt_step(stmt);
     if (rc == SQLITE_DONE) {
-<<<<<<< HEAD
+        if (self->statement->is_dml) {
+            self->rowcount = (long)sqlite3_changes(self->connection->db);
+        }
         (void)pysqlite_statement_reset(self->statement);
         Py_CLEAR(self->statement);
-
-        if (rc != SQLITE_DONE) {
-            (void)_pysqlite_seterror(self->connection->state,
-                                     self->connection->db);
-            Py_DECREF(row);
-            return NULL;
-        }
-=======
-        if (self->statement->is_dml) {
-            self->rowcount = (long)sqlite3_changes(self->connection->db);
-        }
-        (void)stmt_reset(self->statement);
     }
     else if (rc != SQLITE_ROW) {
         (void)_pysqlite_seterror(self->connection->state,
                                  self->connection->db);
         Py_DECREF(row);
         return NULL;
->>>>>>> 1603a102
     }
     if (!Py_IsNone(self->row_factory)) {
         PyObject *factory = self->row_factory;
