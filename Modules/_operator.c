--- conflicted
+++ resolved
@@ -951,17 +951,7 @@
     if (mc == NULL)
         return NULL;
 
-<<<<<<< HEAD
-    newargs = PyTuple_GetSlice(args, 1, PyTuple_GET_SIZE(args));
-    if (newargs == NULL) {
-        Py_DECREF(mc);
-        return NULL;
-    }
-    mc->args = newargs;
-
-=======
     name = PyTuple_GET_ITEM(args, 0);
->>>>>>> 01531742
     Py_INCREF(name);
     PyUnicode_InternInPlace(&name);
     mc->name = name;
