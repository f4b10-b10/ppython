/*
 * C Extension module to test Python internal C APIs (Include/internal).
 */

#ifndef Py_BUILD_CORE_BUILTIN
#  define Py_BUILD_CORE_MODULE 1
#endif

/* Always enable assertions */
#undef NDEBUG

#define PY_SSIZE_T_CLEAN

#include "Python.h"
#include "frameobject.h"
#include "pycore_atomic_funcs.h" // _Py_atomic_int_get()
#include "pycore_bitutils.h"     // _Py_bswap32()
#include "pycore_compile.h"      // _PyCompile_CodeGen, _PyCompile_OptimizeCfg, _PyCompile_Assemble
#include "pycore_fileutils.h"    // _Py_normpath
#include "pycore_frame.h"        // _PyInterpreterFrame
#include "pycore_gc.h"           // PyGC_Head
#include "pycore_hashtable.h"    // _Py_hashtable_new()
#include "pycore_initconfig.h"   // _Py_GetConfigsAsDict()
#include "pycore_pathconfig.h"   // _PyPathConfig_ClearGlobal()
#include "pycore_interp.h"       // _PyInterpreterState_GetConfigCopy()
#include "pycore_pyerrors.h"     // _Py_UTF8_Edit_Cost()
#include "pycore_pystate.h"      // _PyThreadState_GET()
#include "osdefs.h"              // MAXPATHLEN

#include "clinic/_testinternalcapi.c.h"


#define MODULE_NAME "_testinternalcapi"


static PyObject *
_get_current_module(void)
{
    // We ensured it was imported in _run_script().
    PyObject *name = PyUnicode_FromString(MODULE_NAME);
    if (name == NULL) {
        return NULL;
    }
    PyObject *mod = PyImport_GetModule(name);
    Py_DECREF(name);
    if (mod == NULL) {
        return NULL;
    }
    assert(mod != Py_None);
    return mod;
}


/* module state *************************************************************/

typedef struct {
    PyObject *record_list;
} module_state;

static inline module_state *
get_module_state(PyObject *mod)
{
    assert(mod != NULL);
    module_state *state = PyModule_GetState(mod);
    assert(state != NULL);
    return state;
}

static int
traverse_module_state(module_state *state, visitproc visit, void *arg)
{
    Py_VISIT(state->record_list);
    return 0;
}

static int
clear_module_state(module_state *state)
{
    Py_CLEAR(state->record_list);
    return 0;
}


/* module functions *********************************************************/

/*[clinic input]
module _testinternalcapi
[clinic start generated code]*/
/*[clinic end generated code: output=da39a3ee5e6b4b0d input=7bb583d8c9eb9a78]*/
static PyObject *
get_configs(PyObject *self, PyObject *Py_UNUSED(args))
{
    return _Py_GetConfigsAsDict();
}


static PyObject*
get_recursion_depth(PyObject *self, PyObject *Py_UNUSED(args))
{
    PyThreadState *tstate = _PyThreadState_GET();

    return PyLong_FromLong(tstate->py_recursion_limit - tstate->py_recursion_remaining);
}


static PyObject*
test_bswap(PyObject *self, PyObject *Py_UNUSED(args))
{
    uint16_t u16 = _Py_bswap16(UINT16_C(0x3412));
    if (u16 != UINT16_C(0x1234)) {
        PyErr_Format(PyExc_AssertionError,
                     "_Py_bswap16(0x3412) returns %u", u16);
        return NULL;
    }

    uint32_t u32 = _Py_bswap32(UINT32_C(0x78563412));
    if (u32 != UINT32_C(0x12345678)) {
        PyErr_Format(PyExc_AssertionError,
                     "_Py_bswap32(0x78563412) returns %lu", u32);
        return NULL;
    }

    uint64_t u64 = _Py_bswap64(UINT64_C(0xEFCDAB9078563412));
    if (u64 != UINT64_C(0x1234567890ABCDEF)) {
        PyErr_Format(PyExc_AssertionError,
                     "_Py_bswap64(0xEFCDAB9078563412) returns %llu", u64);
        return NULL;
    }

    Py_RETURN_NONE;
}


static int
check_popcount(uint32_t x, int expected)
{
    // Use volatile to prevent the compiler to optimize out the whole test
    volatile uint32_t u = x;
    int bits = _Py_popcount32(u);
    if (bits != expected) {
        PyErr_Format(PyExc_AssertionError,
                     "_Py_popcount32(%lu) returns %i, expected %i",
                     (unsigned long)x, bits, expected);
        return -1;
    }
    return 0;
}


static PyObject*
test_popcount(PyObject *self, PyObject *Py_UNUSED(args))
{
#define CHECK(X, RESULT) \
    do { \
        if (check_popcount(X, RESULT) < 0) { \
            return NULL; \
        } \
    } while (0)

    CHECK(0, 0);
    CHECK(1, 1);
    CHECK(0x08080808, 4);
    CHECK(0x10000001, 2);
    CHECK(0x10101010, 4);
    CHECK(0x10204080, 4);
    CHECK(0xDEADCAFE, 22);
    CHECK(0xFFFFFFFF, 32);
    Py_RETURN_NONE;

#undef CHECK
}


static int
check_bit_length(unsigned long x, int expected)
{
    // Use volatile to prevent the compiler to optimize out the whole test
    volatile unsigned long u = x;
    int len = _Py_bit_length(u);
    if (len != expected) {
        PyErr_Format(PyExc_AssertionError,
                     "_Py_bit_length(%lu) returns %i, expected %i",
                     x, len, expected);
        return -1;
    }
    return 0;
}


static PyObject*
test_bit_length(PyObject *self, PyObject *Py_UNUSED(args))
{
#define CHECK(X, RESULT) \
    do { \
        if (check_bit_length(X, RESULT) < 0) { \
            return NULL; \
        } \
    } while (0)

    CHECK(0, 0);
    CHECK(1, 1);
    CHECK(0x1000, 13);
    CHECK(0x1234, 13);
    CHECK(0x54321, 19);
    CHECK(0x7FFFFFFF, 31);
    CHECK(0xFFFFFFFF, 32);
    Py_RETURN_NONE;

#undef CHECK
}


#define TO_PTR(ch) ((void*)(uintptr_t)ch)
#define FROM_PTR(ptr) ((uintptr_t)ptr)
#define VALUE(key) (1 + ((int)(key) - 'a'))

static Py_uhash_t
hash_char(const void *key)
{
    char ch = (char)FROM_PTR(key);
    return ch;
}


static int
hashtable_cb(_Py_hashtable_t *table,
             const void *key_ptr, const void *value_ptr,
             void *user_data)
{
    int *count = (int *)user_data;
    char key = (char)FROM_PTR(key_ptr);
    int value = (int)FROM_PTR(value_ptr);
    assert(value == VALUE(key));
    *count += 1;
    return 0;
}


static PyObject*
test_hashtable(PyObject *self, PyObject *Py_UNUSED(args))
{
    _Py_hashtable_t *table = _Py_hashtable_new(hash_char,
                                               _Py_hashtable_compare_direct);
    if (table == NULL) {
        return PyErr_NoMemory();
    }

    // Using an newly allocated table must not crash
    assert(table->nentries == 0);
    assert(table->nbuckets > 0);
    assert(_Py_hashtable_get(table, TO_PTR('x')) == NULL);

    // Test _Py_hashtable_set()
    char key;
    for (key='a'; key <= 'z'; key++) {
        int value = VALUE(key);
        if (_Py_hashtable_set(table, TO_PTR(key), TO_PTR(value)) < 0) {
            _Py_hashtable_destroy(table);
            return PyErr_NoMemory();
        }
    }
    assert(table->nentries == 26);
    assert(table->nbuckets > table->nentries);

    // Test _Py_hashtable_get_entry()
    for (key='a'; key <= 'z'; key++) {
        _Py_hashtable_entry_t *entry = _Py_hashtable_get_entry(table, TO_PTR(key));
        assert(entry != NULL);
        assert(entry->key == TO_PTR(key));
        assert(entry->value == TO_PTR(VALUE(key)));
    }

    // Test _Py_hashtable_get()
    for (key='a'; key <= 'z'; key++) {
        void *value_ptr = _Py_hashtable_get(table, TO_PTR(key));
        assert((int)FROM_PTR(value_ptr) == VALUE(key));
    }

    // Test _Py_hashtable_steal()
    key = 'p';
    void *value_ptr = _Py_hashtable_steal(table, TO_PTR(key));
    assert((int)FROM_PTR(value_ptr) == VALUE(key));
    assert(table->nentries == 25);
    assert(_Py_hashtable_get_entry(table, TO_PTR(key)) == NULL);

    // Test _Py_hashtable_foreach()
    int count = 0;
    int res = _Py_hashtable_foreach(table, hashtable_cb, &count);
    assert(res == 0);
    assert(count == 25);

    // Test _Py_hashtable_clear()
    _Py_hashtable_clear(table);
    assert(table->nentries == 0);
    assert(table->nbuckets > 0);
    assert(_Py_hashtable_get(table, TO_PTR('x')) == NULL);

    _Py_hashtable_destroy(table);
    Py_RETURN_NONE;
}


static PyObject *
test_get_config(PyObject *Py_UNUSED(self), PyObject *Py_UNUSED(args))
{
    PyConfig config;
    PyConfig_InitIsolatedConfig(&config);
    if (_PyInterpreterState_GetConfigCopy(&config) < 0) {
        PyConfig_Clear(&config);
        return NULL;
    }
    PyObject *dict = _PyConfig_AsDict(&config);
    PyConfig_Clear(&config);
    return dict;
}


static PyObject *
test_set_config(PyObject *Py_UNUSED(self), PyObject *dict)
{
    PyConfig config;
    PyConfig_InitIsolatedConfig(&config);
    if (_PyConfig_FromDict(&config, dict) < 0) {
        goto error;
    }
    if (_PyInterpreterState_SetConfig(&config) < 0) {
        goto error;
    }
    PyConfig_Clear(&config);
    Py_RETURN_NONE;

error:
    PyConfig_Clear(&config);
    return NULL;
}


static PyObject *
test_reset_path_config(PyObject *Py_UNUSED(self), PyObject *Py_UNUSED(arg))
{
    _PyPathConfig_ClearGlobal();
    Py_RETURN_NONE;
}


static PyObject*
test_atomic_funcs(PyObject *self, PyObject *Py_UNUSED(args))
{
    // Test _Py_atomic_size_get() and _Py_atomic_size_set()
    Py_ssize_t var = 1;
    _Py_atomic_size_set(&var, 2);
    assert(_Py_atomic_size_get(&var) == 2);
    Py_RETURN_NONE;
}


static int
check_edit_cost(const char *a, const char *b, Py_ssize_t expected)
{
    int ret = -1;
    PyObject *a_obj = NULL;
    PyObject *b_obj = NULL;

    a_obj = PyUnicode_FromString(a);
    if (a_obj == NULL) {
        goto exit;
    }
    b_obj = PyUnicode_FromString(b);
    if (b_obj == NULL) {
        goto exit;
    }
    Py_ssize_t result = _Py_UTF8_Edit_Cost(a_obj, b_obj, -1);
    if (result != expected) {
        PyErr_Format(PyExc_AssertionError,
                     "Edit cost from '%s' to '%s' returns %zd, expected %zd",
                     a, b, result, expected);
        goto exit;
    }
    // Check that smaller max_edits thresholds are exceeded.
    Py_ssize_t max_edits = result;
    while (max_edits > 0) {
        max_edits /= 2;
        Py_ssize_t result2 = _Py_UTF8_Edit_Cost(a_obj, b_obj, max_edits);
        if (result2 <= max_edits) {
            PyErr_Format(PyExc_AssertionError,
                         "Edit cost from '%s' to '%s' (threshold %zd) "
                         "returns %zd, expected greater than %zd",
                         a, b, max_edits, result2, max_edits);
            goto exit;
        }
    }
    // Check that bigger max_edits thresholds don't change anything
    Py_ssize_t result3 = _Py_UTF8_Edit_Cost(a_obj, b_obj, result * 2 + 1);
    if (result3 != result) {
        PyErr_Format(PyExc_AssertionError,
                     "Edit cost from '%s' to '%s' (threshold %zd) "
                     "returns %zd, expected %zd",
                     a, b, result * 2, result3, result);
        goto exit;
    }
    ret = 0;
exit:
    Py_XDECREF(a_obj);
    Py_XDECREF(b_obj);
    return ret;
}

static PyObject *
test_edit_cost(PyObject *self, PyObject *Py_UNUSED(args))
{
    #define CHECK(a, b, n) do {              \
        if (check_edit_cost(a, b, n) < 0) {  \
            return NULL;                     \
        }                                    \
    } while (0)                              \

    CHECK("", "", 0);
    CHECK("", "a", 2);
    CHECK("a", "A", 1);
    CHECK("Apple", "Aple", 2);
    CHECK("Banana", "B@n@n@", 6);
    CHECK("Cherry", "Cherry!", 2);
    CHECK("---0---", "------", 2);
    CHECK("abc", "y", 6);
    CHECK("aa", "bb", 4);
    CHECK("aaaaa", "AAAAA", 5);
    CHECK("wxyz", "wXyZ", 2);
    CHECK("wxyz", "wXyZ123", 8);
    CHECK("Python", "Java", 12);
    CHECK("Java", "C#", 8);
    CHECK("AbstractFoobarManager", "abstract_foobar_manager", 3+2*2);
    CHECK("CPython", "PyPy", 10);
    CHECK("CPython", "pypy", 11);
    CHECK("AttributeError", "AttributeErrop", 2);
    CHECK("AttributeError", "AttributeErrorTests", 10);

    #undef CHECK
    Py_RETURN_NONE;
}


static PyObject *
normalize_path(PyObject *self, PyObject *filename)
{
    Py_ssize_t size = -1;
    wchar_t *encoded = PyUnicode_AsWideCharString(filename, &size);
    if (encoded == NULL) {
        return NULL;
    }

    PyObject *result = PyUnicode_FromWideChar(_Py_normpath(encoded, size), -1);
    PyMem_Free(encoded);

    return result;
}

static PyObject *
get_getpath_codeobject(PyObject *self, PyObject *Py_UNUSED(args)) {
    return _Py_Get_Getpath_CodeObject();
}


static PyObject *
encode_locale_ex(PyObject *self, PyObject *args)
{
    PyObject *unicode;
    int current_locale = 0;
    wchar_t *wstr;
    PyObject *res = NULL;
    const char *errors = NULL;

    if (!PyArg_ParseTuple(args, "U|is", &unicode, &current_locale, &errors)) {
        return NULL;
    }
    wstr = PyUnicode_AsWideCharString(unicode, NULL);
    if (wstr == NULL) {
        return NULL;
    }
    _Py_error_handler error_handler = _Py_GetErrorHandler(errors);

    char *str = NULL;
    size_t error_pos;
    const char *reason = NULL;
    int ret = _Py_EncodeLocaleEx(wstr,
                                 &str, &error_pos, &reason,
                                 current_locale, error_handler);
    PyMem_Free(wstr);

    switch(ret) {
    case 0:
        res = PyBytes_FromString(str);
        PyMem_RawFree(str);
        break;
    case -1:
        PyErr_NoMemory();
        break;
    case -2:
        PyErr_Format(PyExc_RuntimeError, "encode error: pos=%zu, reason=%s",
                     error_pos, reason);
        break;
    case -3:
        PyErr_SetString(PyExc_ValueError, "unsupported error handler");
        break;
    default:
        PyErr_SetString(PyExc_ValueError, "unknown error code");
        break;
    }
    return res;
}


static PyObject *
decode_locale_ex(PyObject *self, PyObject *args)
{
    char *str;
    int current_locale = 0;
    PyObject *res = NULL;
    const char *errors = NULL;

    if (!PyArg_ParseTuple(args, "y|is", &str, &current_locale, &errors)) {
        return NULL;
    }
    _Py_error_handler error_handler = _Py_GetErrorHandler(errors);

    wchar_t *wstr = NULL;
    size_t wlen = 0;
    const char *reason = NULL;
    int ret = _Py_DecodeLocaleEx(str,
                                 &wstr, &wlen, &reason,
                                 current_locale, error_handler);

    switch(ret) {
    case 0:
        res = PyUnicode_FromWideChar(wstr, wlen);
        PyMem_RawFree(wstr);
        break;
    case -1:
        PyErr_NoMemory();
        break;
    case -2:
        PyErr_Format(PyExc_RuntimeError, "decode error: pos=%zu, reason=%s",
                     wlen, reason);
        break;
    case -3:
        PyErr_SetString(PyExc_ValueError, "unsupported error handler");
        break;
    default:
        PyErr_SetString(PyExc_ValueError, "unknown error code");
        break;
    }
    return res;
}

static PyObject *
set_eval_frame_default(PyObject *self, PyObject *Py_UNUSED(args))
{
    module_state *state = get_module_state(self);
    _PyInterpreterState_SetEvalFrameFunc(PyInterpreterState_Get(), _PyEval_EvalFrameDefault);
    Py_CLEAR(state->record_list);
    Py_RETURN_NONE;
}

static PyObject *
record_eval(PyThreadState *tstate, struct _PyInterpreterFrame *f, int exc)
{
    if (PyFunction_Check(f->f_funcobj)) {
        PyObject *module = _get_current_module();
        assert(module != NULL);
        module_state *state = get_module_state(module);
        Py_DECREF(module);
        PyList_Append(state->record_list, ((PyFunctionObject *)f->f_funcobj)->func_name);
    }
    return _PyEval_EvalFrameDefault(tstate, f, exc);
}


static PyObject *
set_eval_frame_record(PyObject *self, PyObject *list)
{
    module_state *state = get_module_state(self);
    if (!PyList_Check(list)) {
        PyErr_SetString(PyExc_TypeError, "argument must be a list");
        return NULL;
    }
    Py_XSETREF(state->record_list, Py_NewRef(list));
    _PyInterpreterState_SetEvalFrameFunc(PyInterpreterState_Get(), record_eval);
    Py_RETURN_NONE;
}

/*[clinic input]

_testinternalcapi.compiler_codegen -> object

  ast: object
  filename: object
  optimize: int
  compile_mode: int = 0

Apply compiler code generation to an AST.
[clinic start generated code]*/

static PyObject *
_testinternalcapi_compiler_codegen_impl(PyObject *module, PyObject *ast,
                                        PyObject *filename, int optimize,
                                        int compile_mode)
/*[clinic end generated code: output=40a68f6e13951cc8 input=a0e00784f1517cd7]*/
{
    PyCompilerFlags *flags = NULL;
    return _PyCompile_CodeGen(ast, filename, flags, optimize, compile_mode);
}


/*[clinic input]

_testinternalcapi.optimize_cfg -> object

  instructions: object
  consts: object

Apply compiler optimizations to an instruction list.
[clinic start generated code]*/

static PyObject *
_testinternalcapi_optimize_cfg_impl(PyObject *module, PyObject *instructions,
                                    PyObject *consts)
/*[clinic end generated code: output=5412aeafca683c8b input=7e8a3de86ebdd0f9]*/
{
    return _PyCompile_OptimizeCfg(instructions, consts);
}

static int
get_nonnegative_int_from_dict(PyObject *dict, const char *key) {
    PyObject *obj = PyDict_GetItemString(dict, key);
    if (obj == NULL) {
        return -1;
    }
    return PyLong_AsLong(obj);
}

/*[clinic input]

_testinternalcapi.assemble_code_object -> object

  filename: object
  instructions: object
  metadata: object

Create a code object for the given instructions.
[clinic start generated code]*/

static PyObject *
_testinternalcapi_assemble_code_object_impl(PyObject *module,
                                            PyObject *filename,
                                            PyObject *instructions,
                                            PyObject *metadata)
/*[clinic end generated code: output=38003dc16a930f48 input=e713ad77f08fb3a8]*/

{
    assert(PyDict_Check(metadata));
    _PyCompile_CodeUnitMetadata umd;

    umd.u_name = PyDict_GetItemString(metadata, "name");
    umd.u_qualname = PyDict_GetItemString(metadata, "qualname");

    assert(PyUnicode_Check(umd.u_name));
    assert(PyUnicode_Check(umd.u_qualname));

    umd.u_consts = PyDict_GetItemString(metadata, "consts");
    umd.u_names = PyDict_GetItemString(metadata, "names");
    umd.u_varnames = PyDict_GetItemString(metadata, "varnames");
    umd.u_cellvars = PyDict_GetItemString(metadata, "cellvars");
    umd.u_freevars = PyDict_GetItemString(metadata, "freevars");
    umd.u_fasthidden = PyDict_GetItemString(metadata, "fasthidden");

    assert(PyDict_Check(umd.u_consts));
    assert(PyDict_Check(umd.u_names));
    assert(PyDict_Check(umd.u_varnames));
    assert(PyDict_Check(umd.u_cellvars));
    assert(PyDict_Check(umd.u_freevars));
    assert(PyDict_Check(umd.u_fasthidden));

    umd.u_argcount = get_nonnegative_int_from_dict(metadata, "argcount");
    umd.u_posonlyargcount = get_nonnegative_int_from_dict(metadata, "posonlyargcount");
    umd.u_kwonlyargcount = get_nonnegative_int_from_dict(metadata, "kwonlyargcount");
    umd.u_firstlineno = get_nonnegative_int_from_dict(metadata, "firstlineno");

    assert(umd.u_argcount >= 0);
    assert(umd.u_posonlyargcount >= 0);
    assert(umd.u_kwonlyargcount >= 0);
    assert(umd.u_firstlineno >= 0);

    return (PyObject*)_PyCompile_Assemble(&umd, filename, instructions);
}


static PyObject *
get_interp_settings(PyObject *self, PyObject *args)
{
    int interpid = -1;
    if (!PyArg_ParseTuple(args, "|i:get_interp_settings", &interpid)) {
        return NULL;
    }

    PyInterpreterState *interp = NULL;
    if (interpid < 0) {
        PyThreadState *tstate = _PyThreadState_GET();
        interp = tstate ? tstate->interp : _PyInterpreterState_Main();
    }
    else if (interpid == 0) {
        interp = _PyInterpreterState_Main();
    }
    else {
        PyErr_Format(PyExc_NotImplementedError,
                     "%zd", interpid);
        return NULL;
    }
    assert(interp != NULL);

    PyObject *settings = PyDict_New();
    if (settings == NULL) {
        return NULL;
    }

    /* Add the feature flags. */
    PyObject *flags = PyLong_FromUnsignedLong(interp->feature_flags);
    if (flags == NULL) {
        Py_DECREF(settings);
        return NULL;
    }
    int res = PyDict_SetItemString(settings, "feature_flags", flags);
    Py_DECREF(flags);
    if (res != 0) {
        Py_DECREF(settings);
        return NULL;
    }

    /* "own GIL" */
    PyObject *own_gil = interp->ceval.own_gil ? Py_True : Py_False;
    if (PyDict_SetItemString(settings, "own_gil", own_gil) != 0) {
        Py_DECREF(settings);
        return NULL;
    }

    return settings;
}


static PyObject *
clear_extension(PyObject *self, PyObject *args)
{
    PyObject *name = NULL, *filename = NULL;
    if (!PyArg_ParseTuple(args, "OO:clear_extension", &name, &filename)) {
        return NULL;
    }
    if (_PyImport_ClearExtension(name, filename) < 0) {
        return NULL;
    }
    Py_RETURN_NONE;
}

static PyObject *
<<<<<<< HEAD
write_perf_map_entry(PyObject *self, PyObject *args)
{
    const void *code_addr;
    unsigned int code_size;
    const char *entry_name;

    if (!PyArg_ParseTuple(args, "KIs", &code_addr, &code_size, &entry_name))
        return NULL;

    int ret = PyUnstable_WritePerfMapEntry(code_addr, code_size, entry_name);
    if (ret == -1) {
        PyErr_SetString(PyExc_OSError, "Failed to write performance map entry");
        return NULL;
    }
    return Py_BuildValue("i", ret);
}

static PyObject *
perf_map_state_teardown(PyObject *Py_UNUSED(self), PyObject *Py_UNUSED(ignored))
{
    PyUnstable_PerfMapState_Fini();
    Py_RETURN_NONE;
=======
iframe_getcode(PyObject *self, PyObject *frame)
{
    if (!PyFrame_Check(frame)) {
        PyErr_SetString(PyExc_TypeError, "argument must be a frame");
        return NULL;
    }
    struct _PyInterpreterFrame *f = ((PyFrameObject *)frame)->f_frame;
    return PyUnstable_InterpreterFrame_GetCode(f);
}

static PyObject *
iframe_getline(PyObject *self, PyObject *frame)
{
    if (!PyFrame_Check(frame)) {
        PyErr_SetString(PyExc_TypeError, "argument must be a frame");
        return NULL;
    }
    struct _PyInterpreterFrame *f = ((PyFrameObject *)frame)->f_frame;
    return PyLong_FromLong(PyUnstable_InterpreterFrame_GetLine(f));
}

static PyObject *
iframe_getlasti(PyObject *self, PyObject *frame)
{
    if (!PyFrame_Check(frame)) {
        PyErr_SetString(PyExc_TypeError, "argument must be a frame");
        return NULL;
    }
    struct _PyInterpreterFrame *f = ((PyFrameObject *)frame)->f_frame;
    return PyLong_FromLong(PyUnstable_InterpreterFrame_GetLasti(f));
>>>>>>> cfa517d5
}

static PyMethodDef module_functions[] = {
    {"get_configs", get_configs, METH_NOARGS},
    {"get_recursion_depth", get_recursion_depth, METH_NOARGS},
    {"test_bswap", test_bswap, METH_NOARGS},
    {"test_popcount", test_popcount, METH_NOARGS},
    {"test_bit_length", test_bit_length, METH_NOARGS},
    {"test_hashtable", test_hashtable, METH_NOARGS},
    {"get_config", test_get_config, METH_NOARGS},
    {"set_config", test_set_config, METH_O},
    {"reset_path_config", test_reset_path_config, METH_NOARGS},
    {"test_atomic_funcs", test_atomic_funcs, METH_NOARGS},
    {"test_edit_cost", test_edit_cost, METH_NOARGS},
    {"normalize_path", normalize_path, METH_O, NULL},
    {"get_getpath_codeobject", get_getpath_codeobject, METH_NOARGS, NULL},
    {"EncodeLocaleEx", encode_locale_ex, METH_VARARGS},
    {"DecodeLocaleEx", decode_locale_ex, METH_VARARGS},
    {"set_eval_frame_default", set_eval_frame_default, METH_NOARGS, NULL},
    {"set_eval_frame_record", set_eval_frame_record, METH_O, NULL},
    _TESTINTERNALCAPI_COMPILER_CODEGEN_METHODDEF
    _TESTINTERNALCAPI_OPTIMIZE_CFG_METHODDEF
    _TESTINTERNALCAPI_ASSEMBLE_CODE_OBJECT_METHODDEF
    {"get_interp_settings", get_interp_settings, METH_VARARGS, NULL},
    {"clear_extension", clear_extension, METH_VARARGS, NULL},
<<<<<<< HEAD
    {"write_perf_map_entry", write_perf_map_entry, METH_VARARGS},
    {"perf_map_state_teardown", perf_map_state_teardown, METH_NOARGS},
=======
    {"iframe_getcode", iframe_getcode, METH_O, NULL},
    {"iframe_getline", iframe_getline, METH_O, NULL},
    {"iframe_getlasti", iframe_getlasti, METH_O, NULL},
>>>>>>> cfa517d5
    {NULL, NULL} /* sentinel */
};


/* initialization function */

static int
module_exec(PyObject *module)
{
    if (PyModule_AddObject(module, "SIZEOF_PYGC_HEAD",
                           PyLong_FromSsize_t(sizeof(PyGC_Head))) < 0) {
        return 1;
    }

    return 0;
}

static struct PyModuleDef_Slot module_slots[] = {
    {Py_mod_exec, module_exec},
    {Py_mod_multiple_interpreters, Py_MOD_PER_INTERPRETER_GIL_SUPPORTED},
    {0, NULL},
};

static int
module_traverse(PyObject *module, visitproc visit, void *arg)
{
    module_state *state = get_module_state(module);
    assert(state != NULL);
    traverse_module_state(state, visit, arg);
    return 0;
}

static int
module_clear(PyObject *module)
{
    module_state *state = get_module_state(module);
    assert(state != NULL);
    (void)clear_module_state(state);
    return 0;
}

static void
module_free(void *module)
{
    module_state *state = get_module_state(module);
    assert(state != NULL);
    (void)clear_module_state(state);
}

static struct PyModuleDef _testcapimodule = {
    .m_base = PyModuleDef_HEAD_INIT,
    .m_name = MODULE_NAME,
    .m_doc = NULL,
    .m_size = sizeof(module_state),
    .m_methods = module_functions,
    .m_slots = module_slots,
    .m_traverse = module_traverse,
    .m_clear = module_clear,
    .m_free = (freefunc)module_free,
};


PyMODINIT_FUNC
PyInit__testinternalcapi(void)
{
    return PyModuleDef_Init(&_testcapimodule);
}<|MERGE_RESOLUTION|>--- conflicted
+++ resolved
@@ -759,7 +759,6 @@
 }
 
 static PyObject *
-<<<<<<< HEAD
 write_perf_map_entry(PyObject *self, PyObject *args)
 {
     const void *code_addr;
@@ -782,7 +781,9 @@
 {
     PyUnstable_PerfMapState_Fini();
     Py_RETURN_NONE;
-=======
+}
+    
+static PyObject *
 iframe_getcode(PyObject *self, PyObject *frame)
 {
     if (!PyFrame_Check(frame)) {
@@ -813,7 +814,6 @@
     }
     struct _PyInterpreterFrame *f = ((PyFrameObject *)frame)->f_frame;
     return PyLong_FromLong(PyUnstable_InterpreterFrame_GetLasti(f));
->>>>>>> cfa517d5
 }
 
 static PyMethodDef module_functions[] = {
@@ -839,14 +839,11 @@
     _TESTINTERNALCAPI_ASSEMBLE_CODE_OBJECT_METHODDEF
     {"get_interp_settings", get_interp_settings, METH_VARARGS, NULL},
     {"clear_extension", clear_extension, METH_VARARGS, NULL},
-<<<<<<< HEAD
     {"write_perf_map_entry", write_perf_map_entry, METH_VARARGS},
     {"perf_map_state_teardown", perf_map_state_teardown, METH_NOARGS},
-=======
     {"iframe_getcode", iframe_getcode, METH_O, NULL},
     {"iframe_getline", iframe_getline, METH_O, NULL},
     {"iframe_getlasti", iframe_getlasti, METH_O, NULL},
->>>>>>> cfa517d5
     {NULL, NULL} /* sentinel */
 };
 
