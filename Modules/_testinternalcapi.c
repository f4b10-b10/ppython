/*
 * C Extension module to test Python internal C APIs (Include/internal).
 */

#ifndef Py_BUILD_CORE_BUILTIN
#  define Py_BUILD_CORE_MODULE 1
#endif

/* Always enable assertions */
#undef NDEBUG

#include "Python.h"
#include "frameobject.h"
#include "interpreteridobject.h"  // _PyInterpreterID_LookUp()
#include "pycore_atomic_funcs.h" // _Py_atomic_int_get()
#include "pycore_bitutils.h"     // _Py_bswap32()
<<<<<<< HEAD
#include "pycore_compile.h"      // _PyCompile_CleanDoc, _PyCompile_CodeGen, _PyCompile_OptimizeCfg, _PyCompile_Assemble
=======
#include "pycore_bytesobject.h"  // _PyBytes_Find()
#include "pycore_compile.h"      // _PyCompile_CodeGen, _PyCompile_OptimizeCfg, _PyCompile_Assemble
>>>>>>> 89ec0e95
#include "pycore_ceval.h"        // _PyEval_AddPendingCall
#include "pycore_fileutils.h"    // _Py_normpath
#include "pycore_frame.h"        // _PyInterpreterFrame
#include "pycore_gc.h"           // PyGC_Head
#include "pycore_hashtable.h"    // _Py_hashtable_new()
#include "pycore_initconfig.h"   // _Py_GetConfigsAsDict()
#include "pycore_interp.h"       // _PyInterpreterState_GetConfigCopy()
#include "pycore_pathconfig.h"   // _PyPathConfig_ClearGlobal()
#include "pycore_pyerrors.h"     // _Py_UTF8_Edit_Cost()
#include "pycore_pystate.h"      // _PyThreadState_GET()
#include "osdefs.h"              // MAXPATHLEN

#include "clinic/_testinternalcapi.c.h"

#ifdef MS_WINDOWS
#  include <winsock2.h>           // struct timeval
#endif


#define MODULE_NAME "_testinternalcapi"


static PyObject *
_get_current_module(void)
{
    // We ensured it was imported in _run_script().
    PyObject *name = PyUnicode_FromString(MODULE_NAME);
    if (name == NULL) {
        return NULL;
    }
    PyObject *mod = PyImport_GetModule(name);
    Py_DECREF(name);
    if (mod == NULL) {
        return NULL;
    }
    assert(mod != Py_None);
    return mod;
}


/* module state *************************************************************/

typedef struct {
    PyObject *record_list;
} module_state;

static inline module_state *
get_module_state(PyObject *mod)
{
    assert(mod != NULL);
    module_state *state = PyModule_GetState(mod);
    assert(state != NULL);
    return state;
}

static int
traverse_module_state(module_state *state, visitproc visit, void *arg)
{
    Py_VISIT(state->record_list);
    return 0;
}

static int
clear_module_state(module_state *state)
{
    Py_CLEAR(state->record_list);
    return 0;
}


/* module functions *********************************************************/

/*[clinic input]
module _testinternalcapi
[clinic start generated code]*/
/*[clinic end generated code: output=da39a3ee5e6b4b0d input=7bb583d8c9eb9a78]*/
static PyObject *
get_configs(PyObject *self, PyObject *Py_UNUSED(args))
{
    return _Py_GetConfigsAsDict();
}


static PyObject*
get_recursion_depth(PyObject *self, PyObject *Py_UNUSED(args))
{
    PyThreadState *tstate = _PyThreadState_GET();

    return PyLong_FromLong(tstate->py_recursion_limit - tstate->py_recursion_remaining);
}


static PyObject*
test_bswap(PyObject *self, PyObject *Py_UNUSED(args))
{
    uint16_t u16 = _Py_bswap16(UINT16_C(0x3412));
    if (u16 != UINT16_C(0x1234)) {
        PyErr_Format(PyExc_AssertionError,
                     "_Py_bswap16(0x3412) returns %u", u16);
        return NULL;
    }

    uint32_t u32 = _Py_bswap32(UINT32_C(0x78563412));
    if (u32 != UINT32_C(0x12345678)) {
        PyErr_Format(PyExc_AssertionError,
                     "_Py_bswap32(0x78563412) returns %lu", u32);
        return NULL;
    }

    uint64_t u64 = _Py_bswap64(UINT64_C(0xEFCDAB9078563412));
    if (u64 != UINT64_C(0x1234567890ABCDEF)) {
        PyErr_Format(PyExc_AssertionError,
                     "_Py_bswap64(0xEFCDAB9078563412) returns %llu", u64);
        return NULL;
    }

    Py_RETURN_NONE;
}


static int
check_popcount(uint32_t x, int expected)
{
    // Use volatile to prevent the compiler to optimize out the whole test
    volatile uint32_t u = x;
    int bits = _Py_popcount32(u);
    if (bits != expected) {
        PyErr_Format(PyExc_AssertionError,
                     "_Py_popcount32(%lu) returns %i, expected %i",
                     (unsigned long)x, bits, expected);
        return -1;
    }
    return 0;
}


static PyObject*
test_popcount(PyObject *self, PyObject *Py_UNUSED(args))
{
#define CHECK(X, RESULT) \
    do { \
        if (check_popcount(X, RESULT) < 0) { \
            return NULL; \
        } \
    } while (0)

    CHECK(0, 0);
    CHECK(1, 1);
    CHECK(0x08080808, 4);
    CHECK(0x10000001, 2);
    CHECK(0x10101010, 4);
    CHECK(0x10204080, 4);
    CHECK(0xDEADCAFE, 22);
    CHECK(0xFFFFFFFF, 32);
    Py_RETURN_NONE;

#undef CHECK
}


static int
check_bit_length(unsigned long x, int expected)
{
    // Use volatile to prevent the compiler to optimize out the whole test
    volatile unsigned long u = x;
    int len = _Py_bit_length(u);
    if (len != expected) {
        PyErr_Format(PyExc_AssertionError,
                     "_Py_bit_length(%lu) returns %i, expected %i",
                     x, len, expected);
        return -1;
    }
    return 0;
}


static PyObject*
test_bit_length(PyObject *self, PyObject *Py_UNUSED(args))
{
#define CHECK(X, RESULT) \
    do { \
        if (check_bit_length(X, RESULT) < 0) { \
            return NULL; \
        } \
    } while (0)

    CHECK(0, 0);
    CHECK(1, 1);
    CHECK(0x1000, 13);
    CHECK(0x1234, 13);
    CHECK(0x54321, 19);
    CHECK(0x7FFFFFFF, 31);
    CHECK(0xFFFFFFFF, 32);
    Py_RETURN_NONE;

#undef CHECK
}


#define TO_PTR(ch) ((void*)(uintptr_t)ch)
#define FROM_PTR(ptr) ((uintptr_t)ptr)
#define VALUE(key) (1 + ((int)(key) - 'a'))

static Py_uhash_t
hash_char(const void *key)
{
    char ch = (char)FROM_PTR(key);
    return ch;
}


static int
hashtable_cb(_Py_hashtable_t *table,
             const void *key_ptr, const void *value_ptr,
             void *user_data)
{
    int *count = (int *)user_data;
    char key = (char)FROM_PTR(key_ptr);
    int value = (int)FROM_PTR(value_ptr);
    assert(value == VALUE(key));
    *count += 1;
    return 0;
}


static PyObject*
test_hashtable(PyObject *self, PyObject *Py_UNUSED(args))
{
    _Py_hashtable_t *table = _Py_hashtable_new(hash_char,
                                               _Py_hashtable_compare_direct);
    if (table == NULL) {
        return PyErr_NoMemory();
    }

    // Using an newly allocated table must not crash
    assert(table->nentries == 0);
    assert(table->nbuckets > 0);
    assert(_Py_hashtable_get(table, TO_PTR('x')) == NULL);

    // Test _Py_hashtable_set()
    char key;
    for (key='a'; key <= 'z'; key++) {
        int value = VALUE(key);
        if (_Py_hashtable_set(table, TO_PTR(key), TO_PTR(value)) < 0) {
            _Py_hashtable_destroy(table);
            return PyErr_NoMemory();
        }
    }
    assert(table->nentries == 26);
    assert(table->nbuckets > table->nentries);

    // Test _Py_hashtable_get_entry()
    for (key='a'; key <= 'z'; key++) {
        _Py_hashtable_entry_t *entry = _Py_hashtable_get_entry(table, TO_PTR(key));
        assert(entry != NULL);
        assert(entry->key == TO_PTR(key));
        assert(entry->value == TO_PTR(VALUE(key)));
    }

    // Test _Py_hashtable_get()
    for (key='a'; key <= 'z'; key++) {
        void *value_ptr = _Py_hashtable_get(table, TO_PTR(key));
        assert((int)FROM_PTR(value_ptr) == VALUE(key));
    }

    // Test _Py_hashtable_steal()
    key = 'p';
    void *value_ptr = _Py_hashtable_steal(table, TO_PTR(key));
    assert((int)FROM_PTR(value_ptr) == VALUE(key));
    assert(table->nentries == 25);
    assert(_Py_hashtable_get_entry(table, TO_PTR(key)) == NULL);

    // Test _Py_hashtable_foreach()
    int count = 0;
    int res = _Py_hashtable_foreach(table, hashtable_cb, &count);
    assert(res == 0);
    assert(count == 25);

    // Test _Py_hashtable_clear()
    _Py_hashtable_clear(table);
    assert(table->nentries == 0);
    assert(table->nbuckets > 0);
    assert(_Py_hashtable_get(table, TO_PTR('x')) == NULL);

    _Py_hashtable_destroy(table);
    Py_RETURN_NONE;
}


static PyObject *
test_get_config(PyObject *Py_UNUSED(self), PyObject *Py_UNUSED(args))
{
    PyConfig config;
    PyConfig_InitIsolatedConfig(&config);
    if (_PyInterpreterState_GetConfigCopy(&config) < 0) {
        PyConfig_Clear(&config);
        return NULL;
    }
    PyObject *dict = _PyConfig_AsDict(&config);
    PyConfig_Clear(&config);
    return dict;
}


static PyObject *
test_set_config(PyObject *Py_UNUSED(self), PyObject *dict)
{
    PyConfig config;
    PyConfig_InitIsolatedConfig(&config);
    if (_PyConfig_FromDict(&config, dict) < 0) {
        goto error;
    }
    if (_PyInterpreterState_SetConfig(&config) < 0) {
        goto error;
    }
    PyConfig_Clear(&config);
    Py_RETURN_NONE;

error:
    PyConfig_Clear(&config);
    return NULL;
}


static PyObject *
test_reset_path_config(PyObject *Py_UNUSED(self), PyObject *Py_UNUSED(arg))
{
    _PyPathConfig_ClearGlobal();
    Py_RETURN_NONE;
}


static PyObject*
test_atomic_funcs(PyObject *self, PyObject *Py_UNUSED(args))
{
    // Test _Py_atomic_size_get() and _Py_atomic_size_set()
    Py_ssize_t var = 1;
    _Py_atomic_size_set(&var, 2);
    assert(_Py_atomic_size_get(&var) == 2);
    Py_RETURN_NONE;
}


static int
check_edit_cost(const char *a, const char *b, Py_ssize_t expected)
{
    int ret = -1;
    PyObject *a_obj = NULL;
    PyObject *b_obj = NULL;

    a_obj = PyUnicode_FromString(a);
    if (a_obj == NULL) {
        goto exit;
    }
    b_obj = PyUnicode_FromString(b);
    if (b_obj == NULL) {
        goto exit;
    }
    Py_ssize_t result = _Py_UTF8_Edit_Cost(a_obj, b_obj, -1);
    if (result != expected) {
        PyErr_Format(PyExc_AssertionError,
                     "Edit cost from '%s' to '%s' returns %zd, expected %zd",
                     a, b, result, expected);
        goto exit;
    }
    // Check that smaller max_edits thresholds are exceeded.
    Py_ssize_t max_edits = result;
    while (max_edits > 0) {
        max_edits /= 2;
        Py_ssize_t result2 = _Py_UTF8_Edit_Cost(a_obj, b_obj, max_edits);
        if (result2 <= max_edits) {
            PyErr_Format(PyExc_AssertionError,
                         "Edit cost from '%s' to '%s' (threshold %zd) "
                         "returns %zd, expected greater than %zd",
                         a, b, max_edits, result2, max_edits);
            goto exit;
        }
    }
    // Check that bigger max_edits thresholds don't change anything
    Py_ssize_t result3 = _Py_UTF8_Edit_Cost(a_obj, b_obj, result * 2 + 1);
    if (result3 != result) {
        PyErr_Format(PyExc_AssertionError,
                     "Edit cost from '%s' to '%s' (threshold %zd) "
                     "returns %zd, expected %zd",
                     a, b, result * 2, result3, result);
        goto exit;
    }
    ret = 0;
exit:
    Py_XDECREF(a_obj);
    Py_XDECREF(b_obj);
    return ret;
}

static PyObject *
test_edit_cost(PyObject *self, PyObject *Py_UNUSED(args))
{
    #define CHECK(a, b, n) do {              \
        if (check_edit_cost(a, b, n) < 0) {  \
            return NULL;                     \
        }                                    \
    } while (0)                              \

    CHECK("", "", 0);
    CHECK("", "a", 2);
    CHECK("a", "A", 1);
    CHECK("Apple", "Aple", 2);
    CHECK("Banana", "B@n@n@", 6);
    CHECK("Cherry", "Cherry!", 2);
    CHECK("---0---", "------", 2);
    CHECK("abc", "y", 6);
    CHECK("aa", "bb", 4);
    CHECK("aaaaa", "AAAAA", 5);
    CHECK("wxyz", "wXyZ", 2);
    CHECK("wxyz", "wXyZ123", 8);
    CHECK("Python", "Java", 12);
    CHECK("Java", "C#", 8);
    CHECK("AbstractFoobarManager", "abstract_foobar_manager", 3+2*2);
    CHECK("CPython", "PyPy", 10);
    CHECK("CPython", "pypy", 11);
    CHECK("AttributeError", "AttributeErrop", 2);
    CHECK("AttributeError", "AttributeErrorTests", 10);

    #undef CHECK
    Py_RETURN_NONE;
}


static int
check_bytes_find(const char *haystack0, const char *needle0,
                 int offset, Py_ssize_t expected)
{
    Py_ssize_t len_haystack = strlen(haystack0);
    Py_ssize_t len_needle = strlen(needle0);
    Py_ssize_t result_1 = _PyBytes_Find(haystack0, len_haystack,
                                        needle0, len_needle, offset);
    if (result_1 != expected) {
        PyErr_Format(PyExc_AssertionError,
                    "Incorrect result_1: '%s' in '%s' (offset=%zd)",
                    needle0, haystack0, offset);
        return -1;
    }
    // Allocate new buffer with no NULL terminator.
    char *haystack = PyMem_Malloc(len_haystack);
    if (haystack == NULL) {
        PyErr_NoMemory();
        return -1;
    }
    char *needle = PyMem_Malloc(len_needle);
    if (needle == NULL) {
        PyMem_Free(haystack);
        PyErr_NoMemory();
        return -1;
    }
    memcpy(haystack, haystack0, len_haystack);
    memcpy(needle, needle0, len_needle);
    Py_ssize_t result_2 = _PyBytes_Find(haystack, len_haystack,
                                        needle, len_needle, offset);
    PyMem_Free(haystack);
    PyMem_Free(needle);
    if (result_2 != expected) {
        PyErr_Format(PyExc_AssertionError,
                    "Incorrect result_2: '%s' in '%s' (offset=%zd)",
                    needle0, haystack0, offset);
        return -1;
    }
    return 0;
}

static int
check_bytes_find_large(Py_ssize_t len_haystack, Py_ssize_t len_needle,
                       const char *needle)
{
    char *zeros = PyMem_RawCalloc(len_haystack, 1);
    if (zeros == NULL) {
        PyErr_NoMemory();
        return -1;
    }
    Py_ssize_t res = _PyBytes_Find(zeros, len_haystack, needle, len_needle, 0);
    PyMem_RawFree(zeros);
    if (res != -1) {
        PyErr_Format(PyExc_AssertionError,
                    "check_bytes_find_large(%zd, %zd) found %zd",
                    len_haystack, len_needle, res);
        return -1;
    }
    return 0;
}

static PyObject *
test_bytes_find(PyObject *self, PyObject *Py_UNUSED(args))
{
    #define CHECK(H, N, O, E) do {               \
        if (check_bytes_find(H, N, O, E) < 0) {  \
            return NULL;                         \
        }                                        \
    } while (0)

    CHECK("", "", 0, 0);
    CHECK("Python", "", 0, 0);
    CHECK("Python", "", 3, 3);
    CHECK("Python", "", 6, 6);
    CHECK("Python", "yth", 0, 1);
    CHECK("ython", "yth", 1, 1);
    CHECK("thon", "yth", 2, -1);
    CHECK("Python", "thon", 0, 2);
    CHECK("ython", "thon", 1, 2);
    CHECK("thon", "thon", 2, 2);
    CHECK("hon", "thon", 3, -1);
    CHECK("Pytho", "zz", 0, -1);
    CHECK("aaaaaaaaaaaaaaaaaaaaaaaaaaaaaaaa", "ab", 0, -1);
    CHECK("aaaaaaaaaaaaaaaaaaaaaaaaaaaaaaaa", "ba", 0, -1);
    CHECK("aaaaaaaaaaaaaaaaaaaaaaaaaaaaaaaa", "bb", 0, -1);
    CHECK("aaaaaaaaaaaaaaaaaaaaaaaaaaaaaaab", "ab", 0, 30);
    CHECK("aaaaaaaaaaaaaaaaaaaaaaaaaaaaaaba", "ba", 0, 30);
    CHECK("aaaaaaaaaaaaaaaaaaaaaaaaaaaaaabb", "bb", 0, 30);
    #undef CHECK

    // Hunt for segfaults
    // n, m chosen here so that (n - m) % (m + 1) == 0
    // This would make default_find in fastsearch.h access haystack[n].
    if (check_bytes_find_large(2048, 2, "ab") < 0) {
        return NULL;
    }
    if (check_bytes_find_large(4096, 16, "0123456789abcdef") < 0) {
        return NULL;
    }
    if (check_bytes_find_large(8192, 2, "ab") < 0) {
        return NULL;
    }
    if (check_bytes_find_large(16384, 4, "abcd") < 0) {
        return NULL;
    }
    if (check_bytes_find_large(32768, 2, "ab") < 0) {
        return NULL;
    }
    Py_RETURN_NONE;
}


static PyObject *
normalize_path(PyObject *self, PyObject *filename)
{
    Py_ssize_t size = -1;
    wchar_t *encoded = PyUnicode_AsWideCharString(filename, &size);
    if (encoded == NULL) {
        return NULL;
    }

    PyObject *result = PyUnicode_FromWideChar(_Py_normpath(encoded, size), -1);
    PyMem_Free(encoded);

    return result;
}

static PyObject *
get_getpath_codeobject(PyObject *self, PyObject *Py_UNUSED(args)) {
    return _Py_Get_Getpath_CodeObject();
}


static PyObject *
encode_locale_ex(PyObject *self, PyObject *args)
{
    PyObject *unicode;
    int current_locale = 0;
    wchar_t *wstr;
    PyObject *res = NULL;
    const char *errors = NULL;

    if (!PyArg_ParseTuple(args, "U|is", &unicode, &current_locale, &errors)) {
        return NULL;
    }
    wstr = PyUnicode_AsWideCharString(unicode, NULL);
    if (wstr == NULL) {
        return NULL;
    }
    _Py_error_handler error_handler = _Py_GetErrorHandler(errors);

    char *str = NULL;
    size_t error_pos;
    const char *reason = NULL;
    int ret = _Py_EncodeLocaleEx(wstr,
                                 &str, &error_pos, &reason,
                                 current_locale, error_handler);
    PyMem_Free(wstr);

    switch(ret) {
    case 0:
        res = PyBytes_FromString(str);
        PyMem_RawFree(str);
        break;
    case -1:
        PyErr_NoMemory();
        break;
    case -2:
        PyErr_Format(PyExc_RuntimeError, "encode error: pos=%zu, reason=%s",
                     error_pos, reason);
        break;
    case -3:
        PyErr_SetString(PyExc_ValueError, "unsupported error handler");
        break;
    default:
        PyErr_SetString(PyExc_ValueError, "unknown error code");
        break;
    }
    return res;
}


static PyObject *
decode_locale_ex(PyObject *self, PyObject *args)
{
    char *str;
    int current_locale = 0;
    PyObject *res = NULL;
    const char *errors = NULL;

    if (!PyArg_ParseTuple(args, "y|is", &str, &current_locale, &errors)) {
        return NULL;
    }
    _Py_error_handler error_handler = _Py_GetErrorHandler(errors);

    wchar_t *wstr = NULL;
    size_t wlen = 0;
    const char *reason = NULL;
    int ret = _Py_DecodeLocaleEx(str,
                                 &wstr, &wlen, &reason,
                                 current_locale, error_handler);

    switch(ret) {
    case 0:
        res = PyUnicode_FromWideChar(wstr, wlen);
        PyMem_RawFree(wstr);
        break;
    case -1:
        PyErr_NoMemory();
        break;
    case -2:
        PyErr_Format(PyExc_RuntimeError, "decode error: pos=%zu, reason=%s",
                     wlen, reason);
        break;
    case -3:
        PyErr_SetString(PyExc_ValueError, "unsupported error handler");
        break;
    default:
        PyErr_SetString(PyExc_ValueError, "unknown error code");
        break;
    }
    return res;
}

static PyObject *
set_eval_frame_default(PyObject *self, PyObject *Py_UNUSED(args))
{
    module_state *state = get_module_state(self);
    _PyInterpreterState_SetEvalFrameFunc(_PyInterpreterState_GET(), _PyEval_EvalFrameDefault);
    Py_CLEAR(state->record_list);
    Py_RETURN_NONE;
}

static PyObject *
record_eval(PyThreadState *tstate, struct _PyInterpreterFrame *f, int exc)
{
    if (PyFunction_Check(f->f_funcobj)) {
        PyObject *module = _get_current_module();
        assert(module != NULL);
        module_state *state = get_module_state(module);
        Py_DECREF(module);
        PyList_Append(state->record_list, ((PyFunctionObject *)f->f_funcobj)->func_name);
    }
    return _PyEval_EvalFrameDefault(tstate, f, exc);
}


static PyObject *
set_eval_frame_record(PyObject *self, PyObject *list)
{
    module_state *state = get_module_state(self);
    if (!PyList_Check(list)) {
        PyErr_SetString(PyExc_TypeError, "argument must be a list");
        return NULL;
    }
    Py_XSETREF(state->record_list, Py_NewRef(list));
    _PyInterpreterState_SetEvalFrameFunc(_PyInterpreterState_GET(), record_eval);
    Py_RETURN_NONE;
}

/*[clinic input]

_testinternalcapi.compiler_cleandoc -> object

    doc: unicode

C implementation of inspect.cleandoc().
[clinic start generated code]*/

static PyObject *
_testinternalcapi_compiler_cleandoc_impl(PyObject *module, PyObject *doc)
/*[clinic end generated code: output=2dd203a80feff5bc input=2de03fab931d9cdc]*/
{
    return _PyCompile_CleanDoc(doc);
}


/*[clinic input]

_testinternalcapi.compiler_codegen -> object

  ast: object
  filename: object
  optimize: int
  compile_mode: int = 0

Apply compiler code generation to an AST.
[clinic start generated code]*/

static PyObject *
_testinternalcapi_compiler_codegen_impl(PyObject *module, PyObject *ast,
                                        PyObject *filename, int optimize,
                                        int compile_mode)
/*[clinic end generated code: output=40a68f6e13951cc8 input=a0e00784f1517cd7]*/
{
    PyCompilerFlags *flags = NULL;
    return _PyCompile_CodeGen(ast, filename, flags, optimize, compile_mode);
}


/*[clinic input]

_testinternalcapi.optimize_cfg -> object

  instructions: object
  consts: object
  nlocals: int

Apply compiler optimizations to an instruction list.
[clinic start generated code]*/

static PyObject *
_testinternalcapi_optimize_cfg_impl(PyObject *module, PyObject *instructions,
                                    PyObject *consts, int nlocals)
/*[clinic end generated code: output=57c53c3a3dfd1df0 input=6a96d1926d58d7e5]*/
{
    return _PyCompile_OptimizeCfg(instructions, consts, nlocals);
}

static int
get_nonnegative_int_from_dict(PyObject *dict, const char *key) {
    PyObject *obj = PyDict_GetItemString(dict, key);
    if (obj == NULL) {
        return -1;
    }
    return PyLong_AsLong(obj);
}

/*[clinic input]

_testinternalcapi.assemble_code_object -> object

  filename: object
  instructions: object
  metadata: object

Create a code object for the given instructions.
[clinic start generated code]*/

static PyObject *
_testinternalcapi_assemble_code_object_impl(PyObject *module,
                                            PyObject *filename,
                                            PyObject *instructions,
                                            PyObject *metadata)
/*[clinic end generated code: output=38003dc16a930f48 input=e713ad77f08fb3a8]*/

{
    assert(PyDict_Check(metadata));
    _PyCompile_CodeUnitMetadata umd;

    umd.u_name = PyDict_GetItemString(metadata, "name");
    umd.u_qualname = PyDict_GetItemString(metadata, "qualname");

    assert(PyUnicode_Check(umd.u_name));
    assert(PyUnicode_Check(umd.u_qualname));

    umd.u_consts = PyDict_GetItemString(metadata, "consts");
    umd.u_names = PyDict_GetItemString(metadata, "names");
    umd.u_varnames = PyDict_GetItemString(metadata, "varnames");
    umd.u_cellvars = PyDict_GetItemString(metadata, "cellvars");
    umd.u_freevars = PyDict_GetItemString(metadata, "freevars");
    umd.u_fasthidden = PyDict_GetItemString(metadata, "fasthidden");

    assert(PyDict_Check(umd.u_consts));
    assert(PyDict_Check(umd.u_names));
    assert(PyDict_Check(umd.u_varnames));
    assert(PyDict_Check(umd.u_cellvars));
    assert(PyDict_Check(umd.u_freevars));
    assert(PyDict_Check(umd.u_fasthidden));

    umd.u_argcount = get_nonnegative_int_from_dict(metadata, "argcount");
    umd.u_posonlyargcount = get_nonnegative_int_from_dict(metadata, "posonlyargcount");
    umd.u_kwonlyargcount = get_nonnegative_int_from_dict(metadata, "kwonlyargcount");
    umd.u_firstlineno = get_nonnegative_int_from_dict(metadata, "firstlineno");

    assert(umd.u_argcount >= 0);
    assert(umd.u_posonlyargcount >= 0);
    assert(umd.u_kwonlyargcount >= 0);
    assert(umd.u_firstlineno >= 0);

    return (PyObject*)_PyCompile_Assemble(&umd, filename, instructions);
}


static PyObject *
get_interp_settings(PyObject *self, PyObject *args)
{
    int interpid = -1;
    if (!PyArg_ParseTuple(args, "|i:get_interp_settings", &interpid)) {
        return NULL;
    }

    PyInterpreterState *interp = NULL;
    if (interpid < 0) {
        PyThreadState *tstate = _PyThreadState_GET();
        interp = tstate ? tstate->interp : _PyInterpreterState_Main();
    }
    else if (interpid == 0) {
        interp = _PyInterpreterState_Main();
    }
    else {
        PyErr_Format(PyExc_NotImplementedError,
                     "%zd", interpid);
        return NULL;
    }
    assert(interp != NULL);

    PyObject *settings = PyDict_New();
    if (settings == NULL) {
        return NULL;
    }

    /* Add the feature flags. */
    PyObject *flags = PyLong_FromUnsignedLong(interp->feature_flags);
    if (flags == NULL) {
        Py_DECREF(settings);
        return NULL;
    }
    int res = PyDict_SetItemString(settings, "feature_flags", flags);
    Py_DECREF(flags);
    if (res != 0) {
        Py_DECREF(settings);
        return NULL;
    }

    /* "own GIL" */
    PyObject *own_gil = interp->ceval.own_gil ? Py_True : Py_False;
    if (PyDict_SetItemString(settings, "own_gil", own_gil) != 0) {
        Py_DECREF(settings);
        return NULL;
    }

    return settings;
}


static PyObject *
clear_extension(PyObject *self, PyObject *args)
{
    PyObject *name = NULL, *filename = NULL;
    if (!PyArg_ParseTuple(args, "OO:clear_extension", &name, &filename)) {
        return NULL;
    }
    if (_PyImport_ClearExtension(name, filename) < 0) {
        return NULL;
    }
    Py_RETURN_NONE;
}

static PyObject *
write_perf_map_entry(PyObject *self, PyObject *args)
{
    PyObject *code_addr_v;
    const void *code_addr;
    unsigned int code_size;
    const char *entry_name;

    if (!PyArg_ParseTuple(args, "OIs", &code_addr_v, &code_size, &entry_name))
        return NULL;
    code_addr = PyLong_AsVoidPtr(code_addr_v);
    if (code_addr == NULL) {
        return NULL;
    }

    int ret = PyUnstable_WritePerfMapEntry(code_addr, code_size, entry_name);
    if (ret < 0) {
        PyErr_SetFromErrno(PyExc_OSError);
        return NULL;
    }
    return PyLong_FromLong(ret);
}

static PyObject *
perf_map_state_teardown(PyObject *Py_UNUSED(self), PyObject *Py_UNUSED(ignored))
{
    PyUnstable_PerfMapState_Fini();
    Py_RETURN_NONE;
}

static PyObject *
iframe_getcode(PyObject *self, PyObject *frame)
{
    if (!PyFrame_Check(frame)) {
        PyErr_SetString(PyExc_TypeError, "argument must be a frame");
        return NULL;
    }
    struct _PyInterpreterFrame *f = ((PyFrameObject *)frame)->f_frame;
    return PyUnstable_InterpreterFrame_GetCode(f);
}

static PyObject *
iframe_getline(PyObject *self, PyObject *frame)
{
    if (!PyFrame_Check(frame)) {
        PyErr_SetString(PyExc_TypeError, "argument must be a frame");
        return NULL;
    }
    struct _PyInterpreterFrame *f = ((PyFrameObject *)frame)->f_frame;
    return PyLong_FromLong(PyUnstable_InterpreterFrame_GetLine(f));
}

static PyObject *
iframe_getlasti(PyObject *self, PyObject *frame)
{
    if (!PyFrame_Check(frame)) {
        PyErr_SetString(PyExc_TypeError, "argument must be a frame");
        return NULL;
    }
    struct _PyInterpreterFrame *f = ((PyFrameObject *)frame)->f_frame;
    return PyLong_FromLong(PyUnstable_InterpreterFrame_GetLasti(f));
}

static PyObject *
get_counter_optimizer(PyObject *self, PyObject *arg)
{
    return PyUnstable_Optimizer_NewCounter();
}

static PyObject *
get_uop_optimizer(PyObject *self, PyObject *arg)
{
    return PyUnstable_Optimizer_NewUOpOptimizer();
}

static PyObject *
set_optimizer(PyObject *self, PyObject *opt)
{
    if (opt == Py_None) {
        opt = NULL;
    }
    PyUnstable_SetOptimizer((_PyOptimizerObject*)opt);
    Py_RETURN_NONE;
}

static PyObject *
get_optimizer(PyObject *self, PyObject *Py_UNUSED(ignored))
{
    PyObject *opt = (PyObject *)PyUnstable_GetOptimizer();
    if (opt == NULL) {
        Py_RETURN_NONE;
    }
    return opt;
}

static PyObject *
get_executor(PyObject *self, PyObject *const *args, Py_ssize_t nargs)
{

    if (!_PyArg_CheckPositional("get_executor", nargs, 2, 2)) {
        return NULL;
    }
    PyObject *code = args[0];
    PyObject *offset = args[1];
    long ioffset = PyLong_AsLong(offset);
    if (ioffset == -1 && PyErr_Occurred()) {
        return NULL;
    }
    if (!PyCode_Check(code)) {
         PyErr_SetString(PyExc_TypeError, "first argument must be a code object");
        return NULL;
    }
    return (PyObject *)PyUnstable_GetExecutor((PyCodeObject *)code, ioffset);
}

static int _pending_callback(void *arg)
{
    /* we assume the argument is callable object to which we own a reference */
    PyObject *callable = (PyObject *)arg;
    PyObject *r = PyObject_CallNoArgs(callable);
    Py_DECREF(callable);
    Py_XDECREF(r);
    return r != NULL ? 0 : -1;
}

/* The following requests n callbacks to _pending_callback.  It can be
 * run from any python thread.
 */
static PyObject *
pending_threadfunc(PyObject *self, PyObject *args, PyObject *kwargs)
{
    PyObject *callable;
    int ensure_added = 0;
    static char *kwlist[] = {"", "ensure_added", NULL};
    if (!PyArg_ParseTupleAndKeywords(args, kwargs,
                                     "O|$p:pending_threadfunc", kwlist,
                                     &callable, &ensure_added))
    {
        return NULL;
    }
    PyInterpreterState *interp = _PyInterpreterState_GET();

    /* create the reference for the callbackwhile we hold the lock */
    Py_INCREF(callable);

    int r;
    Py_BEGIN_ALLOW_THREADS
    r = _PyEval_AddPendingCall(interp, &_pending_callback, callable, 0);
    Py_END_ALLOW_THREADS
    if (r < 0) {
        /* unsuccessful add */
        if (!ensure_added) {
            Py_DECREF(callable);
            Py_RETURN_FALSE;
        }
        do {
            Py_BEGIN_ALLOW_THREADS
            r = _PyEval_AddPendingCall(interp, &_pending_callback, callable, 0);
            Py_END_ALLOW_THREADS
        } while (r < 0);
    }

    Py_RETURN_TRUE;
}


static struct {
    int64_t interpid;
} pending_identify_result;

static int
_pending_identify_callback(void *arg)
{
    PyThread_type_lock mutex = (PyThread_type_lock)arg;
    assert(pending_identify_result.interpid == -1);
    PyThreadState *tstate = PyThreadState_Get();
    pending_identify_result.interpid = PyInterpreterState_GetID(tstate->interp);
    PyThread_release_lock(mutex);
    return 0;
}

static PyObject *
pending_identify(PyObject *self, PyObject *args)
{
    PyObject *interpid;
    if (!PyArg_ParseTuple(args, "O:pending_identify", &interpid)) {
        return NULL;
    }
    PyInterpreterState *interp = _PyInterpreterID_LookUp(interpid);
    if (interp == NULL) {
        if (!PyErr_Occurred()) {
            PyErr_SetString(PyExc_ValueError, "interpreter not found");
        }
        return NULL;
    }

    pending_identify_result.interpid = -1;

    PyThread_type_lock mutex = PyThread_allocate_lock();
    if (mutex == NULL) {
        return NULL;
    }
    PyThread_acquire_lock(mutex, WAIT_LOCK);
    /* It gets released in _pending_identify_callback(). */

    int r;
    do {
        Py_BEGIN_ALLOW_THREADS
        r = _PyEval_AddPendingCall(interp,
                                   &_pending_identify_callback, (void *)mutex,
                                   0);
        Py_END_ALLOW_THREADS
    } while (r < 0);

    /* Wait for the pending call to complete. */
    PyThread_acquire_lock(mutex, WAIT_LOCK);
    PyThread_release_lock(mutex);
    PyThread_free_lock(mutex);

    PyObject *res = PyLong_FromLongLong(pending_identify_result.interpid);
    pending_identify_result.interpid = -1;
    if (res == NULL) {
        return NULL;
    }
    return res;
}


static PyObject *
test_pytime_fromseconds(PyObject *self, PyObject *args)
{
    int seconds;
    if (!PyArg_ParseTuple(args, "i", &seconds)) {
        return NULL;
    }
    _PyTime_t ts = _PyTime_FromSeconds(seconds);
    return _PyTime_AsNanosecondsObject(ts);
}

static int
check_time_rounding(int round)
{
    if (round != _PyTime_ROUND_FLOOR
        && round != _PyTime_ROUND_CEILING
        && round != _PyTime_ROUND_HALF_EVEN
        && round != _PyTime_ROUND_UP)
    {
        PyErr_SetString(PyExc_ValueError, "invalid rounding");
        return -1;
    }
    return 0;
}

static PyObject *
test_pytime_fromsecondsobject(PyObject *self, PyObject *args)
{
    PyObject *obj;
    int round;
    if (!PyArg_ParseTuple(args, "Oi", &obj, &round)) {
        return NULL;
    }
    if (check_time_rounding(round) < 0) {
        return NULL;
    }
    _PyTime_t ts;
    if (_PyTime_FromSecondsObject(&ts, obj, round) == -1) {
        return NULL;
    }
    return _PyTime_AsNanosecondsObject(ts);
}

static PyObject *
test_pytime_assecondsdouble(PyObject *self, PyObject *args)
{
    PyObject *obj;
    if (!PyArg_ParseTuple(args, "O", &obj)) {
        return NULL;
    }
    _PyTime_t ts;
    if (_PyTime_FromNanosecondsObject(&ts, obj) < 0) {
        return NULL;
    }
    double d = _PyTime_AsSecondsDouble(ts);
    return PyFloat_FromDouble(d);
}

static PyObject *
test_PyTime_AsTimeval(PyObject *self, PyObject *args)
{
    PyObject *obj;
    int round;
    if (!PyArg_ParseTuple(args, "Oi", &obj, &round)) {
        return NULL;
    }
    if (check_time_rounding(round) < 0) {
        return NULL;
    }
    _PyTime_t t;
    if (_PyTime_FromNanosecondsObject(&t, obj) < 0) {
        return NULL;
    }
    struct timeval tv;
    if (_PyTime_AsTimeval(t, &tv, round) < 0) {
        return NULL;
    }

    PyObject *seconds = PyLong_FromLongLong(tv.tv_sec);
    if (seconds == NULL) {
        return NULL;
    }
    return Py_BuildValue("Nl", seconds, (long)tv.tv_usec);
}

static PyObject *
test_PyTime_AsTimeval_clamp(PyObject *self, PyObject *args)
{
    PyObject *obj;
    int round;
    if (!PyArg_ParseTuple(args, "Oi", &obj, &round)) {
        return NULL;
    }
    if (check_time_rounding(round) < 0) {
        return NULL;
    }
    _PyTime_t t;
    if (_PyTime_FromNanosecondsObject(&t, obj) < 0) {
        return NULL;
    }
    struct timeval tv;
    _PyTime_AsTimeval_clamp(t, &tv, round);

    PyObject *seconds = PyLong_FromLongLong(tv.tv_sec);
    if (seconds == NULL) {
        return NULL;
    }
    return Py_BuildValue("Nl", seconds, (long)tv.tv_usec);
}

#ifdef HAVE_CLOCK_GETTIME
static PyObject *
test_PyTime_AsTimespec(PyObject *self, PyObject *args)
{
    PyObject *obj;
    if (!PyArg_ParseTuple(args, "O", &obj)) {
        return NULL;
    }
    _PyTime_t t;
    if (_PyTime_FromNanosecondsObject(&t, obj) < 0) {
        return NULL;
    }
    struct timespec ts;
    if (_PyTime_AsTimespec(t, &ts) == -1) {
        return NULL;
    }
    return Py_BuildValue("Nl", _PyLong_FromTime_t(ts.tv_sec), ts.tv_nsec);
}

static PyObject *
test_PyTime_AsTimespec_clamp(PyObject *self, PyObject *args)
{
    PyObject *obj;
    if (!PyArg_ParseTuple(args, "O", &obj)) {
        return NULL;
    }
    _PyTime_t t;
    if (_PyTime_FromNanosecondsObject(&t, obj) < 0) {
        return NULL;
    }
    struct timespec ts;
    _PyTime_AsTimespec_clamp(t, &ts);
    return Py_BuildValue("Nl", _PyLong_FromTime_t(ts.tv_sec), ts.tv_nsec);
}
#endif

static PyObject *
test_PyTime_AsMilliseconds(PyObject *self, PyObject *args)
{
    PyObject *obj;
    int round;
    if (!PyArg_ParseTuple(args, "Oi", &obj, &round)) {
        return NULL;
    }
    _PyTime_t t;
    if (_PyTime_FromNanosecondsObject(&t, obj) < 0) {
        return NULL;
    }
    if (check_time_rounding(round) < 0) {
        return NULL;
    }
    _PyTime_t ms = _PyTime_AsMilliseconds(t, round);
    _PyTime_t ns = _PyTime_FromNanoseconds(ms);
    return _PyTime_AsNanosecondsObject(ns);
}

static PyObject *
test_PyTime_AsMicroseconds(PyObject *self, PyObject *args)
{
    PyObject *obj;
    int round;
    if (!PyArg_ParseTuple(args, "Oi", &obj, &round)) {
        return NULL;
    }
    _PyTime_t t;
    if (_PyTime_FromNanosecondsObject(&t, obj) < 0) {
        return NULL;
    }
    if (check_time_rounding(round) < 0) {
        return NULL;
    }
    _PyTime_t us = _PyTime_AsMicroseconds(t, round);
    _PyTime_t ns = _PyTime_FromNanoseconds(us);
    return _PyTime_AsNanosecondsObject(ns);
}

static PyObject *
test_pytime_object_to_time_t(PyObject *self, PyObject *args)
{
    PyObject *obj;
    time_t sec;
    int round;
    if (!PyArg_ParseTuple(args, "Oi", &obj, &round)) {
        return NULL;
    }
    if (check_time_rounding(round) < 0) {
        return NULL;
    }
    if (_PyTime_ObjectToTime_t(obj, &sec, round) == -1) {
        return NULL;
    }
    return _PyLong_FromTime_t(sec);
}

static PyObject *
test_pytime_object_to_timeval(PyObject *self, PyObject *args)
{
    PyObject *obj;
    time_t sec;
    long usec;
    int round;
    if (!PyArg_ParseTuple(args, "Oi", &obj, &round)) {
        return NULL;
    }
    if (check_time_rounding(round) < 0) {
        return NULL;
    }
    if (_PyTime_ObjectToTimeval(obj, &sec, &usec, round) == -1) {
        return NULL;
    }
    return Py_BuildValue("Nl", _PyLong_FromTime_t(sec), usec);
}

static PyObject *
test_pytime_object_to_timespec(PyObject *self, PyObject *args)
{
    PyObject *obj;
    time_t sec;
    long nsec;
    int round;
    if (!PyArg_ParseTuple(args, "Oi", &obj, &round)) {
        return NULL;
    }
    if (check_time_rounding(round) < 0) {
        return NULL;
    }
    if (_PyTime_ObjectToTimespec(obj, &sec, &nsec, round) == -1) {
        return NULL;
    }
    return Py_BuildValue("Nl", _PyLong_FromTime_t(sec), nsec);
}


static PyObject *
tracemalloc_get_traceback(PyObject *self, PyObject *args)
{
    unsigned int domain;
    PyObject *ptr_obj;

    if (!PyArg_ParseTuple(args, "IO", &domain, &ptr_obj)) {
        return NULL;
    }
    void *ptr = PyLong_AsVoidPtr(ptr_obj);
    if (PyErr_Occurred()) {
        return NULL;
    }

    return _PyTraceMalloc_GetTraceback(domain, (uintptr_t)ptr);
}


// Test PyThreadState C API
static PyObject *
test_tstate_capi(PyObject *self, PyObject *Py_UNUSED(args))
{
    // PyThreadState_Get()
    PyThreadState *tstate = PyThreadState_Get();
    assert(tstate != NULL);

    // test _PyThreadState_GetDict()
    PyObject *dict = PyThreadState_GetDict();
    assert(dict != NULL);
    // dict is a borrowed reference

    PyObject *dict2 = _PyThreadState_GetDict(tstate);
    assert(dict2 == dict);
    // dict2 is a borrowed reference

    Py_RETURN_NONE;
}


/* Test _PyUnicode_TransformDecimalAndSpaceToASCII() */
static PyObject *
unicode_transformdecimalandspacetoascii(PyObject *self, PyObject *arg)
{
    if (arg == Py_None) {
        arg = NULL;
    }
    return _PyUnicode_TransformDecimalAndSpaceToASCII(arg);
}


struct atexit_data {
    int called;
};

static void
callback(void *data)
{
    ((struct atexit_data *)data)->called += 1;
}

static PyObject *
test_atexit(PyObject *self, PyObject *Py_UNUSED(args))
{
    PyThreadState *oldts = PyThreadState_Swap(NULL);
    PyThreadState *tstate = Py_NewInterpreter();

    struct atexit_data data = {0};
    int res = _Py_AtExit(tstate->interp, callback, (void *)&data);
    Py_EndInterpreter(tstate);
    PyThreadState_Swap(oldts);
    if (res < 0) {
        return NULL;
    }

    if (data.called == 0) {
        PyErr_SetString(PyExc_RuntimeError, "atexit callback not called");
        return NULL;
    }
    Py_RETURN_NONE;
}


static PyMethodDef module_functions[] = {
    {"get_configs", get_configs, METH_NOARGS},
    {"get_recursion_depth", get_recursion_depth, METH_NOARGS},
    {"test_bswap", test_bswap, METH_NOARGS},
    {"test_popcount", test_popcount, METH_NOARGS},
    {"test_bit_length", test_bit_length, METH_NOARGS},
    {"test_hashtable", test_hashtable, METH_NOARGS},
    {"get_config", test_get_config, METH_NOARGS},
    {"set_config", test_set_config, METH_O},
    {"reset_path_config", test_reset_path_config, METH_NOARGS},
    {"test_atomic_funcs", test_atomic_funcs, METH_NOARGS},
    {"test_edit_cost", test_edit_cost, METH_NOARGS},
    {"test_bytes_find", test_bytes_find, METH_NOARGS},
    {"normalize_path", normalize_path, METH_O, NULL},
    {"get_getpath_codeobject", get_getpath_codeobject, METH_NOARGS, NULL},
    {"EncodeLocaleEx", encode_locale_ex, METH_VARARGS},
    {"DecodeLocaleEx", decode_locale_ex, METH_VARARGS},
    {"set_eval_frame_default", set_eval_frame_default, METH_NOARGS, NULL},
    {"set_eval_frame_record", set_eval_frame_record, METH_O, NULL},
    _TESTINTERNALCAPI_COMPILER_CLEANDOC_METHODDEF
    _TESTINTERNALCAPI_COMPILER_CODEGEN_METHODDEF
    _TESTINTERNALCAPI_OPTIMIZE_CFG_METHODDEF
    _TESTINTERNALCAPI_ASSEMBLE_CODE_OBJECT_METHODDEF
    {"get_interp_settings", get_interp_settings, METH_VARARGS, NULL},
    {"clear_extension", clear_extension, METH_VARARGS, NULL},
    {"write_perf_map_entry", write_perf_map_entry, METH_VARARGS},
    {"perf_map_state_teardown", perf_map_state_teardown, METH_NOARGS},
    {"iframe_getcode", iframe_getcode, METH_O, NULL},
    {"iframe_getline", iframe_getline, METH_O, NULL},
    {"iframe_getlasti", iframe_getlasti, METH_O, NULL},
    {"get_optimizer", get_optimizer,  METH_NOARGS, NULL},
    {"set_optimizer", set_optimizer,  METH_O, NULL},
    {"get_executor", _PyCFunction_CAST(get_executor),  METH_FASTCALL, NULL},
    {"get_counter_optimizer", get_counter_optimizer, METH_NOARGS, NULL},
    {"get_uop_optimizer", get_uop_optimizer, METH_NOARGS, NULL},
    {"pending_threadfunc", _PyCFunction_CAST(pending_threadfunc),
     METH_VARARGS | METH_KEYWORDS},
    {"pending_identify", pending_identify, METH_VARARGS, NULL},
    {"_PyTime_AsMicroseconds",    test_PyTime_AsMicroseconds,     METH_VARARGS},
    {"_PyTime_AsMilliseconds",    test_PyTime_AsMilliseconds,     METH_VARARGS},
    {"_PyTime_AsSecondsDouble",   test_pytime_assecondsdouble,    METH_VARARGS},
#ifdef HAVE_CLOCK_GETTIME
    {"_PyTime_AsTimespec",        test_PyTime_AsTimespec,         METH_VARARGS},
    {"_PyTime_AsTimespec_clamp",  test_PyTime_AsTimespec_clamp,   METH_VARARGS},
#endif
    {"_PyTime_AsTimeval",         test_PyTime_AsTimeval,          METH_VARARGS},
    {"_PyTime_AsTimeval_clamp",   test_PyTime_AsTimeval_clamp,    METH_VARARGS},
    {"_PyTime_FromSeconds",       test_pytime_fromseconds,        METH_VARARGS},
    {"_PyTime_FromSecondsObject", test_pytime_fromsecondsobject,  METH_VARARGS},
    {"_PyTime_ObjectToTime_t",    test_pytime_object_to_time_t,   METH_VARARGS},
    {"_PyTime_ObjectToTimespec",  test_pytime_object_to_timespec, METH_VARARGS},
    {"_PyTime_ObjectToTimeval",   test_pytime_object_to_timeval,  METH_VARARGS},
    {"_PyTraceMalloc_GetTraceback", tracemalloc_get_traceback, METH_VARARGS},
    {"test_tstate_capi", test_tstate_capi, METH_NOARGS, NULL},
    {"_PyUnicode_TransformDecimalAndSpaceToASCII", unicode_transformdecimalandspacetoascii, METH_O},
    {"test_atexit", test_atexit, METH_NOARGS},
    {NULL, NULL} /* sentinel */
};


/* initialization function */

static int
module_exec(PyObject *module)
{
    if (PyModule_AddObject(module, "SIZEOF_PYGC_HEAD",
                           PyLong_FromSsize_t(sizeof(PyGC_Head))) < 0) {
        return 1;
    }

    if (PyModule_AddObject(module, "SIZEOF_TIME_T",
                           PyLong_FromSsize_t(sizeof(time_t))) < 0) {
        return 1;
    }

    return 0;
}

static struct PyModuleDef_Slot module_slots[] = {
    {Py_mod_exec, module_exec},
    {Py_mod_multiple_interpreters, Py_MOD_PER_INTERPRETER_GIL_SUPPORTED},
    {0, NULL},
};

static int
module_traverse(PyObject *module, visitproc visit, void *arg)
{
    module_state *state = get_module_state(module);
    assert(state != NULL);
    traverse_module_state(state, visit, arg);
    return 0;
}

static int
module_clear(PyObject *module)
{
    module_state *state = get_module_state(module);
    assert(state != NULL);
    (void)clear_module_state(state);
    return 0;
}

static void
module_free(void *module)
{
    module_state *state = get_module_state(module);
    assert(state != NULL);
    (void)clear_module_state(state);
}

static struct PyModuleDef _testcapimodule = {
    .m_base = PyModuleDef_HEAD_INIT,
    .m_name = MODULE_NAME,
    .m_doc = NULL,
    .m_size = sizeof(module_state),
    .m_methods = module_functions,
    .m_slots = module_slots,
    .m_traverse = module_traverse,
    .m_clear = module_clear,
    .m_free = (freefunc)module_free,
};


PyMODINIT_FUNC
PyInit__testinternalcapi(void)
{
    return PyModuleDef_Init(&_testcapimodule);
}<|MERGE_RESOLUTION|>--- conflicted
+++ resolved
@@ -14,12 +14,8 @@
 #include "interpreteridobject.h"  // _PyInterpreterID_LookUp()
 #include "pycore_atomic_funcs.h" // _Py_atomic_int_get()
 #include "pycore_bitutils.h"     // _Py_bswap32()
-<<<<<<< HEAD
-#include "pycore_compile.h"      // _PyCompile_CleanDoc, _PyCompile_CodeGen, _PyCompile_OptimizeCfg, _PyCompile_Assemble
-=======
 #include "pycore_bytesobject.h"  // _PyBytes_Find()
-#include "pycore_compile.h"      // _PyCompile_CodeGen, _PyCompile_OptimizeCfg, _PyCompile_Assemble
->>>>>>> 89ec0e95
+#include "pycore_compile.h"      // _PyCompile_CodeGen, _PyCompile_OptimizeCfg, _PyCompile_Assemble, _PyCompile_CleanDoc
 #include "pycore_ceval.h"        // _PyEval_AddPendingCall
 #include "pycore_fileutils.h"    // _Py_normpath
 #include "pycore_frame.h"        // _PyInterpreterFrame
