--- conflicted
+++ resolved
@@ -645,50 +645,5 @@
 PyMODINIT_FUNC
 PyInit__random(void)
 {
-<<<<<<< HEAD
-    PyObject *m;
-
-    PyObject *Random_Type = PyType_FromSpec(&Random_Type_spec);
-    if (Random_Type == NULL) {
-        return NULL;
-    }
-
-    m = PyModule_Create(&_randommodule);
-    if (m == NULL) {
-        Py_DECREF(Random_Type);
-        return NULL;
-    }
-    get_random_state(m)->Random_Type = Random_Type;
-
-    Py_INCREF(Random_Type);
-    if (PyModule_Add(m, "Random", Random_Type) < 0) {
-        Py_DECREF(m);
-        return NULL;
-    }
-
-    /* Look up and save int.__abs__, which is needed in random_seed(). */
-    PyObject *longval = NULL, *longtype = NULL;
-    longval = PyLong_FromLong(0);
-    if (longval == NULL) goto fail;
-
-    longtype = PyObject_Type(longval);
-    if (longtype == NULL) goto fail;
-
-    PyObject *abs = PyObject_GetAttrString(longtype, "__abs__");
-    if (abs == NULL) goto fail;
-
-    Py_DECREF(longtype);
-    Py_DECREF(longval);
-    get_random_state(m)->Long___abs__ = abs;
-
-    return m;
-
-fail:
-    Py_XDECREF(longtype);
-    Py_XDECREF(longval);
-    Py_DECREF(m);
-    return NULL;
-=======
     return PyModuleDef_Init(&_randommodule);
->>>>>>> 1db76394
 }