--- conflicted
+++ resolved
@@ -4023,9 +4023,6 @@
 static int
 math_exec(PyObject *module)
 {
-<<<<<<< HEAD
-    if (PyModule_Add(module, "pi", PyFloat_FromDouble(Py_MATH_PI)) < 0) {
-=======
 
     math_module_state *state = get_math_module_state(module);
     state->str___ceil__ = PyUnicode_InternFromString("__ceil__");
@@ -4040,8 +4037,7 @@
     if (state->str___trunc__ == NULL) {
         return -1;
     }
-    if (PyModule_AddObject(module, "pi", PyFloat_FromDouble(Py_MATH_PI)) < 0) {
->>>>>>> dac1e364
+    if (PyModule_Add(module, "pi", PyFloat_FromDouble(Py_MATH_PI)) < 0) {
         return -1;
     }
     if (PyModule_Add(module, "e", PyFloat_FromDouble(Py_MATH_E)) < 0) {
@@ -4051,18 +4047,10 @@
     if (PyModule_Add(module, "tau", PyFloat_FromDouble(Py_MATH_TAU)) < 0) {
         return -1;
     }
-<<<<<<< HEAD
-    if (PyModule_Add(module, "inf", PyFloat_FromDouble(m_inf())) < 0) {
+    if (PyModule_Add(module, "inf", PyFloat_FromDouble(Py_INFINITY)) < 0) {
         return -1;
     }
-#if !defined(PY_NO_SHORT_FLOAT_REPR) || defined(Py_NAN)
-    if (PyModule_Add(module, "nan", PyFloat_FromDouble(m_nan())) < 0) {
-=======
-    if (PyModule_AddObject(module, "inf", PyFloat_FromDouble(Py_INFINITY)) < 0) {
-        return -1;
-    }
-    if (PyModule_AddObject(module, "nan", PyFloat_FromDouble(fabs(Py_NAN))) < 0) {
->>>>>>> dac1e364
+    if (PyModule_Add(module, "nan", PyFloat_FromDouble(fabs(Py_NAN))) < 0) {
         return -1;
     }
     return 0;
