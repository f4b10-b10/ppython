--- conflicted
+++ resolved
@@ -1716,12 +1716,7 @@
 static int
 parse_abbr(const char **p, PyObject **abbr)
 {
-<<<<<<< HEAD
     const char *ptr = *p;
-    char buff = *ptr;
-=======
-    const char *ptr = p;
->>>>>>> 03c5a685
     const char *str_start;
     const char *str_end;
 
