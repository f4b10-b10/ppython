/* interpreters module */
/* low-level access to interpreter primitives */

#ifndef Py_BUILD_CORE_BUILTIN
#  define Py_BUILD_CORE_MODULE 1
#endif

#include "Python.h"
#include "interpreteridobject.h"
#include "pycore_crossinterp.h"   // struct _xid
#include "pycore_interp.h"        // _PyInterpreterState_LookUpID()

#ifdef MS_WINDOWS
#define WIN32_LEAN_AND_MEAN
#include <windows.h>        // SwitchToThread()
#elif defined(HAVE_SCHED_H)
#include <sched.h>          // sched_yield()
#endif

#include "_interpreters_common.h"


/*
This module has the following process-global state:

_globals (static struct globals):
    module_count (int)
    channels (struct _channels):
        numopen (int64_t)
        next_id; (int64_t)
        mutex (PyThread_type_lock)
        head (linked list of struct _channelref *):
            cid (int64_t)
            objcount (Py_ssize_t)
            next (struct _channelref *):
                ...
            chan (struct _channel *):
                open (int)
                mutex (PyThread_type_lock)
                closing (struct _channel_closing *):
                    ref (struct _channelref *):
                        ...
                ends (struct _channelends *):
                    numsendopen (int64_t)
                    numrecvopen (int64_t)
                    send (struct _channelend *):
                        interpid (int64_t)
                        open (int)
                        next (struct _channelend *)
                    recv (struct _channelend *):
                        ...
                queue (struct _channelqueue *):
                    count (int64_t)
                    first (struct _channelitem *):
                        next (struct _channelitem *):
                            ...
                        data (_PyCrossInterpreterData *):
                            data (void *)
                            obj (PyObject *)
                            interpid (int64_t)
                            new_object (xid_newobjectfunc)
                            free (xid_freefunc)
                    last (struct _channelitem *):
                        ...

The above state includes the following allocations by the module:

* 1 top-level mutex (to protect the rest of the state)
* for each channel:
   * 1 struct _channelref
   * 1 struct _channel
   * 0-1 struct _channel_closing
   * 1 struct _channelends
   * 2 struct _channelend
   * 1 struct _channelqueue
* for each item in each channel:
   * 1 struct _channelitem
   * 1 _PyCrossInterpreterData

The only objects in that global state are the references held by each
channel's queue, which are safely managed via the _PyCrossInterpreterData_*()
API..  The module does not create any objects that are shared globally.
*/

#define MODULE_NAME _xxinterpchannels
#define MODULE_NAME_STR Py_STRINGIFY(MODULE_NAME)
#define MODINIT_FUNC_NAME RESOLVE_MODINIT_FUNC_NAME(MODULE_NAME)


#define GLOBAL_MALLOC(TYPE) \
    PyMem_RawMalloc(sizeof(TYPE))
#define GLOBAL_FREE(VAR) \
    PyMem_RawFree(VAR)


#define XID_IGNORE_EXC 1
#define XID_FREE 2

static int
_release_xid_data(_PyCrossInterpreterData *data, int flags)
{
    int ignoreexc = flags & XID_IGNORE_EXC;
    PyObject *exc;
    if (ignoreexc) {
        exc = PyErr_GetRaisedException();
    }
    int res;
    if (flags & XID_FREE) {
        res = _PyCrossInterpreterData_ReleaseAndRawFree(data);
    }
    else {
        res = _PyCrossInterpreterData_Release(data);
    }
    if (res < 0) {
        /* The owning interpreter is already destroyed. */
        if (ignoreexc) {
            // XXX Emit a warning?
            PyErr_Clear();
        }
    }
    if (flags & XID_FREE) {
        /* Either way, we free the data. */
    }
    if (ignoreexc) {
        PyErr_SetRaisedException(exc);
    }
    return res;
}


static PyInterpreterState *
_get_current_interp(void)
{
    // PyInterpreterState_Get() aborts if lookup fails, so don't need
    // to check the result for NULL.
    return PyInterpreterState_Get();
}

static PyObject *
_get_current_module(void)
{
    PyObject *name = PyUnicode_FromString(MODULE_NAME_STR);
    if (name == NULL) {
        return NULL;
    }
    PyObject *mod = PyImport_GetModule(name);
    Py_DECREF(name);
    if (mod == NULL) {
        return NULL;
    }
    assert(mod != Py_None);
    return mod;
}

static PyObject *
get_module_from_owned_type(PyTypeObject *cls)
{
    assert(cls != NULL);
    return _get_current_module();
    // XXX Use the more efficient API now that we use heap types:
    //return PyType_GetModule(cls);
}

static struct PyModuleDef moduledef;

static PyObject *
get_module_from_type(PyTypeObject *cls)
{
    assert(cls != NULL);
    return _get_current_module();
    // XXX Use the more efficient API now that we use heap types:
    //return PyType_GetModuleByDef(cls, &moduledef);
}

static PyObject *
add_new_exception(PyObject *mod, const char *name, PyObject *base)
{
    assert(!PyObject_HasAttrStringWithError(mod, name));
    PyObject *exctype = PyErr_NewException(name, base, NULL);
    if (exctype == NULL) {
        return NULL;
    }
    int res = PyModule_AddType(mod, (PyTypeObject *)exctype);
    if (res < 0) {
        Py_DECREF(exctype);
        return NULL;
    }
    return exctype;
}

#define ADD_NEW_EXCEPTION(MOD, NAME, BASE) \
    add_new_exception(MOD, MODULE_NAME_STR "." Py_STRINGIFY(NAME), BASE)

static int
wait_for_lock(PyThread_type_lock mutex, PY_TIMEOUT_T timeout)
{
    PyLockStatus res = PyThread_acquire_lock_timed_with_retries(mutex, timeout);
    if (res == PY_LOCK_INTR) {
        /* KeyboardInterrupt, etc. */
        assert(PyErr_Occurred());
        return -1;
    }
    else if (res == PY_LOCK_FAILURE) {
        assert(!PyErr_Occurred());
        assert(timeout > 0);
        PyErr_SetString(PyExc_TimeoutError, "timed out");
        return -1;
    }
    assert(res == PY_LOCK_ACQUIRED);
    PyThread_release_lock(mutex);
    return 0;
}


/* module state *************************************************************/

typedef struct {
    /* Added at runtime by interpreters module. */
    PyTypeObject *send_channel_type;
    PyTypeObject *recv_channel_type;

    /* heap types */
    PyTypeObject *ChannelInfoType;
    PyTypeObject *ChannelIDType;

    /* exceptions */
    PyObject *ChannelError;
    PyObject *ChannelNotFoundError;
    PyObject *ChannelClosedError;
    PyObject *ChannelEmptyError;
    PyObject *ChannelNotEmptyError;
} module_state;

static inline module_state *
get_module_state(PyObject *mod)
{
    assert(mod != NULL);
    module_state *state = PyModule_GetState(mod);
    assert(state != NULL);
    return state;
}

static module_state *
_get_current_module_state(void)
{
    PyObject *mod = _get_current_module();
    if (mod == NULL) {
        // XXX import it?
        PyErr_SetString(PyExc_RuntimeError,
                        MODULE_NAME_STR " module not imported yet");
        return NULL;
    }
    module_state *state = get_module_state(mod);
    Py_DECREF(mod);
    return state;
}

static int
traverse_module_state(module_state *state, visitproc visit, void *arg)
{
    /* external types */
    Py_VISIT(state->send_channel_type);
    Py_VISIT(state->recv_channel_type);

    /* heap types */
    Py_VISIT(state->ChannelInfoType);
    Py_VISIT(state->ChannelIDType);

    /* exceptions */
    Py_VISIT(state->ChannelError);
    Py_VISIT(state->ChannelNotFoundError);
    Py_VISIT(state->ChannelClosedError);
    Py_VISIT(state->ChannelEmptyError);
    Py_VISIT(state->ChannelNotEmptyError);

    return 0;
}

static void
clear_xid_types(module_state *state)
{
    /* external types */
    if (state->send_channel_type != NULL) {
        (void)_PyCrossInterpreterData_UnregisterClass(state->send_channel_type);
        Py_CLEAR(state->send_channel_type);
    }
    if (state->recv_channel_type != NULL) {
        (void)_PyCrossInterpreterData_UnregisterClass(state->recv_channel_type);
        Py_CLEAR(state->recv_channel_type);
    }

    /* heap types */
    if (state->ChannelIDType != NULL) {
        (void)_PyCrossInterpreterData_UnregisterClass(state->ChannelIDType);
        Py_CLEAR(state->ChannelIDType);
    }
}

static int
clear_module_state(module_state *state)
{
    clear_xid_types(state);

    /* heap types */
    Py_CLEAR(state->ChannelInfoType);

    /* exceptions */
    Py_CLEAR(state->ChannelError);
    Py_CLEAR(state->ChannelNotFoundError);
    Py_CLEAR(state->ChannelClosedError);
    Py_CLEAR(state->ChannelEmptyError);
    Py_CLEAR(state->ChannelNotEmptyError);

    return 0;
}


/* channel-specific code ****************************************************/

#define CHANNEL_SEND 1
#define CHANNEL_BOTH 0
#define CHANNEL_RECV -1


/* channel errors */

#define ERR_CHANNEL_NOT_FOUND -2
#define ERR_CHANNEL_CLOSED -3
#define ERR_CHANNEL_INTERP_CLOSED -4
#define ERR_CHANNEL_EMPTY -5
#define ERR_CHANNEL_NOT_EMPTY -6
#define ERR_CHANNEL_MUTEX_INIT -7
#define ERR_CHANNELS_MUTEX_INIT -8
#define ERR_NO_NEXT_CHANNEL_ID -9
#define ERR_CHANNEL_CLOSED_WAITING -10

static int
exceptions_init(PyObject *mod)
{
    module_state *state = get_module_state(mod);
    if (state == NULL) {
        return -1;
    }

#define ADD(NAME, BASE) \
    do { \
        assert(state->NAME == NULL); \
        state->NAME = ADD_NEW_EXCEPTION(mod, NAME, BASE); \
        if (state->NAME == NULL) { \
            return -1; \
        } \
    } while (0)

    // A channel-related operation failed.
    ADD(ChannelError, PyExc_RuntimeError);
    // An operation tried to use a channel that doesn't exist.
    ADD(ChannelNotFoundError, state->ChannelError);
    // An operation tried to use a closed channel.
    ADD(ChannelClosedError, state->ChannelError);
    // An operation tried to pop from an empty channel.
    ADD(ChannelEmptyError, state->ChannelError);
    // An operation tried to close a non-empty channel.
    ADD(ChannelNotEmptyError, state->ChannelError);
#undef ADD

    return 0;
}

static int
handle_channel_error(int err, PyObject *mod, int64_t cid)
{
    if (err == 0) {
        assert(!PyErr_Occurred());
        return 0;
    }
    assert(err < 0);
    module_state *state = get_module_state(mod);
    assert(state != NULL);
    if (err == ERR_CHANNEL_NOT_FOUND) {
        PyErr_Format(state->ChannelNotFoundError,
                     "channel %" PRId64 " not found", cid);
    }
    else if (err == ERR_CHANNEL_CLOSED) {
        PyErr_Format(state->ChannelClosedError,
                     "channel %" PRId64 " is closed", cid);
    }
    else if (err == ERR_CHANNEL_CLOSED_WAITING) {
        PyErr_Format(state->ChannelClosedError,
                     "channel %" PRId64 " has closed", cid);
    }
    else if (err == ERR_CHANNEL_INTERP_CLOSED) {
        PyErr_Format(state->ChannelClosedError,
                     "channel %" PRId64 " is already closed", cid);
    }
    else if (err == ERR_CHANNEL_EMPTY) {
        PyErr_Format(state->ChannelEmptyError,
                     "channel %" PRId64 " is empty", cid);
    }
    else if (err == ERR_CHANNEL_NOT_EMPTY) {
        PyErr_Format(state->ChannelNotEmptyError,
                     "channel %" PRId64 " may not be closed "
                     "if not empty (try force=True)",
                     cid);
    }
    else if (err == ERR_CHANNEL_MUTEX_INIT) {
        PyErr_SetString(state->ChannelError,
                        "can't initialize mutex for new channel");
    }
    else if (err == ERR_CHANNELS_MUTEX_INIT) {
        PyErr_SetString(state->ChannelError,
                        "can't initialize mutex for channel management");
    }
    else if (err == ERR_NO_NEXT_CHANNEL_ID) {
        PyErr_SetString(state->ChannelError,
                        "failed to get a channel ID");
    }
    else {
        assert(PyErr_Occurred());
    }
    return 1;
}


/* the channel queue */

typedef uintptr_t _channelitem_id_t;

typedef struct wait_info {
    PyThread_type_lock mutex;
    enum {
        WAITING_NO_STATUS = 0,
        WAITING_ACQUIRED = 1,
        WAITING_RELEASING = 2,
        WAITING_RELEASED = 3,
    } status;
    int received;
    _channelitem_id_t itemid;
} _waiting_t;

static int
_waiting_init(_waiting_t *waiting)
{
    PyThread_type_lock mutex = PyThread_allocate_lock();
    if (mutex == NULL) {
        PyErr_NoMemory();
        return -1;
    }

    *waiting = (_waiting_t){
        .mutex = mutex,
        .status = WAITING_NO_STATUS,
    };
    return 0;
}

static void
_waiting_clear(_waiting_t *waiting)
{
    assert(waiting->status != WAITING_ACQUIRED
           && waiting->status != WAITING_RELEASING);
    if (waiting->mutex != NULL) {
        PyThread_free_lock(waiting->mutex);
        waiting->mutex = NULL;
    }
}

static _channelitem_id_t
_waiting_get_itemid(_waiting_t *waiting)
{
    return waiting->itemid;
}

static void
_waiting_acquire(_waiting_t *waiting)
{
    assert(waiting->status == WAITING_NO_STATUS);
    PyThread_acquire_lock(waiting->mutex, NOWAIT_LOCK);
    waiting->status = WAITING_ACQUIRED;
}

static void
_waiting_release(_waiting_t *waiting, int received)
{
    assert(waiting->mutex != NULL);
    assert(waiting->status == WAITING_ACQUIRED);
    assert(!waiting->received);

    waiting->status = WAITING_RELEASING;
    PyThread_release_lock(waiting->mutex);
    if (waiting->received != received) {
        assert(received == 1);
        waiting->received = received;
    }
    waiting->status = WAITING_RELEASED;
}

static void
_waiting_finish_releasing(_waiting_t *waiting)
{
    while (waiting->status == WAITING_RELEASING) {
#ifdef MS_WINDOWS
        SwitchToThread();
#elif defined(HAVE_SCHED_H)
        sched_yield();
#endif
    }
}

struct _channelitem;

typedef struct _channelitem {
    _PyCrossInterpreterData *data;
    _waiting_t *waiting;
    struct _channelitem *next;
} _channelitem;

static inline _channelitem_id_t
_channelitem_ID(_channelitem *item)
{
    return (_channelitem_id_t)item;
}

static void
_channelitem_init(_channelitem *item,
                  _PyCrossInterpreterData *data, _waiting_t *waiting)
{
    *item = (_channelitem){
        .data = data,
        .waiting = waiting,
    };
    if (waiting != NULL) {
        waiting->itemid = _channelitem_ID(item);
    }
}

static void
_channelitem_clear(_channelitem *item)
{
    item->next = NULL;

    if (item->data != NULL) {
        // It was allocated in channel_send().
        (void)_release_xid_data(item->data, XID_IGNORE_EXC & XID_FREE);
        item->data = NULL;
    }

    if (item->waiting != NULL) {
        if (item->waiting->status == WAITING_ACQUIRED) {
            _waiting_release(item->waiting, 0);
        }
        item->waiting = NULL;
    }
}

static _channelitem *
_channelitem_new(_PyCrossInterpreterData *data, _waiting_t *waiting)
{
    _channelitem *item = GLOBAL_MALLOC(_channelitem);
    if (item == NULL) {
        PyErr_NoMemory();
        return NULL;
    }
    _channelitem_init(item, data, waiting);
    return item;
}

static void
_channelitem_free(_channelitem *item)
{
    _channelitem_clear(item);
    GLOBAL_FREE(item);
}

static void
_channelitem_free_all(_channelitem *item)
{
    while (item != NULL) {
        _channelitem *last = item;
        item = item->next;
        _channelitem_free(last);
    }
}

static void
_channelitem_popped(_channelitem *item,
                    _PyCrossInterpreterData **p_data, _waiting_t **p_waiting)
{
    assert(item->waiting == NULL || item->waiting->status == WAITING_ACQUIRED);
    *p_data = item->data;
    *p_waiting = item->waiting;
    // We clear them here, so they won't be released in _channelitem_clear().
    item->data = NULL;
    item->waiting = NULL;
    _channelitem_free(item);
}

typedef struct _channelqueue {
    int64_t count;
    _channelitem *first;
    _channelitem *last;
} _channelqueue;

static _channelqueue *
_channelqueue_new(void)
{
    _channelqueue *queue = GLOBAL_MALLOC(_channelqueue);
    if (queue == NULL) {
        PyErr_NoMemory();
        return NULL;
    }
    queue->count = 0;
    queue->first = NULL;
    queue->last = NULL;
    return queue;
}

static void
_channelqueue_clear(_channelqueue *queue)
{
    _channelitem_free_all(queue->first);
    queue->count = 0;
    queue->first = NULL;
    queue->last = NULL;
}

static void
_channelqueue_free(_channelqueue *queue)
{
    _channelqueue_clear(queue);
    GLOBAL_FREE(queue);
}

static int
_channelqueue_put(_channelqueue *queue,
                  _PyCrossInterpreterData *data, _waiting_t *waiting)
{
    _channelitem *item = _channelitem_new(data, waiting);
    if (item == NULL) {
        return -1;
    }

    queue->count += 1;
    if (queue->first == NULL) {
        queue->first = item;
    }
    else {
        queue->last->next = item;
    }
    queue->last = item;

    if (waiting != NULL) {
        _waiting_acquire(waiting);
    }

    return 0;
}

static int
_channelqueue_get(_channelqueue *queue,
                  _PyCrossInterpreterData **p_data, _waiting_t **p_waiting)
{
    _channelitem *item = queue->first;
    if (item == NULL) {
        return ERR_CHANNEL_EMPTY;
    }
    queue->first = item->next;
    if (queue->last == item) {
        queue->last = NULL;
    }
    queue->count -= 1;

    _channelitem_popped(item, p_data, p_waiting);
    return 0;
}

static int
_channelqueue_find(_channelqueue *queue, _channelitem_id_t itemid,
                   _channelitem **p_item, _channelitem **p_prev)
{
    _channelitem *prev = NULL;
    _channelitem *item = NULL;
    if (queue->first != NULL) {
        if (_channelitem_ID(queue->first) == itemid) {
            item = queue->first;
        }
        else {
            prev = queue->first;
            while (prev->next != NULL) {
                if (_channelitem_ID(prev->next) == itemid) {
                    item = prev->next;
                    break;
                }
                prev = prev->next;
            }
            if (item == NULL) {
                prev = NULL;
            }
        }
    }
    if (p_item != NULL) {
        *p_item = item;
    }
    if (p_prev != NULL) {
        *p_prev = prev;
    }
    return (item != NULL);
}

static void
_channelqueue_remove(_channelqueue *queue, _channelitem_id_t itemid,
                     _PyCrossInterpreterData **p_data, _waiting_t **p_waiting)
{
    _channelitem *prev = NULL;
    _channelitem *item = NULL;
    int found = _channelqueue_find(queue, itemid, &item, &prev);
    if (!found) {
        return;
    }

    assert(item->waiting != NULL);
    assert(!item->waiting->received);
    if (prev == NULL) {
        assert(queue->first == item);
        queue->first = item->next;
    }
    else {
        assert(queue->first != item);
        assert(prev->next == item);
        prev->next = item->next;
    }
    item->next = NULL;

    if (queue->last == item) {
        queue->last = prev;
    }
    queue->count -= 1;

    _channelitem_popped(item, p_data, p_waiting);
}

static void
_channelqueue_clear_interpreter(_channelqueue *queue, int64_t interpid)
{
    _channelitem *prev = NULL;
    _channelitem *next = queue->first;
    while (next != NULL) {
        _channelitem *item = next;
        next = item->next;
        if (_PyCrossInterpreterData_INTERPID(item->data) == interpid) {
            if (prev == NULL) {
                queue->first = item->next;
            }
            else {
                prev->next = item->next;
            }
            _channelitem_free(item);
            queue->count -= 1;
        }
        else {
            prev = item;
        }
    }
}


/* channel-interpreter associations */

struct _channelend;

typedef struct _channelend {
    struct _channelend *next;
    int64_t interpid;
    int open;
} _channelend;

static _channelend *
_channelend_new(int64_t interpid)
{
    _channelend *end = GLOBAL_MALLOC(_channelend);
    if (end == NULL) {
        PyErr_NoMemory();
        return NULL;
    }
    end->next = NULL;
    end->interpid = interpid;
    end->open = 1;
    return end;
}

static void
_channelend_free(_channelend *end)
{
    GLOBAL_FREE(end);
}

static void
_channelend_free_all(_channelend *end)
{
    while (end != NULL) {
        _channelend *last = end;
        end = end->next;
        _channelend_free(last);
    }
}

static _channelend *
_channelend_find(_channelend *first, int64_t interpid, _channelend **pprev)
{
    _channelend *prev = NULL;
    _channelend *end = first;
    while (end != NULL) {
        if (end->interpid == interpid) {
            break;
        }
        prev = end;
        end = end->next;
    }
    if (pprev != NULL) {
        *pprev = prev;
    }
    return end;
}

typedef struct _channelassociations {
    // Note that the list entries are never removed for interpreter
    // for which the channel is closed.  This should not be a problem in
    // practice.  Also, a channel isn't automatically closed when an
    // interpreter is destroyed.
    int64_t numsendopen;
    int64_t numrecvopen;
    _channelend *send;
    _channelend *recv;
} _channelends;

static _channelends *
_channelends_new(void)
{
    _channelends *ends = GLOBAL_MALLOC(_channelends);
    if (ends== NULL) {
        return NULL;
    }
    ends->numsendopen = 0;
    ends->numrecvopen = 0;
    ends->send = NULL;
    ends->recv = NULL;
    return ends;
}

static void
_channelends_clear(_channelends *ends)
{
    _channelend_free_all(ends->send);
    ends->send = NULL;
    ends->numsendopen = 0;

    _channelend_free_all(ends->recv);
    ends->recv = NULL;
    ends->numrecvopen = 0;
}

static void
_channelends_free(_channelends *ends)
{
    _channelends_clear(ends);
    GLOBAL_FREE(ends);
}

static _channelend *
_channelends_add(_channelends *ends, _channelend *prev, int64_t interpid,
                 int send)
{
    _channelend *end = _channelend_new(interpid);
    if (end == NULL) {
        return NULL;
    }

    if (prev == NULL) {
        if (send) {
            ends->send = end;
        }
        else {
            ends->recv = end;
        }
    }
    else {
        prev->next = end;
    }
    if (send) {
        ends->numsendopen += 1;
    }
    else {
        ends->numrecvopen += 1;
    }
    return end;
}

static int
_channelends_associate(_channelends *ends, int64_t interpid, int send)
{
    _channelend *prev;
    _channelend *end = _channelend_find(send ? ends->send : ends->recv,
                                        interpid, &prev);
    if (end != NULL) {
        if (!end->open) {
            return ERR_CHANNEL_CLOSED;
        }
        // already associated
        return 0;
    }
    if (_channelends_add(ends, prev, interpid, send) == NULL) {
        return -1;
    }
    return 0;
}

static int
_channelends_is_open(_channelends *ends)
{
    if (ends->numsendopen != 0 || ends->numrecvopen != 0) {
        // At least one interpreter is still associated with the channel
        // (and hasn't been released).
        return 1;
    }
    // XXX This is wrong if an end can ever be removed.
    if (ends->send == NULL && ends->recv == NULL) {
        // The channel has never had any interpreters associated with it.
        return 1;
    }
    return 0;
}

static void
_channelends_release_end(_channelends *ends, _channelend *end, int send)
{
    end->open = 0;
    if (send) {
        ends->numsendopen -= 1;
    }
    else {
        ends->numrecvopen -= 1;
    }
}

static int
_channelends_release_interpreter(_channelends *ends, int64_t interpid, int which)
{
    _channelend *prev;
    _channelend *end;
    if (which >= 0) {  // send/both
        end = _channelend_find(ends->send, interpid, &prev);
        if (end == NULL) {
            // never associated so add it
            end = _channelends_add(ends, prev, interpid, 1);
            if (end == NULL) {
                return -1;
            }
        }
        _channelends_release_end(ends, end, 1);
    }
    if (which <= 0) {  // recv/both
        end = _channelend_find(ends->recv, interpid, &prev);
        if (end == NULL) {
            // never associated so add it
            end = _channelends_add(ends, prev, interpid, 0);
            if (end == NULL) {
                return -1;
            }
        }
        _channelends_release_end(ends, end, 0);
    }
    return 0;
}

static void
_channelends_release_all(_channelends *ends, int which, int force)
{
    // XXX Handle the ends.
    // XXX Handle force is True.

    // Ensure all the "send"-associated interpreters are closed.
    _channelend *end;
    for (end = ends->send; end != NULL; end = end->next) {
        _channelends_release_end(ends, end, 1);
    }

    // Ensure all the "recv"-associated interpreters are closed.
    for (end = ends->recv; end != NULL; end = end->next) {
        _channelends_release_end(ends, end, 0);
    }
}

static void
_channelends_clear_interpreter(_channelends *ends, int64_t interpid)
{
    // XXX Actually remove the entries?
    _channelend *end;
    end = _channelend_find(ends->send, interpid, NULL);
    if (end != NULL) {
        _channelends_release_end(ends, end, 1);
    }
    end = _channelend_find(ends->recv, interpid, NULL);
    if (end != NULL) {
        _channelends_release_end(ends, end, 0);
    }
}


/* each channel's state */

struct _channel;
struct _channel_closing;
static void _channel_clear_closing(struct _channel *);
static void _channel_finish_closing(struct _channel *);

typedef struct _channel {
    PyThread_type_lock mutex;
    _channelqueue *queue;
    _channelends *ends;
    int open;
    struct _channel_closing *closing;
} _channel_state;

static _channel_state *
_channel_new(PyThread_type_lock mutex)
{
    _channel_state *chan = GLOBAL_MALLOC(_channel_state);
    if (chan == NULL) {
        return NULL;
    }
    chan->mutex = mutex;
    chan->queue = _channelqueue_new();
    if (chan->queue == NULL) {
        GLOBAL_FREE(chan);
        return NULL;
    }
    chan->ends = _channelends_new();
    if (chan->ends == NULL) {
        _channelqueue_free(chan->queue);
        GLOBAL_FREE(chan);
        return NULL;
    }
    chan->open = 1;
    chan->closing = NULL;
    return chan;
}

static void
_channel_free(_channel_state *chan)
{
    _channel_clear_closing(chan);
    PyThread_acquire_lock(chan->mutex, WAIT_LOCK);
    _channelqueue_free(chan->queue);
    _channelends_free(chan->ends);
    PyThread_release_lock(chan->mutex);

    PyThread_free_lock(chan->mutex);
    GLOBAL_FREE(chan);
}

static int
_channel_add(_channel_state *chan, int64_t interpid,
             _PyCrossInterpreterData *data, _waiting_t *waiting)
{
    int res = -1;
    PyThread_acquire_lock(chan->mutex, WAIT_LOCK);

    if (!chan->open) {
        res = ERR_CHANNEL_CLOSED;
        goto done;
    }
    if (_channelends_associate(chan->ends, interpid, 1) != 0) {
        res = ERR_CHANNEL_INTERP_CLOSED;
        goto done;
    }

    if (_channelqueue_put(chan->queue, data, waiting) != 0) {
        goto done;
    }
    // Any errors past this point must cause a _waiting_release() call.

    res = 0;
done:
    PyThread_release_lock(chan->mutex);
    return res;
}

static int
_channel_next(_channel_state *chan, int64_t interpid,
              _PyCrossInterpreterData **p_data, _waiting_t **p_waiting)
{
    int err = 0;
    PyThread_acquire_lock(chan->mutex, WAIT_LOCK);

    if (!chan->open) {
        err = ERR_CHANNEL_CLOSED;
        goto done;
    }
    if (_channelends_associate(chan->ends, interpid, 0) != 0) {
        err = ERR_CHANNEL_INTERP_CLOSED;
        goto done;
    }

    int empty = _channelqueue_get(chan->queue, p_data, p_waiting);
    assert(empty == 0 || empty == ERR_CHANNEL_EMPTY);
    assert(!PyErr_Occurred());
    if (empty && chan->closing != NULL) {
        chan->open = 0;
    }

done:
    PyThread_release_lock(chan->mutex);
    if (chan->queue->count == 0) {
        _channel_finish_closing(chan);
    }
    return err;
}

static void
_channel_remove(_channel_state *chan, _channelitem_id_t itemid)
{
    _PyCrossInterpreterData *data = NULL;
    _waiting_t *waiting = NULL;

    PyThread_acquire_lock(chan->mutex, WAIT_LOCK);
    _channelqueue_remove(chan->queue, itemid, &data, &waiting);
    PyThread_release_lock(chan->mutex);

    (void)_release_xid_data(data, XID_IGNORE_EXC | XID_FREE);
    if (waiting != NULL) {
        _waiting_release(waiting, 0);
    }

    if (chan->queue->count == 0) {
        _channel_finish_closing(chan);
    }
}

static int
_channel_release_interpreter(_channel_state *chan, int64_t interpid, int end)
{
    PyThread_acquire_lock(chan->mutex, WAIT_LOCK);

    int res = -1;
    if (!chan->open) {
        res = ERR_CHANNEL_CLOSED;
        goto done;
    }

    if (_channelends_release_interpreter(chan->ends, interpid, end) != 0) {
        goto done;
    }
    chan->open = _channelends_is_open(chan->ends);
    // XXX Clear the queue if not empty?
    // XXX Activate the "closing" mechanism?

    res = 0;
done:
    PyThread_release_lock(chan->mutex);
    return res;
}

static int
_channel_release_all(_channel_state *chan, int end, int force)
{
    int res = -1;
    PyThread_acquire_lock(chan->mutex, WAIT_LOCK);

    if (!chan->open) {
        res = ERR_CHANNEL_CLOSED;
        goto done;
    }

    if (!force && chan->queue->count > 0) {
        res = ERR_CHANNEL_NOT_EMPTY;
        goto done;
    }
    // XXX Clear the queue?

    chan->open = 0;

    // We *could* also just leave these in place, since we've marked
    // the channel as closed already.
    _channelends_release_all(chan->ends, end, force);

    res = 0;
done:
    PyThread_release_lock(chan->mutex);
    return res;
}

static void
_channel_clear_interpreter(_channel_state *chan, int64_t interpid)
{
    PyThread_acquire_lock(chan->mutex, WAIT_LOCK);

    _channelqueue_clear_interpreter(chan->queue, interpid);
    _channelends_clear_interpreter(chan->ends, interpid);
    chan->open = _channelends_is_open(chan->ends);

    PyThread_release_lock(chan->mutex);
}


/* the set of channels */

struct _channelref;

typedef struct _channelref {
    int64_t cid;
    _channel_state *chan;
    struct _channelref *next;
    // The number of ChannelID objects referring to this channel.
    Py_ssize_t objcount;
} _channelref;

static _channelref *
_channelref_new(int64_t cid, _channel_state *chan)
{
    _channelref *ref = GLOBAL_MALLOC(_channelref);
    if (ref == NULL) {
        return NULL;
    }
    ref->cid = cid;
    ref->chan = chan;
    ref->next = NULL;
    ref->objcount = 0;
    return ref;
}

//static void
//_channelref_clear(_channelref *ref)
//{
//    ref->cid = -1;
//    ref->chan = NULL;
//    ref->next = NULL;
//    ref->objcount = 0;
//}

static void
_channelref_free(_channelref *ref)
{
    if (ref->chan != NULL) {
        _channel_clear_closing(ref->chan);
    }
    //_channelref_clear(ref);
    GLOBAL_FREE(ref);
}

static _channelref *
_channelref_find(_channelref *first, int64_t cid, _channelref **pprev)
{
    _channelref *prev = NULL;
    _channelref *ref = first;
    while (ref != NULL) {
        if (ref->cid == cid) {
            break;
        }
        prev = ref;
        ref = ref->next;
    }
    if (pprev != NULL) {
        *pprev = prev;
    }
    return ref;
}


typedef struct _channels {
    PyThread_type_lock mutex;
    _channelref *head;
    int64_t numopen;
    int64_t next_id;
} _channels;

static void
_channels_init(_channels *channels, PyThread_type_lock mutex)
{
    channels->mutex = mutex;
    channels->head = NULL;
    channels->numopen = 0;
    channels->next_id = 0;
}

static void
_channels_fini(_channels *channels)
{
    assert(channels->numopen == 0);
    assert(channels->head == NULL);
    if (channels->mutex != NULL) {
        PyThread_free_lock(channels->mutex);
        channels->mutex = NULL;
    }
}

static int64_t
_channels_next_id(_channels *channels)  // needs lock
{
    int64_t cid = channels->next_id;
    if (cid < 0) {
        /* overflow */
        return -1;
    }
    channels->next_id += 1;
    return cid;
}

static int
_channels_lookup(_channels *channels, int64_t cid, PyThread_type_lock *pmutex,
                 _channel_state **res)
{
    int err = -1;
    _channel_state *chan = NULL;
    PyThread_acquire_lock(channels->mutex, WAIT_LOCK);
    if (pmutex != NULL) {
        *pmutex = NULL;
    }

    _channelref *ref = _channelref_find(channels->head, cid, NULL);
    if (ref == NULL) {
        err = ERR_CHANNEL_NOT_FOUND;
        goto done;
    }
    if (ref->chan == NULL || !ref->chan->open) {
        err = ERR_CHANNEL_CLOSED;
        goto done;
    }

    if (pmutex != NULL) {
        // The mutex will be closed by the caller.
        *pmutex = channels->mutex;
    }

    chan = ref->chan;
    err = 0;

done:
    if (pmutex == NULL || *pmutex == NULL) {
        PyThread_release_lock(channels->mutex);
    }
    *res = chan;
    return err;
}

static int64_t
_channels_add(_channels *channels, _channel_state *chan)
{
    int64_t cid = -1;
    PyThread_acquire_lock(channels->mutex, WAIT_LOCK);

    // Create a new ref.
    int64_t _cid = _channels_next_id(channels);
    if (_cid < 0) {
        cid = ERR_NO_NEXT_CHANNEL_ID;
        goto done;
    }
    _channelref *ref = _channelref_new(_cid, chan);
    if (ref == NULL) {
        goto done;
    }

    // Add it to the list.
    // We assume that the channel is a new one (not already in the list).
    ref->next = channels->head;
    channels->head = ref;
    channels->numopen += 1;

    cid = _cid;
done:
    PyThread_release_lock(channels->mutex);
    return cid;
}

/* forward */
static int _channel_set_closing(_channelref *, PyThread_type_lock);

static int
_channels_close(_channels *channels, int64_t cid, _channel_state **pchan,
                int end, int force)
{
    int res = -1;
    PyThread_acquire_lock(channels->mutex, WAIT_LOCK);
    if (pchan != NULL) {
        *pchan = NULL;
    }

    _channelref *ref = _channelref_find(channels->head, cid, NULL);
    if (ref == NULL) {
        res = ERR_CHANNEL_NOT_FOUND;
        goto done;
    }

    if (ref->chan == NULL) {
        res = ERR_CHANNEL_CLOSED;
        goto done;
    }
    else if (!force && end == CHANNEL_SEND && ref->chan->closing != NULL) {
        res = ERR_CHANNEL_CLOSED;
        goto done;
    }
    else {
        int err = _channel_release_all(ref->chan, end, force);
        if (err != 0) {
            if (end == CHANNEL_SEND && err == ERR_CHANNEL_NOT_EMPTY) {
                if (ref->chan->closing != NULL) {
                    res = ERR_CHANNEL_CLOSED;
                    goto done;
                }
                // Mark the channel as closing and return.  The channel
                // will be cleaned up in _channel_next().
                PyErr_Clear();
                int err = _channel_set_closing(ref, channels->mutex);
                if (err != 0) {
                    res = err;
                    goto done;
                }
                if (pchan != NULL) {
                    *pchan = ref->chan;
                }
                res = 0;
            }
            else {
                res = err;
            }
            goto done;
        }
        if (pchan != NULL) {
            *pchan = ref->chan;
        }
        else  {
            _channel_free(ref->chan);
        }
        ref->chan = NULL;
    }

    res = 0;
done:
    PyThread_release_lock(channels->mutex);
    return res;
}

static void
_channels_remove_ref(_channels *channels, _channelref *ref, _channelref *prev,
                     _channel_state **pchan)
{
    if (ref == channels->head) {
        channels->head = ref->next;
    }
    else {
        prev->next = ref->next;
    }
    channels->numopen -= 1;

    if (pchan != NULL) {
        *pchan = ref->chan;
    }
    _channelref_free(ref);
}

static int
_channels_remove(_channels *channels, int64_t cid, _channel_state **pchan)
{
    int res = -1;
    PyThread_acquire_lock(channels->mutex, WAIT_LOCK);

    if (pchan != NULL) {
        *pchan = NULL;
    }

    _channelref *prev = NULL;
    _channelref *ref = _channelref_find(channels->head, cid, &prev);
    if (ref == NULL) {
        res = ERR_CHANNEL_NOT_FOUND;
        goto done;
    }

    _channels_remove_ref(channels, ref, prev, pchan);

    res = 0;
done:
    PyThread_release_lock(channels->mutex);
    return res;
}

static int
_channels_add_id_object(_channels *channels, int64_t cid)
{
    int res = -1;
    PyThread_acquire_lock(channels->mutex, WAIT_LOCK);

    _channelref *ref = _channelref_find(channels->head, cid, NULL);
    if (ref == NULL) {
        res = ERR_CHANNEL_NOT_FOUND;
        goto done;
    }
    ref->objcount += 1;

    res = 0;
done:
    PyThread_release_lock(channels->mutex);
    return res;
}

static void
_channels_release_cid_object(_channels *channels, int64_t cid)
{
    PyThread_acquire_lock(channels->mutex, WAIT_LOCK);

    _channelref *prev = NULL;
    _channelref *ref = _channelref_find(channels->head, cid, &prev);
    if (ref == NULL) {
        // Already destroyed.
        goto done;
    }
    ref->objcount -= 1;

    // Destroy if no longer used.
    if (ref->objcount == 0) {
        _channel_state *chan = NULL;
        _channels_remove_ref(channels, ref, prev, &chan);
        if (chan != NULL) {
            _channel_free(chan);
        }
    }

done:
    PyThread_release_lock(channels->mutex);
}

static int64_t *
_channels_list_all(_channels *channels, int64_t *count)
{
    int64_t *cids = NULL;
    PyThread_acquire_lock(channels->mutex, WAIT_LOCK);
    int64_t *ids = PyMem_NEW(int64_t, (Py_ssize_t)(channels->numopen));
    if (ids == NULL) {
        goto done;
    }
    _channelref *ref = channels->head;
    for (int64_t i=0; ref != NULL; ref = ref->next, i++) {
        ids[i] = ref->cid;
    }
    *count = channels->numopen;

    cids = ids;
done:
    PyThread_release_lock(channels->mutex);
    return cids;
}

static void
_channels_clear_interpreter(_channels *channels, int64_t interpid)
{
    PyThread_acquire_lock(channels->mutex, WAIT_LOCK);

    _channelref *ref = channels->head;
    for (; ref != NULL; ref = ref->next) {
        if (ref->chan != NULL) {
            _channel_clear_interpreter(ref->chan, interpid);
        }
    }

    PyThread_release_lock(channels->mutex);
}


/* support for closing non-empty channels */

struct _channel_closing {
    _channelref *ref;
};

static int
_channel_set_closing(_channelref *ref, PyThread_type_lock mutex) {
    _channel_state *chan = ref->chan;
    if (chan == NULL) {
        // already closed
        return 0;
    }
    int res = -1;
    PyThread_acquire_lock(chan->mutex, WAIT_LOCK);
    if (chan->closing != NULL) {
        res = ERR_CHANNEL_CLOSED;
        goto done;
    }
    chan->closing = GLOBAL_MALLOC(struct _channel_closing);
    if (chan->closing == NULL) {
        goto done;
    }
    chan->closing->ref = ref;

    res = 0;
done:
    PyThread_release_lock(chan->mutex);
    return res;
}

static void
_channel_clear_closing(_channel_state *chan) {
    PyThread_acquire_lock(chan->mutex, WAIT_LOCK);
    if (chan->closing != NULL) {
        GLOBAL_FREE(chan->closing);
        chan->closing = NULL;
    }
    PyThread_release_lock(chan->mutex);
}

static void
_channel_finish_closing(_channel_state *chan) {
    struct _channel_closing *closing = chan->closing;
    if (closing == NULL) {
        return;
    }
    _channelref *ref = closing->ref;
    _channel_clear_closing(chan);
    // Do the things that would have been done in _channels_close().
    ref->chan = NULL;
    _channel_free(chan);
}


/* "high"-level channel-related functions */

// Create a new channel.
static int64_t
channel_create(_channels *channels)
{
    PyThread_type_lock mutex = PyThread_allocate_lock();
    if (mutex == NULL) {
        return ERR_CHANNEL_MUTEX_INIT;
    }
    _channel_state *chan = _channel_new(mutex);
    if (chan == NULL) {
        PyThread_free_lock(mutex);
        return -1;
    }
    int64_t cid = _channels_add(channels, chan);
    if (cid < 0) {
        _channel_free(chan);
    }
    return cid;
}

// Completely destroy the channel.
static int
channel_destroy(_channels *channels, int64_t cid)
{
    _channel_state *chan = NULL;
    int err = _channels_remove(channels, cid, &chan);
    if (err != 0) {
        return err;
    }
    if (chan != NULL) {
        _channel_free(chan);
    }
    return 0;
}

// Push an object onto the channel.
// The current interpreter gets associated with the send end of the channel.
// Optionally request to be notified when it is received.
static int
channel_send(_channels *channels, int64_t cid, PyObject *obj,
             _waiting_t *waiting)
{
    PyInterpreterState *interp = _get_current_interp();
    if (interp == NULL) {
        return -1;
    }
    int64_t interpid = PyInterpreterState_GetID(interp);

    // Look up the channel.
    PyThread_type_lock mutex = NULL;
    _channel_state *chan = NULL;
    int err = _channels_lookup(channels, cid, &mutex, &chan);
    if (err != 0) {
        return err;
    }
    assert(chan != NULL);
    // Past this point we are responsible for releasing the mutex.

    if (chan->closing != NULL) {
        PyThread_release_lock(mutex);
        return ERR_CHANNEL_CLOSED;
    }

    // Convert the object to cross-interpreter data.
    _PyCrossInterpreterData *data = GLOBAL_MALLOC(_PyCrossInterpreterData);
    if (data == NULL) {
        PyThread_release_lock(mutex);
        return -1;
    }
    if (_PyObject_GetCrossInterpreterData(obj, data) != 0) {
        PyThread_release_lock(mutex);
        GLOBAL_FREE(data);
        return -1;
    }

    // Add the data to the channel.
    int res = _channel_add(chan, interpid, data, waiting);
    PyThread_release_lock(mutex);
    if (res != 0) {
        // We may chain an exception here:
        (void)_release_xid_data(data, 0);
        GLOBAL_FREE(data);
        return res;
    }

    return 0;
}

// Basically, un-send an object.
static void
channel_clear_sent(_channels *channels, int64_t cid, _waiting_t *waiting)
{
    // Look up the channel.
    PyThread_type_lock mutex = NULL;
    _channel_state *chan = NULL;
    int err = _channels_lookup(channels, cid, &mutex, &chan);
    if (err != 0) {
        // The channel was already closed, etc.
        assert(waiting->status == WAITING_RELEASED);
        return;  // Ignore the error.
    }
    assert(chan != NULL);
    // Past this point we are responsible for releasing the mutex.

    _channelitem_id_t itemid = _waiting_get_itemid(waiting);
    _channel_remove(chan, itemid);

    PyThread_release_lock(mutex);
}

// Like channel_send(), but strictly wait for the object to be received.
static int
channel_send_wait(_channels *channels, int64_t cid, PyObject *obj,
                   PY_TIMEOUT_T timeout)
{
    // We use a stack variable here, so we must ensure that &waiting
    // is not held by any channel item at the point this function exits.
    _waiting_t waiting;
    if (_waiting_init(&waiting) < 0) {
        assert(PyErr_Occurred());
        return -1;
    }

    /* Queue up the object. */
    int res = channel_send(channels, cid, obj, &waiting);
    if (res < 0) {
        assert(waiting.status == WAITING_NO_STATUS);
        goto finally;
    }

    /* Wait until the object is received. */
    if (wait_for_lock(waiting.mutex, timeout) < 0) {
        assert(PyErr_Occurred());
        _waiting_finish_releasing(&waiting);
        /* The send() call is failing now, so make sure the item
           won't be received. */
        channel_clear_sent(channels, cid, &waiting);
        assert(waiting.status == WAITING_RELEASED);
        if (!waiting.received) {
            res = -1;
            goto finally;
        }
        // XXX Emit a warning if not a TimeoutError?
        PyErr_Clear();
    }
    else {
        _waiting_finish_releasing(&waiting);
        assert(waiting.status == WAITING_RELEASED);
        if (!waiting.received) {
            res = ERR_CHANNEL_CLOSED_WAITING;
            goto finally;
        }
    }

    /* success! */
    res = 0;

finally:
    _waiting_clear(&waiting);
    return res;
}

// Pop the next object off the channel.  Fail if empty.
// The current interpreter gets associated with the recv end of the channel.
// XXX Support a "wait" mutex?
static int
channel_recv(_channels *channels, int64_t cid, PyObject **res)
{
    int err;
    *res = NULL;

    PyInterpreterState *interp = _get_current_interp();
    if (interp == NULL) {
        // XXX Is this always an error?
        if (PyErr_Occurred()) {
            return -1;
        }
        return 0;
    }
    int64_t interpid = PyInterpreterState_GetID(interp);

    // Look up the channel.
    PyThread_type_lock mutex = NULL;
    _channel_state *chan = NULL;
    err = _channels_lookup(channels, cid, &mutex, &chan);
    if (err != 0) {
        return err;
    }
    assert(chan != NULL);
    // Past this point we are responsible for releasing the mutex.

    // Pop off the next item from the channel.
    _PyCrossInterpreterData *data = NULL;
    _waiting_t *waiting = NULL;
    err = _channel_next(chan, interpid, &data, &waiting);
    PyThread_release_lock(mutex);
    if (err != 0) {
        return err;
    }
    else if (data == NULL) {
        assert(!PyErr_Occurred());
        return 0;
    }

    // Convert the data back to an object.
    PyObject *obj = _PyCrossInterpreterData_NewObject(data);
    if (obj == NULL) {
        assert(PyErr_Occurred());
        // It was allocated in channel_send(), so we free it.
        (void)_release_xid_data(data, XID_IGNORE_EXC | XID_FREE);
        if (waiting != NULL) {
            _waiting_release(waiting, 0);
        }
        return -1;
    }
    // It was allocated in channel_send(), so we free it.
    int release_res = _release_xid_data(data, XID_FREE);
    if (release_res < 0) {
        // The source interpreter has been destroyed already.
        assert(PyErr_Occurred());
        Py_DECREF(obj);
        if (waiting != NULL) {
            _waiting_release(waiting, 0);
        }
        return -1;
    }

    // Notify the sender.
    if (waiting != NULL) {
        _waiting_release(waiting, 1);
    }

    *res = obj;
    return 0;
}

// Disallow send/recv for the current interpreter.
// The channel is marked as closed if no other interpreters
// are currently associated.
static int
channel_release(_channels *channels, int64_t cid, int send, int recv)
{
    PyInterpreterState *interp = _get_current_interp();
    if (interp == NULL) {
        return -1;
    }
    int64_t interpid = PyInterpreterState_GetID(interp);

    // Look up the channel.
    PyThread_type_lock mutex = NULL;
    _channel_state *chan = NULL;
    int err = _channels_lookup(channels, cid, &mutex, &chan);
    if (err != 0) {
        return err;
    }
    // Past this point we are responsible for releasing the mutex.

    // Close one or both of the two ends.
    int res = _channel_release_interpreter(chan, interpid, send-recv);
    PyThread_release_lock(mutex);
    return res;
}

// Close the channel (for all interpreters).  Fail if it's already closed.
// Close immediately if it's empty.  Otherwise, disallow sending and
// finally close once empty.  Optionally, immediately clear and close it.
static int
channel_close(_channels *channels, int64_t cid, int end, int force)
{
    return _channels_close(channels, cid, NULL, end, force);
}

// Return true if the identified interpreter is associated
// with the given end of the channel.
static int
channel_is_associated(_channels *channels, int64_t cid, int64_t interpid,
                       int send)
{
    _channel_state *chan = NULL;
    int err = _channels_lookup(channels, cid, NULL, &chan);
    if (err != 0) {
        return err;
    }
    else if (send && chan->closing != NULL) {
        return ERR_CHANNEL_CLOSED;
    }

    _channelend *end = _channelend_find(send ? chan->ends->send : chan->ends->recv,
                                        interpid, NULL);

    return (end != NULL && end->open);
}


/* channel info */

struct channel_info {
    struct {
        // 1: closed; -1: closing
        int closed;
        struct {
            Py_ssize_t nsend_only;  // not released
            Py_ssize_t nsend_only_released;
            Py_ssize_t nrecv_only;  // not released
            Py_ssize_t nrecv_only_released;
            Py_ssize_t nboth;  // not released
            Py_ssize_t nboth_released;
            Py_ssize_t nboth_send_released;
            Py_ssize_t nboth_recv_released;
        } all;
        struct {
            // 1: associated; -1: released
            int send;
            int recv;
        } cur;
    } status;
    Py_ssize_t count;
};

static int
_channel_get_info(_channels *channels, int64_t cid, struct channel_info *info)
{
    int err = 0;
    *info = (struct channel_info){0};

    // Get the current interpreter.
    PyInterpreterState *interp = _get_current_interp();
    if (interp == NULL) {
        return -1;
    }
    Py_ssize_t interpid = PyInterpreterState_GetID(interp);

    // Hold the global lock until we're done.
    PyThread_acquire_lock(channels->mutex, WAIT_LOCK);

    // Find the channel.
    _channelref *ref = _channelref_find(channels->head, cid, NULL);
    if (ref == NULL) {
        err = ERR_CHANNEL_NOT_FOUND;
        goto finally;
    }
    _channel_state *chan = ref->chan;

    // Check if open.
    if (chan == NULL) {
        info->status.closed = 1;
        goto finally;
    }
    if (!chan->open) {
        assert(chan->queue->count == 0);
        info->status.closed = 1;
        goto finally;
    }
    if (chan->closing != NULL) {
        assert(chan->queue->count > 0);
        info->status.closed = -1;
    }
    else {
        info->status.closed = 0;
    }

    // Get the number of queued objects.
    info->count = chan->queue->count;

    // Get the ends statuses.
    assert(info->status.cur.send == 0);
    assert(info->status.cur.recv == 0);
    _channelend *send = chan->ends->send;
    while (send != NULL) {
        if (send->interpid == interpid) {
            info->status.cur.send = send->open ? 1 : -1;
        }

        if (send->open) {
            info->status.all.nsend_only += 1;
        }
        else {
            info->status.all.nsend_only_released += 1;
        }
        send = send->next;
    }
    _channelend *recv = chan->ends->recv;
    while (recv != NULL) {
        if (recv->interpid == interpid) {
            info->status.cur.recv = recv->open ? 1 : -1;
        }

        // XXX This is O(n*n).  Why do we have 2 linked lists?
        _channelend *send = chan->ends->send;
        while (send != NULL) {
            if (send->interpid == recv->interpid) {
                break;
            }
            send = send->next;
        }
        if (send == NULL) {
            if (recv->open) {
                info->status.all.nrecv_only += 1;
            }
            else {
                info->status.all.nrecv_only_released += 1;
            }
        }
        else {
            if (recv->open) {
                if (send->open) {
                    info->status.all.nboth += 1;
                    info->status.all.nsend_only -= 1;
                }
                else {
                    info->status.all.nboth_recv_released += 1;
                    info->status.all.nsend_only_released -= 1;
                }
            }
            else {
                if (send->open) {
                    info->status.all.nboth_send_released += 1;
                    info->status.all.nsend_only -= 1;
                }
                else {
                    info->status.all.nboth_released += 1;
                    info->status.all.nsend_only_released -= 1;
                }
            }
        }
        recv = recv->next;
    }

finally:
    PyThread_release_lock(channels->mutex);
    return err;
}

PyDoc_STRVAR(channel_info_doc,
"ChannelInfo\n\
\n\
A named tuple of a channel's state.");

static PyStructSequence_Field channel_info_fields[] = {
    {"open", "both ends are open"},
    {"closing", "send is closed, recv is non-empty"},
    {"closed", "both ends are closed"},
    {"count", "queued objects"},

    {"num_interp_send", "interpreters bound to the send end"},
    {"num_interp_send_released",
     "interpreters bound to the send end and released"},

    {"num_interp_recv", "interpreters bound to the send end"},
    {"num_interp_recv_released",
     "interpreters bound to the send end and released"},

    {"num_interp_both", "interpreters bound to both ends"},
    {"num_interp_both_released",
     "interpreters bound to both ends and released_from_both"},
    {"num_interp_both_send_released",
     "interpreters bound to both ends and released_from_the send end"},
    {"num_interp_both_recv_released",
     "interpreters bound to both ends and released_from_the recv end"},

    {"send_associated", "current interpreter is bound to the send end"},
    {"send_released", "current interpreter *was* bound to the send end"},
    {"recv_associated", "current interpreter is bound to the recv end"},
    {"recv_released", "current interpreter *was* bound to the recv end"},
    {0}
};

static PyStructSequence_Desc channel_info_desc = {
    .name = MODULE_NAME_STR ".ChannelInfo",
    .doc = channel_info_doc,
    .fields = channel_info_fields,
    .n_in_sequence = 8,
};

static PyObject *
new_channel_info(PyObject *mod, struct channel_info *info)
{
    module_state *state = get_module_state(mod);
    if (state == NULL) {
        return NULL;
    }

    assert(state->ChannelInfoType != NULL);
    PyObject *self = PyStructSequence_New(state->ChannelInfoType);
    if (self == NULL) {
        return NULL;
    }

    int pos = 0;
#define SET_BOOL(val) \
    PyStructSequence_SET_ITEM(self, pos++, \
                              Py_NewRef(val ? Py_True : Py_False))
#define SET_COUNT(val) \
    do { \
        PyObject *obj = PyLong_FromLongLong(val); \
        if (obj == NULL) { \
            Py_CLEAR(self); \
            return NULL; \
        } \
        PyStructSequence_SET_ITEM(self, pos++, obj); \
    } while(0)
    SET_BOOL(info->status.closed == 0);
    SET_BOOL(info->status.closed == -1);
    SET_BOOL(info->status.closed == 1);
    SET_COUNT(info->count);
    SET_COUNT(info->status.all.nsend_only);
    SET_COUNT(info->status.all.nsend_only_released);
    SET_COUNT(info->status.all.nrecv_only);
    SET_COUNT(info->status.all.nrecv_only_released);
    SET_COUNT(info->status.all.nboth);
    SET_COUNT(info->status.all.nboth_released);
    SET_COUNT(info->status.all.nboth_send_released);
    SET_COUNT(info->status.all.nboth_recv_released);
    SET_BOOL(info->status.cur.send == 1);
    SET_BOOL(info->status.cur.send == -1);
    SET_BOOL(info->status.cur.recv == 1);
    SET_BOOL(info->status.cur.recv == -1);
#undef SET_COUNT
#undef SET_BOOL
    assert(!PyErr_Occurred());
    return self;
}


/* ChannelID class */

typedef struct channelid {
    PyObject_HEAD
    int64_t cid;
    int end;
    int resolve;
    _channels *channels;
} channelid;

struct channel_id_converter_data {
    PyObject *module;
    int64_t cid;
    int end;
};

static int
channel_id_converter(PyObject *arg, void *ptr)
{
    int64_t cid;
    int end = 0;
    struct channel_id_converter_data *data = ptr;
    module_state *state = get_module_state(data->module);
    assert(state != NULL);
    if (PyObject_TypeCheck(arg, state->ChannelIDType)) {
        cid = ((channelid *)arg)->cid;
        end = ((channelid *)arg)->end;
    }
    else if (PyIndex_Check(arg)) {
        cid = PyLong_AsLongLong(arg);
        if (cid == -1 && PyErr_Occurred()) {
            return 0;
        }
        if (cid < 0) {
            PyErr_Format(PyExc_ValueError,
                        "channel ID must be a non-negative int, got %R", arg);
            return 0;
        }
    }
    else {
        PyErr_Format(PyExc_TypeError,
                     "channel ID must be an int, got %.100s",
                     Py_TYPE(arg)->tp_name);
        return 0;
    }
    data->cid = cid;
    data->end = end;
    return 1;
}

static int
newchannelid(PyTypeObject *cls, int64_t cid, int end, _channels *channels,
             int force, int resolve, channelid **res)
{
    *res = NULL;

    channelid *self = PyObject_New(channelid, cls);
    if (self == NULL) {
        return -1;
    }
    self->cid = cid;
    self->end = end;
    self->resolve = resolve;
    self->channels = channels;

    int err = _channels_add_id_object(channels, cid);
    if (err != 0) {
        if (force && err == ERR_CHANNEL_NOT_FOUND) {
            assert(!PyErr_Occurred());
        }
        else {
            Py_DECREF((PyObject *)self);
            return err;
        }
    }

    *res = self;
    return 0;
}

static _channels * _global_channels(void);

static PyObject *
_channelid_new(PyObject *mod, PyTypeObject *cls,
               PyObject *args, PyObject *kwds)
{
    static char *kwlist[] = {"id", "send", "recv", "force", "_resolve", NULL};
    int64_t cid;
    int end;
    struct channel_id_converter_data cid_data = {
        .module = mod,
    };
    int send = -1;
    int recv = -1;
    int force = 0;
    int resolve = 0;
    if (!PyArg_ParseTupleAndKeywords(args, kwds,
                                     "O&|$pppp:ChannelID.__new__", kwlist,
                                     channel_id_converter, &cid_data,
                                     &send, &recv, &force, &resolve)) {
        return NULL;
    }
    cid = cid_data.cid;
    end = cid_data.end;

    // Handle "send" and "recv".
    if (send == 0 && recv == 0) {
        PyErr_SetString(PyExc_ValueError,
                        "'send' and 'recv' cannot both be False");
        return NULL;
    }
    else if (send == 1) {
        if (recv == 0 || recv == -1) {
            end = CHANNEL_SEND;
        }
        else {
            assert(recv == 1);
            end = 0;
        }
    }
    else if (recv == 1) {
        assert(send == 0 || send == -1);
        end = CHANNEL_RECV;
    }

    PyObject *cidobj = NULL;
    int err = newchannelid(cls, cid, end, _global_channels(),
                           force, resolve,
                           (channelid **)&cidobj);
    if (handle_channel_error(err, mod, cid)) {
        assert(cidobj == NULL);
        return NULL;
    }
    assert(cidobj != NULL);
    return cidobj;
}

static void
channelid_dealloc(PyObject *self)
{
    int64_t cid = ((channelid *)self)->cid;
    _channels *channels = ((channelid *)self)->channels;

    PyTypeObject *tp = Py_TYPE(self);
    tp->tp_free(self);
    /* "Instances of heap-allocated types hold a reference to their type."
     * See: https://docs.python.org/3.11/howto/isolating-extensions.html#garbage-collection-protocol
     * See: https://docs.python.org/3.11/c-api/typeobj.html#c.PyTypeObject.tp_traverse
    */
    // XXX Why don't we implement Py_TPFLAGS_HAVE_GC, e.g. Py_tp_traverse,
    // like we do for _abc._abc_data?
    Py_DECREF(tp);

    _channels_release_cid_object(channels, cid);
}

static PyObject *
channelid_repr(PyObject *self)
{
    PyTypeObject *type = Py_TYPE(self);
    const char *name = _PyType_Name(type);

    channelid *cidobj = (channelid *)self;
    const char *fmt;
    if (cidobj->end == CHANNEL_SEND) {
        fmt = "%s(%" PRId64 ", send=True)";
    }
    else if (cidobj->end == CHANNEL_RECV) {
        fmt = "%s(%" PRId64 ", recv=True)";
    }
    else {
        fmt = "%s(%" PRId64 ")";
    }
    return PyUnicode_FromFormat(fmt, name, cidobj->cid);
}

static PyObject *
channelid_str(PyObject *self)
{
    channelid *cidobj = (channelid *)self;
    return PyUnicode_FromFormat("%" PRId64 "", cidobj->cid);
}

static PyObject *
channelid_int(PyObject *self)
{
    channelid *cidobj = (channelid *)self;
    return PyLong_FromLongLong(cidobj->cid);
}

static Py_hash_t
channelid_hash(PyObject *self)
{
    channelid *cidobj = (channelid *)self;
    PyObject *pyid = PyLong_FromLongLong(cidobj->cid);
    if (pyid == NULL) {
        return -1;
    }
    Py_hash_t hash = PyObject_Hash(pyid);
    Py_DECREF(pyid);
    return hash;
}

static PyObject *
channelid_richcompare(PyObject *self, PyObject *other, int op)
{
    PyObject *res = NULL;
    if (op != Py_EQ && op != Py_NE) {
        Py_RETURN_NOTIMPLEMENTED;
    }

    PyObject *mod = get_module_from_type(Py_TYPE(self));
    if (mod == NULL) {
        return NULL;
    }
    module_state *state = get_module_state(mod);
    if (state == NULL) {
        goto done;
    }

    if (!PyObject_TypeCheck(self, state->ChannelIDType)) {
        res = Py_NewRef(Py_NotImplemented);
        goto done;
    }

    channelid *cidobj = (channelid *)self;
    int equal;
    if (PyObject_TypeCheck(other, state->ChannelIDType)) {
        channelid *othercidobj = (channelid *)other;
        equal = (cidobj->end == othercidobj->end) && (cidobj->cid == othercidobj->cid);
    }
    else if (PyLong_Check(other)) {
        /* Fast path */
        int overflow;
        long long othercid = PyLong_AsLongLongAndOverflow(other, &overflow);
        if (othercid == -1 && PyErr_Occurred()) {
            goto done;
        }
        equal = !overflow && (othercid >= 0) && (cidobj->cid == othercid);
    }
    else if (PyNumber_Check(other)) {
        PyObject *pyid = PyLong_FromLongLong(cidobj->cid);
        if (pyid == NULL) {
            goto done;
        }
        res = PyObject_RichCompare(pyid, other, op);
        Py_DECREF(pyid);
        goto done;
    }
    else {
        res = Py_NewRef(Py_NotImplemented);
        goto done;
    }

    if ((op == Py_EQ && equal) || (op == Py_NE && !equal)) {
        res = Py_NewRef(Py_True);
    }
    else {
        res = Py_NewRef(Py_False);
    }

done:
    Py_DECREF(mod);
    return res;
}

static PyTypeObject * _get_current_channelend_type(int end);

static PyObject *
_channelobj_from_cidobj(PyObject *cidobj, int end)
{
    PyObject *cls = (PyObject *)_get_current_channelend_type(end);
    if (cls == NULL) {
        return NULL;
    }
    PyObject *chan = PyObject_CallFunctionObjArgs(cls, cidobj, NULL);
    Py_DECREF(cls);
    if (chan == NULL) {
        return NULL;
    }
    return chan;
}

struct _channelid_xid {
    int64_t cid;
    int end;
    int resolve;
};

static PyObject *
_channelid_from_xid(_PyCrossInterpreterData *data)
{
    struct _channelid_xid *xid = \
                (struct _channelid_xid *)_PyCrossInterpreterData_DATA(data);

    // It might not be imported yet, so we can't use _get_current_module().
    PyObject *mod = PyImport_ImportModule(MODULE_NAME_STR);
    if (mod == NULL) {
        return NULL;
    }
    assert(mod != Py_None);
    module_state *state = get_module_state(mod);
    if (state == NULL) {
        return NULL;
    }

    // Note that we do not preserve the "resolve" flag.
    PyObject *cidobj = NULL;
    int err = newchannelid(state->ChannelIDType, xid->cid, xid->end,
                           _global_channels(), 0, 0,
                           (channelid **)&cidobj);
    if (err != 0) {
        assert(cidobj == NULL);
        (void)handle_channel_error(err, mod, xid->cid);
        goto done;
    }
    assert(cidobj != NULL);
    if (xid->end == 0) {
        goto done;
    }
    if (!xid->resolve) {
        goto done;
    }

    /* Try returning a high-level channel end but fall back to the ID. */
    PyObject *chan = _channelobj_from_cidobj(cidobj, xid->end);
    if (chan == NULL) {
        PyErr_Clear();
        goto done;
    }
    Py_DECREF(cidobj);
    cidobj = chan;

done:
    Py_DECREF(mod);
    return cidobj;
}

static int
_channelid_shared(PyThreadState *tstate, PyObject *obj,
                  _PyCrossInterpreterData *data)
{
    if (_PyCrossInterpreterData_InitWithSize(
            data, tstate->interp, sizeof(struct _channelid_xid), obj,
            _channelid_from_xid
            ) < 0)
    {
        return -1;
    }
    struct _channelid_xid *xid = \
                (struct _channelid_xid *)_PyCrossInterpreterData_DATA(data);
    xid->cid = ((channelid *)obj)->cid;
    xid->end = ((channelid *)obj)->end;
    xid->resolve = ((channelid *)obj)->resolve;
    return 0;
}

static PyObject *
channelid_end(PyObject *self, void *end)
{
    int force = 1;
    channelid *cidobj = (channelid *)self;
    if (end != NULL) {
        PyObject *obj = NULL;
        int err = newchannelid(Py_TYPE(self), cidobj->cid, *(int *)end,
                               cidobj->channels, force, cidobj->resolve,
                               (channelid **)&obj);
        if (err != 0) {
            assert(obj == NULL);
            PyObject *mod = get_module_from_type(Py_TYPE(self));
            if (mod == NULL) {
                return NULL;
            }
            (void)handle_channel_error(err, mod, cidobj->cid);
            Py_DECREF(mod);
            return NULL;
        }
        assert(obj != NULL);
        return obj;
    }

    if (cidobj->end == CHANNEL_SEND) {
        return PyUnicode_InternFromString("send");
    }
    if (cidobj->end == CHANNEL_RECV) {
        return PyUnicode_InternFromString("recv");
    }
    return PyUnicode_InternFromString("both");
}

static int _channelid_end_send = CHANNEL_SEND;
static int _channelid_end_recv = CHANNEL_RECV;

static PyGetSetDef channelid_getsets[] = {
    {"end", (getter)channelid_end, NULL,
     PyDoc_STR("'send', 'recv', or 'both'")},
    {"send", (getter)channelid_end, NULL,
     PyDoc_STR("the 'send' end of the channel"), &_channelid_end_send},
    {"recv", (getter)channelid_end, NULL,
     PyDoc_STR("the 'recv' end of the channel"), &_channelid_end_recv},
    {NULL}
};

PyDoc_STRVAR(channelid_doc,
"A channel ID identifies a channel and may be used as an int.");

static PyType_Slot channelid_typeslots[] = {
    {Py_tp_dealloc, (destructor)channelid_dealloc},
    {Py_tp_doc, (void *)channelid_doc},
    {Py_tp_repr, (reprfunc)channelid_repr},
    {Py_tp_str, (reprfunc)channelid_str},
    {Py_tp_hash, channelid_hash},
    {Py_tp_richcompare, channelid_richcompare},
    {Py_tp_getset, channelid_getsets},
    // number slots
    {Py_nb_int, (unaryfunc)channelid_int},
    {Py_nb_index,  (unaryfunc)channelid_int},
    {0, NULL},
};

static PyType_Spec channelid_typespec = {
    .name = MODULE_NAME_STR ".ChannelID",
    .basicsize = sizeof(channelid),
    .flags = (Py_TPFLAGS_DEFAULT | Py_TPFLAGS_BASETYPE |
              Py_TPFLAGS_DISALLOW_INSTANTIATION | Py_TPFLAGS_IMMUTABLETYPE),
    .slots = channelid_typeslots,
};

static PyTypeObject *
add_channelid_type(PyObject *mod)
{
    PyTypeObject *cls = (PyTypeObject *)PyType_FromModuleAndSpec(
                mod, &channelid_typespec, NULL);
    if (cls == NULL) {
        return NULL;
    }
    if (PyModule_AddType(mod, cls) < 0) {
        Py_DECREF(cls);
        return NULL;
    }
    if (ensure_xid_class(cls, _channelid_shared) < 0) {
        Py_DECREF(cls);
        return NULL;
    }
    return cls;
}


/* SendChannel and RecvChannel classes */

// XXX Use a new __xid__ protocol instead?

static PyTypeObject *
_get_current_channelend_type(int end)
{
    module_state *state = _get_current_module_state();
    if (state == NULL) {
        return NULL;
    }
    PyTypeObject *cls;
    if (end == CHANNEL_SEND) {
        cls = state->send_channel_type;
    }
    else {
        assert(end == CHANNEL_RECV);
        cls = state->recv_channel_type;
    }
    if (cls == NULL) {
        // Force the module to be loaded, to register the type.
        PyObject *highlevel = PyImport_ImportModule("interpreters.channel");
        if (highlevel == NULL) {
            PyErr_Clear();
            highlevel = PyImport_ImportModule("test.support.interpreters.channel");
            if (highlevel == NULL) {
                return NULL;
            }
        }
        Py_DECREF(highlevel);
        if (end == CHANNEL_SEND) {
            cls = state->send_channel_type;
        }
        else {
            cls = state->recv_channel_type;
        }
        assert(cls != NULL);
    }
    return cls;
}

static PyObject *
_channelend_from_xid(_PyCrossInterpreterData *data)
{
    channelid *cidobj = (channelid *)_channelid_from_xid(data);
    if (cidobj == NULL) {
        return NULL;
    }
    PyTypeObject *cls = _get_current_channelend_type(cidobj->end);
    if (cls == NULL) {
        Py_DECREF(cidobj);
        return NULL;
    }
    PyObject *obj = PyObject_CallOneArg((PyObject *)cls, (PyObject *)cidobj);
    Py_DECREF(cidobj);
    return obj;
}

static int
_channelend_shared(PyThreadState *tstate, PyObject *obj,
                    _PyCrossInterpreterData *data)
{
    PyObject *cidobj = PyObject_GetAttrString(obj, "_id");
    if (cidobj == NULL) {
        return -1;
    }
    int res = _channelid_shared(tstate, cidobj, data);
    Py_DECREF(cidobj);
    if (res < 0) {
        return -1;
    }
    _PyCrossInterpreterData_SET_NEW_OBJECT(data, _channelend_from_xid);
    return 0;
}

static int
set_channelend_types(PyObject *mod, PyTypeObject *send, PyTypeObject *recv)
{
    module_state *state = get_module_state(mod);
    if (state == NULL) {
        return -1;
    }

    // Clear the old values if the .py module was reloaded.
    if (state->send_channel_type != NULL) {
        (void)_PyCrossInterpreterData_UnregisterClass(state->send_channel_type);
        Py_CLEAR(state->send_channel_type);
    }
    if (state->recv_channel_type != NULL) {
        (void)_PyCrossInterpreterData_UnregisterClass(state->recv_channel_type);
        Py_CLEAR(state->recv_channel_type);
    }

    // Add and register the types.
    state->send_channel_type = (PyTypeObject *)Py_NewRef(send);
    state->recv_channel_type = (PyTypeObject *)Py_NewRef(recv);
<<<<<<< HEAD
    if (register_xid_class(send, _channelend_shared, xid_classes)) {
=======
    if (ensure_xid_class(send, _channelend_shared) < 0) {
>>>>>>> 01440d3a
        Py_CLEAR(state->send_channel_type);
        Py_CLEAR(state->recv_channel_type);
        return -1;
    }
<<<<<<< HEAD
    if (register_xid_class(recv, _channelend_shared, xid_classes)) {
=======
    if (ensure_xid_class(recv, _channelend_shared) < 0) {
>>>>>>> 01440d3a
        (void)_PyCrossInterpreterData_UnregisterClass(state->send_channel_type);
        Py_CLEAR(state->send_channel_type);
        Py_CLEAR(state->recv_channel_type);
        return -1;
    }

    return 0;
}


/* module level code ********************************************************/

/* globals is the process-global state for the module.  It holds all
   the data that we need to share between interpreters, so it cannot
   hold PyObject values. */
static struct globals {
    int module_count;
    _channels channels;
} _globals = {0};

static int
_globals_init(void)
{
    // XXX This isn't thread-safe.
    _globals.module_count++;
    if (_globals.module_count > 1) {
        // Already initialized.
        return 0;
    }

    assert(_globals.channels.mutex == NULL);
    PyThread_type_lock mutex = PyThread_allocate_lock();
    if (mutex == NULL) {
        return ERR_CHANNELS_MUTEX_INIT;
    }
    _channels_init(&_globals.channels, mutex);
    return 0;
}

static void
_globals_fini(void)
{
    // XXX This isn't thread-safe.
    _globals.module_count--;
    if (_globals.module_count > 0) {
        return;
    }

    _channels_fini(&_globals.channels);
}

static _channels *
_global_channels(void) {
    return &_globals.channels;
}


static void
clear_interpreter(void *data)
{
    if (_globals.module_count == 0) {
        return;
    }
    PyInterpreterState *interp = (PyInterpreterState *)data;
    assert(interp == _get_current_interp());
    int64_t interpid = PyInterpreterState_GetID(interp);
    _channels_clear_interpreter(&_globals.channels, interpid);
}


static PyObject *
channelsmod_create(PyObject *self, PyObject *Py_UNUSED(ignored))
{
    int64_t cid = channel_create(&_globals.channels);
    if (cid < 0) {
        (void)handle_channel_error(-1, self, cid);
        return NULL;
    }
    module_state *state = get_module_state(self);
    if (state == NULL) {
        return NULL;
    }
    PyObject *cidobj = NULL;
    int err = newchannelid(state->ChannelIDType, cid, 0,
                           &_globals.channels, 0, 0,
                           (channelid **)&cidobj);
    if (handle_channel_error(err, self, cid)) {
        assert(cidobj == NULL);
        err = channel_destroy(&_globals.channels, cid);
        if (handle_channel_error(err, self, cid)) {
            // XXX issue a warning?
        }
        return NULL;
    }
    assert(cidobj != NULL);
    assert(((channelid *)cidobj)->channels != NULL);
    return cidobj;
}

PyDoc_STRVAR(channelsmod_create_doc,
"channel_create() -> cid\n\
\n\
Create a new cross-interpreter channel and return a unique generated ID.");

static PyObject *
channelsmod_destroy(PyObject *self, PyObject *args, PyObject *kwds)
{
    static char *kwlist[] = {"cid", NULL};
    int64_t cid;
    struct channel_id_converter_data cid_data = {
        .module = self,
    };
    if (!PyArg_ParseTupleAndKeywords(args, kwds, "O&:channel_destroy", kwlist,
                                     channel_id_converter, &cid_data)) {
        return NULL;
    }
    cid = cid_data.cid;

    int err = channel_destroy(&_globals.channels, cid);
    if (handle_channel_error(err, self, cid)) {
        return NULL;
    }
    Py_RETURN_NONE;
}

PyDoc_STRVAR(channelsmod_destroy_doc,
"channel_destroy(cid)\n\
\n\
Close and finalize the channel.  Afterward attempts to use the channel\n\
will behave as though it never existed.");

static PyObject *
channelsmod_list_all(PyObject *self, PyObject *Py_UNUSED(ignored))
{
    int64_t count = 0;
    int64_t *cids = _channels_list_all(&_globals.channels, &count);
    if (cids == NULL) {
        if (count == 0) {
            return PyList_New(0);
        }
        return NULL;
    }
    PyObject *ids = PyList_New((Py_ssize_t)count);
    if (ids == NULL) {
        goto finally;
    }
    module_state *state = get_module_state(self);
    if (state == NULL) {
        Py_DECREF(ids);
        ids = NULL;
        goto finally;
    }
    int64_t *cur = cids;
    for (int64_t i=0; i < count; cur++, i++) {
        PyObject *cidobj = NULL;
        int err = newchannelid(state->ChannelIDType, *cur, 0,
                               &_globals.channels, 0, 0,
                               (channelid **)&cidobj);
        if (handle_channel_error(err, self, *cur)) {
            assert(cidobj == NULL);
            Py_SETREF(ids, NULL);
            break;
        }
        assert(cidobj != NULL);
        PyList_SET_ITEM(ids, (Py_ssize_t)i, cidobj);
    }

finally:
    PyMem_Free(cids);
    return ids;
}

PyDoc_STRVAR(channelsmod_list_all_doc,
"channel_list_all() -> [cid]\n\
\n\
Return the list of all IDs for active channels.");

static PyObject *
channelsmod_list_interpreters(PyObject *self, PyObject *args, PyObject *kwds)
{
    static char *kwlist[] = {"cid", "send", NULL};
    int64_t cid;            /* Channel ID */
    struct channel_id_converter_data cid_data = {
        .module = self,
    };
    int send = 0;           /* Send or receive end? */
    int64_t interpid;
    PyObject *ids, *interpid_obj;
    PyInterpreterState *interp;

    if (!PyArg_ParseTupleAndKeywords(
            args, kwds, "O&$p:channel_list_interpreters",
            kwlist, channel_id_converter, &cid_data, &send)) {
        return NULL;
    }
    cid = cid_data.cid;

    ids = PyList_New(0);
    if (ids == NULL) {
        goto except;
    }

    interp = PyInterpreterState_Head();
    while (interp != NULL) {
        interpid = PyInterpreterState_GetID(interp);
        assert(interpid >= 0);
        int res = channel_is_associated(&_globals.channels, cid, interpid, send);
        if (res < 0) {
            (void)handle_channel_error(res, self, cid);
            goto except;
        }
        if (res) {
            interpid_obj = PyInterpreterState_GetIDObject(interp);
            if (interpid_obj == NULL) {
                goto except;
            }
            res = PyList_Insert(ids, 0, interpid_obj);
            Py_DECREF(interpid_obj);
            if (res < 0) {
                goto except;
            }
        }
        interp = PyInterpreterState_Next(interp);
    }

    goto finally;

except:
    Py_CLEAR(ids);

finally:
    return ids;
}

PyDoc_STRVAR(channelsmod_list_interpreters_doc,
"channel_list_interpreters(cid, *, send) -> [id]\n\
\n\
Return the list of all interpreter IDs associated with an end of the channel.\n\
\n\
The 'send' argument should be a boolean indicating whether to use the send or\n\
receive end.");


static PyObject *
channelsmod_send(PyObject *self, PyObject *args, PyObject *kwds)
{
    static char *kwlist[] = {"cid", "obj", "blocking", "timeout", NULL};
    struct channel_id_converter_data cid_data = {
        .module = self,
    };
    PyObject *obj;
    int blocking = 1;
    PyObject *timeout_obj = NULL;
    if (!PyArg_ParseTupleAndKeywords(args, kwds, "O&O|$pO:channel_send", kwlist,
                                     channel_id_converter, &cid_data, &obj,
                                     &blocking, &timeout_obj)) {
        return NULL;
    }

    int64_t cid = cid_data.cid;
    PY_TIMEOUT_T timeout;
    if (PyThread_ParseTimeoutArg(timeout_obj, blocking, &timeout) < 0) {
        return NULL;
    }

    /* Queue up the object. */
    int err = 0;
    if (blocking) {
        err = channel_send_wait(&_globals.channels, cid, obj, timeout);
    }
    else {
        err = channel_send(&_globals.channels, cid, obj, NULL);
    }
    if (handle_channel_error(err, self, cid)) {
        return NULL;
    }

    Py_RETURN_NONE;
}

PyDoc_STRVAR(channelsmod_send_doc,
"channel_send(cid, obj, blocking=True)\n\
\n\
Add the object's data to the channel's queue.\n\
By default this waits for the object to be received.");

static PyObject *
channelsmod_send_buffer(PyObject *self, PyObject *args, PyObject *kwds)
{
    static char *kwlist[] = {"cid", "obj", "blocking", "timeout", NULL};
    struct channel_id_converter_data cid_data = {
        .module = self,
    };
    PyObject *obj;
    int blocking = 1;
    PyObject *timeout_obj = NULL;
    if (!PyArg_ParseTupleAndKeywords(args, kwds,
                                     "O&O|$pO:channel_send_buffer", kwlist,
                                     channel_id_converter, &cid_data, &obj,
                                     &blocking, &timeout_obj)) {
        return NULL;
    }

    int64_t cid = cid_data.cid;
    PY_TIMEOUT_T timeout;
    if (PyThread_ParseTimeoutArg(timeout_obj, blocking, &timeout) < 0) {
        return NULL;
    }

    PyObject *tempobj = PyMemoryView_FromObject(obj);
    if (tempobj == NULL) {
        return NULL;
    }

    /* Queue up the object. */
    int err = 0;
    if (blocking) {
        err = channel_send_wait(&_globals.channels, cid, tempobj, timeout);
    }
    else {
        err = channel_send(&_globals.channels, cid, tempobj, NULL);
    }
    Py_DECREF(tempobj);
    if (handle_channel_error(err, self, cid)) {
        return NULL;
    }

    Py_RETURN_NONE;
}

PyDoc_STRVAR(channelsmod_send_buffer_doc,
"channel_send_buffer(cid, obj, blocking=True)\n\
\n\
Add the object's buffer to the channel's queue.\n\
By default this waits for the object to be received.");

static PyObject *
channelsmod_recv(PyObject *self, PyObject *args, PyObject *kwds)
{
    static char *kwlist[] = {"cid", "default", NULL};
    int64_t cid;
    struct channel_id_converter_data cid_data = {
        .module = self,
    };
    PyObject *dflt = NULL;
    if (!PyArg_ParseTupleAndKeywords(args, kwds, "O&|O:channel_recv", kwlist,
                                     channel_id_converter, &cid_data, &dflt)) {
        return NULL;
    }
    cid = cid_data.cid;

    PyObject *obj = NULL;
    int err = channel_recv(&_globals.channels, cid, &obj);
    if (handle_channel_error(err, self, cid)) {
        return NULL;
    }
    Py_XINCREF(dflt);
    if (obj == NULL) {
        // Use the default.
        if (dflt == NULL) {
            (void)handle_channel_error(ERR_CHANNEL_EMPTY, self, cid);
            return NULL;
        }
        obj = Py_NewRef(dflt);
    }
    Py_XDECREF(dflt);
    return obj;
}

PyDoc_STRVAR(channelsmod_recv_doc,
"channel_recv(cid, [default]) -> obj\n\
\n\
Return a new object from the data at the front of the channel's queue.\n\
\n\
If there is nothing to receive then raise ChannelEmptyError, unless\n\
a default value is provided.  In that case return it.");

static PyObject *
channelsmod_close(PyObject *self, PyObject *args, PyObject *kwds)
{
    static char *kwlist[] = {"cid", "send", "recv", "force", NULL};
    int64_t cid;
    struct channel_id_converter_data cid_data = {
        .module = self,
    };
    int send = 0;
    int recv = 0;
    int force = 0;
    if (!PyArg_ParseTupleAndKeywords(args, kwds,
                                     "O&|$ppp:channel_close", kwlist,
                                     channel_id_converter, &cid_data,
                                     &send, &recv, &force)) {
        return NULL;
    }
    cid = cid_data.cid;

    int err = channel_close(&_globals.channels, cid, send-recv, force);
    if (handle_channel_error(err, self, cid)) {
        return NULL;
    }
    Py_RETURN_NONE;
}

PyDoc_STRVAR(channelsmod_close_doc,
"channel_close(cid, *, send=None, recv=None, force=False)\n\
\n\
Close the channel for all interpreters.\n\
\n\
If the channel is empty then the keyword args are ignored and both\n\
ends are immediately closed.  Otherwise, if 'force' is True then\n\
all queued items are released and both ends are immediately\n\
closed.\n\
\n\
If the channel is not empty *and* 'force' is False then following\n\
happens:\n\
\n\
 * recv is True (regardless of send):\n\
   - raise ChannelNotEmptyError\n\
 * recv is None and send is None:\n\
   - raise ChannelNotEmptyError\n\
 * send is True and recv is not True:\n\
   - fully close the 'send' end\n\
   - close the 'recv' end to interpreters not already receiving\n\
   - fully close it once empty\n\
\n\
Closing an already closed channel results in a ChannelClosedError.\n\
\n\
Once the channel's ID has no more ref counts in any interpreter\n\
the channel will be destroyed.");

static PyObject *
channelsmod_release(PyObject *self, PyObject *args, PyObject *kwds)
{
    // Note that only the current interpreter is affected.
    static char *kwlist[] = {"cid", "send", "recv", "force", NULL};
    int64_t cid;
    struct channel_id_converter_data cid_data = {
        .module = self,
    };
    int send = 0;
    int recv = 0;
    int force = 0;
    if (!PyArg_ParseTupleAndKeywords(args, kwds,
                                     "O&|$ppp:channel_release", kwlist,
                                     channel_id_converter, &cid_data,
                                     &send, &recv, &force)) {
        return NULL;
    }
    cid = cid_data.cid;
    if (send == 0 && recv == 0) {
        send = 1;
        recv = 1;
    }

    // XXX Handle force is True.
    // XXX Fix implicit release.

    int err = channel_release(&_globals.channels, cid, send, recv);
    if (handle_channel_error(err, self, cid)) {
        return NULL;
    }
    Py_RETURN_NONE;
}

PyDoc_STRVAR(channelsmod_release_doc,
"channel_release(cid, *, send=None, recv=None, force=True)\n\
\n\
Close the channel for the current interpreter.  'send' and 'recv'\n\
(bool) may be used to indicate the ends to close.  By default both\n\
ends are closed.  Closing an already closed end is a noop.");

static PyObject *
channelsmod_get_info(PyObject *self, PyObject *args, PyObject *kwds)
{
    static char *kwlist[] = {"cid", NULL};
    struct channel_id_converter_data cid_data = {
        .module = self,
    };
    if (!PyArg_ParseTupleAndKeywords(args, kwds,
                                     "O&:_get_info", kwlist,
                                     channel_id_converter, &cid_data)) {
        return NULL;
    }
    int64_t cid = cid_data.cid;

    struct channel_info info;
    int err = _channel_get_info(&_globals.channels, cid, &info);
    if (handle_channel_error(err, self, cid)) {
        return NULL;
    }
    return new_channel_info(self, &info);
}

PyDoc_STRVAR(channelsmod_get_info_doc,
"get_info(cid)\n\
\n\
Return details about the channel.");

static PyObject *
channelsmod__channel_id(PyObject *self, PyObject *args, PyObject *kwds)
{
    module_state *state = get_module_state(self);
    if (state == NULL) {
        return NULL;
    }
    PyTypeObject *cls = state->ChannelIDType;

    PyObject *mod = get_module_from_owned_type(cls);
    assert(mod == self);
    Py_DECREF(mod);

    return _channelid_new(self, cls, args, kwds);
}

static PyObject *
channelsmod__register_end_types(PyObject *self, PyObject *args, PyObject *kwds)
{
    static char *kwlist[] = {"send", "recv", NULL};
    PyObject *send;
    PyObject *recv;
    if (!PyArg_ParseTupleAndKeywords(args, kwds,
                                     "OO:_register_end_types", kwlist,
                                     &send, &recv)) {
        return NULL;
    }
    if (!PyType_Check(send)) {
        PyErr_SetString(PyExc_TypeError, "expected a type for 'send'");
        return NULL;
    }
    if (!PyType_Check(recv)) {
        PyErr_SetString(PyExc_TypeError, "expected a type for 'recv'");
        return NULL;
    }
    PyTypeObject *cls_send = (PyTypeObject *)send;
    PyTypeObject *cls_recv = (PyTypeObject *)recv;

    if (set_channelend_types(self, cls_send, cls_recv) < 0) {
        return NULL;
    }

    Py_RETURN_NONE;
}

static PyMethodDef module_functions[] = {
    {"create",                     channelsmod_create,
     METH_NOARGS,                  channelsmod_create_doc},
    {"destroy",                    _PyCFunction_CAST(channelsmod_destroy),
     METH_VARARGS | METH_KEYWORDS, channelsmod_destroy_doc},
    {"list_all",                   channelsmod_list_all,
     METH_NOARGS,                  channelsmod_list_all_doc},
    {"list_interpreters",          _PyCFunction_CAST(channelsmod_list_interpreters),
     METH_VARARGS | METH_KEYWORDS, channelsmod_list_interpreters_doc},
    {"send",                       _PyCFunction_CAST(channelsmod_send),
     METH_VARARGS | METH_KEYWORDS, channelsmod_send_doc},
    {"send_buffer",                _PyCFunction_CAST(channelsmod_send_buffer),
     METH_VARARGS | METH_KEYWORDS, channelsmod_send_buffer_doc},
    {"recv",                       _PyCFunction_CAST(channelsmod_recv),
     METH_VARARGS | METH_KEYWORDS, channelsmod_recv_doc},
    {"close",                      _PyCFunction_CAST(channelsmod_close),
     METH_VARARGS | METH_KEYWORDS, channelsmod_close_doc},
    {"release",                    _PyCFunction_CAST(channelsmod_release),
     METH_VARARGS | METH_KEYWORDS, channelsmod_release_doc},
    {"get_info",                   _PyCFunction_CAST(channelsmod_get_info),
     METH_VARARGS | METH_KEYWORDS, channelsmod_get_info_doc},
    {"_channel_id",                _PyCFunction_CAST(channelsmod__channel_id),
     METH_VARARGS | METH_KEYWORDS, NULL},
    {"_register_end_types",        _PyCFunction_CAST(channelsmod__register_end_types),
     METH_VARARGS | METH_KEYWORDS, NULL},

    {NULL,                        NULL}           /* sentinel */
};


/* initialization function */

PyDoc_STRVAR(module_doc,
"This module provides primitive operations to manage Python interpreters.\n\
The 'interpreters' module provides a more convenient interface.");

static int
module_exec(PyObject *mod)
{
    if (_globals_init() != 0) {
        return -1;
    }

    module_state *state = get_module_state(mod);
    if (state == NULL) {
        goto error;
    }

    /* Add exception types */
    if (exceptions_init(mod) != 0) {
        goto error;
    }

    /* Add other types */

    // ChannelInfo
    state->ChannelInfoType = PyStructSequence_NewType(&channel_info_desc);
    if (state->ChannelInfoType == NULL) {
        goto error;
    }
    if (PyModule_AddType(mod, state->ChannelInfoType) < 0) {
        goto error;
    }

    // ChannelID
    state->ChannelIDType = add_channelid_type(mod);
    if (state->ChannelIDType == NULL) {
        goto error;
    }

    /* Make sure chnnels drop objects owned by this interpreter. */
    PyInterpreterState *interp = _get_current_interp();
    PyUnstable_AtExit(interp, clear_interpreter, (void *)interp);

    return 0;

error:
    if (state != NULL) {
        clear_xid_types(state);
    }
    _globals_fini();
    return -1;
}

static struct PyModuleDef_Slot module_slots[] = {
    {Py_mod_exec, module_exec},
    {Py_mod_multiple_interpreters, Py_MOD_PER_INTERPRETER_GIL_SUPPORTED},
    {0, NULL},
};

static int
module_traverse(PyObject *mod, visitproc visit, void *arg)
{
    module_state *state = get_module_state(mod);
    assert(state != NULL);
    traverse_module_state(state, visit, arg);
    return 0;
}

static int
module_clear(PyObject *mod)
{
    module_state *state = get_module_state(mod);
    assert(state != NULL);

    // Now we clear the module state.
    clear_module_state(state);
    return 0;
}

static void
module_free(void *mod)
{
    module_state *state = get_module_state(mod);
    assert(state != NULL);

    // Now we clear the module state.
    clear_module_state(state);

    _globals_fini();
}

static struct PyModuleDef moduledef = {
    .m_base = PyModuleDef_HEAD_INIT,
    .m_name = MODULE_NAME_STR,
    .m_doc = module_doc,
    .m_size = sizeof(module_state),
    .m_methods = module_functions,
    .m_slots = module_slots,
    .m_traverse = module_traverse,
    .m_clear = module_clear,
    .m_free = (freefunc)module_free,
};

PyMODINIT_FUNC
MODINIT_FUNC_NAME(void)
{
    return PyModuleDef_Init(&moduledef);
}<|MERGE_RESOLUTION|>--- conflicted
+++ resolved
@@ -2688,20 +2688,12 @@
     // Add and register the types.
     state->send_channel_type = (PyTypeObject *)Py_NewRef(send);
     state->recv_channel_type = (PyTypeObject *)Py_NewRef(recv);
-<<<<<<< HEAD
-    if (register_xid_class(send, _channelend_shared, xid_classes)) {
-=======
     if (ensure_xid_class(send, _channelend_shared) < 0) {
->>>>>>> 01440d3a
         Py_CLEAR(state->send_channel_type);
         Py_CLEAR(state->recv_channel_type);
         return -1;
     }
-<<<<<<< HEAD
-    if (register_xid_class(recv, _channelend_shared, xid_classes)) {
-=======
     if (ensure_xid_class(recv, _channelend_shared) < 0) {
->>>>>>> 01440d3a
         (void)_PyCrossInterpreterData_UnregisterClass(state->send_channel_type);
         Py_CLEAR(state->send_channel_type);
         Py_CLEAR(state->recv_channel_type);
