/*

  Reference Cycle Garbage Collection
  ==================================

  Neil Schemenauer <nas@arctrix.com>

  Based on a post on the python-dev list.  Ideas from Guido van Rossum,
  Eric Tiedemann, and various others.

  http://www.arctrix.com/nas/python/gc/

  The following mailing list threads provide a historical perspective on
  the design of this module.  Note that a fair amount of refinement has
  occurred since those discussions.

  http://mail.python.org/pipermail/python-dev/2000-March/002385.html
  http://mail.python.org/pipermail/python-dev/2000-March/002434.html
  http://mail.python.org/pipermail/python-dev/2000-March/002497.html

  For a highlevel view of the collection process, read the collect
  function.

*/

#include "Python.h"
#include "pycore_context.h"
#include "pycore_initconfig.h"
#include "pycore_interp.h"      // PyInterpreterState.gc
#include "pycore_object.h"
#include "pycore_pyerrors.h"
#include "pycore_pystate.h"     // _PyThreadState_GET()
#include "pydtrace.h"
#include "pytime.h"             // _PyTime_GetMonotonicClock()

typedef struct _gc_runtime_state GCState;

/*[clinic input]
module gc
[clinic start generated code]*/
/*[clinic end generated code: output=da39a3ee5e6b4b0d input=b5c9690ecc842d79]*/


#ifdef Py_DEBUG
#  define GC_DEBUG
#endif

#define GC_NEXT _PyGCHead_NEXT
#define GC_PREV _PyGCHead_PREV

// update_refs() set this bit for all objects in current generation.
// subtract_refs() and move_unreachable() uses this to distinguish
// visited object is in GCing or not.
//
// move_unreachable() removes this flag from reachable objects.
// Only unreachable objects have this flag.
//
// No objects in interpreter have this flag after GC ends.
#define PREV_MASK_COLLECTING   _PyGC_PREV_MASK_COLLECTING

// Lowest bit of _gc_next is used for UNREACHABLE flag.
//
// This flag represents the object is in unreachable list in move_unreachable()
//
// Although this flag is used only in move_unreachable(), move_unreachable()
// doesn't clear this flag to skip unnecessary iteration.
// move_legacy_finalizers() removes this flag instead.
// Between them, unreachable list is not normal list and we can not use
// most gc_list_* functions for it.
#define NEXT_MASK_UNREACHABLE  (1)

/* Get an object's GC head */
#define AS_GC(o) ((PyGC_Head *)(o)-1)

/* Get the object given the GC head */
#define FROM_GC(g) ((PyObject *)(((PyGC_Head *)g)+1))

static inline int
gc_is_collecting(PyGC_Head *g)
{
    return (g->_gc_prev & PREV_MASK_COLLECTING) != 0;
}

static inline void
gc_clear_collecting(PyGC_Head *g)
{
    g->_gc_prev &= ~PREV_MASK_COLLECTING;
}

static inline Py_ssize_t
gc_get_refs(PyGC_Head *g)
{
    return (Py_ssize_t)(g->_gc_prev >> _PyGC_PREV_SHIFT);
}

static inline void
gc_set_refs(PyGC_Head *g, Py_ssize_t refs)
{
    g->_gc_prev = (g->_gc_prev & ~_PyGC_PREV_MASK)
        | ((uintptr_t)(refs) << _PyGC_PREV_SHIFT);
}

static inline void
gc_reset_refs(PyGC_Head *g, Py_ssize_t refs)
{
    g->_gc_prev = (g->_gc_prev & _PyGC_PREV_MASK_FINALIZED)
        | PREV_MASK_COLLECTING
        | ((uintptr_t)(refs) << _PyGC_PREV_SHIFT);
}

static inline void
gc_decref(PyGC_Head *g)
{
    _PyObject_ASSERT_WITH_MSG(FROM_GC(g),
                              gc_get_refs(g) > 0,
                              "refcount is too small");
    g->_gc_prev -= 1 << _PyGC_PREV_SHIFT;
}

/* set for debugging information */
#define DEBUG_STATS             (1<<0) /* print collection statistics */
#define DEBUG_COLLECTABLE       (1<<1) /* print collectable objects */
#define DEBUG_UNCOLLECTABLE     (1<<2) /* print uncollectable objects */
#define DEBUG_SAVEALL           (1<<5) /* save all garbage in gc.garbage */
#define DEBUG_LEAK              DEBUG_COLLECTABLE | \
                DEBUG_UNCOLLECTABLE | \
                DEBUG_SAVEALL

#define GEN_HEAD(gcstate, n) (&(gcstate)->generations[n].head)


static GCState *
get_gc_state(void)
{
    PyInterpreterState *interp = _PyInterpreterState_GET();
    return &interp->gc;
}


void
_PyGC_InitState(GCState *gcstate)
{
    gcstate->enabled = 1; /* automatic collection enabled? */

#define _GEN_HEAD(n) GEN_HEAD(gcstate, n)
    struct gc_generation generations[NUM_GENERATIONS] = {
        /* PyGC_Head,                                    threshold,    count */
        {{(uintptr_t)_GEN_HEAD(0), (uintptr_t)_GEN_HEAD(0)},   700,        0},
        {{(uintptr_t)_GEN_HEAD(1), (uintptr_t)_GEN_HEAD(1)},   10,         0},
        {{(uintptr_t)_GEN_HEAD(2), (uintptr_t)_GEN_HEAD(2)},   10,         0},
    };
    for (int i = 0; i < NUM_GENERATIONS; i++) {
        gcstate->generations[i] = generations[i];
    };
    gcstate->generation0 = GEN_HEAD(gcstate, 0);
    struct gc_generation permanent_generation = {
          {(uintptr_t)&gcstate->permanent_generation.head,
           (uintptr_t)&gcstate->permanent_generation.head}, 0, 0
    };
    gcstate->permanent_generation = permanent_generation;
}


PyStatus
_PyGC_Init(PyThreadState *tstate)
{
    GCState *gcstate = &tstate->interp->gc;

    gcstate->garbage = PyList_New(0);
    if (gcstate->garbage == NULL) {
        return _PyStatus_NO_MEMORY();
    }

    gcstate->callbacks = PyList_New(0);
    if (gcstate->callbacks == NULL) {
        return _PyStatus_NO_MEMORY();
    }

    return _PyStatus_OK();
}


/*
_gc_prev values
---------------

Between collections, _gc_prev is used for doubly linked list.

Lowest two bits of _gc_prev are used for flags.
PREV_MASK_COLLECTING is used only while collecting and cleared before GC ends
or _PyObject_GC_UNTRACK() is called.

During a collection, _gc_prev is temporary used for gc_refs, and the gc list
is singly linked until _gc_prev is restored.

gc_refs
    At the start of a collection, update_refs() copies the true refcount
    to gc_refs, for each object in the generation being collected.
    subtract_refs() then adjusts gc_refs so that it equals the number of
    times an object is referenced directly from outside the generation
    being collected.

PREV_MASK_COLLECTING
    Objects in generation being collected are marked PREV_MASK_COLLECTING in
    update_refs().


_gc_next values
---------------

_gc_next takes these values:

0
    The object is not tracked

!= 0
    Pointer to the next object in the GC list.
    Additionally, lowest bit is used temporary for
    NEXT_MASK_UNREACHABLE flag described below.

NEXT_MASK_UNREACHABLE
    move_unreachable() then moves objects not reachable (whether directly or
    indirectly) from outside the generation into an "unreachable" set and
    set this flag.

    Objects that are found to be reachable have gc_refs set to 1.
    When this flag is set for the reachable object, the object must be in
    "unreachable" set.
    The flag is unset and the object is moved back to "reachable" set.

    move_legacy_finalizers() will remove this flag from "unreachable" set.
*/

/*** list functions ***/

static inline void
gc_list_init(PyGC_Head *list)
{
    // List header must not have flags.
    // We can assign pointer by simple cast.
    list->_gc_prev = (uintptr_t)list;
    list->_gc_next = (uintptr_t)list;
}

static inline int
gc_list_is_empty(PyGC_Head *list)
{
    return (list->_gc_next == (uintptr_t)list);
}

/* Append `node` to `list`. */
static inline void
gc_list_append(PyGC_Head *node, PyGC_Head *list)
{
    PyGC_Head *last = (PyGC_Head *)list->_gc_prev;

    // last <-> node
    _PyGCHead_SET_PREV(node, last);
    _PyGCHead_SET_NEXT(last, node);

    // node <-> list
    _PyGCHead_SET_NEXT(node, list);
    list->_gc_prev = (uintptr_t)node;
}

/* Remove `node` from the gc list it's currently in. */
static inline void
gc_list_remove(PyGC_Head *node)
{
    PyGC_Head *prev = GC_PREV(node);
    PyGC_Head *next = GC_NEXT(node);

    _PyGCHead_SET_NEXT(prev, next);
    _PyGCHead_SET_PREV(next, prev);

    node->_gc_next = 0; /* object is not currently tracked */
}

/* Move `node` from the gc list it's currently in (which is not explicitly
 * named here) to the end of `list`.  This is semantically the same as
 * gc_list_remove(node) followed by gc_list_append(node, list).
 */
static void
gc_list_move(PyGC_Head *node, PyGC_Head *list)
{
    /* Unlink from current list. */
    PyGC_Head *from_prev = GC_PREV(node);
    PyGC_Head *from_next = GC_NEXT(node);
    _PyGCHead_SET_NEXT(from_prev, from_next);
    _PyGCHead_SET_PREV(from_next, from_prev);

    /* Relink at end of new list. */
    // list must not have flags.  So we can skip macros.
    PyGC_Head *to_prev = (PyGC_Head*)list->_gc_prev;
    _PyGCHead_SET_PREV(node, to_prev);
    _PyGCHead_SET_NEXT(to_prev, node);
    list->_gc_prev = (uintptr_t)node;
    _PyGCHead_SET_NEXT(node, list);
}

/* append list `from` onto list `to`; `from` becomes an empty list */
static void
gc_list_merge(PyGC_Head *from, PyGC_Head *to)
{
    assert(from != to);
    if (!gc_list_is_empty(from)) {
        PyGC_Head *to_tail = GC_PREV(to);
        PyGC_Head *from_head = GC_NEXT(from);
        PyGC_Head *from_tail = GC_PREV(from);
        assert(from_head != from);
        assert(from_tail != from);

        _PyGCHead_SET_NEXT(to_tail, from_head);
        _PyGCHead_SET_PREV(from_head, to_tail);

        _PyGCHead_SET_NEXT(from_tail, to);
        _PyGCHead_SET_PREV(to, from_tail);
    }
    gc_list_init(from);
}

static Py_ssize_t
gc_list_size(PyGC_Head *list)
{
    PyGC_Head *gc;
    Py_ssize_t n = 0;
    for (gc = GC_NEXT(list); gc != list; gc = GC_NEXT(gc)) {
        n++;
    }
    return n;
}

/* Walk the list and mark all objects as non-collecting */
static inline void
gc_list_clear_collecting(PyGC_Head *collectable)
{
    PyGC_Head *gc;
    for (gc = GC_NEXT(collectable); gc != collectable; gc = GC_NEXT(gc)) {
        gc_clear_collecting(gc);
    }
}

/* Append objects in a GC list to a Python list.
 * Return 0 if all OK, < 0 if error (out of memory for list)
 */
static int
append_objects(PyObject *py_list, PyGC_Head *gc_list)
{
    PyGC_Head *gc;
    for (gc = GC_NEXT(gc_list); gc != gc_list; gc = GC_NEXT(gc)) {
        PyObject *op = FROM_GC(gc);
        if (op != py_list) {
            if (PyList_Append(py_list, op)) {
                return -1; /* exception */
            }
        }
    }
    return 0;
}

// Constants for validate_list's flags argument.
enum flagstates {collecting_clear_unreachable_clear,
                 collecting_clear_unreachable_set,
                 collecting_set_unreachable_clear,
                 collecting_set_unreachable_set};

#ifdef GC_DEBUG
// validate_list checks list consistency.  And it works as document
// describing when flags are expected to be set / unset.
// `head` must be a doubly-linked gc list, although it's fine (expected!) if
// the prev and next pointers are "polluted" with flags.
// What's checked:
// - The `head` pointers are not polluted.
// - The objects' PREV_MASK_COLLECTING and NEXT_MASK_UNREACHABLE flags are all
//   `set or clear, as specified by the 'flags' argument.
// - The prev and next pointers are mutually consistent.
static void
validate_list(PyGC_Head *head, enum flagstates flags)
{
    assert((head->_gc_prev & PREV_MASK_COLLECTING) == 0);
    assert((head->_gc_next & NEXT_MASK_UNREACHABLE) == 0);
    uintptr_t prev_value = 0, next_value = 0;
    switch (flags) {
        case collecting_clear_unreachable_clear:
            break;
        case collecting_set_unreachable_clear:
            prev_value = PREV_MASK_COLLECTING;
            break;
        case collecting_clear_unreachable_set:
            next_value = NEXT_MASK_UNREACHABLE;
            break;
        case collecting_set_unreachable_set:
            prev_value = PREV_MASK_COLLECTING;
            next_value = NEXT_MASK_UNREACHABLE;
            break;
        default:
            assert(! "bad internal flags argument");
    }
    PyGC_Head *prev = head;
    PyGC_Head *gc = GC_NEXT(head);
    while (gc != head) {
        PyGC_Head *trueprev = GC_PREV(gc);
        PyGC_Head *truenext = (PyGC_Head *)(gc->_gc_next  & ~NEXT_MASK_UNREACHABLE);
        assert(truenext != NULL);
        assert(trueprev == prev);
        assert((gc->_gc_prev & PREV_MASK_COLLECTING) == prev_value);
        assert((gc->_gc_next & NEXT_MASK_UNREACHABLE) == next_value);
        prev = gc;
        gc = truenext;
    }
    assert(prev == GC_PREV(head));
}
#else
#define validate_list(x, y) do{}while(0)
#endif

/*** end of list stuff ***/


/* Set all gc_refs = ob_refcnt.  After this, gc_refs is > 0 and
 * PREV_MASK_COLLECTING bit is set for all objects in containers.
 */
static void
update_refs(PyGC_Head *containers)
{
    PyGC_Head *gc = GC_NEXT(containers);
    for (; gc != containers; gc = GC_NEXT(gc)) {
        gc_reset_refs(gc, Py_REFCNT(FROM_GC(gc)));
        /* Python's cyclic gc should never see an incoming refcount
         * of 0:  if something decref'ed to 0, it should have been
         * deallocated immediately at that time.
         * Possible cause (if the assert triggers):  a tp_dealloc
         * routine left a gc-aware object tracked during its teardown
         * phase, and did something-- or allowed something to happen --
         * that called back into Python.  gc can trigger then, and may
         * see the still-tracked dying object.  Before this assert
         * was added, such mistakes went on to allow gc to try to
         * delete the object again.  In a debug build, that caused
         * a mysterious segfault, when _Py_ForgetReference tried
         * to remove the object from the doubly-linked list of all
         * objects a second time.  In a release build, an actual
         * double deallocation occurred, which leads to corruption
         * of the allocator's internal bookkeeping pointers.  That's
         * so serious that maybe this should be a release-build
         * check instead of an assert?
         */
        _PyObject_ASSERT(FROM_GC(gc), gc_get_refs(gc) != 0);
    }
}

/* A traversal callback for subtract_refs. */
static int
visit_decref(PyObject *op, void *parent)
{
    _PyObject_ASSERT(_PyObject_CAST(parent), !_PyObject_IsFreed(op));

    if (_PyObject_IS_GC(op)) {
        PyGC_Head *gc = AS_GC(op);
        /* We're only interested in gc_refs for objects in the
         * generation being collected, which can be recognized
         * because only they have positive gc_refs.
         */
        if (gc_is_collecting(gc)) {
            gc_decref(gc);
        }
    }
    return 0;
}

/* Subtract internal references from gc_refs.  After this, gc_refs is >= 0
 * for all objects in containers, and is GC_REACHABLE for all tracked gc
 * objects not in containers.  The ones with gc_refs > 0 are directly
 * reachable from outside containers, and so can't be collected.
 */
static void
subtract_refs(PyGC_Head *containers)
{
    traverseproc traverse;
    PyGC_Head *gc = GC_NEXT(containers);
    for (; gc != containers; gc = GC_NEXT(gc)) {
        PyObject *op = FROM_GC(gc);
        traverse = Py_TYPE(op)->tp_traverse;
        (void) traverse(FROM_GC(gc),
                       (visitproc)visit_decref,
                       op);
    }
}

/* A traversal callback for move_unreachable. */
static int
visit_reachable(PyObject *op, PyGC_Head *reachable)
{
    if (!_PyObject_IS_GC(op)) {
        return 0;
    }

    PyGC_Head *gc = AS_GC(op);
    const Py_ssize_t gc_refs = gc_get_refs(gc);

    // Ignore objects in other generation.
    // This also skips objects "to the left" of the current position in
    // move_unreachable's scan of the 'young' list - they've already been
    // traversed, and no longer have the PREV_MASK_COLLECTING flag.
    if (! gc_is_collecting(gc)) {
        return 0;
    }
    // It would be a logic error elsewhere if the collecting flag were set on
    // an untracked object.
    assert(gc->_gc_next != 0);

    if (gc->_gc_next & NEXT_MASK_UNREACHABLE) {
        /* This had gc_refs = 0 when move_unreachable got
         * to it, but turns out it's reachable after all.
         * Move it back to move_unreachable's 'young' list,
         * and move_unreachable will eventually get to it
         * again.
         */
        // Manually unlink gc from unreachable list because the list functions
        // don't work right in the presence of NEXT_MASK_UNREACHABLE flags.
        PyGC_Head *prev = GC_PREV(gc);
        PyGC_Head *next = (PyGC_Head*)(gc->_gc_next & ~NEXT_MASK_UNREACHABLE);
        _PyObject_ASSERT(FROM_GC(prev),
                         prev->_gc_next & NEXT_MASK_UNREACHABLE);
        _PyObject_ASSERT(FROM_GC(next),
                         next->_gc_next & NEXT_MASK_UNREACHABLE);
        prev->_gc_next = gc->_gc_next;  // copy NEXT_MASK_UNREACHABLE
        _PyGCHead_SET_PREV(next, prev);

        gc_list_append(gc, reachable);
        gc_set_refs(gc, 1);
    }
    else if (gc_refs == 0) {
        /* This is in move_unreachable's 'young' list, but
         * the traversal hasn't yet gotten to it.  All
         * we need to do is tell move_unreachable that it's
         * reachable.
         */
        gc_set_refs(gc, 1);
    }
    /* Else there's nothing to do.
     * If gc_refs > 0, it must be in move_unreachable's 'young'
     * list, and move_unreachable will eventually get to it.
     */
    else {
        _PyObject_ASSERT_WITH_MSG(op, gc_refs > 0, "refcount is too small");
    }
    return 0;
}

/* Move the unreachable objects from young to unreachable.  After this,
 * all objects in young don't have PREV_MASK_COLLECTING flag and
 * unreachable have the flag.
 * All objects in young after this are directly or indirectly reachable
 * from outside the original young; and all objects in unreachable are
 * not.
 *
 * This function restores _gc_prev pointer.  young and unreachable are
 * doubly linked list after this function.
 * But _gc_next in unreachable list has NEXT_MASK_UNREACHABLE flag.
 * So we can not gc_list_* functions for unreachable until we remove the flag.
 */
static void
move_unreachable(PyGC_Head *young, PyGC_Head *unreachable)
{
    // previous elem in the young list, used for restore gc_prev.
    PyGC_Head *prev = young;
    PyGC_Head *gc = GC_NEXT(young);

    /* Invariants:  all objects "to the left" of us in young are reachable
     * (directly or indirectly) from outside the young list as it was at entry.
     *
     * All other objects from the original young "to the left" of us are in
     * unreachable now, and have NEXT_MASK_UNREACHABLE.  All objects to the
     * left of us in 'young' now have been scanned, and no objects here
     * or to the right have been scanned yet.
     */

    while (gc != young) {
        if (gc_get_refs(gc)) {
            /* gc is definitely reachable from outside the
             * original 'young'.  Mark it as such, and traverse
             * its pointers to find any other objects that may
             * be directly reachable from it.  Note that the
             * call to tp_traverse may append objects to young,
             * so we have to wait until it returns to determine
             * the next object to visit.
             */
            PyObject *op = FROM_GC(gc);
            traverseproc traverse = Py_TYPE(op)->tp_traverse;
            _PyObject_ASSERT_WITH_MSG(op, gc_get_refs(gc) > 0,
                                      "refcount is too small");
            // NOTE: visit_reachable may change gc->_gc_next when
            // young->_gc_prev == gc.  Don't do gc = GC_NEXT(gc) before!
            (void) traverse(op,
                    (visitproc)visit_reachable,
                    (void *)young);
            // relink gc_prev to prev element.
            _PyGCHead_SET_PREV(gc, prev);
            // gc is not COLLECTING state after here.
            gc_clear_collecting(gc);
            prev = gc;
        }
        else {
            /* This *may* be unreachable.  To make progress,
             * assume it is.  gc isn't directly reachable from
             * any object we've already traversed, but may be
             * reachable from an object we haven't gotten to yet.
             * visit_reachable will eventually move gc back into
             * young if that's so, and we'll see it again.
             */
            // Move gc to unreachable.
            // No need to gc->next->prev = prev because it is single linked.
            prev->_gc_next = gc->_gc_next;

            // We can't use gc_list_append() here because we use
            // NEXT_MASK_UNREACHABLE here.
            PyGC_Head *last = GC_PREV(unreachable);
            // NOTE: Since all objects in unreachable set has
            // NEXT_MASK_UNREACHABLE flag, we set it unconditionally.
            // But this may pollute the unreachable list head's 'next' pointer
            // too. That's semantically senseless but expedient here - the
            // damage is repaired when this function ends.
            last->_gc_next = (NEXT_MASK_UNREACHABLE | (uintptr_t)gc);
            _PyGCHead_SET_PREV(gc, last);
            gc->_gc_next = (NEXT_MASK_UNREACHABLE | (uintptr_t)unreachable);
            unreachable->_gc_prev = (uintptr_t)gc;
        }
        gc = (PyGC_Head*)prev->_gc_next;
    }
    // young->_gc_prev must be last element remained in the list.
    young->_gc_prev = (uintptr_t)prev;
    // don't let the pollution of the list head's next pointer leak
    unreachable->_gc_next &= ~NEXT_MASK_UNREACHABLE;
}

static void
untrack_tuples(PyGC_Head *head)
{
    PyGC_Head *next, *gc = GC_NEXT(head);
    while (gc != head) {
        PyObject *op = FROM_GC(gc);
        next = GC_NEXT(gc);
        if (PyTuple_CheckExact(op)) {
            _PyTuple_MaybeUntrack(op);
        }
        gc = next;
    }
}

/* Try to untrack all currently tracked dictionaries */
static void
untrack_dicts(PyGC_Head *head)
{
    PyGC_Head *next, *gc = GC_NEXT(head);
    while (gc != head) {
        PyObject *op = FROM_GC(gc);
        next = GC_NEXT(gc);
        if (PyDict_CheckExact(op)) {
            _PyDict_MaybeUntrack(op);
        }
        gc = next;
    }
}

/* Return true if object has a pre-PEP 442 finalization method. */
static int
has_legacy_finalizer(PyObject *op)
{
    return Py_TYPE(op)->tp_del != NULL;
}

/* Move the objects in unreachable with tp_del slots into `finalizers`.
 *
 * This function also removes NEXT_MASK_UNREACHABLE flag
 * from _gc_next in unreachable.
 */
static void
move_legacy_finalizers(PyGC_Head *unreachable, PyGC_Head *finalizers)
{
    PyGC_Head *gc, *next;
    assert((unreachable->_gc_next & NEXT_MASK_UNREACHABLE) == 0);

    /* March over unreachable.  Move objects with finalizers into
     * `finalizers`.
     */
    for (gc = GC_NEXT(unreachable); gc != unreachable; gc = next) {
        PyObject *op = FROM_GC(gc);

        _PyObject_ASSERT(op, gc->_gc_next & NEXT_MASK_UNREACHABLE);
        gc->_gc_next &= ~NEXT_MASK_UNREACHABLE;
        next = (PyGC_Head*)gc->_gc_next;

        if (has_legacy_finalizer(op)) {
            gc_clear_collecting(gc);
            gc_list_move(gc, finalizers);
        }
    }
}

static inline void
clear_unreachable_mask(PyGC_Head *unreachable)
{
    /* Check that the list head does not have the unreachable bit set */
    assert(((uintptr_t)unreachable & NEXT_MASK_UNREACHABLE) == 0);

    PyGC_Head *gc, *next;
    assert((unreachable->_gc_next & NEXT_MASK_UNREACHABLE) == 0);
    for (gc = GC_NEXT(unreachable); gc != unreachable; gc = next) {
        _PyObject_ASSERT((PyObject*)FROM_GC(gc), gc->_gc_next & NEXT_MASK_UNREACHABLE);
        gc->_gc_next &= ~NEXT_MASK_UNREACHABLE;
        next = (PyGC_Head*)gc->_gc_next;
    }
    validate_list(unreachable, collecting_set_unreachable_clear);
}

/* A traversal callback for move_legacy_finalizer_reachable. */
static int
visit_move(PyObject *op, PyGC_Head *tolist)
{
    if (_PyObject_IS_GC(op)) {
        PyGC_Head *gc = AS_GC(op);
        if (gc_is_collecting(gc)) {
            gc_list_move(gc, tolist);
            gc_clear_collecting(gc);
        }
    }
    return 0;
}

/* Move objects that are reachable from finalizers, from the unreachable set
 * into finalizers set.
 */
static void
move_legacy_finalizer_reachable(PyGC_Head *finalizers)
{
    traverseproc traverse;
    PyGC_Head *gc = GC_NEXT(finalizers);
    for (; gc != finalizers; gc = GC_NEXT(gc)) {
        /* Note that the finalizers list may grow during this. */
        traverse = Py_TYPE(FROM_GC(gc))->tp_traverse;
        (void) traverse(FROM_GC(gc),
                        (visitproc)visit_move,
                        (void *)finalizers);
    }
}

/* Clear all weakrefs to unreachable objects, and if such a weakref has a
 * callback, invoke it if necessary.  Note that it's possible for such
 * weakrefs to be outside the unreachable set -- indeed, those are precisely
 * the weakrefs whose callbacks must be invoked.  See gc_weakref.txt for
 * overview & some details.  Some weakrefs with callbacks may be reclaimed
 * directly by this routine; the number reclaimed is the return value.  Other
 * weakrefs with callbacks may be moved into the `old` generation.  Objects
 * moved into `old` have gc_refs set to GC_REACHABLE; the objects remaining in
 * unreachable are left at GC_TENTATIVELY_UNREACHABLE.  When this returns,
 * no object in `unreachable` is weakly referenced anymore.
 */
static int
handle_weakrefs(PyGC_Head *unreachable, PyGC_Head *old)
{
    PyGC_Head *gc;
    PyObject *op;               /* generally FROM_GC(gc) */
    PyWeakReference *wr;        /* generally a cast of op */
    PyGC_Head wrcb_to_call;     /* weakrefs with callbacks to call */
    PyGC_Head *next;
    int num_freed = 0;

    gc_list_init(&wrcb_to_call);

    /* Clear all weakrefs to the objects in unreachable.  If such a weakref
     * also has a callback, move it into `wrcb_to_call` if the callback
     * needs to be invoked.  Note that we cannot invoke any callbacks until
     * all weakrefs to unreachable objects are cleared, lest the callback
     * resurrect an unreachable object via a still-active weakref.  We
     * make another pass over wrcb_to_call, invoking callbacks, after this
     * pass completes.
     */
    for (gc = GC_NEXT(unreachable); gc != unreachable; gc = next) {
        PyWeakReference **wrlist;

        op = FROM_GC(gc);
        next = GC_NEXT(gc);

        if (PyWeakref_Check(op)) {
            /* A weakref inside the unreachable set must be cleared.  If we
             * allow its callback to execute inside delete_garbage(), it
             * could expose objects that have tp_clear already called on
             * them.  Or, it could resurrect unreachable objects.  One way
             * this can happen is if some container objects do not implement
             * tp_traverse.  Then, wr_object can be outside the unreachable
             * set but can be deallocated as a result of breaking the
             * reference cycle.  If we don't clear the weakref, the callback
             * will run and potentially cause a crash.  See bpo-38006 for
             * one example.
             */
            _PyWeakref_ClearRef((PyWeakReference *)op);
        }

        if (! PyType_SUPPORTS_WEAKREFS(Py_TYPE(op)))
            continue;

        /* It supports weakrefs.  Does it have any? */
        wrlist = (PyWeakReference **)
                                _PyObject_GET_WEAKREFS_LISTPTR(op);

        /* `op` may have some weakrefs.  March over the list, clear
         * all the weakrefs, and move the weakrefs with callbacks
         * that must be called into wrcb_to_call.
         */
        for (wr = *wrlist; wr != NULL; wr = *wrlist) {
            PyGC_Head *wrasgc;                  /* AS_GC(wr) */

            /* _PyWeakref_ClearRef clears the weakref but leaves
             * the callback pointer intact.  Obscure:  it also
             * changes *wrlist.
             */
            _PyObject_ASSERT((PyObject *)wr, wr->wr_object == op);
            _PyWeakref_ClearRef(wr);
            _PyObject_ASSERT((PyObject *)wr, wr->wr_object == Py_None);
            if (wr->wr_callback == NULL) {
                /* no callback */
                continue;
            }

            /* Headache time.  `op` is going away, and is weakly referenced by
             * `wr`, which has a callback.  Should the callback be invoked?  If wr
             * is also trash, no:
             *
             * 1. There's no need to call it.  The object and the weakref are
             *    both going away, so it's legitimate to pretend the weakref is
             *    going away first.  The user has to ensure a weakref outlives its
             *    referent if they want a guarantee that the wr callback will get
             *    invoked.
             *
             * 2. It may be catastrophic to call it.  If the callback is also in
             *    cyclic trash (CT), then although the CT is unreachable from
             *    outside the current generation, CT may be reachable from the
             *    callback.  Then the callback could resurrect insane objects.
             *
             * Since the callback is never needed and may be unsafe in this case,
             * wr is simply left in the unreachable set.  Note that because we
             * already called _PyWeakref_ClearRef(wr), its callback will never
             * trigger.
             *
             * OTOH, if wr isn't part of CT, we should invoke the callback:  the
             * weakref outlived the trash.  Note that since wr isn't CT in this
             * case, its callback can't be CT either -- wr acted as an external
             * root to this generation, and therefore its callback did too.  So
             * nothing in CT is reachable from the callback either, so it's hard
             * to imagine how calling it later could create a problem for us.  wr
             * is moved to wrcb_to_call in this case.
             */
            if (gc_is_collecting(AS_GC(wr))) {
                /* it should already have been cleared above */
                assert(wr->wr_object == Py_None);
                continue;
            }

            /* Create a new reference so that wr can't go away
             * before we can process it again.
             */
            Py_INCREF(wr);

            /* Move wr to wrcb_to_call, for the next pass. */
            wrasgc = AS_GC(wr);
            assert(wrasgc != next); /* wrasgc is reachable, but
                                       next isn't, so they can't
                                       be the same */
            gc_list_move(wrasgc, &wrcb_to_call);
        }
    }

    /* Invoke the callbacks we decided to honor.  It's safe to invoke them
     * because they can't reference unreachable objects.
     */
    while (! gc_list_is_empty(&wrcb_to_call)) {
        PyObject *temp;
        PyObject *callback;

        gc = (PyGC_Head*)wrcb_to_call._gc_next;
        op = FROM_GC(gc);
        _PyObject_ASSERT(op, PyWeakref_Check(op));
        wr = (PyWeakReference *)op;
        callback = wr->wr_callback;
        _PyObject_ASSERT(op, callback != NULL);

        /* copy-paste of weakrefobject.c's handle_callback() */
        temp = PyObject_CallOneArg(callback, (PyObject *)wr);
        if (temp == NULL)
            PyErr_WriteUnraisable(callback);
        else
            Py_DECREF(temp);

        /* Give up the reference we created in the first pass.  When
         * op's refcount hits 0 (which it may or may not do right now),
         * op's tp_dealloc will decref op->wr_callback too.  Note
         * that the refcount probably will hit 0 now, and because this
         * weakref was reachable to begin with, gc didn't already
         * add it to its count of freed objects.  Example:  a reachable
         * weak value dict maps some key to this reachable weakref.
         * The callback removes this key->weakref mapping from the
         * dict, leaving no other references to the weakref (excepting
         * ours).
         */
        Py_DECREF(op);
        if (wrcb_to_call._gc_next == (uintptr_t)gc) {
            /* object is still alive -- move it */
            gc_list_move(gc, old);
        }
        else {
            ++num_freed;
        }
    }

    return num_freed;
}

static void
debug_cycle(const char *msg, PyObject *op)
{
    PySys_FormatStderr("gc: %s <%s %p>\n",
                       msg, Py_TYPE(op)->tp_name, op);
}

/* Handle uncollectable garbage (cycles with tp_del slots, and stuff reachable
 * only from such cycles).
 * If DEBUG_SAVEALL, all objects in finalizers are appended to the module
 * garbage list (a Python list), else only the objects in finalizers with
 * __del__ methods are appended to garbage.  All objects in finalizers are
 * merged into the old list regardless.
 */
static void
handle_legacy_finalizers(PyThreadState *tstate,
                         GCState *gcstate,
                         PyGC_Head *finalizers, PyGC_Head *old)
{
    assert(!_PyErr_Occurred(tstate));
    assert(gcstate->garbage != NULL);

    PyGC_Head *gc = GC_NEXT(finalizers);
    for (; gc != finalizers; gc = GC_NEXT(gc)) {
        PyObject *op = FROM_GC(gc);

        if ((gcstate->debug & DEBUG_SAVEALL) || has_legacy_finalizer(op)) {
            if (PyList_Append(gcstate->garbage, op) < 0) {
                _PyErr_Clear(tstate);
                break;
            }
        }
    }

    gc_list_merge(finalizers, old);
}

/* Run first-time finalizers (if any) on all the objects in collectable.
 * Note that this may remove some (or even all) of the objects from the
 * list, due to refcounts falling to 0.
 */
static void
finalize_garbage(PyThreadState *tstate, PyGC_Head *collectable)
{
    destructor finalize;
    PyGC_Head seen;

    /* While we're going through the loop, `finalize(op)` may cause op, or
     * other objects, to be reclaimed via refcounts falling to zero.  So
     * there's little we can rely on about the structure of the input
     * `collectable` list across iterations.  For safety, we always take the
     * first object in that list and move it to a temporary `seen` list.
     * If objects vanish from the `collectable` and `seen` lists we don't
     * care.
     */
    gc_list_init(&seen);

    while (!gc_list_is_empty(collectable)) {
        PyGC_Head *gc = GC_NEXT(collectable);
        PyObject *op = FROM_GC(gc);
        gc_list_move(gc, &seen);
        if (!_PyGCHead_FINALIZED(gc) &&
                (finalize = Py_TYPE(op)->tp_finalize) != NULL) {
            _PyGCHead_SET_FINALIZED(gc);
            Py_INCREF(op);
            finalize(op);
            assert(!_PyErr_Occurred(tstate));
            Py_DECREF(op);
        }
    }
    gc_list_merge(&seen, collectable);
}

/* Break reference cycles by clearing the containers involved.  This is
 * tricky business as the lists can be changing and we don't know which
 * objects may be freed.  It is possible I screwed something up here.
 */
static void
delete_garbage(PyThreadState *tstate, GCState *gcstate,
               PyGC_Head *collectable, PyGC_Head *old)
{
    assert(!_PyErr_Occurred(tstate));

    while (!gc_list_is_empty(collectable)) {
        PyGC_Head *gc = GC_NEXT(collectable);
        PyObject *op = FROM_GC(gc);

        _PyObject_ASSERT_WITH_MSG(op, Py_REFCNT(op) > 0,
                                  "refcount is too small");

        if (gcstate->debug & DEBUG_SAVEALL) {
            assert(gcstate->garbage != NULL);
            if (PyList_Append(gcstate->garbage, op) < 0) {
                _PyErr_Clear(tstate);
            }
        }
        else {
            inquiry clear;
            if ((clear = Py_TYPE(op)->tp_clear) != NULL) {
                Py_INCREF(op);
                (void) clear(op);
                if (_PyErr_Occurred(tstate)) {
                    _PyErr_WriteUnraisableMsg("in tp_clear of",
                                              (PyObject*)Py_TYPE(op));
                }
                Py_DECREF(op);
            }
        }
        if (GC_NEXT(collectable) == gc) {
            /* object is still alive, move it, it may die later */
            gc_clear_collecting(gc);
            gc_list_move(gc, old);
        }
    }
}

/* Clear all free lists
 * All free lists are cleared during the collection of the highest generation.
 * Allocated items in the free list may keep a pymalloc arena occupied.
 * Clearing the free lists may give back memory to the OS earlier.
 */
static void
clear_freelists(PyThreadState *tstate)
{
    _PyFrame_ClearFreeList(tstate);
    _PyTuple_ClearFreeList(tstate);
    _PyFloat_ClearFreeList(tstate);
    _PyList_ClearFreeList(tstate);
    _PyDict_ClearFreeList(tstate);
    _PyAsyncGen_ClearFreeLists(tstate);
    _PyContext_ClearFreeList(tstate);
}

// Show stats for objects in each generations
static void
show_stats_each_generations(GCState *gcstate)
{
    char buf[100];
    size_t pos = 0;

    for (int i = 0; i < NUM_GENERATIONS && pos < sizeof(buf); i++) {
        pos += PyOS_snprintf(buf+pos, sizeof(buf)-pos,
                             " %zd",
                             gc_list_size(GEN_HEAD(gcstate, i)));
    }

    PySys_FormatStderr(
        "gc: objects in each generation:%s\n"
        "gc: objects in permanent generation: %zd\n",
        buf, gc_list_size(&gcstate->permanent_generation.head));
}

/* Deduce which objects among "base" are unreachable from outside the list
   and move them to 'unreachable'. The process consist in the following steps:

1. Copy all reference counts to a different field (gc_prev is used to hold
   this copy to save memory).
2. Traverse all objects in "base" and visit all referred objects using
   "tp_traverse" and for every visited object, subtract 1 to the reference
   count (the one that we copied in the previous step). After this step, all
   objects that can be reached directly from outside must have strictly positive
   reference count, while all unreachable objects must have a count of exactly 0.
3. Identify all unreachable objects (the ones with 0 reference count) and move
   them to the "unreachable" list. This step also needs to move back to "base" all
   objects that were initially marked as unreachable but are referred transitively
   by the reachable objects (the ones with strictly positive reference count).

Contracts:

    * The "base" has to be a valid list with no mask set.

    * The "unreachable" list must be uninitialized (this function calls
      gc_list_init over 'unreachable').

IMPORTANT: This function leaves 'unreachable' with the NEXT_MASK_UNREACHABLE
flag set but it does not clear it to skip unnecessary iteration. Before the
flag is cleared (for example, by using 'clear_unreachable_mask' function or
by a call to 'move_legacy_finalizers'), the 'unreachable' list is not a normal
list and we can not use most gc_list_* functions for it. */
static inline void
deduce_unreachable(PyGC_Head *base, PyGC_Head *unreachable) {
    validate_list(base, collecting_clear_unreachable_clear);
    /* Using ob_refcnt and gc_refs, calculate which objects in the
     * container set are reachable from outside the set (i.e., have a
     * refcount greater than 0 when all the references within the
     * set are taken into account).
     */
    update_refs(base);  // gc_prev is used for gc_refs
    subtract_refs(base);

    /* Leave everything reachable from outside base in base, and move
     * everything else (in base) to unreachable.
     *
     * NOTE:  This used to move the reachable objects into a reachable
     * set instead.  But most things usually turn out to be reachable,
     * so it's more efficient to move the unreachable things.  It "sounds slick"
     * to move the unreachable objects, until you think about it - the reason it
     * pays isn't actually obvious.
     *
     * Suppose we create objects A, B, C in that order.  They appear in the young
     * generation in the same order.  If B points to A, and C to B, and C is
     * reachable from outside, then the adjusted refcounts will be 0, 0, and 1
     * respectively.
     *
     * When move_unreachable finds A, A is moved to the unreachable list.  The
     * same for B when it's first encountered.  Then C is traversed, B is moved
     * _back_ to the reachable list.  B is eventually traversed, and then A is
     * moved back to the reachable list.
     *
     * So instead of not moving at all, the reachable objects B and A are moved
     * twice each.  Why is this a win?  A straightforward algorithm to move the
     * reachable objects instead would move A, B, and C once each.
     *
     * The key is that this dance leaves the objects in order C, B, A - it's
     * reversed from the original order.  On all _subsequent_ scans, none of
     * them will move.  Since most objects aren't in cycles, this can save an
     * unbounded number of moves across an unbounded number of later collections.
     * It can cost more only the first time the chain is scanned.
     *
     * Drawback:  move_unreachable is also used to find out what's still trash
     * after finalizers may resurrect objects.  In _that_ case most unreachable
     * objects will remain unreachable, so it would be more efficient to move
     * the reachable objects instead.  But this is a one-time cost, probably not
     * worth complicating the code to speed just a little.
     */
    gc_list_init(unreachable);
    move_unreachable(base, unreachable);  // gc_prev is pointer again
    validate_list(base, collecting_clear_unreachable_clear);
    validate_list(unreachable, collecting_set_unreachable_set);
}

/* Handle objects that may have resurrected after a call to 'finalize_garbage', moving
   them to 'old_generation' and placing the rest on 'still_unreachable'.

   Contracts:
       * After this function 'unreachable' must not be used anymore and 'still_unreachable'
         will contain the objects that did not resurrect.

       * The "still_unreachable" list must be uninitialized (this function calls
         gc_list_init over 'still_unreachable').

IMPORTANT: After a call to this function, the 'still_unreachable' set will have the
PREV_MARK_COLLECTING set, but the objects in this set are going to be removed so
we can skip the expense of clearing the flag to avoid extra iteration. */
static inline void
handle_resurrected_objects(PyGC_Head *unreachable, PyGC_Head* still_unreachable,
                           PyGC_Head *old_generation)
{
    // Remove the PREV_MASK_COLLECTING from unreachable
    // to prepare it for a new call to 'deduce_unreachable'
    gc_list_clear_collecting(unreachable);

    // After the call to deduce_unreachable, the 'still_unreachable' set will
    // have the PREV_MARK_COLLECTING set, but the objects are going to be
    // removed so we can skip the expense of clearing the flag.
    PyGC_Head* resurrected = unreachable;
    deduce_unreachable(resurrected, still_unreachable);
    clear_unreachable_mask(still_unreachable);

    // Move the resurrected objects to the old generation for future collection.
    gc_list_merge(resurrected, old_generation);
}

/* This is the main function.  Read this to understand how the
 * collection process works. */
static Py_ssize_t
gc_collect_main(PyThreadState *tstate, int generation,
                Py_ssize_t *n_collected, Py_ssize_t *n_uncollectable,
                int nofail)
{
    int i;
    Py_ssize_t m = 0; /* # objects collected */
    Py_ssize_t n = 0; /* # unreachable objects that couldn't be collected */
    PyGC_Head *young; /* the generation we are examining */
    PyGC_Head *old; /* next older generation */
    PyGC_Head unreachable; /* non-problematic unreachable trash */
    PyGC_Head finalizers;  /* objects with, & reachable from, __del__ */
    PyGC_Head *gc;
    _PyTime_t t1 = 0;   /* initialize to prevent a compiler warning */
    GCState *gcstate = &tstate->interp->gc;

    // gc_collect_main() must not be called before _PyGC_Init
    // or after _PyGC_Fini()
    assert(gcstate->garbage != NULL);
    assert(!_PyErr_Occurred(tstate));

#ifdef EXPERIMENTAL_ISOLATED_SUBINTERPRETERS
    if (tstate->interp->config._isolated_interpreter) {
        // bpo-40533: The garbage collector must not be run on parallel on
        // Python objects shared by multiple interpreters.
        return 0;
    }
#endif

    if (gcstate->debug & DEBUG_STATS) {
        PySys_WriteStderr("gc: collecting generation %d...\n", generation);
        show_stats_each_generations(gcstate);
        t1 = _PyTime_GetMonotonicClock();
    }

    if (PyDTrace_GC_START_ENABLED())
        PyDTrace_GC_START(generation);

    /* update collection and allocation counters */
    if (generation+1 < NUM_GENERATIONS)
        gcstate->generations[generation+1].count += 1;
    for (i = 0; i <= generation; i++)
        gcstate->generations[i].count = 0;

    /* merge younger generations with one we are currently collecting */
    for (i = 0; i < generation; i++) {
        gc_list_merge(GEN_HEAD(gcstate, i), GEN_HEAD(gcstate, generation));
    }

    /* handy references */
    young = GEN_HEAD(gcstate, generation);
    if (generation < NUM_GENERATIONS-1)
        old = GEN_HEAD(gcstate, generation+1);
    else
        old = young;
    validate_list(old, collecting_clear_unreachable_clear);

    deduce_unreachable(young, &unreachable);

    untrack_tuples(young);
    /* Move reachable objects to next generation. */
    if (young != old) {
        if (generation == NUM_GENERATIONS - 2) {
            gcstate->long_lived_pending += gc_list_size(young);
        }
        gc_list_merge(young, old);
    }
    else {
        /* We only un-track dicts in full collections, to avoid quadratic
           dict build-up. See issue #14775. */
        untrack_dicts(young);
        gcstate->long_lived_pending = 0;
        gcstate->long_lived_total = gc_list_size(young);
    }

    /* All objects in unreachable are trash, but objects reachable from
     * legacy finalizers (e.g. tp_del) can't safely be deleted.
     */
    gc_list_init(&finalizers);
    // NEXT_MASK_UNREACHABLE is cleared here.
    // After move_legacy_finalizers(), unreachable is normal list.
    move_legacy_finalizers(&unreachable, &finalizers);
    /* finalizers contains the unreachable objects with a legacy finalizer;
     * unreachable objects reachable *from* those are also uncollectable,
     * and we move those into the finalizers list too.
     */
    move_legacy_finalizer_reachable(&finalizers);

    validate_list(&finalizers, collecting_clear_unreachable_clear);
    validate_list(&unreachable, collecting_set_unreachable_clear);

    /* Print debugging information. */
    if (gcstate->debug & DEBUG_COLLECTABLE) {
        for (gc = GC_NEXT(&unreachable); gc != &unreachable; gc = GC_NEXT(gc)) {
            debug_cycle("collectable", FROM_GC(gc));
        }
    }

    /* Clear weakrefs and invoke callbacks as necessary. */
    m += handle_weakrefs(&unreachable, old);

    validate_list(old, collecting_clear_unreachable_clear);
    validate_list(&unreachable, collecting_set_unreachable_clear);

    /* Call tp_finalize on objects which have one. */
    finalize_garbage(tstate, &unreachable);

    /* Handle any objects that may have resurrected after the call
     * to 'finalize_garbage' and continue the collection with the
     * objects that are still unreachable */
    PyGC_Head final_unreachable;
    handle_resurrected_objects(&unreachable, &final_unreachable, old);

    /* Call tp_clear on objects in the final_unreachable set.  This will cause
    * the reference cycles to be broken.  It may also cause some objects
    * in finalizers to be freed.
    */
    m += gc_list_size(&final_unreachable);
    delete_garbage(tstate, gcstate, &final_unreachable, old);

    /* Collect statistics on uncollectable objects found and print
     * debugging information. */
    for (gc = GC_NEXT(&finalizers); gc != &finalizers; gc = GC_NEXT(gc)) {
        n++;
        if (gcstate->debug & DEBUG_UNCOLLECTABLE)
            debug_cycle("uncollectable", FROM_GC(gc));
    }
    if (gcstate->debug & DEBUG_STATS) {
        double d = _PyTime_AsSecondsDouble(_PyTime_GetMonotonicClock() - t1);
        PySys_WriteStderr(
            "gc: done, %zd unreachable, %zd uncollectable, %.4fs elapsed\n",
            n+m, n, d);
    }

    /* Append instances in the uncollectable set to a Python
     * reachable list of garbage.  The programmer has to deal with
     * this if they insist on creating this type of structure.
     */
    handle_legacy_finalizers(tstate, gcstate, &finalizers, old);
    validate_list(old, collecting_clear_unreachable_clear);

    /* Clear free list only during the collection of the highest
     * generation */
    if (generation == NUM_GENERATIONS-1) {
        clear_freelists(tstate);
    }

    if (_PyErr_Occurred(tstate)) {
        if (nofail) {
            _PyErr_Clear(tstate);
        }
        else {
            _PyErr_WriteUnraisableMsg("in garbage collection", NULL);
        }
    }

    /* Update stats */
    if (n_collected) {
        *n_collected = m;
    }
    if (n_uncollectable) {
        *n_uncollectable = n;
    }

    struct gc_generation_stats *stats = &gcstate->generation_stats[generation];
    stats->collections++;
    stats->collected += m;
    stats->uncollectable += n;

    if (PyDTrace_GC_DONE_ENABLED()) {
        PyDTrace_GC_DONE(n + m);
    }

    assert(!_PyErr_Occurred(tstate));
    return n + m;
}

/* Invoke progress callbacks to notify clients that garbage collection
 * is starting or stopping
 */
static void
invoke_gc_callback(PyThreadState *tstate, const char *phase,
                   int generation, Py_ssize_t collected,
                   Py_ssize_t uncollectable)
{
    assert(!_PyErr_Occurred(tstate));

    /* we may get called very early */
    GCState *gcstate = &tstate->interp->gc;
    if (gcstate->callbacks == NULL) {
        return;
    }

    /* The local variable cannot be rebound, check it for sanity */
    assert(PyList_CheckExact(gcstate->callbacks));
    PyObject *info = NULL;
    if (PyList_GET_SIZE(gcstate->callbacks) != 0) {
        info = Py_BuildValue("{sisnsn}",
            "generation", generation,
            "collected", collected,
            "uncollectable", uncollectable);
        if (info == NULL) {
            PyErr_WriteUnraisable(NULL);
            return;
        }
    }
    for (Py_ssize_t i=0; i<PyList_GET_SIZE(gcstate->callbacks); i++) {
        PyObject *r, *cb = PyList_GET_ITEM(gcstate->callbacks, i);
        Py_INCREF(cb); /* make sure cb doesn't go away */
        r = PyObject_CallFunction(cb, "sO", phase, info);
        if (r == NULL) {
            PyErr_WriteUnraisable(cb);
        }
        else {
            Py_DECREF(r);
        }
        Py_DECREF(cb);
    }
    Py_XDECREF(info);
    assert(!_PyErr_Occurred(tstate));
}

/* Perform garbage collection of a generation and invoke
 * progress callbacks.
 */
static Py_ssize_t
gc_collect_with_callback(PyThreadState *tstate, int generation)
{
    assert(!_PyErr_Occurred(tstate));
    Py_ssize_t result, collected, uncollectable;
    invoke_gc_callback(tstate, "start", generation, 0, 0);
    result = gc_collect_main(tstate, generation, &collected, &uncollectable, 0);
    invoke_gc_callback(tstate, "stop", generation, collected, uncollectable);
    assert(!_PyErr_Occurred(tstate));
    return result;
}

static Py_ssize_t
gc_collect_generations(PyThreadState *tstate)
{
    GCState *gcstate = &tstate->interp->gc;
    /* Find the oldest generation (highest numbered) where the count
     * exceeds the threshold.  Objects in the that generation and
     * generations younger than it will be collected. */
    Py_ssize_t n = 0;
    for (int i = NUM_GENERATIONS-1; i >= 0; i--) {
        if (gcstate->generations[i].count > gcstate->generations[i].threshold) {
            /* Avoid quadratic performance degradation in number
               of tracked objects (see also issue #4074):

               To limit the cost of garbage collection, there are two strategies;
                 - make each collection faster, e.g. by scanning fewer objects
                 - do less collections
               This heuristic is about the latter strategy.

               In addition to the various configurable thresholds, we only trigger a
               full collection if the ratio

                long_lived_pending / long_lived_total

               is above a given value (hardwired to 25%).

               The reason is that, while "non-full" collections (i.e., collections of
               the young and middle generations) will always examine roughly the same
               number of objects -- determined by the aforementioned thresholds --,
               the cost of a full collection is proportional to the total number of
               long-lived objects, which is virtually unbounded.

               Indeed, it has been remarked that doing a full collection every
               <constant number> of object creations entails a dramatic performance
               degradation in workloads which consist in creating and storing lots of
               long-lived objects (e.g. building a large list of GC-tracked objects would
               show quadratic performance, instead of linear as expected: see issue #4074).

               Using the above ratio, instead, yields amortized linear performance in
               the total number of objects (the effect of which can be summarized
               thusly: "each full garbage collection is more and more costly as the
               number of objects grows, but we do fewer and fewer of them").

               This heuristic was suggested by Martin von Löwis on python-dev in
               June 2008. His original analysis and proposal can be found at:
               http://mail.python.org/pipermail/python-dev/2008-June/080579.html
            */
            if (i == NUM_GENERATIONS - 1
                && gcstate->long_lived_pending < gcstate->long_lived_total / 4)
                continue;
            n = gc_collect_with_callback(tstate, i);
            break;
        }
    }
    return n;
}

#include "clinic/gcmodule.c.h"

/*[clinic input]
gc.enable

Enable automatic garbage collection.
[clinic start generated code]*/

static PyObject *
gc_enable_impl(PyObject *module)
/*[clinic end generated code: output=45a427e9dce9155c input=81ac4940ca579707]*/
{
    GCState *gcstate = get_gc_state();
    gcstate->enabled = 1;
    Py_RETURN_NONE;
}

/*[clinic input]
gc.disable

Disable automatic garbage collection.
[clinic start generated code]*/

static PyObject *
gc_disable_impl(PyObject *module)
/*[clinic end generated code: output=97d1030f7aa9d279 input=8c2e5a14e800d83b]*/
{
    GCState *gcstate = get_gc_state();
    gcstate->enabled = 0;
    Py_RETURN_NONE;
}

/*[clinic input]
gc.isenabled -> bool

Returns true if automatic garbage collection is enabled.
[clinic start generated code]*/

static int
gc_isenabled_impl(PyObject *module)
/*[clinic end generated code: output=1874298331c49130 input=30005e0422373b31]*/
{
    GCState *gcstate = get_gc_state();
    return gcstate->enabled;
}

/*[clinic input]
gc.collect -> Py_ssize_t

    generation: int(c_default="NUM_GENERATIONS - 1") = 2

Run the garbage collector.

With no arguments, run a full collection.  The optional argument
may be an integer specifying which generation to collect.  A ValueError
is raised if the generation number is invalid.

The number of unreachable objects is returned.
[clinic start generated code]*/

static Py_ssize_t
gc_collect_impl(PyObject *module, int generation)
/*[clinic end generated code: output=b697e633043233c7 input=40720128b682d879]*/
{
    PyThreadState *tstate = _PyThreadState_GET();

    if (generation < 0 || generation >= NUM_GENERATIONS) {
        _PyErr_SetString(tstate, PyExc_ValueError, "invalid generation");
        return -1;
    }

    GCState *gcstate = &tstate->interp->gc;
    Py_ssize_t n;
    if (gcstate->collecting) {
        /* already collecting, don't do anything */
        n = 0;
    }
    else {
        gcstate->collecting = 1;
        n = gc_collect_with_callback(tstate, generation);
        gcstate->collecting = 0;
    }
    return n;
}

/*[clinic input]
gc.set_debug

    flags: int
        An integer that can have the following bits turned on:
          DEBUG_STATS - Print statistics during collection.
          DEBUG_COLLECTABLE - Print collectable objects found.
          DEBUG_UNCOLLECTABLE - Print unreachable but uncollectable objects
            found.
          DEBUG_SAVEALL - Save objects to gc.garbage rather than freeing them.
          DEBUG_LEAK - Debug leaking programs (everything but STATS).
    /

Set the garbage collection debugging flags.

Debugging information is written to sys.stderr.
[clinic start generated code]*/

static PyObject *
gc_set_debug_impl(PyObject *module, int flags)
/*[clinic end generated code: output=7c8366575486b228 input=5e5ce15e84fbed15]*/
{
    GCState *gcstate = get_gc_state();
    gcstate->debug = flags;
    Py_RETURN_NONE;
}

/*[clinic input]
gc.get_debug -> int

Get the garbage collection debugging flags.
[clinic start generated code]*/

static int
gc_get_debug_impl(PyObject *module)
/*[clinic end generated code: output=91242f3506cd1e50 input=91a101e1c3b98366]*/
{
    GCState *gcstate = get_gc_state();
    return gcstate->debug;
}

PyDoc_STRVAR(gc_set_thresh__doc__,
"set_threshold(threshold0, [threshold1, threshold2]) -> None\n"
"\n"
"Sets the collection thresholds.  Setting threshold0 to zero disables\n"
"collection.\n");

static PyObject *
gc_set_threshold(PyObject *self, PyObject *args)
{
    GCState *gcstate = get_gc_state();
    if (!PyArg_ParseTuple(args, "i|ii:set_threshold",
                          &gcstate->generations[0].threshold,
                          &gcstate->generations[1].threshold,
                          &gcstate->generations[2].threshold))
        return NULL;
    for (int i = 3; i < NUM_GENERATIONS; i++) {
        /* generations higher than 2 get the same threshold */
        gcstate->generations[i].threshold = gcstate->generations[2].threshold;
    }
    Py_RETURN_NONE;
}

/*[clinic input]
gc.get_threshold

Return the current collection thresholds.
[clinic start generated code]*/

static PyObject *
gc_get_threshold_impl(PyObject *module)
/*[clinic end generated code: output=7902bc9f41ecbbd8 input=286d79918034d6e6]*/
{
    GCState *gcstate = get_gc_state();
    return Py_BuildValue("(iii)",
                         gcstate->generations[0].threshold,
                         gcstate->generations[1].threshold,
                         gcstate->generations[2].threshold);
}

/*[clinic input]
gc.get_count

Return a three-tuple of the current collection counts.
[clinic start generated code]*/

static PyObject *
gc_get_count_impl(PyObject *module)
/*[clinic end generated code: output=354012e67b16398f input=a392794a08251751]*/
{
    GCState *gcstate = get_gc_state();
    return Py_BuildValue("(iii)",
                         gcstate->generations[0].count,
                         gcstate->generations[1].count,
                         gcstate->generations[2].count);
}

static int
referrersvisit(PyObject* obj, PyObject *objs)
{
    Py_ssize_t i;
    for (i = 0; i < PyTuple_GET_SIZE(objs); i++)
        if (PyTuple_GET_ITEM(objs, i) == obj)
            return 1;
    return 0;
}

static int
gc_referrers_for(PyObject *objs, PyGC_Head *list, PyObject *resultlist)
{
    PyGC_Head *gc;
    PyObject *obj;
    traverseproc traverse;
    for (gc = GC_NEXT(list); gc != list; gc = GC_NEXT(gc)) {
        obj = FROM_GC(gc);
        traverse = Py_TYPE(obj)->tp_traverse;
        if (obj == objs || obj == resultlist)
            continue;
        if (traverse(obj, (visitproc)referrersvisit, objs)) {
            if (PyList_Append(resultlist, obj) < 0)
                return 0; /* error */
        }
    }
    return 1; /* no error */
}

PyDoc_STRVAR(gc_get_referrers__doc__,
"get_referrers(*objs) -> list\n\
Return the list of objects that directly refer to any of objs.");

static PyObject *
gc_get_referrers(PyObject *self, PyObject *args)
{
    PyObject *result = PyList_New(0);
    if (!result) {
        return NULL;
    }

    GCState *gcstate = get_gc_state();
    for (int i = 0; i < NUM_GENERATIONS; i++) {
        if (!(gc_referrers_for(args, GEN_HEAD(gcstate, i), result))) {
            Py_DECREF(result);
            return NULL;
        }
    }
    return result;
}

/* Append obj to list; return true if error (out of memory), false if OK. */
static int
referentsvisit(PyObject *obj, PyObject *list)
{
    return PyList_Append(list, obj) < 0;
}

PyDoc_STRVAR(gc_get_referents__doc__,
"get_referents(*objs) -> list\n\
Return the list of objects that are directly referred to by objs.");

static PyObject *
gc_get_referents(PyObject *self, PyObject *args)
{
    Py_ssize_t i;
    PyObject *result = PyList_New(0);

    if (result == NULL)
        return NULL;

    for (i = 0; i < PyTuple_GET_SIZE(args); i++) {
        traverseproc traverse;
        PyObject *obj = PyTuple_GET_ITEM(args, i);

        if (!_PyObject_IS_GC(obj))
            continue;
        traverse = Py_TYPE(obj)->tp_traverse;
        if (! traverse)
            continue;
        if (traverse(obj, (visitproc)referentsvisit, result)) {
            Py_DECREF(result);
            return NULL;
        }
    }
    return result;
}

/*[clinic input]
gc.get_objects
    generation: Py_ssize_t(accept={int, NoneType}, c_default="-1") = None
        Generation to extract the objects from.

Return a list of objects tracked by the collector (excluding the list returned).

If generation is not None, return only the objects tracked by the collector
that are in that generation.
[clinic start generated code]*/

static PyObject *
gc_get_objects_impl(PyObject *module, Py_ssize_t generation)
/*[clinic end generated code: output=48b35fea4ba6cb0e input=ef7da9df9806754c]*/
{
    PyThreadState *tstate = _PyThreadState_GET();
    int i;
    PyObject* result;
    GCState *gcstate = &tstate->interp->gc;

    result = PyList_New(0);
    if (result == NULL) {
        return NULL;
    }

    /* If generation is passed, we extract only that generation */
    if (generation != -1) {
        if (generation >= NUM_GENERATIONS) {
            _PyErr_Format(tstate, PyExc_ValueError,
                          "generation parameter must be less than the number of "
                          "available generations (%i)",
                           NUM_GENERATIONS);
            goto error;
        }

        if (generation < 0) {
            _PyErr_SetString(tstate, PyExc_ValueError,
                             "generation parameter cannot be negative");
            goto error;
        }

        if (append_objects(result, GEN_HEAD(gcstate, generation))) {
            goto error;
        }

        return result;
    }

    /* If generation is not passed or None, get all objects from all generations */
    for (i = 0; i < NUM_GENERATIONS; i++) {
        if (append_objects(result, GEN_HEAD(gcstate, i))) {
            goto error;
        }
    }
    return result;

error:
    Py_DECREF(result);
    return NULL;
}

/*[clinic input]
gc.get_stats

Return a list of dictionaries containing per-generation statistics.
[clinic start generated code]*/

static PyObject *
gc_get_stats_impl(PyObject *module)
/*[clinic end generated code: output=a8ab1d8a5d26f3ab input=1ef4ed9d17b1a470]*/
{
    int i;
    struct gc_generation_stats stats[NUM_GENERATIONS], *st;

    /* To get consistent values despite allocations while constructing
       the result list, we use a snapshot of the running stats. */
    GCState *gcstate = get_gc_state();
    for (i = 0; i < NUM_GENERATIONS; i++) {
        stats[i] = gcstate->generation_stats[i];
    }

    PyObject *result = PyList_New(0);
    if (result == NULL)
        return NULL;

    for (i = 0; i < NUM_GENERATIONS; i++) {
        PyObject *dict;
        st = &stats[i];
        dict = Py_BuildValue("{snsnsn}",
                             "collections", st->collections,
                             "collected", st->collected,
                             "uncollectable", st->uncollectable
                            );
        if (dict == NULL)
            goto error;
        if (PyList_Append(result, dict)) {
            Py_DECREF(dict);
            goto error;
        }
        Py_DECREF(dict);
    }
    return result;

error:
    Py_XDECREF(result);
    return NULL;
}


/*[clinic input]
gc.is_tracked

    obj: object
    /

Returns true if the object is tracked by the garbage collector.

Simple atomic objects will return false.
[clinic start generated code]*/

static PyObject *
gc_is_tracked(PyObject *module, PyObject *obj)
/*[clinic end generated code: output=14f0103423b28e31 input=d83057f170ea2723]*/
{
    PyObject *result;

    if (_PyObject_IS_GC(obj) && _PyObject_GC_IS_TRACKED(obj))
        result = Py_True;
    else
        result = Py_False;
    Py_INCREF(result);
    return result;
}

/*[clinic input]
gc.is_finalized

    obj: object
    /

Returns true if the object has been already finalized by the GC.
[clinic start generated code]*/

static PyObject *
gc_is_finalized(PyObject *module, PyObject *obj)
/*[clinic end generated code: output=e1516ac119a918ed input=201d0c58f69ae390]*/
{
    if (_PyObject_IS_GC(obj) && _PyGCHead_FINALIZED(AS_GC(obj))) {
         Py_RETURN_TRUE;
    }
    Py_RETURN_FALSE;
}

/*[clinic input]
gc.freeze

Freeze all current tracked objects and ignore them for future collections.

This can be used before a POSIX fork() call to make the gc copy-on-write friendly.
Note: collection before a POSIX fork() call may free pages for future allocation
which can cause copy-on-write.
[clinic start generated code]*/

static PyObject *
gc_freeze_impl(PyObject *module)
/*[clinic end generated code: output=502159d9cdc4c139 input=b602b16ac5febbe5]*/
{
    GCState *gcstate = get_gc_state();
    for (int i = 0; i < NUM_GENERATIONS; ++i) {
        gc_list_merge(GEN_HEAD(gcstate, i), &gcstate->permanent_generation.head);
        gcstate->generations[i].count = 0;
    }
    Py_RETURN_NONE;
}

/*[clinic input]
gc.unfreeze

Unfreeze all objects in the permanent generation.

Put all objects in the permanent generation back into oldest generation.
[clinic start generated code]*/

static PyObject *
gc_unfreeze_impl(PyObject *module)
/*[clinic end generated code: output=1c15f2043b25e169 input=2dd52b170f4cef6c]*/
{
    GCState *gcstate = get_gc_state();
    gc_list_merge(&gcstate->permanent_generation.head,
                  GEN_HEAD(gcstate, NUM_GENERATIONS-1));
    Py_RETURN_NONE;
}

/*[clinic input]
gc.get_freeze_count -> Py_ssize_t

Return the number of objects in the permanent generation.
[clinic start generated code]*/

static Py_ssize_t
gc_get_freeze_count_impl(PyObject *module)
/*[clinic end generated code: output=61cbd9f43aa032e1 input=45ffbc65cfe2a6ed]*/
{
    GCState *gcstate = get_gc_state();
    return gc_list_size(&gcstate->permanent_generation.head);
}


PyDoc_STRVAR(gc__doc__,
"This module provides access to the garbage collector for reference cycles.\n"
"\n"
"enable() -- Enable automatic garbage collection.\n"
"disable() -- Disable automatic garbage collection.\n"
"isenabled() -- Returns true if automatic collection is enabled.\n"
"collect() -- Do a full collection right now.\n"
"get_count() -- Return the current collection counts.\n"
"get_stats() -- Return list of dictionaries containing per-generation stats.\n"
"set_debug() -- Set debugging flags.\n"
"get_debug() -- Get debugging flags.\n"
"set_threshold() -- Set the collection thresholds.\n"
"get_threshold() -- Return the current the collection thresholds.\n"
"get_objects() -- Return a list of all objects tracked by the collector.\n"
"is_tracked() -- Returns true if a given object is tracked.\n"
"is_finalized() -- Returns true if a given object has been already finalized.\n"
"get_referrers() -- Return the list of objects that refer to an object.\n"
"get_referents() -- Return the list of objects that an object refers to.\n"
"freeze() -- Freeze all tracked objects and ignore them for future collections.\n"
"unfreeze() -- Unfreeze all objects in the permanent generation.\n"
"get_freeze_count() -- Return the number of objects in the permanent generation.\n");

static PyMethodDef GcMethods[] = {
    GC_ENABLE_METHODDEF
    GC_DISABLE_METHODDEF
    GC_ISENABLED_METHODDEF
    GC_SET_DEBUG_METHODDEF
    GC_GET_DEBUG_METHODDEF
    GC_GET_COUNT_METHODDEF
    {"set_threshold",  gc_set_threshold, METH_VARARGS, gc_set_thresh__doc__},
    GC_GET_THRESHOLD_METHODDEF
    GC_COLLECT_METHODDEF
    GC_GET_OBJECTS_METHODDEF
    GC_GET_STATS_METHODDEF
    GC_IS_TRACKED_METHODDEF
    GC_IS_FINALIZED_METHODDEF
    {"get_referrers",  gc_get_referrers, METH_VARARGS,
        gc_get_referrers__doc__},
    {"get_referents",  gc_get_referents, METH_VARARGS,
        gc_get_referents__doc__},
    GC_FREEZE_METHODDEF
    GC_UNFREEZE_METHODDEF
    GC_GET_FREEZE_COUNT_METHODDEF
    {NULL,      NULL}           /* Sentinel */
};

static int
gcmodule_exec(PyObject *module)
{
    GCState *gcstate = get_gc_state();

<<<<<<< HEAD
    PyObject *m = PyModule_Create(&gcmodule);

    if (m == NULL) {
        return NULL;
    }

    if (gcstate->garbage == NULL) {
        gcstate->garbage = PyList_New(0);
    }
    Py_XINCREF(gcstate->garbage);
    if (PyModule_Add(m, "garbage", gcstate->garbage) < 0) {
        goto error;
    }

    if (gcstate->callbacks == NULL) {
        gcstate->callbacks = PyList_New(0);
    }
    Py_XINCREF(gcstate->callbacks);
    if (PyModule_Add(m, "callbacks", gcstate->callbacks) < 0) {
        goto error;
    }

#define ADD_INT(NAME) if (PyModule_AddIntConstant(m, #NAME, NAME) < 0) { goto error; }
=======
    /* garbage and callbacks are initialized by _PyGC_Init() early in
     * interpreter lifecycle. */
    assert(gcstate->garbage != NULL);
    if (PyModule_AddObjectRef(module, "garbage", gcstate->garbage) < 0) {
        return -1;
    }
    assert(gcstate->callbacks != NULL);
    if (PyModule_AddObjectRef(module, "callbacks", gcstate->callbacks) < 0) {
        return -1;
    }

#define ADD_INT(NAME) if (PyModule_AddIntConstant(module, #NAME, NAME) < 0) { return -1; }
>>>>>>> 1db76394
    ADD_INT(DEBUG_STATS);
    ADD_INT(DEBUG_COLLECTABLE);
    ADD_INT(DEBUG_UNCOLLECTABLE);
    ADD_INT(DEBUG_SAVEALL);
    ADD_INT(DEBUG_LEAK);
#undef ADD_INT
<<<<<<< HEAD
    return m;

error:
    Py_DECREF(m);
    return NULL;
=======
    return 0;
}

static PyModuleDef_Slot gcmodule_slots[] = {
    {Py_mod_exec, gcmodule_exec},
    {0, NULL}
};

static struct PyModuleDef gcmodule = {
    PyModuleDef_HEAD_INIT,
    .m_name = "gc",
    .m_doc = gc__doc__,
    .m_size = 0,  // per interpreter state, see: get_gc_state()
    .m_methods = GcMethods,
    .m_slots = gcmodule_slots
};

PyMODINIT_FUNC
PyInit_gc(void)
{
    return PyModuleDef_Init(&gcmodule);
>>>>>>> 1db76394
}

/* Public API to invoke gc.collect() from C */
Py_ssize_t
PyGC_Collect(void)
{
    PyThreadState *tstate = _PyThreadState_GET();
    GCState *gcstate = &tstate->interp->gc;

    if (!gcstate->enabled) {
        return 0;
    }

    Py_ssize_t n;
    if (gcstate->collecting) {
        /* already collecting, don't do anything */
        n = 0;
    }
    else {
        PyObject *exc, *value, *tb;
        gcstate->collecting = 1;
        _PyErr_Fetch(tstate, &exc, &value, &tb);
        n = gc_collect_with_callback(tstate, NUM_GENERATIONS - 1);
        _PyErr_Restore(tstate, exc, value, tb);
        gcstate->collecting = 0;
    }

    return n;
}

Py_ssize_t
_PyGC_CollectNoFail(PyThreadState *tstate)
{
    /* Ideally, this function is only called on interpreter shutdown,
       and therefore not recursively.  Unfortunately, when there are daemon
       threads, a daemon thread can start a cyclic garbage collection
       during interpreter shutdown (and then never finish it).
       See http://bugs.python.org/issue8713#msg195178 for an example.
       */
    GCState *gcstate = &tstate->interp->gc;
    if (gcstate->collecting) {
        return 0;
    }

    Py_ssize_t n;
    gcstate->collecting = 1;
    n = gc_collect_main(tstate, NUM_GENERATIONS - 1, NULL, NULL, 1);
    gcstate->collecting = 0;
    return n;
}

void
_PyGC_DumpShutdownStats(PyThreadState *tstate)
{
    GCState *gcstate = &tstate->interp->gc;
    if (!(gcstate->debug & DEBUG_SAVEALL)
        && gcstate->garbage != NULL && PyList_GET_SIZE(gcstate->garbage) > 0) {
        const char *message;
        if (gcstate->debug & DEBUG_UNCOLLECTABLE)
            message = "gc: %zd uncollectable objects at " \
                "shutdown";
        else
            message = "gc: %zd uncollectable objects at " \
                "shutdown; use gc.set_debug(gc.DEBUG_UNCOLLECTABLE) to list them";
        /* PyErr_WarnFormat does too many things and we are at shutdown,
           the warnings module's dependencies (e.g. linecache) may be gone
           already. */
        if (PyErr_WarnExplicitFormat(PyExc_ResourceWarning, "gc", 0,
                                     "gc", NULL, message,
                                     PyList_GET_SIZE(gcstate->garbage)))
            PyErr_WriteUnraisable(NULL);
        if (gcstate->debug & DEBUG_UNCOLLECTABLE) {
            PyObject *repr = NULL, *bytes = NULL;
            repr = PyObject_Repr(gcstate->garbage);
            if (!repr || !(bytes = PyUnicode_EncodeFSDefault(repr)))
                PyErr_WriteUnraisable(gcstate->garbage);
            else {
                PySys_WriteStderr(
                    "      %s\n",
                    PyBytes_AS_STRING(bytes)
                    );
            }
            Py_XDECREF(repr);
            Py_XDECREF(bytes);
        }
    }
}

void
_PyGC_Fini(PyThreadState *tstate)
{
    GCState *gcstate = &tstate->interp->gc;
    Py_CLEAR(gcstate->garbage);
    Py_CLEAR(gcstate->callbacks);
}

/* for debugging */
void
_PyGC_Dump(PyGC_Head *g)
{
    _PyObject_Dump(FROM_GC(g));
}


#ifdef Py_DEBUG
static int
visit_validate(PyObject *op, void *parent_raw)
{
    PyObject *parent = _PyObject_CAST(parent_raw);
    if (_PyObject_IsFreed(op)) {
        _PyObject_ASSERT_FAILED_MSG(parent,
                                    "PyObject_GC_Track() object is not valid");
    }
    return 0;
}
#endif


/* extension modules might be compiled with GC support so these
   functions must always be available */

void
PyObject_GC_Track(void *op_raw)
{
    PyObject *op = _PyObject_CAST(op_raw);
    if (_PyObject_GC_IS_TRACKED(op)) {
        _PyObject_ASSERT_FAILED_MSG(op,
                                    "object already tracked "
                                    "by the garbage collector");
    }
    _PyObject_GC_TRACK(op);

#ifdef Py_DEBUG
    /* Check that the object is valid: validate objects traversed
       by tp_traverse() */
    traverseproc traverse = Py_TYPE(op)->tp_traverse;
    (void)traverse(op, visit_validate, op);
#endif
}

void
PyObject_GC_UnTrack(void *op_raw)
{
    PyObject *op = _PyObject_CAST(op_raw);
    /* Obscure:  the Py_TRASHCAN mechanism requires that we be able to
     * call PyObject_GC_UnTrack twice on an object.
     */
    if (_PyObject_GC_IS_TRACKED(op)) {
        _PyObject_GC_UNTRACK(op);
    }
}

int
PyObject_IS_GC(PyObject *obj)
{
    return _PyObject_IS_GC(obj);
}

static PyObject *
_PyObject_GC_Alloc(int use_calloc, size_t basicsize)
{
    PyThreadState *tstate = _PyThreadState_GET();
    GCState *gcstate = &tstate->interp->gc;
    if (basicsize > PY_SSIZE_T_MAX - sizeof(PyGC_Head)) {
        return _PyErr_NoMemory(tstate);
    }
    size_t size = sizeof(PyGC_Head) + basicsize;

    PyGC_Head *g;
    if (use_calloc) {
        g = (PyGC_Head *)PyObject_Calloc(1, size);
    }
    else {
        g = (PyGC_Head *)PyObject_Malloc(size);
    }
    if (g == NULL) {
        return _PyErr_NoMemory(tstate);
    }
    assert(((uintptr_t)g & 3) == 0);  // g must be aligned 4bytes boundary

    g->_gc_next = 0;
    g->_gc_prev = 0;
    gcstate->generations[0].count++; /* number of allocated GC objects */
    if (gcstate->generations[0].count > gcstate->generations[0].threshold &&
        gcstate->enabled &&
        gcstate->generations[0].threshold &&
        !gcstate->collecting &&
        !_PyErr_Occurred(tstate))
    {
        gcstate->collecting = 1;
        gc_collect_generations(tstate);
        gcstate->collecting = 0;
    }
    PyObject *op = FROM_GC(g);
    return op;
}

PyObject *
_PyObject_GC_Malloc(size_t basicsize)
{
    return _PyObject_GC_Alloc(0, basicsize);
}

PyObject *
_PyObject_GC_Calloc(size_t basicsize)
{
    return _PyObject_GC_Alloc(1, basicsize);
}

PyObject *
_PyObject_GC_New(PyTypeObject *tp)
{
    PyObject *op = _PyObject_GC_Malloc(_PyObject_SIZE(tp));
    if (op == NULL) {
        return NULL;
    }
    _PyObject_Init(op, tp);
    return op;
}

PyVarObject *
_PyObject_GC_NewVar(PyTypeObject *tp, Py_ssize_t nitems)
{
    size_t size;
    PyVarObject *op;

    if (nitems < 0) {
        PyErr_BadInternalCall();
        return NULL;
    }
    size = _PyObject_VAR_SIZE(tp, nitems);
    op = (PyVarObject *) _PyObject_GC_Malloc(size);
    if (op == NULL) {
        return NULL;
    }
    _PyObject_InitVar(op, tp, nitems);
    return op;
}

PyVarObject *
_PyObject_GC_Resize(PyVarObject *op, Py_ssize_t nitems)
{
    const size_t basicsize = _PyObject_VAR_SIZE(Py_TYPE(op), nitems);
    _PyObject_ASSERT((PyObject *)op, !_PyObject_GC_IS_TRACKED(op));
    if (basicsize > PY_SSIZE_T_MAX - sizeof(PyGC_Head)) {
        return (PyVarObject *)PyErr_NoMemory();
    }

    PyGC_Head *g = AS_GC(op);
    g = (PyGC_Head *)PyObject_REALLOC(g,  sizeof(PyGC_Head) + basicsize);
    if (g == NULL)
        return (PyVarObject *)PyErr_NoMemory();
    op = (PyVarObject *) FROM_GC(g);
    Py_SET_SIZE(op, nitems);
    return op;
}

void
PyObject_GC_Del(void *op)
{
    PyGC_Head *g = AS_GC(op);
    if (_PyObject_GC_IS_TRACKED(op)) {
        gc_list_remove(g);
    }
    GCState *gcstate = get_gc_state();
    if (gcstate->generations[0].count > 0) {
        gcstate->generations[0].count--;
    }
    PyObject_FREE(g);
}

int
PyObject_GC_IsTracked(PyObject* obj)
{
    if (_PyObject_IS_GC(obj) && _PyObject_GC_IS_TRACKED(obj)) {
        return 1;
    }
    return 0;
}

int
PyObject_GC_IsFinalized(PyObject *obj)
{
    if (_PyObject_IS_GC(obj) && _PyGCHead_FINALIZED(AS_GC(obj))) {
         return 1;
    }
    return 0;
}<|MERGE_RESOLUTION|>--- conflicted
+++ resolved
@@ -2002,31 +2002,6 @@
 {
     GCState *gcstate = get_gc_state();
 
-<<<<<<< HEAD
-    PyObject *m = PyModule_Create(&gcmodule);
-
-    if (m == NULL) {
-        return NULL;
-    }
-
-    if (gcstate->garbage == NULL) {
-        gcstate->garbage = PyList_New(0);
-    }
-    Py_XINCREF(gcstate->garbage);
-    if (PyModule_Add(m, "garbage", gcstate->garbage) < 0) {
-        goto error;
-    }
-
-    if (gcstate->callbacks == NULL) {
-        gcstate->callbacks = PyList_New(0);
-    }
-    Py_XINCREF(gcstate->callbacks);
-    if (PyModule_Add(m, "callbacks", gcstate->callbacks) < 0) {
-        goto error;
-    }
-
-#define ADD_INT(NAME) if (PyModule_AddIntConstant(m, #NAME, NAME) < 0) { goto error; }
-=======
     /* garbage and callbacks are initialized by _PyGC_Init() early in
      * interpreter lifecycle. */
     assert(gcstate->garbage != NULL);
@@ -2039,20 +2014,12 @@
     }
 
 #define ADD_INT(NAME) if (PyModule_AddIntConstant(module, #NAME, NAME) < 0) { return -1; }
->>>>>>> 1db76394
     ADD_INT(DEBUG_STATS);
     ADD_INT(DEBUG_COLLECTABLE);
     ADD_INT(DEBUG_UNCOLLECTABLE);
     ADD_INT(DEBUG_SAVEALL);
     ADD_INT(DEBUG_LEAK);
 #undef ADD_INT
-<<<<<<< HEAD
-    return m;
-
-error:
-    Py_DECREF(m);
-    return NULL;
-=======
     return 0;
 }
 
@@ -2074,7 +2041,6 @@
 PyInit_gc(void)
 {
     return PyModuleDef_Init(&gcmodule);
->>>>>>> 1db76394
 }
 
 /* Public API to invoke gc.collect() from C */
