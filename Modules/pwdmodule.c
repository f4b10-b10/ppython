--- conflicted
+++ resolved
@@ -369,24 +369,5 @@
 PyMODINIT_FUNC
 PyInit_pwd(void)
 {
-<<<<<<< HEAD
-    PyObject *m;
-    if ((m = PyState_FindModule(&pwdmodule)) != NULL) {
-        Py_INCREF(m);
-        return m;
-    }
-    if ((m = PyModule_Create(&pwdmodule)) == NULL)
-        return NULL;
-
-    pwdmodulestate *state = PyModule_GetState(m);
-    state->StructPwdType = PyStructSequence_NewType(&struct_pwd_type_desc);
-    Py_XINCREF(state->StructPwdType);
-    if (PyModule_Add(m, "struct_passwd", (PyObject *) state->StructPwdType) < 0) {
-        Py_DECREF(m);
-        return NULL;
-    }
-    return m;
-=======
     return PyModuleDef_Init(&pwdmodule);
->>>>>>> 1db76394
 }