--- conflicted
+++ resolved
@@ -636,11 +636,7 @@
     int saved_errno = 0;
 
     if (!PyArg_ParseTuple(
-<<<<<<< HEAD
-            args, "OOpO!OOiiiiiiiippO:fork_exec",
-=======
-            args, "OOpO!OOiiiiiiiiiiOOOiO:fork_exec",
->>>>>>> 8e19c8be
+            args, "OOpO!OOiiiiiiiippOOOiO:fork_exec",
             &process_args, &executable_list,
             &close_fds, &PyTuple_Type, &py_fds_to_keep,
             &cwd_obj, &env_list,
