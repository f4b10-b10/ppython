--- conflicted
+++ resolved
@@ -812,12 +812,8 @@
 static PyType_Spec _lsprof_profiler_type_spec = {
     .name = "_lsprof.Profiler",
     .basicsize = sizeof(ProfilerObject),
-<<<<<<< HEAD
     .flags = (Py_TPFLAGS_DEFAULT | Py_TPFLAGS_BASETYPE |
-              Py_TPFLAGS_IMMUTABLETYPE),
-=======
-    .flags = Py_TPFLAGS_DEFAULT | Py_TPFLAGS_BASETYPE | Py_TPFLAGS_HAVE_GC,
->>>>>>> fa106a68
+              Py_TPFLAGS_HAVE_GC | Py_TPFLAGS_IMMUTABLETYPE),
     .slots = _lsprof_profiler_type_spec_slots,
 };
 
