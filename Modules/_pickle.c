--- conflicted
+++ resolved
@@ -2361,7 +2361,7 @@
         return -1;
     }
 
-    if (memo_put(self, obj) < 0) {
+    if (memo_put(self, obj, 1) < 0) {
         return -1;
     }
 
@@ -2439,7 +2439,7 @@
         return -1;
     }
 
-    if (memo_put(self, obj) < 0) {
+    if (memo_put(self, obj, 1) < 0) {
         return -1;
     }
 
@@ -2532,20 +2532,12 @@
         if (_Pickler_Write(self, &next_buffer_op, 1) < 0) {
             return -1;
         }
-<<<<<<< HEAD
-
-        if (memo_put(self, obj, 1) < 0)
-            return -1;
-
-        return 0;
-=======
         if (view->readonly) {
             const char readonly_buffer_op = READONLY_BUFFER;
             if (_Pickler_Write(self, &readonly_buffer_op, 1) < 0) {
                 return -1;
             }
         }
->>>>>>> 530f506a
     }
     return 0;
 }
