--- conflicted
+++ resolved
@@ -6288,30 +6288,11 @@
      * mark stack.
      */
 
-<<<<<<< HEAD
-    if ((self->num_marks + 1) >= self->marks_size) {
+    if (self->num_marks >= self->marks_size) {
         size_t alloc = ((size_t)self->num_marks << 1) + 20;
         Py_ssize_t *marks_new = self->marks;
         PyMem_RESIZE(marks_new, Py_ssize_t, alloc);
         if (marks_new == NULL) {
-=======
-    if (self->num_marks >= self->marks_size) {
-        size_t alloc;
-
-        /* Use the size_t type to check for overflow. */
-        alloc = ((size_t)self->num_marks << 1) + 20;
-        if (alloc > (PY_SSIZE_T_MAX / sizeof(Py_ssize_t)) ||
-            alloc <= ((size_t)self->num_marks + 1)) {
-            PyErr_NoMemory();
-            return -1;
-        }
-
-        Py_ssize_t *marks_old = self->marks;
-        PyMem_RESIZE(self->marks, Py_ssize_t, alloc);
-        if (self->marks == NULL) {
-            PyMem_FREE(marks_old);
-            self->marks_size = 0;
->>>>>>> 86b89916
             PyErr_NoMemory();
             return -1;
         }
