--- conflicted
+++ resolved
@@ -4440,20 +4440,8 @@
                PyObject_GetItem and _PyObject_GetAttrId used below. */
             Py_INCREF(reduce_func);
         }
-<<<<<<< HEAD
-    } else {
-        // check private dispatch table
-        reduce_func = PyObject_GetItem(self->dispatch_table,
-                                       (PyObject *)type);
-        if (reduce_func == NULL) {
-            if (PyErr_ExceptionMatches(PyExc_KeyError))
-                PyErr_Clear();
-            else
-                goto error;
-        }
-=======
->>>>>>> 439466a0
-    }
+    }
+    // check private dispatch table
     else if (PyMapping_GetOptionalItem(self->dispatch_table, (PyObject *)type,
                                        &reduce_func) < 0)
     {
