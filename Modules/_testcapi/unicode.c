#include <stddef.h>               // ptrdiff_t

#include "parts.h"

static struct PyModuleDef *_testcapimodule = NULL;  // set at initialization

static PyObject *
codec_incrementalencoder(PyObject *self, PyObject *args)
{
    const char *encoding, *errors = NULL;
    if (!PyArg_ParseTuple(args, "s|s:test_incrementalencoder",
                          &encoding, &errors))
        return NULL;
    return PyCodec_IncrementalEncoder(encoding, errors);
}

static PyObject *
codec_incrementaldecoder(PyObject *self, PyObject *args)
{
    const char *encoding, *errors = NULL;
    if (!PyArg_ParseTuple(args, "s|s:test_incrementaldecoder",
                          &encoding, &errors))
        return NULL;
    return PyCodec_IncrementalDecoder(encoding, errors);
}

static PyObject *
test_unicode_compare_with_ascii(PyObject *self, PyObject *Py_UNUSED(ignored)) {
    PyObject *py_s = PyUnicode_FromStringAndSize("str\0", 4);
    int result;
    if (py_s == NULL)
        return NULL;
    result = PyUnicode_CompareWithASCIIString(py_s, "str");
    Py_DECREF(py_s);
    if (!result) {
        PyErr_SetString(PyExc_AssertionError, "Python string ending in NULL "
                        "should not compare equal to c string.");
        return NULL;
    }
    Py_RETURN_NONE;
}

static PyObject *
test_widechar(PyObject *self, PyObject *Py_UNUSED(ignored))
{
#if defined(SIZEOF_WCHAR_T) && (SIZEOF_WCHAR_T == 4)
    const wchar_t wtext[2] = {(wchar_t)0x10ABCDu};
    size_t wtextlen = 1;
    const wchar_t invalid[1] = {(wchar_t)0x110000u};
#else
    const wchar_t wtext[3] = {(wchar_t)0xDBEAu, (wchar_t)0xDFCDu};
    size_t wtextlen = 2;
#endif
    PyObject *wide, *utf8;

    wide = PyUnicode_FromWideChar(wtext, wtextlen);
    if (wide == NULL)
        return NULL;

    utf8 = PyUnicode_FromString("\xf4\x8a\xaf\x8d");
    if (utf8 == NULL) {
        Py_DECREF(wide);
        return NULL;
    }

    if (PyUnicode_GET_LENGTH(wide) != PyUnicode_GET_LENGTH(utf8)) {
        Py_DECREF(wide);
        Py_DECREF(utf8);
        PyErr_SetString(PyExc_AssertionError,
                        "test_widechar: "
                        "wide string and utf8 string "
                        "have different length");
        return NULL;
    }
    if (PyUnicode_Compare(wide, utf8)) {
        Py_DECREF(wide);
        Py_DECREF(utf8);
        if (PyErr_Occurred())
            return NULL;
        PyErr_SetString(PyExc_AssertionError,
                        "test_widechar: "
                        "wide string and utf8 string "
                        "are different");
        return NULL;
    }

    Py_DECREF(wide);
    Py_DECREF(utf8);

#if defined(SIZEOF_WCHAR_T) && (SIZEOF_WCHAR_T == 4)
    wide = PyUnicode_FromWideChar(invalid, 1);
    if (wide == NULL)
        PyErr_Clear();
    else {
        PyErr_SetString(PyExc_AssertionError,
                        "test_widechar: "
                        "PyUnicode_FromWideChar(L\"\\U00110000\", 1) didn't fail");
        return NULL;
    }
#endif
    Py_RETURN_NONE;
}

#define NULLABLE(x) do { if (x == Py_None) x = NULL; } while (0);

static PyObject *
unicode_copy(PyObject *unicode)
{
    PyObject *copy;

    if (!unicode) {
        return NULL;
    }
    if (!PyUnicode_Check(unicode)) {
        Py_INCREF(unicode);
        return unicode;
    }

    copy = PyUnicode_New(PyUnicode_GET_LENGTH(unicode),
                         PyUnicode_MAX_CHAR_VALUE(unicode));
    if (!copy) {
        return NULL;
    }
    if (PyUnicode_CopyCharacters(copy, 0, unicode,
                                 0, PyUnicode_GET_LENGTH(unicode)) < 0)
    {
        Py_DECREF(copy);
        return NULL;
    }
    return copy;
}

/* Test PyUnicode_New() */
static PyObject *
unicode_new(PyObject *self, PyObject *args)
{
    Py_ssize_t size;
    unsigned int maxchar;
    PyObject *result;

    if (!PyArg_ParseTuple(args, "nI", &size, &maxchar)) {
        return NULL;
    }

    result = PyUnicode_New(size, (Py_UCS4)maxchar);
    if (!result) {
        return NULL;
    }
    if (size > 0 && maxchar <= 0x10ffff &&
        PyUnicode_Fill(result, 0, size, (Py_UCS4)maxchar) < 0)
    {
        Py_DECREF(result);
        return NULL;
    }
    return result;
}

/* Test PyUnicode_Fill() */
static PyObject *
unicode_fill(PyObject *self, PyObject *args)
{
    PyObject *to, *to_copy;
    Py_ssize_t start, length, filled;
    unsigned int fill_char;

    if (!PyArg_ParseTuple(args, "OnnI", &to, &start, &length, &fill_char)) {
        return NULL;
    }

    NULLABLE(to);
    if (!(to_copy = unicode_copy(to)) && to) {
        return NULL;
    }

    filled = PyUnicode_Fill(to_copy, start, length, (Py_UCS4)fill_char);
    if (filled == -1 && PyErr_Occurred()) {
        Py_DECREF(to_copy);
        return NULL;
    }
    return Py_BuildValue("(Nn)", to_copy, filled);
}

/* Test PyUnicode_WriteChar() */
static PyObject *
unicode_writechar(PyObject *self, PyObject *args)
{
    PyObject *to, *to_copy;
    Py_ssize_t index;
    unsigned int character;
    int result;

    if (!PyArg_ParseTuple(args, "OnI", &to, &index, &character)) {
        return NULL;
    }

    NULLABLE(to);
    if (!(to_copy = unicode_copy(to)) && to) {
        return NULL;
    }

    result = PyUnicode_WriteChar(to_copy, index, (Py_UCS4)character);
    if (result == -1 && PyErr_Occurred()) {
        Py_DECREF(to_copy);
        return NULL;
    }
    return Py_BuildValue("(Ni)", to_copy, result);
}

/* Test PyUnicode_Resize() */
static PyObject *
unicode_resize(PyObject *self, PyObject *args)
{
    PyObject *obj, *copy;
    Py_ssize_t length;
    int result;

    if (!PyArg_ParseTuple(args, "On", &obj, &length)) {
        return NULL;
    }

    NULLABLE(obj);
    if (!(copy = unicode_copy(obj)) && obj) {
        return NULL;
    }
    result = PyUnicode_Resize(&copy, length);
    if (result == -1 && PyErr_Occurred()) {
        Py_XDECREF(copy);
        return NULL;
    }
    if (obj && PyUnicode_Check(obj) && length > PyUnicode_GET_LENGTH(obj)) {
        if (PyUnicode_Fill(copy, PyUnicode_GET_LENGTH(obj), length, 0U) < 0) {
            Py_DECREF(copy);
            return NULL;
        }
    }
    return Py_BuildValue("(Ni)", copy, result);
}

/* Test PyUnicode_Append() */
static PyObject *
unicode_append(PyObject *self, PyObject *args)
{
    PyObject *left, *right, *left_copy;

    if (!PyArg_ParseTuple(args, "OO", &left, &right))
        return NULL;

    NULLABLE(left);
    NULLABLE(right);
    if (!(left_copy = unicode_copy(left)) && left) {
        return NULL;
    }
    PyUnicode_Append(&left_copy, right);
    return left_copy;
}

/* Test PyUnicode_AppendAndDel() */
static PyObject *
unicode_appendanddel(PyObject *self, PyObject *args)
{
    PyObject *left, *right, *left_copy;

    if (!PyArg_ParseTuple(args, "OO", &left, &right))
        return NULL;

    NULLABLE(left);
    NULLABLE(right);
    if (!(left_copy = unicode_copy(left)) && left) {
        return NULL;
    }
    Py_XINCREF(right);
    PyUnicode_AppendAndDel(&left_copy, right);
    return left_copy;
}

/* Test PyUnicode_FromStringAndSize() */
static PyObject *
unicode_fromstringandsize(PyObject *self, PyObject *args)
{
    const char *s;
    Py_ssize_t bsize;
    Py_ssize_t size = -100;

    if (!PyArg_ParseTuple(args, "z#|n", &s, &bsize, &size)) {
        return NULL;
    }

    if (size == -100) {
        size = bsize;
    }
    return PyUnicode_FromStringAndSize(s, size);
}

/* Test PyUnicode_FromString() */
static PyObject *
unicode_fromstring(PyObject *self, PyObject *arg)
{
    const char *s;
    Py_ssize_t size;

    if (!PyArg_Parse(arg, "z#", &s, &size)) {
        return NULL;
    }
    return PyUnicode_FromString(s);
}

/* Test PyUnicode_FromKindAndData() */
static PyObject *
unicode_fromkindanddata(PyObject *self, PyObject *args)
{
    int kind;
    void *buffer;
    Py_ssize_t bsize;
    Py_ssize_t size = -100;

    if (!PyArg_ParseTuple(args, "iz#|n", &kind, &buffer, &bsize, &size)) {
        return NULL;
    }

    if (size == -100) {
        size = bsize;
    }
    if (kind && size % kind) {
        PyErr_SetString(PyExc_AssertionError,
                        "invalid size in unicode_fromkindanddata()");
        return NULL;
    }
    return PyUnicode_FromKindAndData(kind, buffer, kind ? size / kind : 0);
}

/* Test PyUnicode_Substring() */
static PyObject *
unicode_substring(PyObject *self, PyObject *args)
{
    PyObject *str;
    Py_ssize_t start, end;

    if (!PyArg_ParseTuple(args, "Onn", &str, &start, &end)) {
        return NULL;
    }

    NULLABLE(str);
    return PyUnicode_Substring(str, start, end);
}

/* Test PyUnicode_GetLength() */
static PyObject *
unicode_getlength(PyObject *self, PyObject *arg)
{
    Py_ssize_t result;

    NULLABLE(arg);
    result = PyUnicode_GetLength(arg);
    if (result == -1)
        return NULL;
    return PyLong_FromSsize_t(result);
}

/* Test PyUnicode_ReadChar() */
static PyObject *
unicode_readchar(PyObject *self, PyObject *args)
{
    PyObject *unicode;
    Py_ssize_t index;
    Py_UCS4 result;

    if (!PyArg_ParseTuple(args, "On", &unicode, &index)) {
        return NULL;
    }

    NULLABLE(unicode);
    result = PyUnicode_ReadChar(unicode, index);
    if (result == (Py_UCS4)-1)
        return NULL;
    return PyLong_FromUnsignedLong(result);
}

/* Test PyUnicode_FromEncodedObject() */
static PyObject *
unicode_fromencodedobject(PyObject *self, PyObject *args)
{
    PyObject *obj;
    const char *encoding;
    const char *errors = NULL;

    if (!PyArg_ParseTuple(args, "Oz|z", &obj, &encoding, &errors)) {
        return NULL;
    }

    NULLABLE(obj);
    return PyUnicode_FromEncodedObject(obj, encoding, errors);
}

/* Test PyUnicode_FromObject() */
static PyObject *
unicode_fromobject(PyObject *self, PyObject *arg)
{
    NULLABLE(arg);
    return PyUnicode_FromObject(arg);
}

/* Test PyUnicode_InternInPlace() */
static PyObject *
unicode_interninplace(PyObject *self, PyObject *arg)
{
    NULLABLE(arg);
    Py_XINCREF(arg);
    PyUnicode_InternInPlace(&arg);
    return arg;
}

/* Test PyUnicode_InternFromString() */
static PyObject *
unicode_internfromstring(PyObject *self, PyObject *arg)
{
    const char *s;
    Py_ssize_t size;

    if (!PyArg_Parse(arg, "z#", &s, &size)) {
        return NULL;
    }
    return PyUnicode_InternFromString(s);
}

/* Test PyUnicode_FromWideChar() */
static PyObject *
unicode_fromwidechar(PyObject *self, PyObject *args)
{
    const char *s;
    Py_ssize_t bsize;
    Py_ssize_t size = -100;

    if (!PyArg_ParseTuple(args, "z#|n", &s, &bsize, &size)) {
        return NULL;
    }
    if (size == -100) {
        if (bsize % SIZEOF_WCHAR_T) {
            PyErr_SetString(PyExc_AssertionError,
                            "invalid size in unicode_fromwidechar()");
            return NULL;
        }
        size = bsize / SIZEOF_WCHAR_T;
    }
    return PyUnicode_FromWideChar((const wchar_t *)s, size);
}

/* Test PyUnicode_AsWideChar() */
static PyObject *
unicode_aswidechar(PyObject *self, PyObject *args)
{
    PyObject *unicode, *result;
    Py_ssize_t buflen, size;
    wchar_t *buffer;

    if (!PyArg_ParseTuple(args, "On", &unicode, &buflen))
        return NULL;
    NULLABLE(unicode);
    buffer = PyMem_New(wchar_t, buflen);
    if (buffer == NULL)
        return PyErr_NoMemory();

    size = PyUnicode_AsWideChar(unicode, buffer, buflen);
    if (size == -1) {
        PyMem_Free(buffer);
        return NULL;
    }

    if (size < buflen)
        buflen = size + 1;
    else
        buflen = size;
    result = PyUnicode_FromWideChar(buffer, buflen);
    PyMem_Free(buffer);
    if (result == NULL)
        return NULL;

    return Py_BuildValue("(Nn)", result, size);
}

/* Test PyUnicode_AsWideCharString() with NULL as buffer */
static PyObject *
unicode_aswidechar_null(PyObject *self, PyObject *args)
{
    PyObject *unicode;
    Py_ssize_t buflen, size;

    if (!PyArg_ParseTuple(args, "On", &unicode, &buflen))
        return NULL;
    NULLABLE(unicode);
    size = PyUnicode_AsWideChar(unicode, NULL, buflen);
    if (size == -1) {
        return NULL;
    }
    return PyLong_FromSsize_t(size);
}

/* Test PyUnicode_AsWideCharString() */
static PyObject *
unicode_aswidecharstring(PyObject *self, PyObject *args)
{
    PyObject *unicode, *result;
    Py_ssize_t size = 100;
    wchar_t *buffer;

    if (!PyArg_ParseTuple(args, "O", &unicode))
        return NULL;

    NULLABLE(unicode);
    buffer = PyUnicode_AsWideCharString(unicode, &size);
    if (buffer == NULL)
        return NULL;

    result = PyUnicode_FromWideChar(buffer, size + 1);
    PyMem_Free(buffer);
    if (result == NULL)
        return NULL;
    return Py_BuildValue("(Nn)", result, size);
}

/* Test PyUnicode_AsWideCharString() with NULL as the size address */
static PyObject *
unicode_aswidecharstring_null(PyObject *self, PyObject *args)
{
    PyObject *unicode, *result;
    wchar_t *buffer;

    if (!PyArg_ParseTuple(args, "O", &unicode))
        return NULL;

    NULLABLE(unicode);
    buffer = PyUnicode_AsWideCharString(unicode, NULL);
    if (buffer == NULL)
        return NULL;

    result = PyUnicode_FromWideChar(buffer, -1);
    PyMem_Free(buffer);
    if (result == NULL)
        return NULL;
    return result;
}

/* Test PyUnicode_AsUCS4() */
static PyObject *
unicode_asucs4(PyObject *self, PyObject *args)
{
    PyObject *unicode, *result;
    Py_UCS4 *buffer;
    int copy_null;
    Py_ssize_t str_len, buf_len;

    if (!PyArg_ParseTuple(args, "Onp:unicode_asucs4", &unicode, &str_len, &copy_null)) {
        return NULL;
    }

    NULLABLE(unicode);
    buf_len = str_len + 1;
    buffer = PyMem_NEW(Py_UCS4, buf_len);
    if (buffer == NULL) {
        return PyErr_NoMemory();
    }
    memset(buffer, 0, sizeof(Py_UCS4)*buf_len);
    buffer[str_len] = 0xffffU;

    if (!PyUnicode_AsUCS4(unicode, buffer, buf_len, copy_null)) {
        PyMem_Free(buffer);
        return NULL;
    }

    result = PyUnicode_FromKindAndData(PyUnicode_4BYTE_KIND, buffer, buf_len);
    PyMem_Free(buffer);
    return result;
}

/* Test PyUnicode_AsUCS4Copy() */
static PyObject *
unicode_asucs4copy(PyObject *self, PyObject *args)
{
    PyObject *unicode;
    Py_UCS4 *buffer;
    PyObject *result;

    if (!PyArg_ParseTuple(args, "O", &unicode)) {
        return NULL;
    }

    NULLABLE(unicode);
    buffer = PyUnicode_AsUCS4Copy(unicode);
    if (buffer == NULL) {
        return NULL;
    }
    result = PyUnicode_FromKindAndData(PyUnicode_4BYTE_KIND,
                                       buffer,
                                       PyUnicode_GET_LENGTH(unicode) + 1);
    PyMem_FREE(buffer);
    return result;
}

/* Test PyUnicode_FromOrdinal() */
static PyObject *
unicode_fromordinal(PyObject *self, PyObject *args)
{
    int ordinal;

    if (!PyArg_ParseTuple(args, "i", &ordinal))
        return NULL;

    return PyUnicode_FromOrdinal(ordinal);
}

/* Test PyUnicode_AsUTF8() */
static PyObject *
unicode_asutf8(PyObject *self, PyObject *args)
{
    PyObject *unicode;
    Py_ssize_t buflen;
    const char *s;

    if (!PyArg_ParseTuple(args, "On", &unicode, &buflen))
        return NULL;

    NULLABLE(unicode);
    s = PyUnicode_AsUTF8(unicode);
    if (s == NULL)
        return NULL;

    return PyBytes_FromStringAndSize(s, buflen);
}

/* Test PyUnicode_AsUTF8AndSize() */
static PyObject *
unicode_asutf8andsize(PyObject *self, PyObject *args)
{
    PyObject *unicode;
    Py_ssize_t buflen;
    const char *s;
    Py_ssize_t size = -100;

    if (!PyArg_ParseTuple(args, "On", &unicode, &buflen))
        return NULL;

    NULLABLE(unicode);
    s = PyUnicode_AsUTF8AndSize(unicode, &size);
    if (s == NULL)
        return NULL;

    return Py_BuildValue("(y#n)", s, buflen, size);
}

/* Test PyUnicode_AsUTF8AndSize() with NULL as the size address */
static PyObject *
unicode_asutf8andsize_null(PyObject *self, PyObject *args)
{
    PyObject *unicode;
    Py_ssize_t buflen;
    const char *s;

    if (!PyArg_ParseTuple(args, "On", &unicode, &buflen))
        return NULL;

    NULLABLE(unicode);
    s = PyUnicode_AsUTF8AndSize(unicode, NULL);
    if (s == NULL)
        return NULL;

    return PyBytes_FromStringAndSize(s, buflen);
}

/* Test PyUnicode_GetDefaultEncoding() */
static PyObject *
unicode_getdefaultencoding(PyObject *self, PyObject *Py_UNUSED(ignored))
{
    const char *s = PyUnicode_GetDefaultEncoding();
    if (s == NULL)
        return NULL;

    return PyBytes_FromString(s);
}

<<<<<<< HEAD
/* Test PyUnicode_Decode() */
static PyObject *
unicode_decode(PyObject *self, PyObject *args)
{
    const char *s;
    Py_ssize_t size;
    const char *encoding;
    const char *errors = NULL;

    if (!PyArg_ParseTuple(args, "y#z|z", &s, &size, &encoding, &errors))
        return NULL;

    return PyUnicode_Decode(s, size, encoding, errors);
}

/* Test PyUnicode_AsEncodedString() */
static PyObject *
unicode_asencodedstring(PyObject *self, PyObject *args)
{
    PyObject *unicode;
    const char *encoding;
    const char *errors = NULL;

    if (!PyArg_ParseTuple(args, "Oz|z", &unicode, &encoding, &errors))
        return NULL;

    NULLABLE(unicode);
    return PyUnicode_AsEncodedString(unicode, encoding, errors);
}

/* Test PyUnicode_BuildEncodingMap() */
static PyObject *
unicode_buildencodingmap(PyObject *self, PyObject *arg)
{
    NULLABLE(arg);
    return PyUnicode_BuildEncodingMap(arg);
}

/* Test PyUnicode_DecodeUTF7() */
static PyObject *
unicode_decodeutf7(PyObject *self, PyObject *args)
{
    const char *data;
    Py_ssize_t size;
    const char *errors = NULL;

    if (!PyArg_ParseTuple(args, "y#|z", &data, &size, &errors))
        return NULL;

    return PyUnicode_DecodeUTF7(data, size, errors);
}

/* Test PyUnicode_DecodeUTF7Stateful() */
static PyObject *
unicode_decodeutf7stateful(PyObject *self, PyObject *args)
{
    const char *data;
    Py_ssize_t size;
    const char *errors = NULL;
    Py_ssize_t consumed;
    PyObject *result;

    if (!PyArg_ParseTuple(args, "y#|z", &data, &size, &errors))
        return NULL;

    result = PyUnicode_DecodeUTF7Stateful(data, size, errors, &consumed);
    if (!result) {
        return NULL;
    }
    return Py_BuildValue("(Nn)", result, consumed);
}

/* Test _PyUnicode_TransformDecimalAndSpaceToASCII() */
static PyObject *
unicode_transformdecimalandspacetoascii(PyObject *self, PyObject *arg)
{
    NULLABLE(arg);
    return _PyUnicode_TransformDecimalAndSpaceToASCII(arg);
}

=======
>>>>>>> dac1e364
/* Test PyUnicode_DecodeUTF8() */
static PyObject *
unicode_decodeutf8(PyObject *self, PyObject *args)
{
    const char *data;
    Py_ssize_t size;
    const char *errors = NULL;

    if (!PyArg_ParseTuple(args, "y#|z", &data, &size, &errors))
        return NULL;

    return PyUnicode_DecodeUTF8(data, size, errors);
}

/* Test PyUnicode_DecodeUTF8Stateful() */
static PyObject *
unicode_decodeutf8stateful(PyObject *self, PyObject *args)
{
    const char *data;
    Py_ssize_t size;
    const char *errors = NULL;
    Py_ssize_t consumed = 123456789;
    PyObject *result;

    if (!PyArg_ParseTuple(args, "y#|z", &data, &size, &errors))
        return NULL;

    result = PyUnicode_DecodeUTF8Stateful(data, size, errors, &consumed);
    if (!result) {
        return NULL;
    }
    return Py_BuildValue("(Nn)", result, consumed);
}

/* Test PyUnicode_AsUTF8String() */
static PyObject *
unicode_asutf8string(PyObject *self, PyObject *arg)
{
    NULLABLE(arg);
    return PyUnicode_AsUTF8String(arg);
}

/* Test PyUnicode_DecodeUTF32() */
static PyObject *
unicode_decodeutf32(PyObject *self, PyObject *args)
{
    const char *data;
    Py_ssize_t size;
    const char *errors = NULL;
    int byteorder;
    PyObject *result;

    if (!PyArg_ParseTuple(args, "iy#|z", &byteorder, &data, &size, &errors))
        return NULL;

    result = PyUnicode_DecodeUTF32(data, size, errors, &byteorder);
    if (!result) {
        return NULL;
    }
    return Py_BuildValue("(iN)", byteorder, result);
}

/* Test PyUnicode_DecodeUTF32Stateful() */
static PyObject *
unicode_decodeutf32stateful(PyObject *self, PyObject *args)
{
    const char *data;
    Py_ssize_t size;
    const char *errors = NULL;
    int byteorder;
    Py_ssize_t consumed;
    PyObject *result;

    if (!PyArg_ParseTuple(args, "iy#|z", &byteorder, &data, &size, &errors))
        return NULL;

    result = PyUnicode_DecodeUTF32Stateful(data, size, errors, &byteorder, &consumed);
    if (!result) {
        return NULL;
    }
    return Py_BuildValue("(iNn)", byteorder, result, consumed);
}

/* Test PyUnicode_AsUTF32String() */
static PyObject *
unicode_asutf32string(PyObject *self, PyObject *arg)
{
    NULLABLE(arg);
    return PyUnicode_AsUTF32String(arg);
}

/* Test PyUnicode_DecodeUTF16() */
static PyObject *
unicode_decodeutf16(PyObject *self, PyObject *args)
{
    const char *data;
    Py_ssize_t size;
    const char *errors = NULL;
    int byteorder = 0;
    PyObject *result;

    if (!PyArg_ParseTuple(args, "iy#|z", &byteorder, &data, &size, &errors))
        return NULL;

    result = PyUnicode_DecodeUTF16(data, size, errors, &byteorder);
    if (!result) {
        return NULL;
    }
    return Py_BuildValue("(iN)", byteorder, result);
}

/* Test PyUnicode_DecodeUTF16Stateful() */
static PyObject *
unicode_decodeutf16stateful(PyObject *self, PyObject *args)
{
    const char *data;
    Py_ssize_t size;
    const char *errors = NULL;
    int byteorder;
    Py_ssize_t consumed;
    PyObject *result;

    if (!PyArg_ParseTuple(args, "iy#|z", &byteorder, &data, &size, &errors))
        return NULL;

    result = PyUnicode_DecodeUTF16Stateful(data, size, errors, &byteorder, &consumed);
    if (!result) {
        return NULL;
    }
    return Py_BuildValue("(iNn)", byteorder, result, consumed);
}

/* Test PyUnicode_AsUTF16String() */
static PyObject *
unicode_asutf16string(PyObject *self, PyObject *arg)
{
    NULLABLE(arg);
    return PyUnicode_AsUTF16String(arg);
}

/* Test PyUnicode_DecodeUnicodeEscape() */
static PyObject *
unicode_decodeunicodeescape(PyObject *self, PyObject *args)
{
    const char *data;
    Py_ssize_t size;
    const char *errors = NULL;

    if (!PyArg_ParseTuple(args, "y#|z", &data, &size, &errors))
        return NULL;

    return PyUnicode_DecodeUnicodeEscape(data, size, errors);
}

/* Test PyUnicode_AsUnicodeEscapeString() */
static PyObject *
unicode_asunicodeescapestring(PyObject *self, PyObject *arg)
{
    NULLABLE(arg);
    return PyUnicode_AsUnicodeEscapeString(arg);
}

static PyObject *
unicode_decoderawunicodeescape(PyObject *self, PyObject *args)
{
    const char *data;
    Py_ssize_t size;
    const char *errors = NULL;

    if (!PyArg_ParseTuple(args, "y#|z", &data, &size, &errors))
        return NULL;

    return PyUnicode_DecodeRawUnicodeEscape(data, size, errors);
}

/* Test PyUnicode_AsRawUnicodeEscapeString() */
static PyObject *
unicode_asrawunicodeescapestring(PyObject *self, PyObject *arg)
{
    NULLABLE(arg);
    return PyUnicode_AsRawUnicodeEscapeString(arg);
}

static PyObject *
unicode_decodelatin1(PyObject *self, PyObject *args)
{
    const char *data;
    Py_ssize_t size;
    const char *errors = NULL;

    if (!PyArg_ParseTuple(args, "y#|z", &data, &size, &errors))
        return NULL;

    return PyUnicode_DecodeLatin1(data, size, errors);
}

/* Test PyUnicode_AsLatin1String() */
static PyObject *
unicode_aslatin1string(PyObject *self, PyObject *arg)
{
    NULLABLE(arg);
    return PyUnicode_AsLatin1String(arg);
}

/* Test PyUnicode_DecodeASCII() */
static PyObject *
unicode_decodeascii(PyObject *self, PyObject *args)
{
    const char *data;
    Py_ssize_t size;
    const char *errors = NULL;

    if (!PyArg_ParseTuple(args, "y#|z", &data, &size, &errors))
        return NULL;

    return PyUnicode_DecodeASCII(data, size, errors);
}

/* Test PyUnicode_AsASCIIString() */
static PyObject *
unicode_asasciistring(PyObject *self, PyObject *arg)
{
    NULLABLE(arg);
    return PyUnicode_AsASCIIString(arg);
}

/* Test PyUnicode_DecodeCharmap() */
static PyObject *
unicode_decodecharmap(PyObject *self, PyObject *args)
{
    const char *data;
    Py_ssize_t size;
    PyObject *mapping;
    const char *errors = NULL;

    if (!PyArg_ParseTuple(args, "y#O|z", &data, &size, &mapping, &errors))
        return NULL;

    NULLABLE(mapping);
    return PyUnicode_DecodeCharmap(data, size, mapping, errors);
}

/* Test PyUnicode_AsCharmapString() */
static PyObject *
unicode_ascharmapstring(PyObject *self, PyObject *args)
{
    PyObject *unicode;
    PyObject *mapping;

    if (!PyArg_ParseTuple(args, "OO", &unicode, &mapping))
        return NULL;

    NULLABLE(unicode);
    NULLABLE(mapping);
    return PyUnicode_AsCharmapString(unicode, mapping);
}

#ifdef MS_WINDOWS

/* Test PyUnicode_DecodeMBCS() */
static PyObject *
unicode_decodembcs(PyObject *self, PyObject *args)
{
    const char *data;
    Py_ssize_t size;
    const char *errors = NULL;

    if (!PyArg_ParseTuple(args, "y#|z", &data, &size, &errors))
        return NULL;

    return PyUnicode_DecodeMBCS(data, size, errors);
}

/* Test PyUnicode_DecodeMBCSStateful() */
static PyObject *
unicode_decodembcsstateful(PyObject *self, PyObject *args)
{
    const char *data;
    Py_ssize_t size;
    const char *errors = NULL;
    Py_ssize_t consumed;
    PyObject *result;

    if (!PyArg_ParseTuple(args, "y#|z", &data, &size, &errors))
        return NULL;

    result = PyUnicode_DecodeMBCSStateful(data, size, errors, &consumed);
    if (!result) {
        return NULL;
    }
    return Py_BuildValue("(Nn)", result, consumed);
}

/* Test PyUnicode_DecodeCodePageStateful() */
static PyObject *
unicode_decodecodepagestateful(PyObject *self, PyObject *args)
{
    int code_page;
    const char *data;
    Py_ssize_t size;
    const char *errors = NULL;
    Py_ssize_t consumed;
    PyObject *result;

    if (!PyArg_ParseTuple(args, "iy#|z", &code_page, &data, &size, &errors))
        return NULL;

    result = PyUnicode_DecodeCodePageStateful(code_page, data, size, errors, &consumed);
    if (!result) {
        return NULL;
    }
    return Py_BuildValue("(Nn)", result, consumed);
}

/* Test PyUnicode_AsMBCSString() */
static PyObject *
unicode_asmbcsstring(PyObject *self, PyObject *arg)
{
    NULLABLE(arg);
    return PyUnicode_AsMBCSString(arg);
}

/* Test PyUnicode_EncodeCodePage() */
static PyObject *
unicode_encodecodepage(PyObject *self, PyObject *args)
{
    int code_page;
    PyObject *unicode;
    const char *errors;

    if (!PyArg_ParseTuple(args, "iO|z", &code_page, &unicode, &errors))
        return NULL;

    NULLABLE(unicode);
    return PyUnicode_EncodeCodePage(code_page, unicode, errors);
}

#endif /* MS_WINDOWS */

/* Test PyUnicode_DecodeLocaleAndSize() */
static PyObject *
unicode_decodelocaleandsize(PyObject *self, PyObject *args)
{
    const char *data;
    Py_ssize_t size;
    const char *errors;

    if (!PyArg_ParseTuple(args, "y#|z", &data, &size, &errors))
        return NULL;

    return PyUnicode_DecodeLocaleAndSize(data, size, errors);
}

/* Test PyUnicode_DecodeLocale() */
static PyObject *
unicode_decodelocale(PyObject *self, PyObject *args)
{
    const char *data;
    Py_ssize_t size;
    const char *errors;

    if (!PyArg_ParseTuple(args, "y#|z", &data, &size, &errors))
        return NULL;

    return PyUnicode_DecodeLocale(data, errors);
}

/* Test PyUnicode_EncodeLocale() */
static PyObject *
unicode_encodelocale(PyObject *self, PyObject *args)
{
    PyObject *unicode;
    const char *errors;

    if (!PyArg_ParseTuple(args, "O|z", &unicode, &errors))
        return NULL;

    NULLABLE(unicode);
    return PyUnicode_EncodeLocale(unicode, errors);
}

/* Test PyUnicode_DecodeFSDefault() */
static PyObject *
unicode_decodefsdefault(PyObject *self, PyObject *args)
{
    const char *data;
    Py_ssize_t size;

    if (!PyArg_ParseTuple(args, "y#", &data, &size))
        return NULL;

    return PyUnicode_DecodeFSDefault(data);
}

/* Test PyUnicode_DecodeFSDefaultAndSize() */
static PyObject *
unicode_decodefsdefaultandsize(PyObject *self, PyObject *args)
{
    const char *data;
    Py_ssize_t size;

    if (!PyArg_ParseTuple(args, "y#|n", &data, &size, &size))
        return NULL;

    return PyUnicode_DecodeFSDefaultAndSize(data, size);
}

/* Test PyUnicode_EncodeFSDefault() */
static PyObject *
unicode_encodefsdefault(PyObject *self, PyObject *arg)
{
    NULLABLE(arg);
    return PyUnicode_EncodeFSDefault(arg);
}

/* Test PyUnicode_Concat() */
static PyObject *
unicode_concat(PyObject *self, PyObject *args)
{
    PyObject *left;
    PyObject *right;

    if (!PyArg_ParseTuple(args, "OO", &left, &right))
        return NULL;

    NULLABLE(left);
    NULLABLE(right);
    return PyUnicode_Concat(left, right);
}

/* Test PyUnicode_Split() */
static PyObject *
unicode_split(PyObject *self, PyObject *args)
{
    PyObject *s;
    PyObject *sep;
    Py_ssize_t maxsplit = -1;

    if (!PyArg_ParseTuple(args, "OO|n", &s, &sep, &maxsplit))
        return NULL;

    NULLABLE(s);
    NULLABLE(sep);
    return PyUnicode_Split(s, sep, maxsplit);
}

/* Test PyUnicode_RSplit() */
static PyObject *
unicode_rsplit(PyObject *self, PyObject *args)
{
    PyObject *s;
    PyObject *sep;
    Py_ssize_t maxsplit = -1;

    if (!PyArg_ParseTuple(args, "OO|n", &s, &sep, &maxsplit))
        return NULL;

    NULLABLE(s);
    NULLABLE(sep);
    return PyUnicode_RSplit(s, sep, maxsplit);
}

/* Test PyUnicode_Splitlines() */
static PyObject *
unicode_splitlines(PyObject *self, PyObject *args)
{
    PyObject *s;
    int keepends = 0;

    if (!PyArg_ParseTuple(args, "O|i", &s, &keepends))
        return NULL;

    NULLABLE(s);
    return PyUnicode_Splitlines(s, keepends);
}

/* Test PyUnicode_Partition() */
static PyObject *
unicode_partition(PyObject *self, PyObject *args)
{
    PyObject *s;
    PyObject *sep;

    if (!PyArg_ParseTuple(args, "OO", &s, &sep))
        return NULL;

    NULLABLE(s);
    NULLABLE(sep);
    return PyUnicode_Partition(s, sep);
}

/* Test PyUnicode_RPartition() */
static PyObject *
unicode_rpartition(PyObject *self, PyObject *args)
{
    PyObject *s;
    PyObject *sep;

    if (!PyArg_ParseTuple(args, "OO", &s, &sep))
        return NULL;

    NULLABLE(s);
    NULLABLE(sep);
    return PyUnicode_RPartition(s, sep);
}

/* Test PyUnicode_Translate() */
static PyObject *
unicode_translate(PyObject *self, PyObject *args)
{
    PyObject *obj;
    PyObject *table;
    const char *errors = NULL;

    if (!PyArg_ParseTuple(args, "OO|z", &obj, &table, &errors))
        return NULL;

    NULLABLE(obj);
    NULLABLE(table);
    return PyUnicode_Translate(obj, table, errors);
}

/* Test PyUnicode_Join() */
static PyObject *
unicode_join(PyObject *self, PyObject *args)
{
    PyObject *sep;
    PyObject *seq;

    if (!PyArg_ParseTuple(args, "OO", &sep, &seq))
        return NULL;

    NULLABLE(sep);
    NULLABLE(seq);
    return PyUnicode_Join(sep, seq);
}

/* Test PyUnicode_Count() */
static PyObject *
unicode_count(PyObject *self, PyObject *args)
{
    PyObject *str;
    PyObject *substr;
    Py_ssize_t start;
    Py_ssize_t end;
    Py_ssize_t result;

    if (!PyArg_ParseTuple(args, "OOnn", &str, &substr, &start, &end))
        return NULL;

    NULLABLE(str);
    NULLABLE(substr);
    result = PyUnicode_Count(str, substr, start, end);
    if (result == -1)
        return NULL;
    return PyLong_FromSsize_t(result);
}

/* Test PyUnicode_Find() */
static PyObject *
unicode_find(PyObject *self, PyObject *args)
{
    PyObject *str;
    PyObject *substr;
    Py_ssize_t start;
    Py_ssize_t end;
    int direction;
    Py_ssize_t result;

    if (!PyArg_ParseTuple(args, "OOnni", &str, &substr, &start, &end, &direction))
        return NULL;

    NULLABLE(str);
    NULLABLE(substr);
    result = PyUnicode_Find(str, substr, start, end, direction);
    if (result == -2)
        return NULL;
    return PyLong_FromSsize_t(result);
}

/* Test PyUnicode_Tailmatch() */
static PyObject *
unicode_tailmatch(PyObject *self, PyObject *args)
{
    PyObject *str;
    PyObject *substr;
    Py_ssize_t start;
    Py_ssize_t end;
    int direction;
    Py_ssize_t result;

    if (!PyArg_ParseTuple(args, "OOnni", &str, &substr, &start, &end, &direction))
        return NULL;

    NULLABLE(str);
    NULLABLE(substr);
    result = PyUnicode_Tailmatch(str, substr, start, end, direction);
    if (result == -1)
        return NULL;
    return PyLong_FromSsize_t(result);
}

/* Test PyUnicode_FindChar() */
static PyObject *
unicode_findchar(PyObject *self, PyObject *args)
{
    PyObject *str;
    int direction;
    unsigned int ch;
    Py_ssize_t result;
    Py_ssize_t start, end;

    if (!PyArg_ParseTuple(args, "OInni:unicode_findchar", &str, &ch,
                          &start, &end, &direction)) {
        return NULL;
    }
    NULLABLE(str);
    result = PyUnicode_FindChar(str, (Py_UCS4)ch, start, end, direction);
    if (result == -2)
        return NULL;
    else
        return PyLong_FromSsize_t(result);
}

/* Test PyUnicode_Replace() */
static PyObject *
unicode_replace(PyObject *self, PyObject *args)
{
    PyObject *str;
    PyObject *substr;
    PyObject *replstr;
    Py_ssize_t maxcount = -1;

    if (!PyArg_ParseTuple(args, "OOO|n", &str, &substr, &replstr, &maxcount))
        return NULL;

    NULLABLE(str);
    NULLABLE(substr);
    NULLABLE(replstr);
    return PyUnicode_Replace(str, substr, replstr, maxcount);
}

/* Test PyUnicode_Compare() */
static PyObject *
unicode_compare(PyObject *self, PyObject *args)
{
    PyObject *left;
    PyObject *right;
    int result;

    if (!PyArg_ParseTuple(args, "OO", &left, &right))
        return NULL;

    NULLABLE(left);
    NULLABLE(right);
    result = PyUnicode_Compare(left, right);
    if (result == -1 && PyErr_Occurred()) {
        return NULL;
    }
    return PyLong_FromLong(result);
}

/* Test PyUnicode_CompareWithASCIIString() */
static PyObject *
unicode_comparewithasciistring(PyObject *self, PyObject *args)
{
    PyObject *left;
    const char *right = NULL;
    Py_ssize_t right_len;
    int result;

    if (!PyArg_ParseTuple(args, "O|y#", &left, &right, &right_len))
        return NULL;

    NULLABLE(left);
    result = PyUnicode_CompareWithASCIIString(left, right);
    if (result == -1 && PyErr_Occurred()) {
        return NULL;
    }
    return PyLong_FromLong(result);
}

/* Test PyUnicode_RichCompare() */
static PyObject *
unicode_richcompare(PyObject *self, PyObject *args)
{
    PyObject *left;
    PyObject *right;
    int op;

    if (!PyArg_ParseTuple(args, "OOi", &left, &right, &op))
        return NULL;

    NULLABLE(left);
    NULLABLE(right);
    return PyUnicode_RichCompare(left, right, op);
}

/* Test PyUnicode_Format() */
static PyObject *
unicode_format(PyObject *self, PyObject *args)
{
    PyObject *format;
    PyObject *fargs;

    if (!PyArg_ParseTuple(args, "OO", &format, &fargs))
        return NULL;

    NULLABLE(format);
    NULLABLE(fargs);
    return PyUnicode_Format(format, fargs);
}

/* Test PyUnicode_Contains() */
static PyObject *
unicode_contains(PyObject *self, PyObject *args)
{
    PyObject *container;
    PyObject *element;
    int result;

    if (!PyArg_ParseTuple(args, "OO", &container, &element))
        return NULL;

    NULLABLE(container);
    NULLABLE(element);
    result = PyUnicode_Contains(container, element);
    if (result == -1 && PyErr_Occurred()) {
        return NULL;
    }
    return PyLong_FromLong(result);
}

/* Test PyUnicode_IsIdentifier() */
static PyObject *
unicode_isidentifier(PyObject *self, PyObject *arg)
{
    int result;

    NULLABLE(arg);
    result = PyUnicode_IsIdentifier(arg);
    if (result == -1 && PyErr_Occurred()) {
        return NULL;
    }
    return PyLong_FromLong(result);
}

/* Test PyUnicode_CopyCharacters() */
static PyObject *
unicode_copycharacters(PyObject *self, PyObject *args)
{
    PyObject *from, *to, *to_copy;
    Py_ssize_t from_start, to_start, how_many, copied;

    if (!PyArg_ParseTuple(args, "UnOnn", &to, &to_start,
                          &from, &from_start, &how_many)) {
        return NULL;
    }

    NULLABLE(from);
    if (!(to_copy = PyUnicode_New(PyUnicode_GET_LENGTH(to),
                                  PyUnicode_MAX_CHAR_VALUE(to)))) {
        return NULL;
    }
    if (PyUnicode_Fill(to_copy, 0, PyUnicode_GET_LENGTH(to_copy), 0U) < 0) {
        Py_DECREF(to_copy);
        return NULL;
    }

    copied = PyUnicode_CopyCharacters(to_copy, to_start, from,
                                      from_start, how_many);
    if (copied == -1 && PyErr_Occurred()) {
        Py_DECREF(to_copy);
        return NULL;
    }

    return Py_BuildValue("(Nn)", to_copy, copied);
}

static int
check_raised_systemerror(PyObject *result, char* msg)
{
    if (result) {
        // no exception
        PyErr_Format(PyExc_AssertionError,
                     "SystemError not raised: %s",
                     msg);
        return 0;
    }
    if (PyErr_ExceptionMatches(PyExc_SystemError)) {
        // expected exception
        PyErr_Clear();
        return 1;
    }
    // unexpected exception
    return 0;
}

static PyObject *
test_string_from_format(PyObject *self, PyObject *Py_UNUSED(ignored))
{
    PyObject *result;
    PyObject *unicode = PyUnicode_FromString("None");

#define CHECK_FORMAT_2(FORMAT, EXPECTED, ARG1, ARG2)                \
    result = PyUnicode_FromFormat(FORMAT, ARG1, ARG2);              \
    if (EXPECTED == NULL) {                                         \
        if (!check_raised_systemerror(result, FORMAT)) {            \
            goto Fail;                                              \
        }                                                           \
    }                                                               \
    else if (result == NULL)                                        \
        return NULL;                                                \
    else if (PyUnicode_CompareWithASCIIString(result, EXPECTED) != 0) { \
        PyErr_Format(PyExc_AssertionError,                          \
                     "test_string_from_format: failed at \"%s\" "   \
                     "expected \"%s\" got \"%s\"",                  \
                     FORMAT, EXPECTED, PyUnicode_AsUTF8(result));   \
        goto Fail;                                                  \
    }                                                               \
    Py_XDECREF(result)

#define CHECK_FORMAT_1(FORMAT, EXPECTED, ARG)                       \
    CHECK_FORMAT_2(FORMAT, EXPECTED, ARG, 0)

#define CHECK_FORMAT_0(FORMAT, EXPECTED)                            \
    CHECK_FORMAT_2(FORMAT, EXPECTED, 0, 0)

    // Unrecognized
    CHECK_FORMAT_2("%u %? %u", NULL, 1, 2);

    // "%%" (options are rejected)
    CHECK_FORMAT_0(  "%%", "%");
    CHECK_FORMAT_0( "%0%", NULL);
    CHECK_FORMAT_0("%00%", NULL);
    CHECK_FORMAT_0( "%2%", NULL);
    CHECK_FORMAT_0("%02%", NULL);
    CHECK_FORMAT_0("%.0%", NULL);
    CHECK_FORMAT_0("%.2%", NULL);

    // "%c"
    CHECK_FORMAT_1(  "%c", "c", 'c');
    CHECK_FORMAT_1( "%0c", "c", 'c');
    CHECK_FORMAT_1("%00c", "c", 'c');
    CHECK_FORMAT_1( "%2c", NULL, 'c');
    CHECK_FORMAT_1("%02c", NULL, 'c');
    CHECK_FORMAT_1("%.0c", NULL, 'c');
    CHECK_FORMAT_1("%.2c", NULL, 'c');

    // Integers
    CHECK_FORMAT_1("%d",             "123",                (int)123);
    CHECK_FORMAT_1("%i",             "123",                (int)123);
    CHECK_FORMAT_1("%u",             "123",       (unsigned int)123);
    CHECK_FORMAT_1("%x",              "7b",       (unsigned int)123);
    CHECK_FORMAT_1("%X",              "7B",       (unsigned int)123);
    CHECK_FORMAT_1("%o",             "173",       (unsigned int)123);
    CHECK_FORMAT_1("%ld",            "123",               (long)123);
    CHECK_FORMAT_1("%li",            "123",               (long)123);
    CHECK_FORMAT_1("%lu",            "123",      (unsigned long)123);
    CHECK_FORMAT_1("%lx",             "7b",      (unsigned long)123);
    CHECK_FORMAT_1("%lX",             "7B",      (unsigned long)123);
    CHECK_FORMAT_1("%lo",            "173",      (unsigned long)123);
    CHECK_FORMAT_1("%lld",           "123",          (long long)123);
    CHECK_FORMAT_1("%lli",           "123",          (long long)123);
    CHECK_FORMAT_1("%llu",           "123", (unsigned long long)123);
    CHECK_FORMAT_1("%llx",            "7b", (unsigned long long)123);
    CHECK_FORMAT_1("%llX",            "7B", (unsigned long long)123);
    CHECK_FORMAT_1("%llo",           "173", (unsigned long long)123);
    CHECK_FORMAT_1("%zd",            "123",         (Py_ssize_t)123);
    CHECK_FORMAT_1("%zi",            "123",         (Py_ssize_t)123);
    CHECK_FORMAT_1("%zu",            "123",             (size_t)123);
    CHECK_FORMAT_1("%zx",             "7b",             (size_t)123);
    CHECK_FORMAT_1("%zX",             "7B",             (size_t)123);
    CHECK_FORMAT_1("%zo",            "173",             (size_t)123);
    CHECK_FORMAT_1("%td",            "123",          (ptrdiff_t)123);
    CHECK_FORMAT_1("%ti",            "123",          (ptrdiff_t)123);
    CHECK_FORMAT_1("%tu",            "123",          (ptrdiff_t)123);
    CHECK_FORMAT_1("%tx",             "7b",          (ptrdiff_t)123);
    CHECK_FORMAT_1("%tX",             "7B",          (ptrdiff_t)123);
    CHECK_FORMAT_1("%to",            "173",          (ptrdiff_t)123);
    CHECK_FORMAT_1("%jd",            "123",           (intmax_t)123);
    CHECK_FORMAT_1("%ji",            "123",           (intmax_t)123);
    CHECK_FORMAT_1("%ju",            "123",          (uintmax_t)123);
    CHECK_FORMAT_1("%jx",             "7b",          (uintmax_t)123);
    CHECK_FORMAT_1("%jX",             "7B",          (uintmax_t)123);
    CHECK_FORMAT_1("%jo",            "173",          (uintmax_t)123);

    CHECK_FORMAT_1("%d",            "-123",               (int)-123);
    CHECK_FORMAT_1("%i",            "-123",               (int)-123);
    CHECK_FORMAT_1("%ld",           "-123",              (long)-123);
    CHECK_FORMAT_1("%li",           "-123",              (long)-123);
    CHECK_FORMAT_1("%lld",          "-123",         (long long)-123);
    CHECK_FORMAT_1("%lli",          "-123",         (long long)-123);
    CHECK_FORMAT_1("%zd",           "-123",        (Py_ssize_t)-123);
    CHECK_FORMAT_1("%zi",           "-123",        (Py_ssize_t)-123);
    CHECK_FORMAT_1("%td",           "-123",         (ptrdiff_t)-123);
    CHECK_FORMAT_1("%ti",           "-123",         (ptrdiff_t)-123);
    CHECK_FORMAT_1("%jd",           "-123",          (intmax_t)-123);
    CHECK_FORMAT_1("%ji",           "-123",          (intmax_t)-123);

    // Integers: width < length
    CHECK_FORMAT_1("%1d",            "123",                (int)123);
    CHECK_FORMAT_1("%1i",            "123",                (int)123);
    CHECK_FORMAT_1("%1u",            "123",       (unsigned int)123);
    CHECK_FORMAT_1("%1ld",           "123",               (long)123);
    CHECK_FORMAT_1("%1li",           "123",               (long)123);
    CHECK_FORMAT_1("%1lu",           "123",      (unsigned long)123);
    CHECK_FORMAT_1("%1lld",          "123",          (long long)123);
    CHECK_FORMAT_1("%1lli",          "123",          (long long)123);
    CHECK_FORMAT_1("%1llu",          "123", (unsigned long long)123);
    CHECK_FORMAT_1("%1zd",           "123",         (Py_ssize_t)123);
    CHECK_FORMAT_1("%1zi",           "123",         (Py_ssize_t)123);
    CHECK_FORMAT_1("%1zu",           "123",             (size_t)123);
    CHECK_FORMAT_1("%1x",             "7b",                (int)123);

    CHECK_FORMAT_1("%1d",           "-123",               (int)-123);
    CHECK_FORMAT_1("%1i",           "-123",               (int)-123);
    CHECK_FORMAT_1("%1ld",          "-123",              (long)-123);
    CHECK_FORMAT_1("%1li",          "-123",              (long)-123);
    CHECK_FORMAT_1("%1lld",         "-123",         (long long)-123);
    CHECK_FORMAT_1("%1lli",         "-123",         (long long)-123);
    CHECK_FORMAT_1("%1zd",          "-123",        (Py_ssize_t)-123);
    CHECK_FORMAT_1("%1zi",          "-123",        (Py_ssize_t)-123);

    // Integers: width > length
    CHECK_FORMAT_1("%5d",          "  123",                (int)123);
    CHECK_FORMAT_1("%5i",          "  123",                (int)123);
    CHECK_FORMAT_1("%5u",          "  123",       (unsigned int)123);
    CHECK_FORMAT_1("%5ld",         "  123",               (long)123);
    CHECK_FORMAT_1("%5li",         "  123",               (long)123);
    CHECK_FORMAT_1("%5lu",         "  123",      (unsigned long)123);
    CHECK_FORMAT_1("%5lld",        "  123",          (long long)123);
    CHECK_FORMAT_1("%5lli",        "  123",          (long long)123);
    CHECK_FORMAT_1("%5llu",        "  123", (unsigned long long)123);
    CHECK_FORMAT_1("%5zd",         "  123",         (Py_ssize_t)123);
    CHECK_FORMAT_1("%5zi",         "  123",         (Py_ssize_t)123);
    CHECK_FORMAT_1("%5zu",         "  123",             (size_t)123);
    CHECK_FORMAT_1("%5x",          "   7b",                (int)123);

    CHECK_FORMAT_1("%5d",          " -123",               (int)-123);
    CHECK_FORMAT_1("%5i",          " -123",               (int)-123);
    CHECK_FORMAT_1("%5ld",         " -123",              (long)-123);
    CHECK_FORMAT_1("%5li",         " -123",              (long)-123);
    CHECK_FORMAT_1("%5lld",        " -123",         (long long)-123);
    CHECK_FORMAT_1("%5lli",        " -123",         (long long)-123);
    CHECK_FORMAT_1("%5zd",         " -123",        (Py_ssize_t)-123);
    CHECK_FORMAT_1("%5zi",         " -123",        (Py_ssize_t)-123);

    // Integers: width > length, 0-flag
    CHECK_FORMAT_1("%05d",         "00123",                (int)123);
    CHECK_FORMAT_1("%05i",         "00123",                (int)123);
    CHECK_FORMAT_1("%05u",         "00123",       (unsigned int)123);
    CHECK_FORMAT_1("%05ld",        "00123",               (long)123);
    CHECK_FORMAT_1("%05li",        "00123",               (long)123);
    CHECK_FORMAT_1("%05lu",        "00123",      (unsigned long)123);
    CHECK_FORMAT_1("%05lld",       "00123",          (long long)123);
    CHECK_FORMAT_1("%05lli",       "00123",          (long long)123);
    CHECK_FORMAT_1("%05llu",       "00123", (unsigned long long)123);
    CHECK_FORMAT_1("%05zd",        "00123",         (Py_ssize_t)123);
    CHECK_FORMAT_1("%05zi",        "00123",         (Py_ssize_t)123);
    CHECK_FORMAT_1("%05zu",        "00123",             (size_t)123);
    CHECK_FORMAT_1("%05x",         "0007b",                (int)123);

    CHECK_FORMAT_1("%05d",         "-0123",               (int)-123);
    CHECK_FORMAT_1("%05i",         "-0123",               (int)-123);
    CHECK_FORMAT_1("%05ld",        "-0123",              (long)-123);
    CHECK_FORMAT_1("%05li",        "-0123",              (long)-123);
    CHECK_FORMAT_1("%05lld",       "-0123",         (long long)-123);
    CHECK_FORMAT_1("%05lli",       "-0123",         (long long)-123);
    CHECK_FORMAT_1("%05zd",        "-0123",        (Py_ssize_t)-123);
    CHECK_FORMAT_1("%05zi",        "-0123",        (Py_ssize_t)-123);

    // Integers: precision < length
    CHECK_FORMAT_1("%.1d",           "123",                (int)123);
    CHECK_FORMAT_1("%.1i",           "123",                (int)123);
    CHECK_FORMAT_1("%.1u",           "123",       (unsigned int)123);
    CHECK_FORMAT_1("%.1ld",          "123",               (long)123);
    CHECK_FORMAT_1("%.1li",          "123",               (long)123);
    CHECK_FORMAT_1("%.1lu",          "123",      (unsigned long)123);
    CHECK_FORMAT_1("%.1lld",         "123",          (long long)123);
    CHECK_FORMAT_1("%.1lli",         "123",          (long long)123);
    CHECK_FORMAT_1("%.1llu",         "123", (unsigned long long)123);
    CHECK_FORMAT_1("%.1zd",          "123",         (Py_ssize_t)123);
    CHECK_FORMAT_1("%.1zi",          "123",         (Py_ssize_t)123);
    CHECK_FORMAT_1("%.1zu",          "123",             (size_t)123);
    CHECK_FORMAT_1("%.1x",            "7b",                (int)123);

    CHECK_FORMAT_1("%.1d",          "-123",               (int)-123);
    CHECK_FORMAT_1("%.1i",          "-123",               (int)-123);
    CHECK_FORMAT_1("%.1ld",         "-123",              (long)-123);
    CHECK_FORMAT_1("%.1li",         "-123",              (long)-123);
    CHECK_FORMAT_1("%.1lld",        "-123",         (long long)-123);
    CHECK_FORMAT_1("%.1lli",        "-123",         (long long)-123);
    CHECK_FORMAT_1("%.1zd",         "-123",        (Py_ssize_t)-123);
    CHECK_FORMAT_1("%.1zi",         "-123",        (Py_ssize_t)-123);

    // Integers: precision > length
    CHECK_FORMAT_1("%.5d",         "00123",                (int)123);
    CHECK_FORMAT_1("%.5i",         "00123",                (int)123);
    CHECK_FORMAT_1("%.5u",         "00123",       (unsigned int)123);
    CHECK_FORMAT_1("%.5ld",        "00123",               (long)123);
    CHECK_FORMAT_1("%.5li",        "00123",               (long)123);
    CHECK_FORMAT_1("%.5lu",        "00123",      (unsigned long)123);
    CHECK_FORMAT_1("%.5lld",       "00123",          (long long)123);
    CHECK_FORMAT_1("%.5lli",       "00123",          (long long)123);
    CHECK_FORMAT_1("%.5llu",       "00123", (unsigned long long)123);
    CHECK_FORMAT_1("%.5zd",        "00123",         (Py_ssize_t)123);
    CHECK_FORMAT_1("%.5zi",        "00123",         (Py_ssize_t)123);
    CHECK_FORMAT_1("%.5zu",        "00123",             (size_t)123);
    CHECK_FORMAT_1("%.5x",         "0007b",                (int)123);

    CHECK_FORMAT_1("%.5d",        "-00123",               (int)-123);
    CHECK_FORMAT_1("%.5i",        "-00123",               (int)-123);
    CHECK_FORMAT_1("%.5ld",       "-00123",              (long)-123);
    CHECK_FORMAT_1("%.5li",       "-00123",              (long)-123);
    CHECK_FORMAT_1("%.5lld",      "-00123",         (long long)-123);
    CHECK_FORMAT_1("%.5lli",      "-00123",         (long long)-123);
    CHECK_FORMAT_1("%.5zd",       "-00123",        (Py_ssize_t)-123);
    CHECK_FORMAT_1("%.5zi",       "-00123",        (Py_ssize_t)-123);

    // Integers: width > precision > length
    CHECK_FORMAT_1("%7.5d",      "  00123",                (int)123);
    CHECK_FORMAT_1("%7.5i",      "  00123",                (int)123);
    CHECK_FORMAT_1("%7.5u",      "  00123",       (unsigned int)123);
    CHECK_FORMAT_1("%7.5ld",     "  00123",               (long)123);
    CHECK_FORMAT_1("%7.5li",     "  00123",               (long)123);
    CHECK_FORMAT_1("%7.5lu",     "  00123",      (unsigned long)123);
    CHECK_FORMAT_1("%7.5lld",    "  00123",          (long long)123);
    CHECK_FORMAT_1("%7.5lli",    "  00123",          (long long)123);
    CHECK_FORMAT_1("%7.5llu",    "  00123", (unsigned long long)123);
    CHECK_FORMAT_1("%7.5zd",     "  00123",         (Py_ssize_t)123);
    CHECK_FORMAT_1("%7.5zi",     "  00123",         (Py_ssize_t)123);
    CHECK_FORMAT_1("%7.5zu",     "  00123",             (size_t)123);
    CHECK_FORMAT_1("%7.5x",      "  0007b",                (int)123);

    CHECK_FORMAT_1("%7.5d",      " -00123",               (int)-123);
    CHECK_FORMAT_1("%7.5i",      " -00123",               (int)-123);
    CHECK_FORMAT_1("%7.5ld",     " -00123",              (long)-123);
    CHECK_FORMAT_1("%7.5li",     " -00123",              (long)-123);
    CHECK_FORMAT_1("%7.5lld",    " -00123",         (long long)-123);
    CHECK_FORMAT_1("%7.5lli",    " -00123",         (long long)-123);
    CHECK_FORMAT_1("%7.5zd",     " -00123",        (Py_ssize_t)-123);
    CHECK_FORMAT_1("%7.5zi",     " -00123",        (Py_ssize_t)-123);

    // Integers: width > precision > length, 0-flag
    CHECK_FORMAT_1("%07.5d",     "0000123",                (int)123);
    CHECK_FORMAT_1("%07.5i",     "0000123",                (int)123);
    CHECK_FORMAT_1("%07.5u",     "0000123",       (unsigned int)123);
    CHECK_FORMAT_1("%07.5ld",    "0000123",               (long)123);
    CHECK_FORMAT_1("%07.5li",    "0000123",               (long)123);
    CHECK_FORMAT_1("%07.5lu",    "0000123",      (unsigned long)123);
    CHECK_FORMAT_1("%07.5lld",   "0000123",          (long long)123);
    CHECK_FORMAT_1("%07.5lli",   "0000123",          (long long)123);
    CHECK_FORMAT_1("%07.5llu",   "0000123", (unsigned long long)123);
    CHECK_FORMAT_1("%07.5zd",    "0000123",         (Py_ssize_t)123);
    CHECK_FORMAT_1("%07.5zi",    "0000123",         (Py_ssize_t)123);
    CHECK_FORMAT_1("%07.5zu",    "0000123",             (size_t)123);
    CHECK_FORMAT_1("%07.5x",     "000007b",                (int)123);

    CHECK_FORMAT_1("%07.5d",     "-000123",               (int)-123);
    CHECK_FORMAT_1("%07.5i",     "-000123",               (int)-123);
    CHECK_FORMAT_1("%07.5ld",    "-000123",              (long)-123);
    CHECK_FORMAT_1("%07.5li",    "-000123",              (long)-123);
    CHECK_FORMAT_1("%07.5lld",   "-000123",         (long long)-123);
    CHECK_FORMAT_1("%07.5lli",   "-000123",         (long long)-123);
    CHECK_FORMAT_1("%07.5zd",    "-000123",        (Py_ssize_t)-123);
    CHECK_FORMAT_1("%07.5zi",    "-000123",        (Py_ssize_t)-123);

    // Integers: precision > width > length
    CHECK_FORMAT_1("%5.7d",      "0000123",                (int)123);
    CHECK_FORMAT_1("%5.7i",      "0000123",                (int)123);
    CHECK_FORMAT_1("%5.7u",      "0000123",       (unsigned int)123);
    CHECK_FORMAT_1("%5.7ld",     "0000123",               (long)123);
    CHECK_FORMAT_1("%5.7li",     "0000123",               (long)123);
    CHECK_FORMAT_1("%5.7lu",     "0000123",      (unsigned long)123);
    CHECK_FORMAT_1("%5.7lld",    "0000123",          (long long)123);
    CHECK_FORMAT_1("%5.7lli",    "0000123",          (long long)123);
    CHECK_FORMAT_1("%5.7llu",    "0000123", (unsigned long long)123);
    CHECK_FORMAT_1("%5.7zd",     "0000123",         (Py_ssize_t)123);
    CHECK_FORMAT_1("%5.7zi",     "0000123",         (Py_ssize_t)123);
    CHECK_FORMAT_1("%5.7zu",     "0000123",             (size_t)123);
    CHECK_FORMAT_1("%5.7x",      "000007b",                (int)123);

    CHECK_FORMAT_1("%5.7d",     "-0000123",               (int)-123);
    CHECK_FORMAT_1("%5.7i",     "-0000123",               (int)-123);
    CHECK_FORMAT_1("%5.7ld",    "-0000123",              (long)-123);
    CHECK_FORMAT_1("%5.7li",    "-0000123",              (long)-123);
    CHECK_FORMAT_1("%5.7lld",   "-0000123",         (long long)-123);
    CHECK_FORMAT_1("%5.7lli",   "-0000123",         (long long)-123);
    CHECK_FORMAT_1("%5.7zd",    "-0000123",        (Py_ssize_t)-123);
    CHECK_FORMAT_1("%5.7zi",    "-0000123",        (Py_ssize_t)-123);

    // Integers: precision > width > length, 0-flag
    CHECK_FORMAT_1("%05.7d",     "0000123",                (int)123);
    CHECK_FORMAT_1("%05.7i",     "0000123",                (int)123);
    CHECK_FORMAT_1("%05.7u",     "0000123",       (unsigned int)123);
    CHECK_FORMAT_1("%05.7ld",    "0000123",               (long)123);
    CHECK_FORMAT_1("%05.7li",    "0000123",               (long)123);
    CHECK_FORMAT_1("%05.7lu",    "0000123",      (unsigned long)123);
    CHECK_FORMAT_1("%05.7lld",   "0000123",          (long long)123);
    CHECK_FORMAT_1("%05.7lli",   "0000123",          (long long)123);
    CHECK_FORMAT_1("%05.7llu",   "0000123", (unsigned long long)123);
    CHECK_FORMAT_1("%05.7zd",    "0000123",         (Py_ssize_t)123);
    CHECK_FORMAT_1("%05.7zi",    "0000123",         (Py_ssize_t)123);
    CHECK_FORMAT_1("%05.7zu",    "0000123",             (size_t)123);
    CHECK_FORMAT_1("%05.7x",     "000007b",                (int)123);

    CHECK_FORMAT_1("%05.7d",    "-0000123",               (int)-123);
    CHECK_FORMAT_1("%05.7i",    "-0000123",               (int)-123);
    CHECK_FORMAT_1("%05.7ld",   "-0000123",              (long)-123);
    CHECK_FORMAT_1("%05.7li",   "-0000123",              (long)-123);
    CHECK_FORMAT_1("%05.7lld",  "-0000123",         (long long)-123);
    CHECK_FORMAT_1("%05.7lli",  "-0000123",         (long long)-123);
    CHECK_FORMAT_1("%05.7zd",   "-0000123",        (Py_ssize_t)-123);
    CHECK_FORMAT_1("%05.7zi",   "-0000123",        (Py_ssize_t)-123);

    // Integers: precision = 0, arg = 0 (empty string in C)
    CHECK_FORMAT_1("%.0d",             "0",                  (int)0);
    CHECK_FORMAT_1("%.0i",             "0",                  (int)0);
    CHECK_FORMAT_1("%.0u",             "0",         (unsigned int)0);
    CHECK_FORMAT_1("%.0ld",            "0",                 (long)0);
    CHECK_FORMAT_1("%.0li",            "0",                 (long)0);
    CHECK_FORMAT_1("%.0lu",            "0",        (unsigned long)0);
    CHECK_FORMAT_1("%.0lld",           "0",            (long long)0);
    CHECK_FORMAT_1("%.0lli",           "0",            (long long)0);
    CHECK_FORMAT_1("%.0llu",           "0",   (unsigned long long)0);
    CHECK_FORMAT_1("%.0zd",            "0",           (Py_ssize_t)0);
    CHECK_FORMAT_1("%.0zi",            "0",           (Py_ssize_t)0);
    CHECK_FORMAT_1("%.0zu",            "0",               (size_t)0);
    CHECK_FORMAT_1("%.0x",             "0",                  (int)0);

    // Strings
    CHECK_FORMAT_1("%s",     "None",  "None");
    CHECK_FORMAT_1("%ls",    "None", L"None");
    CHECK_FORMAT_1("%U",     "None", unicode);
    CHECK_FORMAT_1("%A",     "None", Py_None);
    CHECK_FORMAT_1("%S",     "None", Py_None);
    CHECK_FORMAT_1("%R",     "None", Py_None);
    CHECK_FORMAT_2("%V",     "None", unicode, "ignored");
    CHECK_FORMAT_2("%V",     "None",    NULL,    "None");
    CHECK_FORMAT_2("%lV",    "None",    NULL,   L"None");

    // Strings: width < length
    CHECK_FORMAT_1("%1s",    "None",  "None");
    CHECK_FORMAT_1("%1ls",   "None", L"None");
    CHECK_FORMAT_1("%1U",    "None", unicode);
    CHECK_FORMAT_1("%1A",    "None", Py_None);
    CHECK_FORMAT_1("%1S",    "None", Py_None);
    CHECK_FORMAT_1("%1R",    "None", Py_None);
    CHECK_FORMAT_2("%1V",    "None", unicode, "ignored");
    CHECK_FORMAT_2("%1V",    "None",    NULL,    "None");
    CHECK_FORMAT_2("%1lV",   "None",    NULL,    L"None");

    // Strings: width > length
    CHECK_FORMAT_1("%5s",   " None",  "None");
    CHECK_FORMAT_1("%5ls",  " None", L"None");
    CHECK_FORMAT_1("%5U",   " None", unicode);
    CHECK_FORMAT_1("%5A",   " None", Py_None);
    CHECK_FORMAT_1("%5S",   " None", Py_None);
    CHECK_FORMAT_1("%5R",   " None", Py_None);
    CHECK_FORMAT_2("%5V",   " None", unicode, "ignored");
    CHECK_FORMAT_2("%5V",   " None",    NULL,    "None");
    CHECK_FORMAT_2("%5lV",  " None",    NULL,   L"None");

    // Strings: precision < length
    CHECK_FORMAT_1("%.1s",      "N",  "None");
    CHECK_FORMAT_1("%.1ls",     "N", L"None");
    CHECK_FORMAT_1("%.1U",      "N", unicode);
    CHECK_FORMAT_1("%.1A",      "N", Py_None);
    CHECK_FORMAT_1("%.1S",      "N", Py_None);
    CHECK_FORMAT_1("%.1R",      "N", Py_None);
    CHECK_FORMAT_2("%.1V",      "N", unicode, "ignored");
    CHECK_FORMAT_2("%.1V",      "N",    NULL,    "None");
    CHECK_FORMAT_2("%.1lV",     "N",    NULL,   L"None");

    // Strings: precision > length
    CHECK_FORMAT_1("%.5s",   "None",  "None");
    CHECK_FORMAT_1("%.5ls",  "None", L"None");
    CHECK_FORMAT_1("%.5U",   "None", unicode);
    CHECK_FORMAT_1("%.5A",   "None", Py_None);
    CHECK_FORMAT_1("%.5S",   "None", Py_None);
    CHECK_FORMAT_1("%.5R",   "None", Py_None);
    CHECK_FORMAT_2("%.5V",   "None", unicode, "ignored");
    CHECK_FORMAT_2("%.5V",   "None",    NULL,    "None");
    CHECK_FORMAT_2("%.5lV",  "None",    NULL,   L"None");

    // Strings: precision < length, width > length
    CHECK_FORMAT_1("%5.1s", "    N",  "None");
    CHECK_FORMAT_1("%5.1ls","    N", L"None");
    CHECK_FORMAT_1("%5.1U", "    N", unicode);
    CHECK_FORMAT_1("%5.1A", "    N", Py_None);
    CHECK_FORMAT_1("%5.1S", "    N", Py_None);
    CHECK_FORMAT_1("%5.1R", "    N", Py_None);
    CHECK_FORMAT_2("%5.1V", "    N", unicode, "ignored");
    CHECK_FORMAT_2("%5.1V", "    N",    NULL,    "None");
    CHECK_FORMAT_2("%5.1lV","    N",    NULL,   L"None");

    // Strings: width < length, precision > length
    CHECK_FORMAT_1("%1.5s",  "None",  "None");
    CHECK_FORMAT_1("%1.5ls", "None",  L"None");
    CHECK_FORMAT_1("%1.5U",  "None", unicode);
    CHECK_FORMAT_1("%1.5A",  "None", Py_None);
    CHECK_FORMAT_1("%1.5S",  "None", Py_None);
    CHECK_FORMAT_1("%1.5R",  "None", Py_None);
    CHECK_FORMAT_2("%1.5V",  "None", unicode, "ignored");
    CHECK_FORMAT_2("%1.5V",  "None",    NULL,    "None");
    CHECK_FORMAT_2("%1.5lV", "None",    NULL,   L"None");

    Py_XDECREF(unicode);
    Py_RETURN_NONE;

 Fail:
    Py_XDECREF(result);
    Py_XDECREF(unicode);
    return NULL;

#undef CHECK_FORMAT_2
#undef CHECK_FORMAT_1
#undef CHECK_FORMAT_0
}

static PyMethodDef TestMethods[] = {
    {"codec_incrementalencoder", codec_incrementalencoder,       METH_VARARGS},
    {"codec_incrementaldecoder", codec_incrementaldecoder,       METH_VARARGS},
    {"test_unicode_compare_with_ascii",
     test_unicode_compare_with_ascii,                            METH_NOARGS},
    {"test_string_from_format",  test_string_from_format,        METH_NOARGS},
    {"test_widechar",            test_widechar,                  METH_NOARGS},
    {"unicode_new",              unicode_new,                    METH_VARARGS},
    {"unicode_fill",             unicode_fill,                   METH_VARARGS},
    {"unicode_writechar",        unicode_writechar,              METH_VARARGS},
    {"unicode_resize",           unicode_resize,                 METH_VARARGS},
    {"unicode_append",           unicode_append,                 METH_VARARGS},
    {"unicode_appendanddel",     unicode_appendanddel,           METH_VARARGS},
    {"unicode_fromstringandsize",unicode_fromstringandsize,      METH_VARARGS},
    {"unicode_fromstring",       unicode_fromstring,             METH_O},
    {"unicode_fromkindanddata",  unicode_fromkindanddata,        METH_VARARGS},
    {"unicode_substring",        unicode_substring,              METH_VARARGS},
    {"unicode_getlength",        unicode_getlength,              METH_O},
    {"unicode_readchar",         unicode_readchar,               METH_VARARGS},
    {"unicode_fromencodedobject",unicode_fromencodedobject,      METH_VARARGS},
    {"unicode_fromobject",       unicode_fromobject,             METH_O},
    {"unicode_interninplace",    unicode_interninplace,          METH_O},
    {"unicode_internfromstring", unicode_internfromstring,       METH_O},
    {"unicode_fromwidechar",     unicode_fromwidechar,           METH_VARARGS},
    {"unicode_aswidechar",       unicode_aswidechar,             METH_VARARGS},
    {"unicode_aswidechar_null",  unicode_aswidechar_null,        METH_VARARGS},
    {"unicode_aswidecharstring", unicode_aswidecharstring,       METH_VARARGS},
    {"unicode_aswidecharstring_null",unicode_aswidecharstring_null,METH_VARARGS},
    {"unicode_asucs4",           unicode_asucs4,                 METH_VARARGS},
    {"unicode_asucs4copy",       unicode_asucs4copy,             METH_VARARGS},
    {"unicode_fromordinal",      unicode_fromordinal,            METH_VARARGS},
    {"unicode_asutf8",           unicode_asutf8,                 METH_VARARGS},
    {"unicode_asutf8andsize",    unicode_asutf8andsize,          METH_VARARGS},
    {"unicode_asutf8andsize_null",unicode_asutf8andsize_null,    METH_VARARGS},
    {"unicode_getdefaultencoding",unicode_getdefaultencoding,    METH_NOARGS},
    {"unicode_decode",           unicode_decode,                 METH_VARARGS},
    {"unicode_asencodedstring",  unicode_asencodedstring,        METH_VARARGS},
    {"unicode_buildencodingmap", unicode_buildencodingmap,       METH_O},
    {"unicode_decodeutf7",       unicode_decodeutf7,             METH_VARARGS},
    {"unicode_decodeutf7stateful",unicode_decodeutf7stateful,    METH_VARARGS},
    {"unicode_decodeutf8",       unicode_decodeutf8,             METH_VARARGS},
    {"unicode_decodeutf8stateful",unicode_decodeutf8stateful,    METH_VARARGS},
<<<<<<< HEAD
    {"unicode_asutf8string",     unicode_asutf8string,           METH_O},
    {"unicode_decodeutf16",      unicode_decodeutf16,            METH_VARARGS},
    {"unicode_decodeutf16stateful",unicode_decodeutf16stateful,  METH_VARARGS},
    {"unicode_asutf16string",    unicode_asutf16string,          METH_O},
    {"unicode_decodeutf32",      unicode_decodeutf32,            METH_VARARGS},
    {"unicode_decodeutf32stateful",unicode_decodeutf32stateful,  METH_VARARGS},
    {"unicode_asutf32string",    unicode_asutf32string,          METH_O},
    {"unicode_decodeunicodeescape",unicode_decodeunicodeescape,  METH_VARARGS},
    {"unicode_asunicodeescapestring",unicode_asunicodeescapestring,METH_O},
    {"unicode_decoderawunicodeescape",unicode_decoderawunicodeescape,METH_VARARGS},
    {"unicode_asrawunicodeescapestring",unicode_asrawunicodeescapestring,METH_O},
    {"unicode_decodelatin1",     unicode_decodelatin1,           METH_VARARGS},
    {"unicode_aslatin1string",   unicode_aslatin1string,         METH_O},
    {"unicode_decodeascii",      unicode_decodeascii,            METH_VARARGS},
    {"unicode_asasciistring",    unicode_asasciistring,          METH_O},
    {"unicode_decodecharmap",    unicode_decodecharmap,          METH_VARARGS},
    {"unicode_ascharmapstring",  unicode_ascharmapstring,        METH_VARARGS},
#ifdef MS_WINDOWS
    {"unicode_decodembcs",       unicode_decodembcs,             METH_VARARGS},
    {"unicode_decodembcsstateful",unicode_decodembcsstateful,    METH_VARARGS},
    {"unicode_decodecodepagestateful",unicode_decodecodepagestateful,METH_VARARGS},
    {"unicode_asmbcsstring",     unicode_asmbcsstring,           METH_O},
    {"unicode_encodecodepage",   unicode_encodecodepage,         METH_VARARGS},
#endif /* MS_WINDOWS */
    {"unicode_decodelocaleandsize",unicode_decodelocaleandsize,  METH_VARARGS},
    {"unicode_decodelocale",     unicode_decodelocale,           METH_VARARGS},
    {"unicode_encodelocale",     unicode_encodelocale,           METH_VARARGS},
    {"unicode_decodefsdefault",  unicode_decodefsdefault,        METH_VARARGS},
    {"unicode_decodefsdefaultandsize",unicode_decodefsdefaultandsize,METH_VARARGS},
    {"unicode_encodefsdefault",  unicode_encodefsdefault,        METH_O},
    {"unicode_transformdecimalandspacetoascii", unicode_transformdecimalandspacetoascii, METH_O},
=======
    {"unicode_getdefaultencoding",unicode_getdefaultencoding,    METH_NOARGS},
>>>>>>> dac1e364
    {"unicode_concat",           unicode_concat,                 METH_VARARGS},
    {"unicode_splitlines",       unicode_splitlines,             METH_VARARGS},
    {"unicode_split",            unicode_split,                  METH_VARARGS},
    {"unicode_rsplit",           unicode_rsplit,                 METH_VARARGS},
    {"unicode_partition",        unicode_partition,              METH_VARARGS},
    {"unicode_rpartition",       unicode_rpartition,             METH_VARARGS},
    {"unicode_translate",        unicode_translate,              METH_VARARGS},
    {"unicode_join",             unicode_join,                   METH_VARARGS},
    {"unicode_count",            unicode_count,                  METH_VARARGS},
    {"unicode_tailmatch",        unicode_tailmatch,              METH_VARARGS},
    {"unicode_find",             unicode_find,                   METH_VARARGS},
    {"unicode_findchar",         unicode_findchar,               METH_VARARGS},
    {"unicode_replace",          unicode_replace,                METH_VARARGS},
    {"unicode_compare",          unicode_compare,                METH_VARARGS},
    {"unicode_comparewithasciistring",unicode_comparewithasciistring,METH_VARARGS},
    {"unicode_richcompare",      unicode_richcompare,            METH_VARARGS},
    {"unicode_format",           unicode_format,                 METH_VARARGS},
    {"unicode_contains",         unicode_contains,               METH_VARARGS},
    {"unicode_isidentifier",     unicode_isidentifier,           METH_O},
    {"unicode_copycharacters",   unicode_copycharacters,         METH_VARARGS},
    {NULL},
};

int
_PyTestCapi_Init_Unicode(PyObject *m) {
    _testcapimodule = PyModule_GetDef(m);

    if (PyModule_AddFunctions(m, TestMethods) < 0) {
        return -1;
    }

    return 0;
}<|MERGE_RESOLUTION|>--- conflicted
+++ resolved
@@ -676,7 +676,6 @@
     return PyBytes_FromString(s);
 }
 
-<<<<<<< HEAD
 /* Test PyUnicode_Decode() */
 static PyObject *
 unicode_decode(PyObject *self, PyObject *args)
@@ -749,16 +748,6 @@
     return Py_BuildValue("(Nn)", result, consumed);
 }
 
-/* Test _PyUnicode_TransformDecimalAndSpaceToASCII() */
-static PyObject *
-unicode_transformdecimalandspacetoascii(PyObject *self, PyObject *arg)
-{
-    NULLABLE(arg);
-    return _PyUnicode_TransformDecimalAndSpaceToASCII(arg);
-}
-
-=======
->>>>>>> dac1e364
 /* Test PyUnicode_DecodeUTF8() */
 static PyObject *
 unicode_decodeutf8(PyObject *self, PyObject *args)
@@ -2022,7 +2011,6 @@
     {"unicode_decodeutf7stateful",unicode_decodeutf7stateful,    METH_VARARGS},
     {"unicode_decodeutf8",       unicode_decodeutf8,             METH_VARARGS},
     {"unicode_decodeutf8stateful",unicode_decodeutf8stateful,    METH_VARARGS},
-<<<<<<< HEAD
     {"unicode_asutf8string",     unicode_asutf8string,           METH_O},
     {"unicode_decodeutf16",      unicode_decodeutf16,            METH_VARARGS},
     {"unicode_decodeutf16stateful",unicode_decodeutf16stateful,  METH_VARARGS},
@@ -2053,10 +2041,6 @@
     {"unicode_decodefsdefault",  unicode_decodefsdefault,        METH_VARARGS},
     {"unicode_decodefsdefaultandsize",unicode_decodefsdefaultandsize,METH_VARARGS},
     {"unicode_encodefsdefault",  unicode_encodefsdefault,        METH_O},
-    {"unicode_transformdecimalandspacetoascii", unicode_transformdecimalandspacetoascii, METH_O},
-=======
-    {"unicode_getdefaultencoding",unicode_getdefaultencoding,    METH_NOARGS},
->>>>>>> dac1e364
     {"unicode_concat",           unicode_concat,                 METH_VARARGS},
     {"unicode_splitlines",       unicode_splitlines,             METH_VARARGS},
     {"unicode_split",            unicode_split,                  METH_VARARGS},
