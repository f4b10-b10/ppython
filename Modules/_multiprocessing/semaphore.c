/*
 * A type which wraps a semaphore
 *
 * semaphore.c
 *
 * Copyright (c) 2006-2008, R Oudkerk
 * Licensed to PSF under a Contributor Agreement.
 */

#include "multiprocessing.h"

enum { RECURSIVE_MUTEX, SEMAPHORE };

typedef struct {
    PyObject_HEAD
    SEM_HANDLE handle;
    unsigned long last_tid;
    int count;
    int maxvalue;
    int kind;
    char *name;
} SemLockObject;

/*[python input]
class SEM_HANDLE_converter(CConverter):
    type = "SEM_HANDLE"
    format_unit = '"F_SEM_HANDLE"'

[python start generated code]*/
/*[python end generated code: output=da39a3ee5e6b4b0d input=3e0ad43e482d8716]*/

/*[clinic input]
module _multiprocessing
class _multiprocessing.SemLock "SemLockObject *" "&_PyMp_SemLockType"
[clinic start generated code]*/
/*[clinic end generated code: output=da39a3ee5e6b4b0d input=935fb41b7d032599]*/

#include "clinic/semaphore.c.h"

#define ISMINE(o) (o->count > 0 && PyThread_get_thread_ident() == o->last_tid)


#ifdef MS_WINDOWS

/*
 * Windows definitions
 */

#define SEM_FAILED NULL

#define SEM_CLEAR_ERROR() SetLastError(0)
#define SEM_GET_LAST_ERROR() GetLastError()
#define SEM_CREATE(name, val, max) CreateSemaphore(NULL, val, max, NULL)
#define SEM_CLOSE(sem) (CloseHandle(sem) ? 0 : -1)
#define SEM_GETVALUE(sem, pval) _GetSemaphoreValue(sem, pval)
#define SEM_UNLINK(name) 0

static int
_GetSemaphoreValue(HANDLE handle, long *value)
{
    long previous;

    switch (WaitForSingleObjectEx(handle, 0, FALSE)) {
    case WAIT_OBJECT_0:
        if (!ReleaseSemaphore(handle, 1, &previous))
            return MP_STANDARD_ERROR;
        *value = previous + 1;
        return 0;
    case WAIT_TIMEOUT:
        *value = 0;
        return 0;
    default:
        return MP_STANDARD_ERROR;
    }
}

/*[clinic input]
_multiprocessing.SemLock.acquire

    block as blocking: bool(accept={int}) = True
    timeout as timeout_obj: object = None

Acquire the semaphore/lock.
[clinic start generated code]*/

static PyObject *
_multiprocessing_SemLock_acquire_impl(SemLockObject *self, int blocking,
                                      PyObject *timeout_obj)
/*[clinic end generated code: output=f9998f0b6b0b0872 input=86f05662cf753eb4]*/
{
    double timeout;
    DWORD res, full_msecs, nhandles;
    HANDLE handles[2], sigint_event;

<<<<<<< HEAD
    static char *kwlist[] = {"block", "timeout", NULL};

    if (!PyArg_ParseTupleAndKeywords(args, kwds, "|pO", kwlist,
                                     &blocking, &timeout_obj))
        return NULL;

=======
>>>>>>> 8e19c8be
    /* calculate timeout */
    if (!blocking) {
        full_msecs = 0;
    } else if (timeout_obj == Py_None) {
        full_msecs = INFINITE;
    } else {
        timeout = PyFloat_AsDouble(timeout_obj);
        if (PyErr_Occurred())
            return NULL;
        timeout *= 1000.0;      /* convert to millisecs */
        if (timeout < 0.0) {
            timeout = 0.0;
        } else if (timeout >= 0.5 * INFINITE) { /* 25 days */
            PyErr_SetString(PyExc_OverflowError,
                            "timeout is too large");
            return NULL;
        }
        full_msecs = (DWORD)(timeout + 0.5);
    }

    /* check whether we already own the lock */
    if (self->kind == RECURSIVE_MUTEX && ISMINE(self)) {
        ++self->count;
        Py_RETURN_TRUE;
    }

    /* check whether we can acquire without releasing the GIL and blocking */
    if (WaitForSingleObjectEx(self->handle, 0, FALSE) == WAIT_OBJECT_0) {
        self->last_tid = GetCurrentThreadId();
        ++self->count;
        Py_RETURN_TRUE;
    }

    /* prepare list of handles */
    nhandles = 0;
    handles[nhandles++] = self->handle;
    if (_PyOS_IsMainThread()) {
        sigint_event = _PyOS_SigintEvent();
        assert(sigint_event != NULL);
        handles[nhandles++] = sigint_event;
    }
    else {
        sigint_event = NULL;
    }

    /* do the wait */
    Py_BEGIN_ALLOW_THREADS
    if (sigint_event != NULL)
        ResetEvent(sigint_event);
    res = WaitForMultipleObjectsEx(nhandles, handles, FALSE, full_msecs, FALSE);
    Py_END_ALLOW_THREADS

    /* handle result */
    switch (res) {
    case WAIT_TIMEOUT:
        Py_RETURN_FALSE;
    case WAIT_OBJECT_0 + 0:
        self->last_tid = GetCurrentThreadId();
        ++self->count;
        Py_RETURN_TRUE;
    case WAIT_OBJECT_0 + 1:
        errno = EINTR;
        return PyErr_SetFromErrno(PyExc_OSError);
    case WAIT_FAILED:
        return PyErr_SetFromWindowsErr(0);
    default:
        PyErr_Format(PyExc_RuntimeError, "WaitForSingleObject() or "
                     "WaitForMultipleObjects() gave unrecognized "
                     "value %u", res);
        return NULL;
    }
}

/*[clinic input]
_multiprocessing.SemLock.release

Release the semaphore/lock.
[clinic start generated code]*/

static PyObject *
_multiprocessing_SemLock_release_impl(SemLockObject *self)
/*[clinic end generated code: output=b22f53ba96b0d1db input=ba7e63a961885d3d]*/
{
    if (self->kind == RECURSIVE_MUTEX) {
        if (!ISMINE(self)) {
            PyErr_SetString(PyExc_AssertionError, "attempt to "
                            "release recursive lock not owned "
                            "by thread");
            return NULL;
        }
        if (self->count > 1) {
            --self->count;
            Py_RETURN_NONE;
        }
        assert(self->count == 1);
    }

    if (!ReleaseSemaphore(self->handle, 1, NULL)) {
        if (GetLastError() == ERROR_TOO_MANY_POSTS) {
            PyErr_SetString(PyExc_ValueError, "semaphore or lock "
                            "released too many times");
            return NULL;
        } else {
            return PyErr_SetFromWindowsErr(0);
        }
    }

    --self->count;
    Py_RETURN_NONE;
}

#else /* !MS_WINDOWS */

/*
 * Unix definitions
 */

#define SEM_CLEAR_ERROR()
#define SEM_GET_LAST_ERROR() 0
#define SEM_CREATE(name, val, max) sem_open(name, O_CREAT | O_EXCL, 0600, val)
#define SEM_CLOSE(sem) sem_close(sem)
#define SEM_GETVALUE(sem, pval) sem_getvalue(sem, pval)
#define SEM_UNLINK(name) sem_unlink(name)

/* OS X 10.4 defines SEM_FAILED as -1 instead of (sem_t *)-1;  this gives
   compiler warnings, and (potentially) undefined behaviour. */
#ifdef __APPLE__
#  undef SEM_FAILED
#  define SEM_FAILED ((sem_t *)-1)
#endif

#ifndef HAVE_SEM_UNLINK
#  define sem_unlink(name) 0
#endif

#ifndef HAVE_SEM_TIMEDWAIT
#  define sem_timedwait(sem,deadline) sem_timedwait_save(sem,deadline,_save)

static int
sem_timedwait_save(sem_t *sem, struct timespec *deadline, PyThreadState *_save)
{
    int res;
    unsigned long delay, difference;
    struct timeval now, tvdeadline, tvdelay;

    errno = 0;
    tvdeadline.tv_sec = deadline->tv_sec;
    tvdeadline.tv_usec = deadline->tv_nsec / 1000;

    for (delay = 0 ; ; delay += 1000) {
        /* poll */
        if (sem_trywait(sem) == 0)
            return 0;
        else if (errno != EAGAIN)
            return MP_STANDARD_ERROR;

        /* get current time */
        if (gettimeofday(&now, NULL) < 0)
            return MP_STANDARD_ERROR;

        /* check for timeout */
        if (tvdeadline.tv_sec < now.tv_sec ||
            (tvdeadline.tv_sec == now.tv_sec &&
             tvdeadline.tv_usec <= now.tv_usec)) {
            errno = ETIMEDOUT;
            return MP_STANDARD_ERROR;
        }

        /* calculate how much time is left */
        difference = (tvdeadline.tv_sec - now.tv_sec) * 1000000 +
            (tvdeadline.tv_usec - now.tv_usec);

        /* check delay not too long -- maximum is 20 msecs */
        if (delay > 20000)
            delay = 20000;
        if (delay > difference)
            delay = difference;

        /* sleep */
        tvdelay.tv_sec = delay / 1000000;
        tvdelay.tv_usec = delay % 1000000;
        if (select(0, NULL, NULL, NULL, &tvdelay) < 0)
            return MP_STANDARD_ERROR;

        /* check for signals */
        Py_BLOCK_THREADS
        res = PyErr_CheckSignals();
        Py_UNBLOCK_THREADS

        if (res) {
            errno = EINTR;
            return MP_EXCEPTION_HAS_BEEN_SET;
        }
    }
}

#endif /* !HAVE_SEM_TIMEDWAIT */

/*[clinic input]
_multiprocessing.SemLock.acquire

    block as blocking: bool(accept={int}) = True
    timeout as timeout_obj: object = None

Acquire the semaphore/lock.
[clinic start generated code]*/

static PyObject *
_multiprocessing_SemLock_acquire_impl(SemLockObject *self, int blocking,
                                      PyObject *timeout_obj)
/*[clinic end generated code: output=f9998f0b6b0b0872 input=86f05662cf753eb4]*/
{
    int res, err = 0;
    struct timespec deadline = {0};
<<<<<<< HEAD
    struct timeval now;
    long sec, nsec;

    static char *kwlist[] = {"block", "timeout", NULL};

    if (!PyArg_ParseTupleAndKeywords(args, kwds, "|pO", kwlist,
                                     &blocking, &timeout_obj))
        return NULL;
=======
>>>>>>> 8e19c8be

    if (self->kind == RECURSIVE_MUTEX && ISMINE(self)) {
        ++self->count;
        Py_RETURN_TRUE;
    }

    int use_deadline = (timeout_obj != Py_None);
    if (use_deadline) {
        double timeout = PyFloat_AsDouble(timeout_obj);
        if (PyErr_Occurred()) {
            return NULL;
        }
        if (timeout < 0.0) {
            timeout = 0.0;
        }

        struct timeval now;
        if (gettimeofday(&now, NULL) < 0) {
            PyErr_SetFromErrno(PyExc_OSError);
            return NULL;
        }
        long sec = (long) timeout;
        long nsec = (long) (1e9 * (timeout - sec) + 0.5);
        deadline.tv_sec = now.tv_sec + sec;
        deadline.tv_nsec = now.tv_usec * 1000 + nsec;
        deadline.tv_sec += (deadline.tv_nsec / 1000000000);
        deadline.tv_nsec %= 1000000000;
    }

    /* Check whether we can acquire without releasing the GIL and blocking */
    do {
        res = sem_trywait(self->handle);
        err = errno;
    } while (res < 0 && errno == EINTR && !PyErr_CheckSignals());
    errno = err;

    if (res < 0 && errno == EAGAIN && blocking) {
        /* Couldn't acquire immediately, need to block */
        do {
            Py_BEGIN_ALLOW_THREADS
            if (!use_deadline) {
                res = sem_wait(self->handle);
            }
            else {
                res = sem_timedwait(self->handle, &deadline);
            }
            Py_END_ALLOW_THREADS
            err = errno;
            if (res == MP_EXCEPTION_HAS_BEEN_SET)
                break;
        } while (res < 0 && errno == EINTR && !PyErr_CheckSignals());
    }

    if (res < 0) {
        errno = err;
        if (errno == EAGAIN || errno == ETIMEDOUT)
            Py_RETURN_FALSE;
        else if (errno == EINTR)
            return NULL;
        else
            return PyErr_SetFromErrno(PyExc_OSError);
    }

    ++self->count;
    self->last_tid = PyThread_get_thread_ident();

    Py_RETURN_TRUE;
}

/*[clinic input]
_multiprocessing.SemLock.release

Release the semaphore/lock.
[clinic start generated code]*/

static PyObject *
_multiprocessing_SemLock_release_impl(SemLockObject *self)
/*[clinic end generated code: output=b22f53ba96b0d1db input=ba7e63a961885d3d]*/
{
    if (self->kind == RECURSIVE_MUTEX) {
        if (!ISMINE(self)) {
            PyErr_SetString(PyExc_AssertionError, "attempt to "
                            "release recursive lock not owned "
                            "by thread");
            return NULL;
        }
        if (self->count > 1) {
            --self->count;
            Py_RETURN_NONE;
        }
        assert(self->count == 1);
    } else {
#ifdef HAVE_BROKEN_SEM_GETVALUE
        /* We will only check properly the maxvalue == 1 case */
        if (self->maxvalue == 1) {
            /* make sure that already locked */
            if (sem_trywait(self->handle) < 0) {
                if (errno != EAGAIN) {
                    PyErr_SetFromErrno(PyExc_OSError);
                    return NULL;
                }
                /* it is already locked as expected */
            } else {
                /* it was not locked so undo wait and raise  */
                if (sem_post(self->handle) < 0) {
                    PyErr_SetFromErrno(PyExc_OSError);
                    return NULL;
                }
                PyErr_SetString(PyExc_ValueError, "semaphore "
                                "or lock released too many "
                                "times");
                return NULL;
            }
        }
#else
        int sval;

        /* This check is not an absolute guarantee that the semaphore
           does not rise above maxvalue. */
        if (sem_getvalue(self->handle, &sval) < 0) {
            return PyErr_SetFromErrno(PyExc_OSError);
        } else if (sval >= self->maxvalue) {
            PyErr_SetString(PyExc_ValueError, "semaphore or lock "
                            "released too many times");
            return NULL;
        }
#endif
    }

    if (sem_post(self->handle) < 0)
        return PyErr_SetFromErrno(PyExc_OSError);

    --self->count;
    Py_RETURN_NONE;
}

#endif /* !MS_WINDOWS */

/*
 * All platforms
 */

static PyObject *
newsemlockobject(PyTypeObject *type, SEM_HANDLE handle, int kind, int maxvalue,
                 char *name)
{
    SemLockObject *self;

    self = PyObject_New(SemLockObject, type);
    if (!self)
        return NULL;
    self->handle = handle;
    self->kind = kind;
    self->count = 0;
    self->last_tid = 0;
    self->maxvalue = maxvalue;
    self->name = name;
    return (PyObject*)self;
}

/*[clinic input]
@classmethod
_multiprocessing.SemLock.__new__

    kind: int
    value: int
    maxvalue: int
    name: str
    unlink: bool(accept={int})

[clinic start generated code]*/

static PyObject *
_multiprocessing_SemLock_impl(PyTypeObject *type, int kind, int value,
                              int maxvalue, const char *name, int unlink)
/*[clinic end generated code: output=30727e38f5f7577a input=b378c3ee27d3a0fa]*/
{
    SEM_HANDLE handle = SEM_FAILED;
    PyObject *result;
    char *name_copy = NULL;

    if (kind != RECURSIVE_MUTEX && kind != SEMAPHORE) {
        PyErr_SetString(PyExc_ValueError, "unrecognized kind");
        return NULL;
    }

    if (!unlink) {
        name_copy = PyMem_Malloc(strlen(name) + 1);
        if (name_copy == NULL) {
            return PyErr_NoMemory();
        }
        strcpy(name_copy, name);
    }

    SEM_CLEAR_ERROR();
    handle = SEM_CREATE(name, value, maxvalue);
    /* On Windows we should fail if GetLastError()==ERROR_ALREADY_EXISTS */
    if (handle == SEM_FAILED || SEM_GET_LAST_ERROR() != 0)
        goto failure;

    if (unlink && SEM_UNLINK(name) < 0)
        goto failure;

    result = newsemlockobject(type, handle, kind, maxvalue, name_copy);
    if (!result)
        goto failure;

    return result;

  failure:
    if (handle != SEM_FAILED)
        SEM_CLOSE(handle);
    PyMem_Free(name_copy);
    if (!PyErr_Occurred()) {
        _PyMp_SetError(NULL, MP_STANDARD_ERROR);
    }
    return NULL;
}

/*[clinic input]
@classmethod
_multiprocessing.SemLock._rebuild

    handle: SEM_HANDLE
    kind: int
    maxvalue: int
    name: str(accept={str, NoneType})
    /

[clinic start generated code]*/

static PyObject *
_multiprocessing_SemLock__rebuild_impl(PyTypeObject *type, SEM_HANDLE handle,
                                       int kind, int maxvalue,
                                       const char *name)
/*[clinic end generated code: output=2aaee14f063f3bd9 input=f7040492ac6d9962]*/
{
    char *name_copy = NULL;

    if (name != NULL) {
        name_copy = PyMem_Malloc(strlen(name) + 1);
        if (name_copy == NULL)
            return PyErr_NoMemory();
        strcpy(name_copy, name);
    }

#ifndef MS_WINDOWS
    if (name != NULL) {
        handle = sem_open(name, 0);
        if (handle == SEM_FAILED) {
            PyMem_Free(name_copy);
            return PyErr_SetFromErrno(PyExc_OSError);
        }
    }
#endif

    return newsemlockobject(type, handle, kind, maxvalue, name_copy);
}

static void
semlock_dealloc(SemLockObject* self)
{
    if (self->handle != SEM_FAILED)
        SEM_CLOSE(self->handle);
    PyMem_Free(self->name);
    PyObject_Del(self);
}

/*[clinic input]
_multiprocessing.SemLock._count

Num of `acquire()`s minus num of `release()`s for this process.
[clinic start generated code]*/

static PyObject *
_multiprocessing_SemLock__count_impl(SemLockObject *self)
/*[clinic end generated code: output=5ba8213900e517bb input=36fc59b1cd1025ab]*/
{
    return PyLong_FromLong((long)self->count);
}

/*[clinic input]
_multiprocessing.SemLock._is_mine

Whether the lock is owned by this thread.
[clinic start generated code]*/

static PyObject *
_multiprocessing_SemLock__is_mine_impl(SemLockObject *self)
/*[clinic end generated code: output=92dc98863f4303be input=a96664cb2f0093ba]*/
{
    /* only makes sense for a lock */
    return PyBool_FromLong(ISMINE(self));
}

/*[clinic input]
_multiprocessing.SemLock._get_value

Get the value of the semaphore.
[clinic start generated code]*/

static PyObject *
_multiprocessing_SemLock__get_value_impl(SemLockObject *self)
/*[clinic end generated code: output=64bc1b89bda05e36 input=cb10f9a769836203]*/
{
#ifdef HAVE_BROKEN_SEM_GETVALUE
    PyErr_SetNone(PyExc_NotImplementedError);
    return NULL;
#else
    int sval;
    if (SEM_GETVALUE(self->handle, &sval) < 0)
        return _PyMp_SetError(NULL, MP_STANDARD_ERROR);
    /* some posix implementations use negative numbers to indicate
       the number of waiting threads */
    if (sval < 0)
        sval = 0;
    return PyLong_FromLong((long)sval);
#endif
}

/*[clinic input]
_multiprocessing.SemLock._is_zero

Return whether semaphore has value zero.
[clinic start generated code]*/

static PyObject *
_multiprocessing_SemLock__is_zero_impl(SemLockObject *self)
/*[clinic end generated code: output=815d4c878c806ed7 input=294a446418d31347]*/
{
#ifdef HAVE_BROKEN_SEM_GETVALUE
    if (sem_trywait(self->handle) < 0) {
        if (errno == EAGAIN)
            Py_RETURN_TRUE;
        return _PyMp_SetError(NULL, MP_STANDARD_ERROR);
    } else {
        if (sem_post(self->handle) < 0)
            return _PyMp_SetError(NULL, MP_STANDARD_ERROR);
        Py_RETURN_FALSE;
    }
#else
    int sval;
    if (SEM_GETVALUE(self->handle, &sval) < 0)
        return _PyMp_SetError(NULL, MP_STANDARD_ERROR);
    return PyBool_FromLong((long)sval == 0);
#endif
}

/*[clinic input]
_multiprocessing.SemLock._after_fork

Rezero the net acquisition count after fork().
[clinic start generated code]*/

static PyObject *
_multiprocessing_SemLock__after_fork_impl(SemLockObject *self)
/*[clinic end generated code: output=718bb27914c6a6c1 input=190991008a76621e]*/
{
    self->count = 0;
    Py_RETURN_NONE;
}

/*[clinic input]
_multiprocessing.SemLock.__enter__

Enter the semaphore/lock.
[clinic start generated code]*/

static PyObject *
_multiprocessing_SemLock___enter___impl(SemLockObject *self)
/*[clinic end generated code: output=beeb2f07c858511f input=c5e27d594284690b]*/
{
    return _multiprocessing_SemLock_acquire_impl(self, 1, Py_None);
}

/*[clinic input]
_multiprocessing.SemLock.__exit__

    exc_type: object = None
    exc_value: object = None
    exc_tb: object = None
    /

Exit the semaphore/lock.
[clinic start generated code]*/

static PyObject *
_multiprocessing_SemLock___exit___impl(SemLockObject *self,
                                       PyObject *exc_type,
                                       PyObject *exc_value, PyObject *exc_tb)
/*[clinic end generated code: output=3b37c1a9f8b91a03 input=7d644b64a89903f8]*/
{
    return _multiprocessing_SemLock_release_impl(self);
}

/*
 * Semaphore methods
 */

static PyMethodDef semlock_methods[] = {
    _MULTIPROCESSING_SEMLOCK_ACQUIRE_METHODDEF
    _MULTIPROCESSING_SEMLOCK_RELEASE_METHODDEF
    _MULTIPROCESSING_SEMLOCK___ENTER___METHODDEF
    _MULTIPROCESSING_SEMLOCK___EXIT___METHODDEF
    _MULTIPROCESSING_SEMLOCK__COUNT_METHODDEF
    _MULTIPROCESSING_SEMLOCK__IS_MINE_METHODDEF
    _MULTIPROCESSING_SEMLOCK__GET_VALUE_METHODDEF
    _MULTIPROCESSING_SEMLOCK__IS_ZERO_METHODDEF
    _MULTIPROCESSING_SEMLOCK__REBUILD_METHODDEF
    _MULTIPROCESSING_SEMLOCK__AFTER_FORK_METHODDEF
    {NULL}
};

/*
 * Member table
 */

static PyMemberDef semlock_members[] = {
    {"handle", T_SEM_HANDLE, offsetof(SemLockObject, handle), READONLY,
     ""},
    {"kind", T_INT, offsetof(SemLockObject, kind), READONLY,
     ""},
    {"maxvalue", T_INT, offsetof(SemLockObject, maxvalue), READONLY,
     ""},
    {"name", T_STRING, offsetof(SemLockObject, name), READONLY,
     ""},
    {NULL}
};

/*
 * Semaphore type
 */

PyTypeObject _PyMp_SemLockType = {
    PyVarObject_HEAD_INIT(NULL, 0)
    /* tp_name           */ "_multiprocessing.SemLock",
    /* tp_basicsize      */ sizeof(SemLockObject),
    /* tp_itemsize       */ 0,
    /* tp_dealloc        */ (destructor)semlock_dealloc,
    /* tp_vectorcall_offset */ 0,
    /* tp_getattr        */ 0,
    /* tp_setattr        */ 0,
    /* tp_as_async       */ 0,
    /* tp_repr           */ 0,
    /* tp_as_number      */ 0,
    /* tp_as_sequence    */ 0,
    /* tp_as_mapping     */ 0,
    /* tp_hash           */ 0,
    /* tp_call           */ 0,
    /* tp_str            */ 0,
    /* tp_getattro       */ 0,
    /* tp_setattro       */ 0,
    /* tp_as_buffer      */ 0,
    /* tp_flags          */ Py_TPFLAGS_DEFAULT | Py_TPFLAGS_BASETYPE,
    /* tp_doc            */ "Semaphore/Mutex type",
    /* tp_traverse       */ 0,
    /* tp_clear          */ 0,
    /* tp_richcompare    */ 0,
    /* tp_weaklistoffset */ 0,
    /* tp_iter           */ 0,
    /* tp_iternext       */ 0,
    /* tp_methods        */ semlock_methods,
    /* tp_members        */ semlock_members,
    /* tp_getset         */ 0,
    /* tp_base           */ 0,
    /* tp_dict           */ 0,
    /* tp_descr_get      */ 0,
    /* tp_descr_set      */ 0,
    /* tp_dictoffset     */ 0,
    /* tp_init           */ 0,
    /* tp_alloc          */ 0,
    /* tp_new            */ _multiprocessing_SemLock,
};

/*
 * Function to unlink semaphore names
 */

PyObject *
_PyMp_sem_unlink(const char *name)
{
    if (SEM_UNLINK(name) < 0) {
        _PyMp_SetError(NULL, MP_STANDARD_ERROR);
        return NULL;
    }

    Py_RETURN_NONE;
}<|MERGE_RESOLUTION|>--- conflicted
+++ resolved
@@ -77,7 +77,7 @@
 /*[clinic input]
 _multiprocessing.SemLock.acquire
 
-    block as blocking: bool(accept={int}) = True
+    block as blocking: bool = True
     timeout as timeout_obj: object = None
 
 Acquire the semaphore/lock.
@@ -86,21 +86,12 @@
 static PyObject *
 _multiprocessing_SemLock_acquire_impl(SemLockObject *self, int blocking,
                                       PyObject *timeout_obj)
-/*[clinic end generated code: output=f9998f0b6b0b0872 input=86f05662cf753eb4]*/
+/*[clinic end generated code: output=f9998f0b6b0b0872 input=e5b45f5cbb775166]*/
 {
     double timeout;
     DWORD res, full_msecs, nhandles;
     HANDLE handles[2], sigint_event;
 
-<<<<<<< HEAD
-    static char *kwlist[] = {"block", "timeout", NULL};
-
-    if (!PyArg_ParseTupleAndKeywords(args, kwds, "|pO", kwlist,
-                                     &blocking, &timeout_obj))
-        return NULL;
-
-=======
->>>>>>> 8e19c8be
     /* calculate timeout */
     if (!blocking) {
         full_msecs = 0;
@@ -302,7 +293,7 @@
 /*[clinic input]
 _multiprocessing.SemLock.acquire
 
-    block as blocking: bool(accept={int}) = True
+    block as blocking: bool = True
     timeout as timeout_obj: object = None
 
 Acquire the semaphore/lock.
@@ -311,21 +302,10 @@
 static PyObject *
 _multiprocessing_SemLock_acquire_impl(SemLockObject *self, int blocking,
                                       PyObject *timeout_obj)
-/*[clinic end generated code: output=f9998f0b6b0b0872 input=86f05662cf753eb4]*/
+/*[clinic end generated code: output=f9998f0b6b0b0872 input=e5b45f5cbb775166]*/
 {
     int res, err = 0;
     struct timespec deadline = {0};
-<<<<<<< HEAD
-    struct timeval now;
-    long sec, nsec;
-
-    static char *kwlist[] = {"block", "timeout", NULL};
-
-    if (!PyArg_ParseTupleAndKeywords(args, kwds, "|pO", kwlist,
-                                     &blocking, &timeout_obj))
-        return NULL;
-=======
->>>>>>> 8e19c8be
 
     if (self->kind == RECURSIVE_MUTEX && ISMINE(self)) {
         ++self->count;
@@ -494,14 +474,14 @@
     value: int
     maxvalue: int
     name: str
-    unlink: bool(accept={int})
+    unlink: bool
 
 [clinic start generated code]*/
 
 static PyObject *
 _multiprocessing_SemLock_impl(PyTypeObject *type, int kind, int value,
                               int maxvalue, const char *name, int unlink)
-/*[clinic end generated code: output=30727e38f5f7577a input=b378c3ee27d3a0fa]*/
+/*[clinic end generated code: output=30727e38f5f7577a input=fdaeb69814471c5b]*/
 {
     SEM_HANDLE handle = SEM_FAILED;
     PyObject *result;
