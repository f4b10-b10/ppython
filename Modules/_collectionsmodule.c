--- conflicted
+++ resolved
@@ -1338,18 +1338,9 @@
 {
     PyObject *state, *it;
 
-<<<<<<< HEAD
     state = _PyObject_GetState((PyObject *)deque);
     if (state == NULL) {
         return NULL;
-=======
-    if (_PyObject_LookupAttrId((PyObject *)deque, &PyId___dict__, &dict) < 0) {
-        return NULL;
-    }
-    if (dict == NULL) {
-        dict = Py_None;
-        Py_INCREF(dict);
->>>>>>> 1e17d4aa
     }
 
     it = PyObject_GetIter((PyObject *)deque);
