--- conflicted
+++ resolved
@@ -3,16 +3,9 @@
 [clinic start generated code]*/
 
 PyDoc_STRVAR(py_blake2b_new__doc__,
-<<<<<<< HEAD
 "blake2b(data=b\'\', /, *, digest_size=_blake2.blake2b.MAX_DIGEST_SIZE,\n"
 "        key=b\'\', salt=b\'\', person=b\'\', fanout=1, depth=1, leaf_size=0,\n"
 "        node_offset=0, node_depth=0, inner_size=0, last_node=False)\n"
-=======
-"blake2b(string=None, *, digest_size=_blake2b.blake2b.MAX_DIGEST_SIZE,\n"
-"        key=None, salt=None, person=None, fanout=1, depth=1,\n"
-"        leaf_size=0, node_offset=0, node_depth=0, inner_size=0,\n"
-"        last_node=False)\n"
->>>>>>> b229b072
 "--\n"
 "\n"
 "Return a new BLAKE2b hash object.");
@@ -28,13 +21,8 @@
 py_blake2b_new(PyTypeObject *type, PyObject *args, PyObject *kwargs)
 {
     PyObject *return_value = NULL;
-<<<<<<< HEAD
     static const char * const _keywords[] = {"", "digest_size", "key", "salt", "person", "fanout", "depth", "leaf_size", "node_offset", "node_depth", "inner_size", "last_node", NULL};
-    static _PyArg_Parser _parser = {"|O$iy*y*y*iiOOiip:blake2b", _keywords, 0};
-=======
-    static const char * const _keywords[] = {"string", "digest_size", "key", "salt", "person", "fanout", "depth", "leaf_size", "node_offset", "node_depth", "inner_size", "last_node", NULL};
     static _PyArg_Parser _parser = {"|O$iy*y*y*iiO&O&iip:blake2b", _keywords, 0};
->>>>>>> b229b072
     PyObject *data = NULL;
     int digest_size = BLAKE2B_OUTBYTES;
     Py_buffer key = {NULL, NULL};
@@ -133,8 +121,4 @@
 {
     return _blake2_blake2b_hexdigest_impl(self);
 }
-<<<<<<< HEAD
-/*[clinic end generated code: output=0eb559f418fc0a21 input=a9049054013a1b77]*/
-=======
-/*[clinic end generated code: output=afc5c45dff0a24f9 input=a9049054013a1b77]*/
->>>>>>> b229b072
+/*[clinic end generated code: output=39c77de2142faa12 input=a9049054013a1b77]*/