--- conflicted
+++ resolved
@@ -3,16 +3,9 @@
 [clinic start generated code]*/
 
 PyDoc_STRVAR(py_blake2s_new__doc__,
-<<<<<<< HEAD
 "blake2s(data=b\'\', /, *, digest_size=_blake2.blake2s.MAX_DIGEST_SIZE,\n"
 "        key=b\'\', salt=b\'\', person=b\'\', fanout=1, depth=1, leaf_size=0,\n"
 "        node_offset=0, node_depth=0, inner_size=0, last_node=False)\n"
-=======
-"blake2s(string=None, *, digest_size=_blake2s.blake2s.MAX_DIGEST_SIZE,\n"
-"        key=None, salt=None, person=None, fanout=1, depth=1,\n"
-"        leaf_size=0, node_offset=0, node_depth=0, inner_size=0,\n"
-"        last_node=False)\n"
->>>>>>> b229b072
 "--\n"
 "\n"
 "Return a new BLAKE2s hash object.");
@@ -28,13 +21,8 @@
 py_blake2s_new(PyTypeObject *type, PyObject *args, PyObject *kwargs)
 {
     PyObject *return_value = NULL;
-<<<<<<< HEAD
     static const char * const _keywords[] = {"", "digest_size", "key", "salt", "person", "fanout", "depth", "leaf_size", "node_offset", "node_depth", "inner_size", "last_node", NULL};
-    static _PyArg_Parser _parser = {"|O$iy*y*y*iiOOiip:blake2s", _keywords, 0};
-=======
-    static const char * const _keywords[] = {"string", "digest_size", "key", "salt", "person", "fanout", "depth", "leaf_size", "node_offset", "node_depth", "inner_size", "last_node", NULL};
     static _PyArg_Parser _parser = {"|O$iy*y*y*iiO&O&iip:blake2s", _keywords, 0};
->>>>>>> b229b072
     PyObject *data = NULL;
     int digest_size = BLAKE2S_OUTBYTES;
     Py_buffer key = {NULL, NULL};
@@ -133,8 +121,4 @@
 {
     return _blake2_blake2s_hexdigest_impl(self);
 }
-<<<<<<< HEAD
-/*[clinic end generated code: output=13d4b08ea9ee2d62 input=a9049054013a1b77]*/
-=======
-/*[clinic end generated code: output=b705723d16f21f57 input=a9049054013a1b77]*/
->>>>>>> b229b072
+/*[clinic end generated code: output=a31a1d56f0e0781f input=a9049054013a1b77]*/