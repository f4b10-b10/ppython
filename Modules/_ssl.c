/* SSL socket module

   SSL support based on patches by Brian E Gallew and Laszlo Kovacs.
   Re-worked a bit by Bill Janssen to add server-side support and
   certificate decoding.  Chris Stawarz contributed some non-blocking
   patches.

   This module is imported by ssl.py. It should *not* be used
   directly.

   XXX should partial writes be enabled, SSL_MODE_ENABLE_PARTIAL_WRITE?

   XXX integrate several "shutdown modes" as suggested in
       http://bugs.python.org/issue8108#msg102867 ?
*/

#ifndef Py_BUILD_CORE_BUILTIN
#  define Py_BUILD_CORE_MODULE 1
#endif

/* Don't warn about deprecated functions, */
#ifndef OPENSSL_API_COMPAT
  // 0x10101000L == 1.1.1, 30000 == 3.0.0
  #define OPENSSL_API_COMPAT 0x10101000L
#endif
#define OPENSSL_NO_DEPRECATED 1

#include "Python.h"
#include "pycore_fileutils.h"     // _PyIsSelectable_fd()
#include "pycore_pyerrors.h"      // _PyErr_ChainExceptions1()
#include "pycore_weakref.h"       // _PyWeakref_GET_REF()

/* Include symbols from _socket module */
#include "socketmodule.h"

#ifdef MS_WINDOWS
#  include <wincrypt.h>
#endif

#include "_ssl.h"

/* Redefined below for Windows debug builds after important #includes */
#define _PySSL_FIX_ERRNO

#define PySSL_BEGIN_ALLOW_THREADS_S(save) \
    do { (save) = PyEval_SaveThread(); } while(0)
#define PySSL_END_ALLOW_THREADS_S(save) \
    do { PyEval_RestoreThread(save); _PySSL_FIX_ERRNO; } while(0)
#define PySSL_BEGIN_ALLOW_THREADS { \
            PyThreadState *_save = NULL;  \
            PySSL_BEGIN_ALLOW_THREADS_S(_save);
#define PySSL_END_ALLOW_THREADS PySSL_END_ALLOW_THREADS_S(_save); }


#if defined(HAVE_POLL_H)
#include <poll.h>
#elif defined(HAVE_SYS_POLL_H)
#include <sys/poll.h>
#endif

/* Include OpenSSL header files */
#include "openssl/rsa.h"
#include "openssl/crypto.h"
#include "openssl/x509.h"
#include "openssl/x509v3.h"
#include "openssl/pem.h"
#include "openssl/ssl.h"
#include "openssl/err.h"
#include "openssl/rand.h"
#include "openssl/bio.h"
#include "openssl/dh.h"

#ifndef OPENSSL_THREADS
#  error "OPENSSL_THREADS is not defined, Python requires thread-safe OpenSSL"
#endif



struct py_ssl_error_code {
    const char *mnemonic;
    int library, reason;
};

struct py_ssl_library_code {
    const char *library;
    int code;
};

#if defined(MS_WINDOWS) && defined(Py_DEBUG)
/* Debug builds on Windows rely on getting errno directly from OpenSSL.
 * However, because it uses a different CRT, we need to transfer the
 * value of errno from OpenSSL into our debug CRT.
 *
 * Don't be fooled - this is horribly ugly code. The only reasonable
 * alternative is to do both debug and release builds of OpenSSL, which
 * requires much uglier code to transform their automatically generated
 * makefile. This is the lesser of all the evils.
 */

static void _PySSLFixErrno(void) {
    HMODULE ucrtbase = GetModuleHandleW(L"ucrtbase.dll");
    if (!ucrtbase) {
        /* If ucrtbase.dll is not loaded but the SSL DLLs are, we likely
         * have a catastrophic failure, but this function is not the
         * place to raise it. */
        return;
    }

    typedef int *(__stdcall *errno_func)(void);
    errno_func ssl_errno = (errno_func)GetProcAddress(ucrtbase, "_errno");
    if (ssl_errno) {
        errno = *ssl_errno();
        *ssl_errno() = 0;
    } else {
        errno = ENOTRECOVERABLE;
    }
}

#undef _PySSL_FIX_ERRNO
#define _PySSL_FIX_ERRNO _PySSLFixErrno()
#endif

/* Include generated data (error codes) */
#if (OPENSSL_VERSION_NUMBER >= 0x30100000L)
#include "_ssl_data_31.h"
#elif (OPENSSL_VERSION_NUMBER >= 0x30000000L)
#include "_ssl_data_300.h"
#elif (OPENSSL_VERSION_NUMBER >= 0x10101000L) && !defined(LIBRESSL_VERSION_NUMBER)
#include "_ssl_data_111.h"
#else
#include "_ssl_data.h"
#endif

/* OpenSSL API 1.1.0+ does not include version methods */
#ifndef OPENSSL_NO_SSL3_METHOD
extern const SSL_METHOD *SSLv3_method(void);
#endif
#ifndef OPENSSL_NO_TLS1_METHOD
extern const SSL_METHOD *TLSv1_method(void);
#endif
#ifndef OPENSSL_NO_TLS1_1_METHOD
extern const SSL_METHOD *TLSv1_1_method(void);
#endif
#ifndef OPENSSL_NO_TLS1_2_METHOD
extern const SSL_METHOD *TLSv1_2_method(void);
#endif

#ifndef INVALID_SOCKET /* MS defines this */
#define INVALID_SOCKET (-1)
#endif

/* Default cipher suites */
#ifndef PY_SSL_DEFAULT_CIPHERS
#define PY_SSL_DEFAULT_CIPHERS 1
#endif

#if PY_SSL_DEFAULT_CIPHERS == 0
  #ifndef PY_SSL_DEFAULT_CIPHER_STRING
     #error "Py_SSL_DEFAULT_CIPHERS 0 needs Py_SSL_DEFAULT_CIPHER_STRING"
  #endif
  #ifndef PY_SSL_MIN_PROTOCOL
    #define PY_SSL_MIN_PROTOCOL TLS1_2_VERSION
  #endif
#elif PY_SSL_DEFAULT_CIPHERS == 1
/* Python custom selection of sensible cipher suites
 * @SECLEVEL=2: security level 2 with 112 bits minimum security (e.g. 2048 bits RSA key)
 * ECDH+*: enable ephemeral elliptic curve Diffie-Hellman
 * DHE+*: fallback to ephemeral finite field Diffie-Hellman
 * encryption order: AES AEAD (GCM), ChaCha AEAD, AES CBC
 * !aNULL:!eNULL: really no NULL ciphers
 * !aDSS: no authentication with discrete logarithm DSA algorithm
 * !SHA1: no weak SHA1 MAC
 * !AESCCM: no CCM mode, it's uncommon and slow
 *
 * Based on Hynek's excellent blog post (update 2021-02-11)
 * https://hynek.me/articles/hardening-your-web-servers-ssl-ciphers/
 */
  #define PY_SSL_DEFAULT_CIPHER_STRING "@SECLEVEL=2:ECDH+AESGCM:ECDH+CHACHA20:ECDH+AES:DHE+AES:!aNULL:!eNULL:!aDSS:!SHA1:!AESCCM"
  #ifndef PY_SSL_MIN_PROTOCOL
    #define PY_SSL_MIN_PROTOCOL TLS1_2_VERSION
  #endif
#elif PY_SSL_DEFAULT_CIPHERS == 2
/* Ignored in SSLContext constructor, only used to as _ssl.DEFAULT_CIPHER_STRING */
  #define PY_SSL_DEFAULT_CIPHER_STRING SSL_DEFAULT_CIPHER_LIST
#else
  #error "Unsupported PY_SSL_DEFAULT_CIPHERS"
#endif


enum py_ssl_error {
    /* these mirror ssl.h */
    PY_SSL_ERROR_NONE,
    PY_SSL_ERROR_SSL,
    PY_SSL_ERROR_WANT_READ,
    PY_SSL_ERROR_WANT_WRITE,
    PY_SSL_ERROR_WANT_X509_LOOKUP,
    PY_SSL_ERROR_SYSCALL,     /* look at error stack/return value/errno */
    PY_SSL_ERROR_ZERO_RETURN,
    PY_SSL_ERROR_WANT_CONNECT,
    /* start of non ssl.h errorcodes */
    PY_SSL_ERROR_EOF,         /* special case of SSL_ERROR_SYSCALL */
    PY_SSL_ERROR_NO_SOCKET,   /* socket has been GC'd */
    PY_SSL_ERROR_INVALID_ERROR_CODE
};

enum py_ssl_server_or_client {
    PY_SSL_CLIENT,
    PY_SSL_SERVER
};

enum py_ssl_cert_requirements {
    PY_SSL_CERT_NONE,
    PY_SSL_CERT_OPTIONAL,
    PY_SSL_CERT_REQUIRED
};

enum py_ssl_version {
    PY_SSL_VERSION_SSL2,
    PY_SSL_VERSION_SSL3=1,
    PY_SSL_VERSION_TLS, /* SSLv23 */
    PY_SSL_VERSION_TLS1,
    PY_SSL_VERSION_TLS1_1,
    PY_SSL_VERSION_TLS1_2,
    PY_SSL_VERSION_TLS_CLIENT=0x10,
    PY_SSL_VERSION_TLS_SERVER,
};

enum py_proto_version {
    PY_PROTO_MINIMUM_SUPPORTED = -2,
    PY_PROTO_SSLv3 = SSL3_VERSION,
    PY_PROTO_TLSv1 = TLS1_VERSION,
    PY_PROTO_TLSv1_1 = TLS1_1_VERSION,
    PY_PROTO_TLSv1_2 = TLS1_2_VERSION,
#ifdef TLS1_3_VERSION
    PY_PROTO_TLSv1_3 = TLS1_3_VERSION,
#else
    PY_PROTO_TLSv1_3 = 0x304,
#endif
    PY_PROTO_MAXIMUM_SUPPORTED = -1,

/* OpenSSL has no dedicated API to set the minimum version to the maximum
 * available version, and the other way around. We have to figure out the
 * minimum and maximum available version on our own and hope for the best.
 */
#if defined(SSL3_VERSION) && !defined(OPENSSL_NO_SSL3)
    PY_PROTO_MINIMUM_AVAILABLE = PY_PROTO_SSLv3,
#elif defined(TLS1_VERSION) && !defined(OPENSSL_NO_TLS1)
    PY_PROTO_MINIMUM_AVAILABLE = PY_PROTO_TLSv1,
#elif defined(TLS1_1_VERSION) && !defined(OPENSSL_NO_TLS1_1)
    PY_PROTO_MINIMUM_AVAILABLE = PY_PROTO_TLSv1_1,
#elif defined(TLS1_2_VERSION) && !defined(OPENSSL_NO_TLS1_2)
    PY_PROTO_MINIMUM_AVAILABLE = PY_PROTO_TLSv1_2,
#elif defined(TLS1_3_VERSION) && !defined(OPENSSL_NO_TLS1_3)
    PY_PROTO_MINIMUM_AVAILABLE = PY_PROTO_TLSv1_3,
#else
    #error "PY_PROTO_MINIMUM_AVAILABLE not found"
#endif

#if defined(TLS1_3_VERSION) && !defined(OPENSSL_NO_TLS1_3)
    PY_PROTO_MAXIMUM_AVAILABLE = PY_PROTO_TLSv1_3,
#elif defined(TLS1_2_VERSION) && !defined(OPENSSL_NO_TLS1_2)
    PY_PROTO_MAXIMUM_AVAILABLE = PY_PROTO_TLSv1_2,
#elif defined(TLS1_1_VERSION) && !defined(OPENSSL_NO_TLS1_1)
    PY_PROTO_MAXIMUM_AVAILABLE = PY_PROTO_TLSv1_1,
#elif defined(TLS1_VERSION) && !defined(OPENSSL_NO_TLS1)
    PY_PROTO_MAXIMUM_AVAILABLE = PY_PROTO_TLSv1,
#elif defined(SSL3_VERSION) && !defined(OPENSSL_NO_SSL3)
    PY_PROTO_MAXIMUM_AVAILABLE = PY_PROTO_SSLv3,
#else
    #error "PY_PROTO_MAXIMUM_AVAILABLE not found"
#endif
};

/* SSL socket object */

#define X509_NAME_MAXLEN 256


/* In case of 'tls-unique' it will be 12 bytes for TLS, 36 bytes for
 * older SSL, but let's be safe */
#define PySSL_CB_MAXLEN 128


typedef struct {
    PyObject_HEAD
    SSL_CTX *ctx;
    unsigned char *alpn_protocols;
    unsigned int alpn_protocols_len;
    PyObject *set_sni_cb;
    int check_hostname;
    int protocol;
#ifdef TLS1_3_VERSION
    int post_handshake_auth;
#endif
    PyObject *msg_cb;
    PyObject *keylog_filename;
    BIO *keylog_bio;
    /* Cached module state, also used in SSLSocket and SSLSession code. */
    _sslmodulestate *state;
#ifndef OPENSSL_NO_PSK
    PyObject *psk_client_callback;
    PyObject *psk_server_callback;
#endif
} PySSLContext;

typedef struct {
    int ssl; /* last seen error from SSL */
    int c; /* last seen error from libc */
#ifdef MS_WINDOWS
    int ws; /* last seen error from winsock */
#endif
} _PySSLError;

typedef struct {
    PyObject_HEAD
    PyObject *Socket; /* weakref to socket on which we're layered */
    SSL *ssl;
    PySSLContext *ctx; /* weakref to SSL context */
    char shutdown_seen_zero;
    enum py_ssl_server_or_client socket_type;
    PyObject *owner; /* Python level "owner" passed to servername callback */
    PyObject *server_hostname;
    _PySSLError err; /* last seen error from various sources */
    /* Some SSL callbacks don't have error reporting. Callback wrappers
     * store exception information on the socket. The handshake, read, write,
     * and shutdown methods check for chained exceptions.
     */
    PyObject *exc;
} PySSLSocket;

typedef struct {
    PyObject_HEAD
    BIO *bio;
    int eof_written;
} PySSLMemoryBIO;

typedef struct {
    PyObject_HEAD
    SSL_SESSION *session;
    PySSLContext *ctx;
} PySSLSession;

static inline _PySSLError _PySSL_errno(int failed, const SSL *ssl, int retcode)
{
    _PySSLError err = { 0 };
    if (failed) {
#ifdef MS_WINDOWS
        err.ws = WSAGetLastError();
        _PySSL_FIX_ERRNO;
#endif
        err.c = errno;
        err.ssl = SSL_get_error(ssl, retcode);
    }
    return err;
}

/*[clinic input]
module _ssl
class _ssl._SSLContext "PySSLContext *" "get_state_type(type)->PySSLContext_Type"
class _ssl._SSLSocket "PySSLSocket *" "get_state_type(type)->PySSLSocket_Type"
class _ssl.MemoryBIO "PySSLMemoryBIO *" "get_state_type(type)->PySSLMemoryBIO_Type"
class _ssl.SSLSession "PySSLSession *" "get_state_type(type)->PySSLSession_Type"
[clinic start generated code]*/
/*[clinic end generated code: output=da39a3ee5e6b4b0d input=d293bed8bae240fd]*/

#include "clinic/_ssl.c.h"

static int PySSL_select(PySocketSockObject *s, int writing, _PyTime_t timeout);

static int PySSL_set_owner(PySSLSocket *, PyObject *, void *);
static int PySSL_set_session(PySSLSocket *, PyObject *, void *);

typedef enum {
    SOCKET_IS_NONBLOCKING,
    SOCKET_IS_BLOCKING,
    SOCKET_HAS_TIMED_OUT,
    SOCKET_HAS_BEEN_CLOSED,
    SOCKET_TOO_LARGE_FOR_SELECT,
    SOCKET_OPERATION_OK
} timeout_state;

/* Wrap error strings with filename and line # */
#define ERRSTR1(x,y,z) (x ":" y ": " z)
#define ERRSTR(x) ERRSTR1("_ssl.c", Py_STRINGIFY(__LINE__), x)

// Get the socket from a PySSLSocket, if it has one.
// Return a borrowed reference.
static inline PySocketSockObject* GET_SOCKET(PySSLSocket *obj) {
    if (obj->Socket) {
        PyObject *sock = _PyWeakref_GET_REF(obj->Socket);
        if (sock != NULL) {
            // GET_SOCKET() returns a borrowed reference
            Py_DECREF(sock);
        }
        else {
            // dead weak reference
            sock = Py_None;
        }
        return (PySocketSockObject *)sock;  // borrowed reference
    }
    else {
        return NULL;
    }
}

/* If sock is NULL, use a timeout of 0 second */
#define GET_SOCKET_TIMEOUT(sock) \
    ((sock != NULL) ? (sock)->sock_timeout : 0)

#include "_ssl/debughelpers.c"

/*
 * SSL errors.
 */

PyDoc_STRVAR(SSLError_doc,
"An error occurred in the SSL implementation.");

PyDoc_STRVAR(SSLCertVerificationError_doc,
"A certificate could not be verified.");

PyDoc_STRVAR(SSLZeroReturnError_doc,
"SSL/TLS session closed cleanly.");

PyDoc_STRVAR(SSLWantReadError_doc,
"Non-blocking SSL socket needs to read more data\n"
"before the requested operation can be completed.");

PyDoc_STRVAR(SSLWantWriteError_doc,
"Non-blocking SSL socket needs to write more data\n"
"before the requested operation can be completed.");

PyDoc_STRVAR(SSLSyscallError_doc,
"System error when attempting SSL operation.");

PyDoc_STRVAR(SSLEOFError_doc,
"SSL/TLS connection terminated abruptly.");

static PyObject *
SSLError_str(PyOSErrorObject *self)
{
    if (self->strerror != NULL && PyUnicode_Check(self->strerror)) {
        return Py_NewRef(self->strerror);
    }
    else
        return PyObject_Str(self->args);
}

static PyType_Slot sslerror_type_slots[] = {
    {Py_tp_doc, (void*)SSLError_doc},
    {Py_tp_str, SSLError_str},
    {0, 0},
};

static PyType_Spec sslerror_type_spec = {
    .name = "ssl.SSLError",
    .basicsize = sizeof(PyOSErrorObject),
    .flags = (Py_TPFLAGS_DEFAULT | Py_TPFLAGS_BASETYPE | Py_TPFLAGS_IMMUTABLETYPE),
    .slots = sslerror_type_slots
};

static void
fill_and_set_sslerror(_sslmodulestate *state,
                      PySSLSocket *sslsock, PyObject *type, int ssl_errno,
                      const char *errstr, int lineno, unsigned long errcode)
{
    PyObject *err_value = NULL, *reason_obj = NULL, *lib_obj = NULL;
    PyObject *verify_obj = NULL, *verify_code_obj = NULL;
    PyObject *init_value, *msg, *key;

    if (errcode != 0) {
        int lib, reason;

        lib = ERR_GET_LIB(errcode);
        reason = ERR_GET_REASON(errcode);
        key = Py_BuildValue("ii", lib, reason);
        if (key == NULL)
            goto fail;
        reason_obj = PyDict_GetItemWithError(state->err_codes_to_names, key);
        Py_DECREF(key);
        if (reason_obj == NULL && PyErr_Occurred()) {
            goto fail;
        }
        key = PyLong_FromLong(lib);
        if (key == NULL)
            goto fail;
        lib_obj = PyDict_GetItemWithError(state->lib_codes_to_names, key);
        Py_DECREF(key);
        if (lib_obj == NULL && PyErr_Occurred()) {
            goto fail;
        }
        if (errstr == NULL)
            errstr = ERR_reason_error_string(errcode);
    }
    if (errstr == NULL)
        errstr = "unknown error";

    /* verify code for cert validation error */
    if ((sslsock != NULL) && (type == state->PySSLCertVerificationErrorObject)) {
        const char *verify_str = NULL;
        long verify_code;

        verify_code = SSL_get_verify_result(sslsock->ssl);
        verify_code_obj = PyLong_FromLong(verify_code);
        if (verify_code_obj == NULL) {
            goto fail;
        }

        switch (verify_code) {
        case X509_V_ERR_HOSTNAME_MISMATCH:
            verify_obj = PyUnicode_FromFormat(
                "Hostname mismatch, certificate is not valid for '%S'.",
                sslsock->server_hostname
            );
            break;
        case X509_V_ERR_IP_ADDRESS_MISMATCH:
            verify_obj = PyUnicode_FromFormat(
                "IP address mismatch, certificate is not valid for '%S'.",
                sslsock->server_hostname
            );
            break;
        default:
            verify_str = X509_verify_cert_error_string(verify_code);
            if (verify_str != NULL) {
                verify_obj = PyUnicode_FromString(verify_str);
            } else {
                verify_obj = Py_NewRef(Py_None);
            }
            break;
        }
        if (verify_obj == NULL) {
            goto fail;
        }
    }

    if (verify_obj && reason_obj && lib_obj)
        msg = PyUnicode_FromFormat("[%S: %S] %s: %S (_ssl.c:%d)",
                                   lib_obj, reason_obj, errstr, verify_obj,
                                   lineno);
    else if (reason_obj && lib_obj)
        msg = PyUnicode_FromFormat("[%S: %S] %s (_ssl.c:%d)",
                                   lib_obj, reason_obj, errstr, lineno);
    else if (lib_obj)
        msg = PyUnicode_FromFormat("[%S] %s (_ssl.c:%d)",
                                   lib_obj, errstr, lineno);
    else
        msg = PyUnicode_FromFormat("%s (_ssl.c:%d)", errstr, lineno);
    if (msg == NULL)
        goto fail;

    init_value = Py_BuildValue("iN", ERR_GET_REASON(ssl_errno), msg);
    if (init_value == NULL)
        goto fail;

    err_value = PyObject_CallObject(type, init_value);
    Py_DECREF(init_value);
    if (err_value == NULL)
        goto fail;

    if (reason_obj == NULL)
        reason_obj = Py_None;
    if (PyObject_SetAttr(err_value, state->str_reason, reason_obj))
        goto fail;

    if (lib_obj == NULL)
        lib_obj = Py_None;
    if (PyObject_SetAttr(err_value, state->str_library, lib_obj))
        goto fail;

    if ((sslsock != NULL) && (type == state->PySSLCertVerificationErrorObject)) {
        /* Only set verify code / message for SSLCertVerificationError */
        if (PyObject_SetAttr(err_value, state->str_verify_code,
                                verify_code_obj))
            goto fail;
        if (PyObject_SetAttr(err_value, state->str_verify_message, verify_obj))
            goto fail;
    }

    PyErr_SetObject(type, err_value);
fail:
    Py_XDECREF(err_value);
    Py_XDECREF(verify_code_obj);
    Py_XDECREF(verify_obj);
}

static int
PySSL_ChainExceptions(PySSLSocket *sslsock) {
    if (sslsock->exc == NULL)
        return 0;

    _PyErr_ChainExceptions1(sslsock->exc);
    sslsock->exc = NULL;
    return -1;
}

static PyObject *
PySSL_SetError(PySSLSocket *sslsock, int ret, const char *filename, int lineno)
{
    PyObject *type;
    char *errstr = NULL;
    _PySSLError err;
    enum py_ssl_error p = PY_SSL_ERROR_NONE;
    unsigned long e = 0;

    assert(sslsock != NULL);

    _sslmodulestate *state = get_state_sock(sslsock);
    type = state->PySSLErrorObject;

    assert(ret <= 0);
    e = ERR_peek_last_error();

    if (sslsock->ssl != NULL) {
        err = sslsock->err;

        switch (err.ssl) {
        case SSL_ERROR_ZERO_RETURN:
            errstr = "TLS/SSL connection has been closed (EOF)";
            type = state->PySSLZeroReturnErrorObject;
            p = PY_SSL_ERROR_ZERO_RETURN;
            break;
        case SSL_ERROR_WANT_READ:
            errstr = "The operation did not complete (read)";
            type = state->PySSLWantReadErrorObject;
            p = PY_SSL_ERROR_WANT_READ;
            break;
        case SSL_ERROR_WANT_WRITE:
            p = PY_SSL_ERROR_WANT_WRITE;
            type = state->PySSLWantWriteErrorObject;
            errstr = "The operation did not complete (write)";
            break;
        case SSL_ERROR_WANT_X509_LOOKUP:
            p = PY_SSL_ERROR_WANT_X509_LOOKUP;
            errstr = "The operation did not complete (X509 lookup)";
            break;
        case SSL_ERROR_WANT_CONNECT:
            p = PY_SSL_ERROR_WANT_CONNECT;
            errstr = "The operation did not complete (connect)";
            break;
        case SSL_ERROR_SYSCALL:
        {
            if (e == 0) {
                PySocketSockObject *s = GET_SOCKET(sslsock);
                if (ret == 0 || (((PyObject *)s) == Py_None)) {
                    p = PY_SSL_ERROR_EOF;
                    type = state->PySSLEOFErrorObject;
                    errstr = "EOF occurred in violation of protocol";
                } else if (s && ret == -1) {
                    /* underlying BIO reported an I/O error */
                    ERR_clear_error();
#ifdef MS_WINDOWS
                    if (err.ws) {
                        return PyErr_SetFromWindowsErr(err.ws);
                    }
#endif
                    if (err.c) {
                        errno = err.c;
                        return PyErr_SetFromErrno(PyExc_OSError);
                    }
                    else {
                        p = PY_SSL_ERROR_EOF;
                        type = state->PySSLEOFErrorObject;
                        errstr = "EOF occurred in violation of protocol";
                    }
                } else { /* possible? */
                    p = PY_SSL_ERROR_SYSCALL;
                    type = state->PySSLSyscallErrorObject;
                    errstr = "Some I/O error occurred";
                }
            } else {
                if (ERR_GET_LIB(e) == ERR_LIB_SSL &&
                        ERR_GET_REASON(e) == SSL_R_CERTIFICATE_VERIFY_FAILED) {
                    type = state->PySSLCertVerificationErrorObject;
                }
                p = PY_SSL_ERROR_SYSCALL;
            }
            break;
        }
        case SSL_ERROR_SSL:
        {
            p = PY_SSL_ERROR_SSL;
            if (e == 0) {
                /* possible? */
                errstr = "A failure in the SSL library occurred";
            }
            if (ERR_GET_LIB(e) == ERR_LIB_SSL &&
                    ERR_GET_REASON(e) == SSL_R_CERTIFICATE_VERIFY_FAILED) {
                type = state->PySSLCertVerificationErrorObject;
            }
#if defined(SSL_R_UNEXPECTED_EOF_WHILE_READING)
            /* OpenSSL 3.0 changed transport EOF from SSL_ERROR_SYSCALL with
             * zero return value to SSL_ERROR_SSL with a special error code. */
            if (ERR_GET_LIB(e) == ERR_LIB_SSL &&
                    ERR_GET_REASON(e) == SSL_R_UNEXPECTED_EOF_WHILE_READING) {
                p = PY_SSL_ERROR_EOF;
                type = state->PySSLEOFErrorObject;
                errstr = "EOF occurred in violation of protocol";
            }
#endif
            break;
        }
        default:
            p = PY_SSL_ERROR_INVALID_ERROR_CODE;
            errstr = "Invalid error code";
        }
    }
    fill_and_set_sslerror(state, sslsock, type, p, errstr, lineno, e);
    ERR_clear_error();
    PySSL_ChainExceptions(sslsock);
    return NULL;
}

static PyObject *
_setSSLError (_sslmodulestate *state, const char *errstr, int errcode, const char *filename, int lineno)
{
    if (errstr == NULL)
        errcode = ERR_peek_last_error();
    else
        errcode = 0;
    fill_and_set_sslerror(state, NULL, state->PySSLErrorObject, errcode, errstr, lineno, errcode);
    ERR_clear_error();
    return NULL;
}

static int
_ssl_deprecated(const char* msg, int stacklevel) {
    return PyErr_WarnEx(
        PyExc_DeprecationWarning, msg, stacklevel
    );
}

#define PY_SSL_DEPRECATED(name, stacklevel, ret) \
    if (_ssl_deprecated((name), (stacklevel)) == -1) return (ret)

/*
 * SSL objects
 */

static int
_ssl_configure_hostname(PySSLSocket *self, const char* server_hostname)
{
    int retval = -1;
    ASN1_OCTET_STRING *ip;
    PyObject *hostname;
    size_t len;

    assert(server_hostname);

    /* Disable OpenSSL's special mode with leading dot in hostname:
     * When name starts with a dot (e.g ".example.com"), it will be
     * matched by a certificate valid for any sub-domain of name.
     */
    len = strlen(server_hostname);
    if (len == 0 || *server_hostname == '.') {
        PyErr_SetString(
            PyExc_ValueError,
            "server_hostname cannot be an empty string or start with a "
            "leading dot.");
        return retval;
    }

    /* inet_pton is not available on all platforms. */
    ip = a2i_IPADDRESS(server_hostname);
    if (ip == NULL) {
        ERR_clear_error();
    }

    hostname = PyUnicode_Decode(server_hostname, len, "ascii", "strict");
    if (hostname == NULL) {
        goto error;
    }
    self->server_hostname = hostname;

    /* Only send SNI extension for non-IP hostnames */
    if (ip == NULL) {
        if (!SSL_set_tlsext_host_name(self->ssl, server_hostname)) {
            _setSSLError(get_state_sock(self), NULL, 0, __FILE__, __LINE__);
            goto error;
        }
    }
    if (self->ctx->check_hostname) {
        X509_VERIFY_PARAM *ssl_verification_params = SSL_get0_param(self->ssl);
        if (ip == NULL) {
            if (!X509_VERIFY_PARAM_set1_host(ssl_verification_params, server_hostname,
                                             strlen(server_hostname))) {
                _setSSLError(get_state_sock(self), NULL, 0, __FILE__, __LINE__);
                goto error;
            }
        } else {
            if (!X509_VERIFY_PARAM_set1_ip(ssl_verification_params, ASN1_STRING_get0_data(ip),
                                           ASN1_STRING_length(ip))) {
                _setSSLError(get_state_sock(self), NULL, 0, __FILE__, __LINE__);
                goto error;
            }
        }
    }
    retval = 0;
  error:
    if (ip != NULL) {
        ASN1_OCTET_STRING_free(ip);
    }
    return retval;
}

static PySSLSocket *
newPySSLSocket(PySSLContext *sslctx, PySocketSockObject *sock,
               enum py_ssl_server_or_client socket_type,
               char *server_hostname,
               PyObject *owner, PyObject *session,
               PySSLMemoryBIO *inbio, PySSLMemoryBIO *outbio)
{
    PySSLSocket *self;
    SSL_CTX *ctx = sslctx->ctx;
    _PySSLError err = { 0 };

    if ((socket_type == PY_SSL_SERVER) &&
        (sslctx->protocol == PY_SSL_VERSION_TLS_CLIENT)) {
        _setSSLError(get_state_ctx(sslctx),
                     "Cannot create a server socket with a "
                     "PROTOCOL_TLS_CLIENT context", 0, __FILE__, __LINE__);
        return NULL;
    }
    if ((socket_type == PY_SSL_CLIENT) &&
        (sslctx->protocol == PY_SSL_VERSION_TLS_SERVER)) {
        _setSSLError(get_state_ctx(sslctx),
                     "Cannot create a client socket with a "
                     "PROTOCOL_TLS_SERVER context", 0, __FILE__, __LINE__);
        return NULL;
    }

    self = PyObject_GC_New(PySSLSocket,
                           get_state_ctx(sslctx)->PySSLSocket_Type);
    if (self == NULL)
        return NULL;

    self->ssl = NULL;
    self->Socket = NULL;
    self->ctx = (PySSLContext*)Py_NewRef(sslctx);
    self->shutdown_seen_zero = 0;
    self->owner = NULL;
    self->server_hostname = NULL;
    self->err = err;
    self->exc = NULL;

    /* Make sure the SSL error state is initialized */
    ERR_clear_error();

    PySSL_BEGIN_ALLOW_THREADS
    self->ssl = SSL_new(ctx);
    PySSL_END_ALLOW_THREADS
    if (self->ssl == NULL) {
        Py_DECREF(self);
        _setSSLError(get_state_ctx(self), NULL, 0, __FILE__, __LINE__);
        return NULL;
    }

    if (socket_type == PY_SSL_SERVER) {
#define SID_CTX "Python"
        /* Set the session id context (server-side only) */
        SSL_set_session_id_context(self->ssl, (const unsigned char *) SID_CTX,
                                   sizeof(SID_CTX));
#undef SID_CTX
    }

    /* bpo43522 and OpenSSL < 1.1.1l: copy hostflags manually */
#if !defined(LIBRESSL_VERSION_NUMBER) && OPENSSL_VERSION < 0x101010cf
    X509_VERIFY_PARAM *ssl_verification_params = SSL_get0_param(self->ssl);
    X509_VERIFY_PARAM *ssl_ctx_verification_params = SSL_CTX_get0_param(ctx);

    unsigned int ssl_ctx_host_flags = X509_VERIFY_PARAM_get_hostflags(ssl_ctx_verification_params);
    X509_VERIFY_PARAM_set_hostflags(ssl_verification_params, ssl_ctx_host_flags);
#endif
    SSL_set_app_data(self->ssl, self);
    if (sock) {
        SSL_set_fd(self->ssl, Py_SAFE_DOWNCAST(sock->sock_fd, SOCKET_T, int));
    } else {
        /* BIOs are reference counted and SSL_set_bio borrows our reference.
         * To prevent a double free in memory_bio_dealloc() we need to take an
         * extra reference here. */
        BIO_up_ref(inbio->bio);
        BIO_up_ref(outbio->bio);
        SSL_set_bio(self->ssl, inbio->bio, outbio->bio);
    }
    SSL_set_mode(self->ssl,
                 SSL_MODE_ACCEPT_MOVING_WRITE_BUFFER | SSL_MODE_AUTO_RETRY);

#ifdef TLS1_3_VERSION
    if (sslctx->post_handshake_auth == 1) {
        if (socket_type == PY_SSL_SERVER) {
            /* bpo-37428: OpenSSL does not ignore SSL_VERIFY_POST_HANDSHAKE.
             * Set SSL_VERIFY_POST_HANDSHAKE flag only for server sockets and
             * only in combination with SSL_VERIFY_PEER flag. */
            int mode = SSL_get_verify_mode(self->ssl);
            if (mode & SSL_VERIFY_PEER) {
                mode |= SSL_VERIFY_POST_HANDSHAKE;
                SSL_set_verify(self->ssl, mode, NULL);
            }
        } else {
            /* client socket */
            SSL_set_post_handshake_auth(self->ssl, 1);
        }
    }
#endif

    if (server_hostname != NULL) {
        if (_ssl_configure_hostname(self, server_hostname) < 0) {
            Py_DECREF(self);
            return NULL;
        }
    }
    /* If the socket is in non-blocking mode or timeout mode, set the BIO
     * to non-blocking mode (blocking is the default)
     */
    if (sock && sock->sock_timeout >= 0) {
        BIO_set_nbio(SSL_get_rbio(self->ssl), 1);
        BIO_set_nbio(SSL_get_wbio(self->ssl), 1);
    }

    PySSL_BEGIN_ALLOW_THREADS
    if (socket_type == PY_SSL_CLIENT)
        SSL_set_connect_state(self->ssl);
    else
        SSL_set_accept_state(self->ssl);
    PySSL_END_ALLOW_THREADS

    self->socket_type = socket_type;
    if (sock != NULL) {
        self->Socket = PyWeakref_NewRef((PyObject *) sock, NULL);
        if (self->Socket == NULL) {
            Py_DECREF(self);
            return NULL;
        }
    }
    if (owner && owner != Py_None) {
        if (PySSL_set_owner(self, owner, NULL) == -1) {
            Py_DECREF(self);
            return NULL;
        }
    }
    if (session && session != Py_None) {
        if (PySSL_set_session(self, session, NULL) == -1) {
            Py_DECREF(self);
            return NULL;
        }
    }

    PyObject_GC_Track(self);
    return self;
}

/* SSL object methods */

/*[clinic input]
_ssl._SSLSocket.do_handshake
[clinic start generated code]*/

static PyObject *
_ssl__SSLSocket_do_handshake_impl(PySSLSocket *self)
/*[clinic end generated code: output=6c0898a8936548f6 input=d2d737de3df018c8]*/
{
    int ret;
    _PySSLError err;
    int sockstate, nonblocking;
    PySocketSockObject *sock = GET_SOCKET(self);
    _PyTime_t timeout, deadline = 0;
    int has_timeout;

    if (sock) {
        if (((PyObject*)sock) == Py_None) {
            _setSSLError(get_state_sock(self),
                         "Underlying socket connection gone",
                         PY_SSL_ERROR_NO_SOCKET, __FILE__, __LINE__);
            return NULL;
        }
        Py_INCREF(sock);

        /* just in case the blocking state of the socket has been changed */
        nonblocking = (sock->sock_timeout >= 0);
        BIO_set_nbio(SSL_get_rbio(self->ssl), nonblocking);
        BIO_set_nbio(SSL_get_wbio(self->ssl), nonblocking);
    }

    timeout = GET_SOCKET_TIMEOUT(sock);
    has_timeout = (timeout > 0);
    if (has_timeout) {
        deadline = _PyDeadline_Init(timeout);
    }

    /* Actually negotiate SSL connection */
    /* XXX If SSL_do_handshake() returns 0, it's also a failure. */
    do {
        PySSL_BEGIN_ALLOW_THREADS
        ret = SSL_do_handshake(self->ssl);
        err = _PySSL_errno(ret < 1, self->ssl, ret);
        PySSL_END_ALLOW_THREADS
        self->err = err;

        if (PyErr_CheckSignals())
            goto error;

        if (has_timeout)
            timeout = _PyDeadline_Get(deadline);

        if (err.ssl == SSL_ERROR_WANT_READ) {
            sockstate = PySSL_select(sock, 0, timeout);
        } else if (err.ssl == SSL_ERROR_WANT_WRITE) {
            sockstate = PySSL_select(sock, 1, timeout);
        } else {
            sockstate = SOCKET_OPERATION_OK;
        }

        if (sockstate == SOCKET_HAS_TIMED_OUT) {
            PyErr_SetString(PyExc_TimeoutError,
                            ERRSTR("The handshake operation timed out"));
            goto error;
        } else if (sockstate == SOCKET_HAS_BEEN_CLOSED) {
            PyErr_SetString(get_state_sock(self)->PySSLErrorObject,
                            ERRSTR("Underlying socket has been closed."));
            goto error;
        } else if (sockstate == SOCKET_TOO_LARGE_FOR_SELECT) {
            PyErr_SetString(get_state_sock(self)->PySSLErrorObject,
                            ERRSTR("Underlying socket too large for select()."));
            goto error;
        } else if (sockstate == SOCKET_IS_NONBLOCKING) {
            break;
        }
    } while (err.ssl == SSL_ERROR_WANT_READ ||
             err.ssl == SSL_ERROR_WANT_WRITE);
    Py_XDECREF(sock);
    if (ret < 1)
        return PySSL_SetError(self, ret, __FILE__, __LINE__);
    if (PySSL_ChainExceptions(self) < 0)
        return NULL;
    Py_RETURN_NONE;
error:
    Py_XDECREF(sock);
    PySSL_ChainExceptions(self);
    return NULL;
}

static PyObject *
_asn1obj2py(_sslmodulestate *state, const ASN1_OBJECT *name, int no_name)
{
    char buf[X509_NAME_MAXLEN];
    char *namebuf = buf;
    int buflen;
    PyObject *name_obj = NULL;

    buflen = OBJ_obj2txt(namebuf, X509_NAME_MAXLEN, name, no_name);
    if (buflen < 0) {
        _setSSLError(state, NULL, 0, __FILE__, __LINE__);
        return NULL;
    }
    /* initial buffer is too small for oid + terminating null byte */
    if (buflen > X509_NAME_MAXLEN - 1) {
        /* make OBJ_obj2txt() calculate the required buflen */
        buflen = OBJ_obj2txt(NULL, 0, name, no_name);
        /* allocate len + 1 for terminating NULL byte */
        namebuf = PyMem_Malloc(buflen + 1);
        if (namebuf == NULL) {
            PyErr_NoMemory();
            return NULL;
        }
        buflen = OBJ_obj2txt(namebuf, buflen + 1, name, no_name);
        if (buflen < 0) {
            _setSSLError(state, NULL, 0, __FILE__, __LINE__);
            goto done;
        }
    }
    if (!buflen && no_name) {
        name_obj = Py_NewRef(Py_None);
    }
    else {
        name_obj = PyUnicode_FromStringAndSize(namebuf, buflen);
    }

  done:
    if (buf != namebuf) {
        PyMem_Free(namebuf);
    }
    return name_obj;
}

static PyObject *
_create_tuple_for_attribute(_sslmodulestate *state,
                            ASN1_OBJECT *name, ASN1_STRING *value)
{
    Py_ssize_t buflen;
    PyObject *pyattr;
    PyObject *pyname = _asn1obj2py(state, name, 0);

    if (pyname == NULL) {
        _setSSLError(state, NULL, 0, __FILE__, __LINE__);
        return NULL;
    }

    if (ASN1_STRING_type(value) == V_ASN1_BIT_STRING) {
        buflen = ASN1_STRING_length(value);
        pyattr = Py_BuildValue("Ny#", pyname, ASN1_STRING_get0_data(value), buflen);
    } else {
        unsigned char *valuebuf = NULL;
        buflen = ASN1_STRING_to_UTF8(&valuebuf, value);
        if (buflen < 0) {
            _setSSLError(state, NULL, 0, __FILE__, __LINE__);
            Py_DECREF(pyname);
            return NULL;
        }
        pyattr = Py_BuildValue("Ns#", pyname, valuebuf, buflen);
        OPENSSL_free(valuebuf);
    }
    return pyattr;
}

static PyObject *
_create_tuple_for_X509_NAME (_sslmodulestate *state, X509_NAME *xname)
{
    PyObject *dn = NULL;    /* tuple which represents the "distinguished name" */
    PyObject *rdn = NULL;   /* tuple to hold a "relative distinguished name" */
    PyObject *rdnt;
    PyObject *attr = NULL;   /* tuple to hold an attribute */
    int entry_count = X509_NAME_entry_count(xname);
    X509_NAME_ENTRY *entry;
    ASN1_OBJECT *name;
    ASN1_STRING *value;
    int index_counter;
    int rdn_level = -1;
    int retcode;

    dn = PyList_New(0);
    if (dn == NULL)
        return NULL;
    /* now create another tuple to hold the top-level RDN */
    rdn = PyList_New(0);
    if (rdn == NULL)
        goto fail0;

    for (index_counter = 0;
         index_counter < entry_count;
         index_counter++)
    {
        entry = X509_NAME_get_entry(xname, index_counter);

        /* check to see if we've gotten to a new RDN */
        if (rdn_level >= 0) {
            if (rdn_level != X509_NAME_ENTRY_set(entry)) {
                /* yes, new RDN */
                /* add old RDN to DN */
                rdnt = PyList_AsTuple(rdn);
                Py_DECREF(rdn);
                if (rdnt == NULL)
                    goto fail0;
                retcode = PyList_Append(dn, rdnt);
                Py_DECREF(rdnt);
                if (retcode < 0)
                    goto fail0;
                /* create new RDN */
                rdn = PyList_New(0);
                if (rdn == NULL)
                    goto fail0;
            }
        }
        rdn_level = X509_NAME_ENTRY_set(entry);

        /* now add this attribute to the current RDN */
        name = X509_NAME_ENTRY_get_object(entry);
        value = X509_NAME_ENTRY_get_data(entry);
        attr = _create_tuple_for_attribute(state, name, value);
        /*
        fprintf(stderr, "RDN level %d, attribute %s: %s\n",
            entry->set,
            PyBytes_AS_STRING(PyTuple_GET_ITEM(attr, 0)),
            PyBytes_AS_STRING(PyTuple_GET_ITEM(attr, 1)));
        */
        if (attr == NULL)
            goto fail1;
        retcode = PyList_Append(rdn, attr);
        Py_DECREF(attr);
        if (retcode < 0)
            goto fail1;
    }
    /* now, there's typically a dangling RDN */
    if (rdn != NULL) {
        if (PyList_GET_SIZE(rdn) > 0) {
            rdnt = PyList_AsTuple(rdn);
            Py_DECREF(rdn);
            if (rdnt == NULL)
                goto fail0;
            retcode = PyList_Append(dn, rdnt);
            Py_DECREF(rdnt);
            if (retcode < 0)
                goto fail0;
        }
        else {
            Py_DECREF(rdn);
        }
    }

    /* convert list to tuple */
    rdnt = PyList_AsTuple(dn);
    Py_DECREF(dn);
    if (rdnt == NULL)
        return NULL;
    return rdnt;

  fail1:
    Py_XDECREF(rdn);

  fail0:
    Py_XDECREF(dn);
    return NULL;
}

static PyObject *
_get_peer_alt_names (_sslmodulestate *state, X509 *certificate) {

    /* this code follows the procedure outlined in
       OpenSSL's crypto/x509v3/v3_prn.c:X509v3_EXT_print()
       function to extract the STACK_OF(GENERAL_NAME),
       then iterates through the stack to add the
       names. */

    int j;
    PyObject *peer_alt_names = Py_None;
    PyObject *v = NULL, *t;
    GENERAL_NAMES *names = NULL;
    GENERAL_NAME *name;
    BIO *biobuf = NULL;
    char buf[2048];
    char *vptr;
    int len;

    if (certificate == NULL)
        return peer_alt_names;

    /* get a memory buffer */
    biobuf = BIO_new(BIO_s_mem());
    if (biobuf == NULL) {
        PyErr_SetString(state->PySSLErrorObject, "failed to allocate BIO");
        return NULL;
    }

    names = (GENERAL_NAMES *)X509_get_ext_d2i(
        certificate, NID_subject_alt_name, NULL, NULL);
    if (names != NULL) {
        if (peer_alt_names == Py_None) {
            peer_alt_names = PyList_New(0);
            if (peer_alt_names == NULL)
                goto fail;
        }

        for(j = 0; j < sk_GENERAL_NAME_num(names); j++) {
            /* get a rendering of each name in the set of names */
            int gntype;
            ASN1_STRING *as = NULL;

            name = sk_GENERAL_NAME_value(names, j);
            gntype = name->type;
            switch (gntype) {
            case GEN_DIRNAME:
                /* we special-case DirName as a tuple of
                   tuples of attributes */

                t = PyTuple_New(2);
                if (t == NULL) {
                    goto fail;
                }

                v = PyUnicode_FromString("DirName");
                if (v == NULL) {
                    Py_DECREF(t);
                    goto fail;
                }
                PyTuple_SET_ITEM(t, 0, v);

                v = _create_tuple_for_X509_NAME(state, name->d.dirn);
                if (v == NULL) {
                    Py_DECREF(t);
                    goto fail;
                }
                PyTuple_SET_ITEM(t, 1, v);
                break;

            case GEN_EMAIL:
            case GEN_DNS:
            case GEN_URI:
                /* GENERAL_NAME_print() doesn't handle NULL bytes in ASN1_string
                   correctly, CVE-2013-4238 */
                t = PyTuple_New(2);
                if (t == NULL)
                    goto fail;
                switch (gntype) {
                case GEN_EMAIL:
                    v = PyUnicode_FromString("email");
                    as = name->d.rfc822Name;
                    break;
                case GEN_DNS:
                    v = PyUnicode_FromString("DNS");
                    as = name->d.dNSName;
                    break;
                case GEN_URI:
                    v = PyUnicode_FromString("URI");
                    as = name->d.uniformResourceIdentifier;
                    break;
                }
                if (v == NULL) {
                    Py_DECREF(t);
                    goto fail;
                }
                PyTuple_SET_ITEM(t, 0, v);
                v = PyUnicode_FromStringAndSize((char *)ASN1_STRING_get0_data(as),
                                                ASN1_STRING_length(as));
                if (v == NULL) {
                    Py_DECREF(t);
                    goto fail;
                }
                PyTuple_SET_ITEM(t, 1, v);
                break;

            case GEN_RID:
                t = PyTuple_New(2);
                if (t == NULL)
                    goto fail;

                v = PyUnicode_FromString("Registered ID");
                if (v == NULL) {
                    Py_DECREF(t);
                    goto fail;
                }
                PyTuple_SET_ITEM(t, 0, v);

                len = i2t_ASN1_OBJECT(buf, sizeof(buf)-1, name->d.rid);
                if (len < 0) {
                    Py_DECREF(t);
                    _setSSLError(state, NULL, 0, __FILE__, __LINE__);
                    goto fail;
                } else if (len >= (int)sizeof(buf)) {
                    v = PyUnicode_FromString("<INVALID>");
                } else {
                    v = PyUnicode_FromStringAndSize(buf, len);
                }
                if (v == NULL) {
                    Py_DECREF(t);
                    goto fail;
                }
                PyTuple_SET_ITEM(t, 1, v);
                break;

            case GEN_IPADD:
                /* OpenSSL < 3.0.0 adds a trailing \n to IPv6. 3.0.0 removed
                 * the trailing newline. Remove it in all versions
                 */
                t = PyTuple_New(2);
                if (t == NULL)
                    goto fail;

                v = PyUnicode_FromString("IP Address");
                if (v == NULL) {
                    Py_DECREF(t);
                    goto fail;
                }
                PyTuple_SET_ITEM(t, 0, v);

                if (name->d.ip->length == 4) {
                    unsigned char *p = name->d.ip->data;
                    v = PyUnicode_FromFormat(
                        "%d.%d.%d.%d",
                        p[0], p[1], p[2], p[3]
                    );
                } else if (name->d.ip->length == 16) {
                    unsigned char *p = name->d.ip->data;
                    v = PyUnicode_FromFormat(
                        "%X:%X:%X:%X:%X:%X:%X:%X",
                        p[0] << 8 | p[1],
                        p[2] << 8 | p[3],
                        p[4] << 8 | p[5],
                        p[6] << 8 | p[7],
                        p[8] << 8 | p[9],
                        p[10] << 8 | p[11],
                        p[12] << 8 | p[13],
                        p[14] << 8 | p[15]
                    );
                } else {
                    v = PyUnicode_FromString("<invalid>");
                }

                if (v == NULL) {
                    Py_DECREF(t);
                    goto fail;
                }
                PyTuple_SET_ITEM(t, 1, v);
                break;

            default:
                /* for everything else, we use the OpenSSL print form */
                switch (gntype) {
                    /* check for new general name type */
                    case GEN_OTHERNAME:
                    case GEN_X400:
                    case GEN_EDIPARTY:
                    case GEN_RID:
                        break;
                    default:
                        if (PyErr_WarnFormat(PyExc_RuntimeWarning, 1,
                                             "Unknown general name type %d",
                                             gntype) == -1) {
                            goto fail;
                        }
                        break;
                }
                (void) BIO_reset(biobuf);
                GENERAL_NAME_print(biobuf, name);
                len = BIO_gets(biobuf, buf, sizeof(buf)-1);
                if (len < 0) {
                    _setSSLError(state, NULL, 0, __FILE__, __LINE__);
                    goto fail;
                }
                vptr = strchr(buf, ':');
                if (vptr == NULL) {
                    PyErr_Format(PyExc_ValueError,
                                 "Invalid value %.200s",
                                 buf);
                    goto fail;
                }
                t = PyTuple_New(2);
                if (t == NULL)
                    goto fail;
                v = PyUnicode_FromStringAndSize(buf, (vptr - buf));
                if (v == NULL) {
                    Py_DECREF(t);
                    goto fail;
                }
                PyTuple_SET_ITEM(t, 0, v);
                v = PyUnicode_FromStringAndSize((vptr + 1),
                                                (len - (vptr - buf + 1)));
                if (v == NULL) {
                    Py_DECREF(t);
                    goto fail;
                }
                PyTuple_SET_ITEM(t, 1, v);
                break;
            }

            /* and add that rendering to the list */

            if (PyList_Append(peer_alt_names, t) < 0) {
                Py_DECREF(t);
                goto fail;
            }
            Py_DECREF(t);
        }
        sk_GENERAL_NAME_pop_free(names, GENERAL_NAME_free);
    }
    BIO_free(biobuf);
    if (peer_alt_names != Py_None) {
        v = PyList_AsTuple(peer_alt_names);
        Py_DECREF(peer_alt_names);
        return v;
    } else {
        return peer_alt_names;
    }


  fail:
    if (biobuf != NULL)
        BIO_free(biobuf);

    if (peer_alt_names != Py_None) {
        Py_XDECREF(peer_alt_names);
    }

    return NULL;
}

static PyObject *
_get_aia_uri(X509 *certificate, int nid) {
    PyObject *lst = NULL, *ostr = NULL;
    int i, result;
    AUTHORITY_INFO_ACCESS *info;

    info = X509_get_ext_d2i(certificate, NID_info_access, NULL, NULL);
    if (info == NULL)
        return Py_None;
    if (sk_ACCESS_DESCRIPTION_num(info) == 0) {
        AUTHORITY_INFO_ACCESS_free(info);
        return Py_None;
    }

    if ((lst = PyList_New(0)) == NULL) {
        goto fail;
    }

    for (i = 0; i < sk_ACCESS_DESCRIPTION_num(info); i++) {
        ACCESS_DESCRIPTION *ad = sk_ACCESS_DESCRIPTION_value(info, i);
        ASN1_IA5STRING *uri;

        if ((OBJ_obj2nid(ad->method) != nid) ||
                (ad->location->type != GEN_URI)) {
            continue;
        }
        uri = ad->location->d.uniformResourceIdentifier;
        ostr = PyUnicode_FromStringAndSize((char *)uri->data,
                                           uri->length);
        if (ostr == NULL) {
            goto fail;
        }
        result = PyList_Append(lst, ostr);
        Py_DECREF(ostr);
        if (result < 0) {
            goto fail;
        }
    }
    AUTHORITY_INFO_ACCESS_free(info);

    /* convert to tuple or None */
    if (PyList_Size(lst) == 0) {
        Py_DECREF(lst);
        return Py_None;
    } else {
        PyObject *tup;
        tup = PyList_AsTuple(lst);
        Py_DECREF(lst);
        return tup;
    }

  fail:
    AUTHORITY_INFO_ACCESS_free(info);
    Py_XDECREF(lst);
    return NULL;
}

static PyObject *
_get_crl_dp(X509 *certificate) {
    STACK_OF(DIST_POINT) *dps;
    int i, j;
    PyObject *lst, *res = NULL;

    dps = X509_get_ext_d2i(certificate, NID_crl_distribution_points, NULL, NULL);

    if (dps == NULL)
        return Py_None;

    lst = PyList_New(0);
    if (lst == NULL)
        goto done;

    for (i=0; i < sk_DIST_POINT_num(dps); i++) {
        DIST_POINT *dp;
        STACK_OF(GENERAL_NAME) *gns;

        dp = sk_DIST_POINT_value(dps, i);
        if (dp->distpoint == NULL) {
            /* Ignore empty DP value, CVE-2019-5010 */
            continue;
        }
        gns = dp->distpoint->name.fullname;

        for (j=0; j < sk_GENERAL_NAME_num(gns); j++) {
            GENERAL_NAME *gn;
            ASN1_IA5STRING *uri;
            PyObject *ouri;
            int err;

            gn = sk_GENERAL_NAME_value(gns, j);
            if (gn->type != GEN_URI) {
                continue;
            }
            uri = gn->d.uniformResourceIdentifier;
            ouri = PyUnicode_FromStringAndSize((char *)uri->data,
                                               uri->length);
            if (ouri == NULL)
                goto done;

            err = PyList_Append(lst, ouri);
            Py_DECREF(ouri);
            if (err < 0)
                goto done;
        }
    }

    /* Convert to tuple. */
    res = (PyList_GET_SIZE(lst) > 0) ? PyList_AsTuple(lst) : Py_None;

  done:
    Py_XDECREF(lst);
    CRL_DIST_POINTS_free(dps);
    return res;
}

static PyObject *
_decode_certificate(_sslmodulestate *state, X509 *certificate) {

    PyObject *retval = NULL;
    BIO *biobuf = NULL;
    PyObject *peer;
    PyObject *peer_alt_names = NULL;
    PyObject *issuer;
    PyObject *version;
    PyObject *sn_obj;
    PyObject *obj;
    ASN1_INTEGER *serialNumber;
    char buf[2048];
    int len, result;
    const ASN1_TIME *notBefore, *notAfter;
    PyObject *pnotBefore, *pnotAfter;

    retval = PyDict_New();
    if (retval == NULL)
        return NULL;

    peer = _create_tuple_for_X509_NAME(
        state,
        X509_get_subject_name(certificate));
    if (peer == NULL)
        goto fail0;
    if (PyDict_SetItemString(retval, (const char *) "subject", peer) < 0) {
        Py_DECREF(peer);
        goto fail0;
    }
    Py_DECREF(peer);

    issuer = _create_tuple_for_X509_NAME(
        state,
        X509_get_issuer_name(certificate));
    if (issuer == NULL)
        goto fail0;
    if (PyDict_SetItemString(retval, (const char *)"issuer", issuer) < 0) {
        Py_DECREF(issuer);
        goto fail0;
    }
    Py_DECREF(issuer);

    version = PyLong_FromLong(X509_get_version(certificate) + 1);
    if (version == NULL)
        goto fail0;
    if (PyDict_SetItemString(retval, "version", version) < 0) {
        Py_DECREF(version);
        goto fail0;
    }
    Py_DECREF(version);

    /* get a memory buffer */
    biobuf = BIO_new(BIO_s_mem());
    if (biobuf == NULL) {
        PyErr_SetString(state->PySSLErrorObject, "failed to allocate BIO");
        goto fail0;
    }

    (void) BIO_reset(biobuf);
    serialNumber = X509_get_serialNumber(certificate);
    /* should not exceed 20 octets, 160 bits, so buf is big enough */
    i2a_ASN1_INTEGER(biobuf, serialNumber);
    len = BIO_gets(biobuf, buf, sizeof(buf)-1);
    if (len < 0) {
        _setSSLError(state, NULL, 0, __FILE__, __LINE__);
        goto fail1;
    }
    sn_obj = PyUnicode_FromStringAndSize(buf, len);
    if (sn_obj == NULL)
        goto fail1;
    if (PyDict_SetItemString(retval, "serialNumber", sn_obj) < 0) {
        Py_DECREF(sn_obj);
        goto fail1;
    }
    Py_DECREF(sn_obj);

    (void) BIO_reset(biobuf);
    notBefore = X509_get0_notBefore(certificate);
    ASN1_TIME_print(biobuf, notBefore);
    len = BIO_gets(biobuf, buf, sizeof(buf)-1);
    if (len < 0) {
        _setSSLError(state, NULL, 0, __FILE__, __LINE__);
        goto fail1;
    }
    pnotBefore = PyUnicode_FromStringAndSize(buf, len);
    if (pnotBefore == NULL)
        goto fail1;
    if (PyDict_SetItemString(retval, "notBefore", pnotBefore) < 0) {
        Py_DECREF(pnotBefore);
        goto fail1;
    }
    Py_DECREF(pnotBefore);

    (void) BIO_reset(biobuf);
    notAfter = X509_get0_notAfter(certificate);
    ASN1_TIME_print(biobuf, notAfter);
    len = BIO_gets(biobuf, buf, sizeof(buf)-1);
    if (len < 0) {
        _setSSLError(state, NULL, 0, __FILE__, __LINE__);
        goto fail1;
    }
    pnotAfter = PyUnicode_FromStringAndSize(buf, len);
    if (pnotAfter == NULL)
        goto fail1;
    if (PyDict_SetItemString(retval, "notAfter", pnotAfter) < 0) {
        Py_DECREF(pnotAfter);
        goto fail1;
    }
    Py_DECREF(pnotAfter);

    /* Now look for subjectAltName */

    peer_alt_names = _get_peer_alt_names(state, certificate);
    if (peer_alt_names == NULL)
        goto fail1;
    else if (peer_alt_names != Py_None) {
        if (PyDict_SetItemString(retval, "subjectAltName",
                                 peer_alt_names) < 0) {
            Py_DECREF(peer_alt_names);
            goto fail1;
        }
        Py_DECREF(peer_alt_names);
    }

    /* Authority Information Access: OCSP URIs */
    obj = _get_aia_uri(certificate, NID_ad_OCSP);
    if (obj == NULL) {
        goto fail1;
    } else if (obj != Py_None) {
        result = PyDict_SetItemString(retval, "OCSP", obj);
        Py_DECREF(obj);
        if (result < 0) {
            goto fail1;
        }
    }

    obj = _get_aia_uri(certificate, NID_ad_ca_issuers);
    if (obj == NULL) {
        goto fail1;
    } else if (obj != Py_None) {
        result = PyDict_SetItemString(retval, "caIssuers", obj);
        Py_DECREF(obj);
        if (result < 0) {
            goto fail1;
        }
    }

    /* CDP (CRL distribution points) */
    obj = _get_crl_dp(certificate);
    if (obj == NULL) {
        goto fail1;
    } else if (obj != Py_None) {
        result = PyDict_SetItemString(retval, "crlDistributionPoints", obj);
        Py_DECREF(obj);
        if (result < 0) {
            goto fail1;
        }
    }

    BIO_free(biobuf);
    return retval;

  fail1:
    if (biobuf != NULL)
        BIO_free(biobuf);
  fail0:
    Py_XDECREF(retval);
    return NULL;
}

static PyObject *
_certificate_to_der(_sslmodulestate *state, X509 *certificate)
{
    unsigned char *bytes_buf = NULL;
    int len;
    PyObject *retval;

    bytes_buf = NULL;
    len = i2d_X509(certificate, &bytes_buf);
    if (len < 0) {
        _setSSLError(state, NULL, 0, __FILE__, __LINE__);
        return NULL;
    }
    /* this is actually an immutable bytes sequence */
    retval = PyBytes_FromStringAndSize((const char *) bytes_buf, len);
    OPENSSL_free(bytes_buf);
    return retval;
}

#include "_ssl/misc.c"
#include "_ssl/cert.c"

/*[clinic input]
_ssl._test_decode_cert
    path: object(converter="PyUnicode_FSConverter")
    /

[clinic start generated code]*/

static PyObject *
_ssl__test_decode_cert_impl(PyObject *module, PyObject *path)
/*[clinic end generated code: output=96becb9abb23c091 input=cdeaaf02d4346628]*/
{
    PyObject *retval = NULL;
    X509 *x=NULL;
    BIO *cert;
    _sslmodulestate *state = get_ssl_state(module);

    if ((cert=BIO_new(BIO_s_file())) == NULL) {
        PyErr_SetString(state->PySSLErrorObject,
                        "Can't malloc memory to read file");
        goto fail0;
    }

    if (BIO_read_filename(cert, PyBytes_AsString(path)) <= 0) {
        PyErr_SetString(state->PySSLErrorObject,
                        "Can't open file");
        goto fail0;
    }

    x = PEM_read_bio_X509(cert, NULL, NULL, NULL);
    if (x == NULL) {
        PyErr_SetString(state->PySSLErrorObject,
                        "Error decoding PEM-encoded file");
        goto fail0;
    }

    retval = _decode_certificate(state, x);
    X509_free(x);

  fail0:
    Py_DECREF(path);
    if (cert != NULL) BIO_free(cert);
    return retval;
}


/*[clinic input]
_ssl._SSLSocket.getpeercert
    der as binary_mode: bool = False
    /

Returns the certificate for the peer.

If no certificate was provided, returns None.  If a certificate was
provided, but not validated, returns an empty dictionary.  Otherwise
returns a dict containing information about the peer certificate.

If the optional argument is True, returns a DER-encoded copy of the
peer certificate, or None if no certificate was provided.  This will
return the certificate even if it wasn't validated.
[clinic start generated code]*/

static PyObject *
_ssl__SSLSocket_getpeercert_impl(PySSLSocket *self, int binary_mode)
/*[clinic end generated code: output=1f0ab66dfb693c88 input=c0fbe802e57629b7]*/
{
    int verification;
    X509 *peer_cert;
    PyObject *result;

    if (!SSL_is_init_finished(self->ssl)) {
        PyErr_SetString(PyExc_ValueError,
                        "handshake not done yet");
        return NULL;
    }
    peer_cert = SSL_get_peer_certificate(self->ssl);
    if (peer_cert == NULL)
        Py_RETURN_NONE;

    if (binary_mode) {
        /* return cert in DER-encoded format */
        result = _certificate_to_der(get_state_sock(self), peer_cert);
    } else {
        verification = SSL_CTX_get_verify_mode(SSL_get_SSL_CTX(self->ssl));
        if ((verification & SSL_VERIFY_PEER) == 0)
            result = PyDict_New();
        else
            result = _decode_certificate(get_state_sock(self), peer_cert);
    }
    X509_free(peer_cert);
    return result;
}

/*[clinic input]
_ssl._SSLSocket.get_verified_chain

[clinic start generated code]*/

static PyObject *
_ssl__SSLSocket_get_verified_chain_impl(PySSLSocket *self)
/*[clinic end generated code: output=802421163cdc3110 input=5fb0714f77e2bd51]*/
{
    /* borrowed reference */
    STACK_OF(X509) *chain = SSL_get0_verified_chain(self->ssl);
    if (chain == NULL) {
        Py_RETURN_NONE;
    }
    return _PySSL_CertificateFromX509Stack(self->ctx->state, chain, 1);
}

/*[clinic input]
_ssl._SSLSocket.get_unverified_chain

[clinic start generated code]*/

static PyObject *
_ssl__SSLSocket_get_unverified_chain_impl(PySSLSocket *self)
/*[clinic end generated code: output=5acdae414e13f913 input=78c33c360c635cb5]*/
{
    PyObject *retval;
    /* borrowed reference */
    /* TODO: include SSL_get_peer_certificate() for server-side sockets */
    STACK_OF(X509) *chain = SSL_get_peer_cert_chain(self->ssl);
    if (chain == NULL) {
        Py_RETURN_NONE;
    }
    retval = _PySSL_CertificateFromX509Stack(self->ctx->state, chain, 1);
    if (retval == NULL) {
        return NULL;
    }
    /* OpenSSL does not include peer cert for server side connections */
    if (self->socket_type == PY_SSL_SERVER) {
        PyObject *peerobj = NULL;
        X509 *peer = SSL_get_peer_certificate(self->ssl);

        if (peer == NULL) {
            peerobj = Py_NewRef(Py_None);
        } else {
            /* consume X509 reference on success */
            peerobj = _PySSL_CertificateFromX509(self->ctx->state, peer, 0);
            if (peerobj == NULL) {
                X509_free(peer);
                Py_DECREF(retval);
                return NULL;
            }
        }
        int res = PyList_Insert(retval, 0, peerobj);
        Py_DECREF(peerobj);
        if (res < 0) {
            Py_DECREF(retval);
            return NULL;
        }
    }
    return retval;
}

static PyObject *
cipher_to_tuple(const SSL_CIPHER *cipher)
{
    const char *cipher_name, *cipher_protocol;
    PyObject *v, *retval = PyTuple_New(3);
    if (retval == NULL)
        return NULL;

    cipher_name = SSL_CIPHER_get_name(cipher);
    if (cipher_name == NULL) {
        PyTuple_SET_ITEM(retval, 0, Py_NewRef(Py_None));
    } else {
        v = PyUnicode_FromString(cipher_name);
        if (v == NULL)
            goto fail;
        PyTuple_SET_ITEM(retval, 0, v);
    }

    cipher_protocol = SSL_CIPHER_get_version(cipher);
    if (cipher_protocol == NULL) {
        PyTuple_SET_ITEM(retval, 1, Py_NewRef(Py_None));
    } else {
        v = PyUnicode_FromString(cipher_protocol);
        if (v == NULL)
            goto fail;
        PyTuple_SET_ITEM(retval, 1, v);
    }

    v = PyLong_FromLong(SSL_CIPHER_get_bits(cipher, NULL));
    if (v == NULL)
        goto fail;
    PyTuple_SET_ITEM(retval, 2, v);

    return retval;

  fail:
    Py_DECREF(retval);
    return NULL;
}

static PyObject *
cipher_to_dict(const SSL_CIPHER *cipher)
{
    const char *cipher_name, *cipher_protocol;

    unsigned long cipher_id;
    int alg_bits, strength_bits, len;
    char buf[512] = {0};
    int aead, nid;
    const char *skcipher = NULL, *digest = NULL, *kx = NULL, *auth = NULL;

    /* can be NULL */
    cipher_name = SSL_CIPHER_get_name(cipher);
    cipher_protocol = SSL_CIPHER_get_version(cipher);
    cipher_id = SSL_CIPHER_get_id(cipher);
    SSL_CIPHER_description(cipher, buf, sizeof(buf) - 1);
    /* Downcast to avoid a warning. Safe since buf is always 512 bytes */
    len = (int)strlen(buf);
    if (len > 1 && buf[len-1] == '\n')
        buf[len-1] = '\0';
    strength_bits = SSL_CIPHER_get_bits(cipher, &alg_bits);

    aead = SSL_CIPHER_is_aead(cipher);
    nid = SSL_CIPHER_get_cipher_nid(cipher);
    skcipher = nid != NID_undef ? OBJ_nid2ln(nid) : NULL;
    nid = SSL_CIPHER_get_digest_nid(cipher);
    digest = nid != NID_undef ? OBJ_nid2ln(nid) : NULL;
    nid = SSL_CIPHER_get_kx_nid(cipher);
    kx = nid != NID_undef ? OBJ_nid2ln(nid) : NULL;
    nid = SSL_CIPHER_get_auth_nid(cipher);
    auth = nid != NID_undef ? OBJ_nid2ln(nid) : NULL;

    return Py_BuildValue(
        "{sksssssssisi"
        "sOssssssss"
        "}",
        "id", cipher_id,
        "name", cipher_name,
        "protocol", cipher_protocol,
        "description", buf,
        "strength_bits", strength_bits,
        "alg_bits", alg_bits
        ,"aead", aead ? Py_True : Py_False,
        "symmetric", skcipher,
        "digest", digest,
        "kea", kx,
        "auth", auth
       );
}

/*[clinic input]
_ssl._SSLSocket.shared_ciphers
[clinic start generated code]*/

static PyObject *
_ssl__SSLSocket_shared_ciphers_impl(PySSLSocket *self)
/*[clinic end generated code: output=3d174ead2e42c4fd input=0bfe149da8fe6306]*/
{
    STACK_OF(SSL_CIPHER) *server_ciphers;
    STACK_OF(SSL_CIPHER) *client_ciphers;
    int i, len;
    PyObject *res;
    const SSL_CIPHER* cipher;

    /* Rather than use SSL_get_shared_ciphers, we use an equivalent algorithm because:

       1) It returns a colon separated list of strings, in an undefined
          order, that we would have to post process back into tuples.
       2) It will return a truncated string with no indication that it has
          done so, if the buffer is too small.
     */

    server_ciphers = SSL_get_ciphers(self->ssl);
    if (!server_ciphers)
        Py_RETURN_NONE;
    client_ciphers = SSL_get_client_ciphers(self->ssl);
    if (!client_ciphers)
        Py_RETURN_NONE;

    res = PyList_New(sk_SSL_CIPHER_num(server_ciphers));
    if (!res)
        return NULL;
    len = 0;
    for (i = 0; i < sk_SSL_CIPHER_num(server_ciphers); i++) {
        cipher = sk_SSL_CIPHER_value(server_ciphers, i);
        if (sk_SSL_CIPHER_find(client_ciphers, cipher) < 0)
            continue;

        PyObject *tup = cipher_to_tuple(cipher);
        if (!tup) {
            Py_DECREF(res);
            return NULL;
        }
        PyList_SET_ITEM(res, len++, tup);
    }
    Py_SET_SIZE(res, len);
    return res;
}

/*[clinic input]
_ssl._SSLSocket.cipher
[clinic start generated code]*/

static PyObject *
_ssl__SSLSocket_cipher_impl(PySSLSocket *self)
/*[clinic end generated code: output=376417c16d0e5815 input=548fb0e27243796d]*/
{
    const SSL_CIPHER *current;

    if (self->ssl == NULL)
        Py_RETURN_NONE;
    current = SSL_get_current_cipher(self->ssl);
    if (current == NULL)
        Py_RETURN_NONE;
    return cipher_to_tuple(current);
}

/*[clinic input]
_ssl._SSLSocket.version
[clinic start generated code]*/

static PyObject *
_ssl__SSLSocket_version_impl(PySSLSocket *self)
/*[clinic end generated code: output=178aed33193b2cdb input=900186a503436fd6]*/
{
    const char *version;

    if (self->ssl == NULL)
        Py_RETURN_NONE;
    if (!SSL_is_init_finished(self->ssl)) {
        /* handshake not finished */
        Py_RETURN_NONE;
    }
    version = SSL_get_version(self->ssl);
    if (!strcmp(version, "unknown"))
        Py_RETURN_NONE;
    return PyUnicode_FromString(version);
}

/*[clinic input]
_ssl._SSLSocket.selected_alpn_protocol
[clinic start generated code]*/

static PyObject *
_ssl__SSLSocket_selected_alpn_protocol_impl(PySSLSocket *self)
/*[clinic end generated code: output=ec33688b303d250f input=442de30e35bc2913]*/
{
    const unsigned char *out;
    unsigned int outlen;

    SSL_get0_alpn_selected(self->ssl, &out, &outlen);

    if (out == NULL)
        Py_RETURN_NONE;
    return PyUnicode_FromStringAndSize((char *)out, outlen);
}

/*[clinic input]
_ssl._SSLSocket.compression
[clinic start generated code]*/

static PyObject *
_ssl__SSLSocket_compression_impl(PySSLSocket *self)
/*[clinic end generated code: output=bd16cb1bb4646ae7 input=5d059d0a2bbc32c8]*/
{
#ifdef OPENSSL_NO_COMP
    Py_RETURN_NONE;
#else
    const COMP_METHOD *comp_method;
    const char *short_name;

    if (self->ssl == NULL)
        Py_RETURN_NONE;
    comp_method = SSL_get_current_compression(self->ssl);
    if (comp_method == NULL || COMP_get_type(comp_method) == NID_undef)
        Py_RETURN_NONE;
    short_name = OBJ_nid2sn(COMP_get_type(comp_method));
    if (short_name == NULL)
        Py_RETURN_NONE;
    return PyUnicode_DecodeFSDefault(short_name);
#endif
}

static PySSLContext *PySSL_get_context(PySSLSocket *self, void *closure) {
    return (PySSLContext*)Py_NewRef(self->ctx);
}

static int PySSL_set_context(PySSLSocket *self, PyObject *value,
                                   void *closure) {

    if (PyObject_TypeCheck(value, self->ctx->state->PySSLContext_Type)) {
        Py_SETREF(self->ctx, (PySSLContext *)Py_NewRef(value));
        SSL_set_SSL_CTX(self->ssl, self->ctx->ctx);
        /* Set SSL* internal msg_callback to state of new context's state */
        SSL_set_msg_callback(
            self->ssl,
            self->ctx->msg_cb ? _PySSL_msg_callback : NULL
        );
    } else {
        PyErr_SetString(PyExc_TypeError, "The value must be a SSLContext");
        return -1;
    }

    return 0;
}

PyDoc_STRVAR(PySSL_set_context_doc,
"_setter_context(ctx)\n\
\
This changes the context associated with the SSLSocket. This is typically\n\
used from within a callback function set by the sni_callback\n\
on the SSLContext to change the certificate information associated with the\n\
SSLSocket before the cryptographic exchange handshake messages\n");


static PyObject *
PySSL_get_server_side(PySSLSocket *self, void *c)
{
    return PyBool_FromLong(self->socket_type == PY_SSL_SERVER);
}

PyDoc_STRVAR(PySSL_get_server_side_doc,
"Whether this is a server-side socket.");

static PyObject *
PySSL_get_server_hostname(PySSLSocket *self, void *c)
{
    if (self->server_hostname == NULL)
        Py_RETURN_NONE;
    return Py_NewRef(self->server_hostname);
}

PyDoc_STRVAR(PySSL_get_server_hostname_doc,
"The currently set server hostname (for SNI).");

static PyObject *
PySSL_get_owner(PySSLSocket *self, void *c)
{
    if (self->owner == NULL) {
        Py_RETURN_NONE;
    }
    PyObject *owner = _PyWeakref_GET_REF(self->owner);
    if (owner == NULL) {
        Py_RETURN_NONE;
    }
    return owner;
}

static int
PySSL_set_owner(PySSLSocket *self, PyObject *value, void *c)
{
    Py_XSETREF(self->owner, PyWeakref_NewRef(value, NULL));
    if (self->owner == NULL)
        return -1;
    return 0;
}

PyDoc_STRVAR(PySSL_get_owner_doc,
"The Python-level owner of this object.\
Passed as \"self\" in servername callback.");

static int
PySSL_traverse(PySSLSocket *self, visitproc visit, void *arg)
{
    Py_VISIT(self->exc);
    Py_VISIT(Py_TYPE(self));
    return 0;
}

static int
PySSL_clear(PySSLSocket *self)
{
    Py_CLEAR(self->exc);
    return 0;
}

static void
PySSL_dealloc(PySSLSocket *self)
{
    PyTypeObject *tp = Py_TYPE(self);
    PyObject_GC_UnTrack(self);
    if (self->ssl) {
        SSL_free(self->ssl);
    }
    Py_XDECREF(self->Socket);
    Py_XDECREF(self->ctx);
    Py_XDECREF(self->server_hostname);
    Py_XDECREF(self->owner);
    PyObject_GC_Del(self);
    Py_DECREF(tp);
}

/* If the socket has a timeout, do a select()/poll() on the socket.
   The argument writing indicates the direction.
   Returns one of the possibilities in the timeout_state enum (above).
 */

static int
PySSL_select(PySocketSockObject *s, int writing, _PyTime_t timeout)
{
    int rc;
#ifdef HAVE_POLL
    struct pollfd pollfd;
    _PyTime_t ms;
#else
    int nfds;
    fd_set fds;
    struct timeval tv;
#endif

    /* Nothing to do unless we're in timeout mode (not non-blocking) */
    if ((s == NULL) || (timeout == 0))
        return SOCKET_IS_NONBLOCKING;
    else if (timeout < 0) {
        if (s->sock_timeout > 0)
            return SOCKET_HAS_TIMED_OUT;
        else
            return SOCKET_IS_BLOCKING;
    }

    /* Guard against closed socket */
    if (s->sock_fd == INVALID_SOCKET)
        return SOCKET_HAS_BEEN_CLOSED;

    /* Prefer poll, if available, since you can poll() any fd
     * which can't be done with select(). */
#ifdef HAVE_POLL
    pollfd.fd = s->sock_fd;
    pollfd.events = writing ? POLLOUT : POLLIN;

    /* timeout is in seconds, poll() uses milliseconds */
    ms = (int)_PyTime_AsMilliseconds(timeout, _PyTime_ROUND_CEILING);
    assert(ms <= INT_MAX);

    PySSL_BEGIN_ALLOW_THREADS
    rc = poll(&pollfd, 1, (int)ms);
    PySSL_END_ALLOW_THREADS
#else
    /* Guard against socket too large for select*/
    if (!_PyIsSelectable_fd(s->sock_fd))
        return SOCKET_TOO_LARGE_FOR_SELECT;

    _PyTime_AsTimeval_clamp(timeout, &tv, _PyTime_ROUND_CEILING);

    FD_ZERO(&fds);
    FD_SET(s->sock_fd, &fds);

    /* Wait until the socket becomes ready */
    PySSL_BEGIN_ALLOW_THREADS
    nfds = Py_SAFE_DOWNCAST(s->sock_fd+1, SOCKET_T, int);
    if (writing)
        rc = select(nfds, NULL, &fds, NULL, &tv);
    else
        rc = select(nfds, &fds, NULL, NULL, &tv);
    PySSL_END_ALLOW_THREADS
#endif

    /* Return SOCKET_TIMED_OUT on timeout, SOCKET_OPERATION_OK otherwise
       (when we are able to write or when there's something to read) */
    return rc == 0 ? SOCKET_HAS_TIMED_OUT : SOCKET_OPERATION_OK;
}

/*[clinic input]
_ssl._SSLSocket.write
    b: Py_buffer
    /

Writes the bytes-like object b into the SSL object.

Returns the number of bytes written.
[clinic start generated code]*/

static PyObject *
_ssl__SSLSocket_write_impl(PySSLSocket *self, Py_buffer *b)
/*[clinic end generated code: output=aa7a6be5527358d8 input=77262d994fe5100a]*/
{
    size_t count = 0;
    int retval;
    int sockstate;
    _PySSLError err;
    int nonblocking;
    PySocketSockObject *sock = GET_SOCKET(self);
    _PyTime_t timeout, deadline = 0;
    int has_timeout;

    if (sock != NULL) {
        if (((PyObject*)sock) == Py_None) {
            _setSSLError(get_state_sock(self),
                         "Underlying socket connection gone",
                         PY_SSL_ERROR_NO_SOCKET, __FILE__, __LINE__);
            return NULL;
        }
        Py_INCREF(sock);
    }

    if (sock != NULL) {
        /* just in case the blocking state of the socket has been changed */
        nonblocking = (sock->sock_timeout >= 0);
        BIO_set_nbio(SSL_get_rbio(self->ssl), nonblocking);
        BIO_set_nbio(SSL_get_wbio(self->ssl), nonblocking);
    }

    timeout = GET_SOCKET_TIMEOUT(sock);
    has_timeout = (timeout > 0);
    if (has_timeout) {
        deadline = _PyDeadline_Init(timeout);
    }

    sockstate = PySSL_select(sock, 1, timeout);
    if (sockstate == SOCKET_HAS_TIMED_OUT) {
        PyErr_SetString(PyExc_TimeoutError,
                        "The write operation timed out");
        goto error;
    } else if (sockstate == SOCKET_HAS_BEEN_CLOSED) {
        PyErr_SetString(get_state_sock(self)->PySSLErrorObject,
                        "Underlying socket has been closed.");
        goto error;
    } else if (sockstate == SOCKET_TOO_LARGE_FOR_SELECT) {
        PyErr_SetString(get_state_sock(self)->PySSLErrorObject,
                        "Underlying socket too large for select().");
        goto error;
    }

    do {
        PySSL_BEGIN_ALLOW_THREADS
        retval = SSL_write_ex(self->ssl, b->buf, (size_t)b->len, &count);
        err = _PySSL_errno(retval == 0, self->ssl, retval);
        PySSL_END_ALLOW_THREADS
        self->err = err;

        if (PyErr_CheckSignals())
            goto error;

        if (has_timeout) {
            timeout = _PyDeadline_Get(deadline);
        }

        if (err.ssl == SSL_ERROR_WANT_READ) {
            sockstate = PySSL_select(sock, 0, timeout);
        } else if (err.ssl == SSL_ERROR_WANT_WRITE) {
            sockstate = PySSL_select(sock, 1, timeout);
        } else {
            sockstate = SOCKET_OPERATION_OK;
        }

        if (sockstate == SOCKET_HAS_TIMED_OUT) {
            PyErr_SetString(PyExc_TimeoutError,
                            "The write operation timed out");
            goto error;
        } else if (sockstate == SOCKET_HAS_BEEN_CLOSED) {
            PyErr_SetString(get_state_sock(self)->PySSLErrorObject,
                            "Underlying socket has been closed.");
            goto error;
        } else if (sockstate == SOCKET_IS_NONBLOCKING) {
            break;
        }
    } while (err.ssl == SSL_ERROR_WANT_READ ||
             err.ssl == SSL_ERROR_WANT_WRITE);

    Py_XDECREF(sock);
    if (retval == 0)
        return PySSL_SetError(self, retval, __FILE__, __LINE__);
    if (PySSL_ChainExceptions(self) < 0)
        return NULL;
    return PyLong_FromSize_t(count);
error:
    Py_XDECREF(sock);
    PySSL_ChainExceptions(self);
    return NULL;
}

/*[clinic input]
_ssl._SSLSocket.pending

Returns the number of already decrypted bytes available for read, pending on the connection.
[clinic start generated code]*/

static PyObject *
_ssl__SSLSocket_pending_impl(PySSLSocket *self)
/*[clinic end generated code: output=983d9fecdc308a83 input=2b77487d6dfd597f]*/
{
    int count = 0;
    _PySSLError err;

    PySSL_BEGIN_ALLOW_THREADS
    count = SSL_pending(self->ssl);
    err = _PySSL_errno(count < 0, self->ssl, count);
    PySSL_END_ALLOW_THREADS
    self->err = err;

    if (count < 0)
        return PySSL_SetError(self, count, __FILE__, __LINE__);
    else
        return PyLong_FromLong(count);
}

/*[clinic input]
_ssl._SSLSocket.read
    size as len: Py_ssize_t
    [
    buffer: Py_buffer(accept={rwbuffer})
    ]
    /

Read up to size bytes from the SSL socket.
[clinic start generated code]*/

static PyObject *
_ssl__SSLSocket_read_impl(PySSLSocket *self, Py_ssize_t len,
                          int group_right_1, Py_buffer *buffer)
/*[clinic end generated code: output=49b16e6406023734 input=ec48bf622be1c4a1]*/
{
    PyObject *dest = NULL;
    char *mem;
    size_t count = 0;
    int retval;
    int sockstate;
    _PySSLError err;
    int nonblocking;
    PySocketSockObject *sock = GET_SOCKET(self);
    _PyTime_t timeout, deadline = 0;
    int has_timeout;

    if (!group_right_1 && len < 0) {
        PyErr_SetString(PyExc_ValueError, "size should not be negative");
        return NULL;
    }

    if (sock != NULL) {
        if (((PyObject*)sock) == Py_None) {
            _setSSLError(get_state_sock(self),
                         "Underlying socket connection gone",
                         PY_SSL_ERROR_NO_SOCKET, __FILE__, __LINE__);
            return NULL;
        }
        Py_INCREF(sock);
    }

    if (!group_right_1) {
        dest = PyBytes_FromStringAndSize(NULL, len);
        if (dest == NULL)
            goto error;
        if (len == 0) {
            Py_XDECREF(sock);
            return dest;
        }
        mem = PyBytes_AS_STRING(dest);
    }
    else {
        mem = buffer->buf;
        if (len <= 0 || len > buffer->len) {
            len = (int) buffer->len;
            if (buffer->len != len) {
                PyErr_SetString(PyExc_OverflowError,
                                "maximum length can't fit in a C 'int'");
                goto error;
            }
            if (len == 0) {
                count = 0;
                goto done;
            }
        }
    }

    if (sock != NULL) {
        /* just in case the blocking state of the socket has been changed */
        nonblocking = (sock->sock_timeout >= 0);
        BIO_set_nbio(SSL_get_rbio(self->ssl), nonblocking);
        BIO_set_nbio(SSL_get_wbio(self->ssl), nonblocking);
    }

    timeout = GET_SOCKET_TIMEOUT(sock);
    has_timeout = (timeout > 0);
    if (has_timeout)
        deadline = _PyDeadline_Init(timeout);

    do {
        PySSL_BEGIN_ALLOW_THREADS
        retval = SSL_read_ex(self->ssl, mem, (size_t)len, &count);
        err = _PySSL_errno(retval == 0, self->ssl, retval);
        PySSL_END_ALLOW_THREADS
        self->err = err;

        if (PyErr_CheckSignals())
            goto error;

        if (has_timeout) {
            timeout = _PyDeadline_Get(deadline);
        }

        if (err.ssl == SSL_ERROR_WANT_READ) {
            sockstate = PySSL_select(sock, 0, timeout);
        } else if (err.ssl == SSL_ERROR_WANT_WRITE) {
            sockstate = PySSL_select(sock, 1, timeout);
        } else if (err.ssl == SSL_ERROR_ZERO_RETURN &&
                   SSL_get_shutdown(self->ssl) == SSL_RECEIVED_SHUTDOWN)
        {
            count = 0;
            goto done;
        }
        else
            sockstate = SOCKET_OPERATION_OK;

        if (sockstate == SOCKET_HAS_TIMED_OUT) {
            PyErr_SetString(PyExc_TimeoutError,
                            "The read operation timed out");
            goto error;
        } else if (sockstate == SOCKET_IS_NONBLOCKING) {
            break;
        }
    } while (err.ssl == SSL_ERROR_WANT_READ ||
             err.ssl == SSL_ERROR_WANT_WRITE);

    if (retval == 0) {
        PySSL_SetError(self, retval, __FILE__, __LINE__);
        goto error;
    }
    if (self->exc != NULL)
        goto error;

done:
    Py_XDECREF(sock);
    if (!group_right_1) {
        _PyBytes_Resize(&dest, count);
        return dest;
    }
    else {
        return PyLong_FromSize_t(count);
    }

error:
    PySSL_ChainExceptions(self);
    Py_XDECREF(sock);
    if (!group_right_1)
        Py_XDECREF(dest);
    return NULL;
}

/*[clinic input]
_ssl._SSLSocket.shutdown

Does the SSL shutdown handshake with the remote end.
[clinic start generated code]*/

static PyObject *
_ssl__SSLSocket_shutdown_impl(PySSLSocket *self)
/*[clinic end generated code: output=ca1aa7ed9d25ca42 input=11d39e69b0a2bf4a]*/
{
    _PySSLError err;
    int sockstate, nonblocking, ret;
    int zeros = 0;
    PySocketSockObject *sock = GET_SOCKET(self);
    _PyTime_t timeout, deadline = 0;
    int has_timeout;

    if (sock != NULL) {
        /* Guard against closed socket */
        if ((((PyObject*)sock) == Py_None) || (sock->sock_fd == INVALID_SOCKET)) {
            _setSSLError(get_state_sock(self),
                         "Underlying socket connection gone",
                         PY_SSL_ERROR_NO_SOCKET, __FILE__, __LINE__);
            return NULL;
        }
        Py_INCREF(sock);

        /* Just in case the blocking state of the socket has been changed */
        nonblocking = (sock->sock_timeout >= 0);
        BIO_set_nbio(SSL_get_rbio(self->ssl), nonblocking);
        BIO_set_nbio(SSL_get_wbio(self->ssl), nonblocking);
    }

    timeout = GET_SOCKET_TIMEOUT(sock);
    has_timeout = (timeout > 0);
    if (has_timeout) {
        deadline = _PyDeadline_Init(timeout);
    }

    while (1) {
        PySSL_BEGIN_ALLOW_THREADS
        /* Disable read-ahead so that unwrap can work correctly.
         * Otherwise OpenSSL might read in too much data,
         * eating clear text data that happens to be
         * transmitted after the SSL shutdown.
         * Should be safe to call repeatedly every time this
         * function is used and the shutdown_seen_zero != 0
         * condition is met.
         */
        if (self->shutdown_seen_zero)
            SSL_set_read_ahead(self->ssl, 0);
        ret = SSL_shutdown(self->ssl);
        err = _PySSL_errno(ret < 0, self->ssl, ret);
        PySSL_END_ALLOW_THREADS
        self->err = err;

        /* If err == 1, a secure shutdown with SSL_shutdown() is complete */
        if (ret > 0)
            break;
        if (ret == 0) {
            /* Don't loop endlessly; instead preserve legacy
               behaviour of trying SSL_shutdown() only twice.
               This looks necessary for OpenSSL < 0.9.8m */
            if (++zeros > 1)
                break;
            /* Shutdown was sent, now try receiving */
            self->shutdown_seen_zero = 1;
            continue;
        }

        if (has_timeout) {
            timeout = _PyDeadline_Get(deadline);
        }

        /* Possibly retry shutdown until timeout or failure */
        if (err.ssl == SSL_ERROR_WANT_READ)
            sockstate = PySSL_select(sock, 0, timeout);
        else if (err.ssl == SSL_ERROR_WANT_WRITE)
            sockstate = PySSL_select(sock, 1, timeout);
        else
            break;

        if (sockstate == SOCKET_HAS_TIMED_OUT) {
            if (err.ssl == SSL_ERROR_WANT_READ)
                PyErr_SetString(PyExc_TimeoutError,
                                "The read operation timed out");
            else
                PyErr_SetString(PyExc_TimeoutError,
                                "The write operation timed out");
            goto error;
        }
        else if (sockstate == SOCKET_TOO_LARGE_FOR_SELECT) {
            PyErr_SetString(get_state_sock(self)->PySSLErrorObject,
                            "Underlying socket too large for select().");
            goto error;
        }
        else if (sockstate != SOCKET_OPERATION_OK)
            /* Retain the SSL error code */
            break;
    }
    if (ret < 0) {
        Py_XDECREF(sock);
        PySSL_SetError(self, ret, __FILE__, __LINE__);
        return NULL;
    }
    if (self->exc != NULL)
        goto error;
    if (sock)
        /* It's already INCREF'ed */
        return (PyObject *) sock;
    else
        Py_RETURN_NONE;

error:
    Py_XDECREF(sock);
    PySSL_ChainExceptions(self);
    return NULL;
}

/*[clinic input]
_ssl._SSLSocket.get_channel_binding
   cb_type: str = "tls-unique"

Get channel binding data for current connection.

Raise ValueError if the requested `cb_type` is not supported.  Return bytes
of the data or None if the data is not available (e.g. before the handshake).
Only 'tls-unique' channel binding data from RFC 5929 is supported.
[clinic start generated code]*/

static PyObject *
_ssl__SSLSocket_get_channel_binding_impl(PySSLSocket *self,
                                         const char *cb_type)
/*[clinic end generated code: output=34bac9acb6a61d31 input=08b7e43b99c17d41]*/
{
    char buf[PySSL_CB_MAXLEN];
    size_t len;

    if (strcmp(cb_type, "tls-unique") == 0) {
        if (SSL_session_reused(self->ssl) ^ !self->socket_type) {
            /* if session is resumed XOR we are the client */
            len = SSL_get_finished(self->ssl, buf, PySSL_CB_MAXLEN);
        }
        else {
            /* if a new session XOR we are the server */
            len = SSL_get_peer_finished(self->ssl, buf, PySSL_CB_MAXLEN);
        }
    }
    else {
        PyErr_Format(
            PyExc_ValueError,
            "'%s' channel binding type not implemented",
            cb_type
        );
        return NULL;
    }

    /* It cannot be negative in current OpenSSL version as of July 2011 */
    if (len == 0)
        Py_RETURN_NONE;

    return PyBytes_FromStringAndSize(buf, len);
}

/*[clinic input]
_ssl._SSLSocket.verify_client_post_handshake

Initiate TLS 1.3 post-handshake authentication
[clinic start generated code]*/

static PyObject *
_ssl__SSLSocket_verify_client_post_handshake_impl(PySSLSocket *self)
/*[clinic end generated code: output=532147f3b1341425 input=6bfa874810a3d889]*/
{
#ifdef TLS1_3_VERSION
    int err = SSL_verify_client_post_handshake(self->ssl);
    if (err == 0)
        return _setSSLError(get_state_sock(self), NULL, 0, __FILE__, __LINE__);
    else
        Py_RETURN_NONE;
#else
    PyErr_SetString(PyExc_NotImplementedError,
                    "Post-handshake auth is not supported by your "
                    "OpenSSL version.");
    return NULL;
#endif
}

static SSL_SESSION*
_ssl_session_dup(SSL_SESSION *session) {
    SSL_SESSION *newsession = NULL;
    int slen;
    unsigned char *senc = NULL, *p;
    const unsigned char *const_p;

    if (session == NULL) {
        PyErr_SetString(PyExc_ValueError, "Invalid session");
        goto error;
    }

    /* get length */
    slen = i2d_SSL_SESSION(session, NULL);
    if (slen == 0 || slen > 0xFF00) {
        PyErr_SetString(PyExc_ValueError, "i2d() failed");
        goto error;
    }
    if ((senc = PyMem_Malloc(slen)) == NULL) {
        PyErr_NoMemory();
        goto error;
    }
    p = senc;
    if (!i2d_SSL_SESSION(session, &p)) {
        PyErr_SetString(PyExc_ValueError, "i2d() failed");
        goto error;
    }
    const_p = senc;
    newsession = d2i_SSL_SESSION(NULL, &const_p, slen);
    if (newsession == NULL) {
        PyErr_SetString(PyExc_ValueError, "d2i() failed");
        goto error;
    }
    PyMem_Free(senc);
    return newsession;
  error:
    if (senc != NULL) {
        PyMem_Free(senc);
    }
    return NULL;
}

static PyObject *
PySSL_get_session(PySSLSocket *self, void *closure) {
    /* get_session can return sessions from a server-side connection,
     * it does not check for handshake done or client socket. */
    PySSLSession *pysess;
    SSL_SESSION *session;

    /* duplicate session as workaround for session bug in OpenSSL 1.1.0,
     * https://github.com/openssl/openssl/issues/1550 */
    session = SSL_get0_session(self->ssl);  /* borrowed reference */
    if (session == NULL) {
        Py_RETURN_NONE;
    }
    if ((session = _ssl_session_dup(session)) == NULL) {
        return NULL;
    }
    session = SSL_get1_session(self->ssl);
    if (session == NULL) {
        Py_RETURN_NONE;
    }
    pysess = PyObject_GC_New(PySSLSession, self->ctx->state->PySSLSession_Type);
    if (pysess == NULL) {
        SSL_SESSION_free(session);
        return NULL;
    }

    assert(self->ctx);
    pysess->ctx = (PySSLContext*)Py_NewRef(self->ctx);
    pysess->session = session;
    PyObject_GC_Track(pysess);
    return (PyObject *)pysess;
}

static int PySSL_set_session(PySSLSocket *self, PyObject *value,
                             void *closure)
                              {
    PySSLSession *pysess;
    SSL_SESSION *session;
    int result;

    if (!Py_IS_TYPE(value, get_state_sock(self)->PySSLSession_Type)) {
        PyErr_SetString(PyExc_TypeError, "Value is not a SSLSession.");
        return -1;
    }
    pysess = (PySSLSession *)value;

    if (self->ctx->ctx != pysess->ctx->ctx) {
        PyErr_SetString(PyExc_ValueError,
                        "Session refers to a different SSLContext.");
        return -1;
    }
    if (self->socket_type != PY_SSL_CLIENT) {
        PyErr_SetString(PyExc_ValueError,
                        "Cannot set session for server-side SSLSocket.");
        return -1;
    }
    if (SSL_is_init_finished(self->ssl)) {
        PyErr_SetString(PyExc_ValueError,
                        "Cannot set session after handshake.");
        return -1;
    }
    /* duplicate session */
    if ((session = _ssl_session_dup(pysess->session)) == NULL) {
        return -1;
    }
    result = SSL_set_session(self->ssl, session);
    /* free duplicate, SSL_set_session() bumps ref count */
    SSL_SESSION_free(session);
    if (result == 0) {
        _setSSLError(get_state_sock(self), NULL, 0, __FILE__, __LINE__);
        return -1;
    }
    return 0;
}

PyDoc_STRVAR(PySSL_set_session_doc,
"_setter_session(session)\n\
\
Get / set SSLSession.");

static PyObject *
PySSL_get_session_reused(PySSLSocket *self, void *closure) {
    if (SSL_session_reused(self->ssl)) {
        Py_RETURN_TRUE;
    } else {
        Py_RETURN_FALSE;
    }
}

PyDoc_STRVAR(PySSL_get_session_reused_doc,
"Was the client session reused during handshake?");

static PyGetSetDef ssl_getsetlist[] = {
    {"context", (getter) PySSL_get_context,
                (setter) PySSL_set_context, PySSL_set_context_doc},
    {"server_side", (getter) PySSL_get_server_side, NULL,
                    PySSL_get_server_side_doc},
    {"server_hostname", (getter) PySSL_get_server_hostname, NULL,
                        PySSL_get_server_hostname_doc},
    {"owner", (getter) PySSL_get_owner, (setter) PySSL_set_owner,
              PySSL_get_owner_doc},
    {"session", (getter) PySSL_get_session,
                (setter) PySSL_set_session, PySSL_set_session_doc},
    {"session_reused", (getter) PySSL_get_session_reused, NULL,
              PySSL_get_session_reused_doc},
    {NULL},            /* sentinel */
};

static PyMethodDef PySSLMethods[] = {
    _SSL__SSLSOCKET_DO_HANDSHAKE_METHODDEF
    _SSL__SSLSOCKET_WRITE_METHODDEF
    _SSL__SSLSOCKET_READ_METHODDEF
    _SSL__SSLSOCKET_PENDING_METHODDEF
    _SSL__SSLSOCKET_GETPEERCERT_METHODDEF
    _SSL__SSLSOCKET_GET_CHANNEL_BINDING_METHODDEF
    _SSL__SSLSOCKET_CIPHER_METHODDEF
    _SSL__SSLSOCKET_SHARED_CIPHERS_METHODDEF
    _SSL__SSLSOCKET_VERSION_METHODDEF
    _SSL__SSLSOCKET_SELECTED_ALPN_PROTOCOL_METHODDEF
    _SSL__SSLSOCKET_COMPRESSION_METHODDEF
    _SSL__SSLSOCKET_SHUTDOWN_METHODDEF
    _SSL__SSLSOCKET_VERIFY_CLIENT_POST_HANDSHAKE_METHODDEF
    _SSL__SSLSOCKET_GET_UNVERIFIED_CHAIN_METHODDEF
    _SSL__SSLSOCKET_GET_VERIFIED_CHAIN_METHODDEF
    {NULL, NULL}
};

static PyType_Slot PySSLSocket_slots[] = {
    {Py_tp_methods, PySSLMethods},
    {Py_tp_getset, ssl_getsetlist},
    {Py_tp_dealloc, PySSL_dealloc},
    {Py_tp_traverse, PySSL_traverse},
    {Py_tp_clear, PySSL_clear},
    {0, 0},
};

static PyType_Spec PySSLSocket_spec = {
    .name = "_ssl._SSLSocket",
    .basicsize = sizeof(PySSLSocket),
    .flags = (Py_TPFLAGS_DEFAULT | Py_TPFLAGS_IMMUTABLETYPE |
              Py_TPFLAGS_HAVE_GC),
    .slots = PySSLSocket_slots,
};

/*
 * _SSLContext objects
 */

static int
_set_verify_mode(PySSLContext *self, enum py_ssl_cert_requirements n)
{
    int mode;

    switch(n) {
    case PY_SSL_CERT_NONE:
        mode = SSL_VERIFY_NONE;
        break;
    case PY_SSL_CERT_OPTIONAL:
        mode = SSL_VERIFY_PEER;
        break;
    case PY_SSL_CERT_REQUIRED:
        mode = SSL_VERIFY_PEER | SSL_VERIFY_FAIL_IF_NO_PEER_CERT;
        break;
    default:
         PyErr_SetString(PyExc_ValueError,
                        "invalid value for verify_mode");
        return -1;
    }

    /* bpo-37428: newPySSLSocket() sets SSL_VERIFY_POST_HANDSHAKE flag for
     * server sockets and SSL_set_post_handshake_auth() for client. */

    SSL_CTX_set_verify(self->ctx, mode, NULL);
    return 0;
}

/*[clinic input]
@classmethod
_ssl._SSLContext.__new__
    protocol as proto_version: int
    /
[clinic start generated code]*/

static PyObject *
_ssl__SSLContext_impl(PyTypeObject *type, int proto_version)
/*[clinic end generated code: output=2cf0d7a0741b6bd1 input=8d58a805b95fc534]*/
{
    PySSLContext *self;
    uint64_t options;
    const SSL_METHOD *method = NULL;
    SSL_CTX *ctx = NULL;
    X509_VERIFY_PARAM *ssl_verification_params;
    int result;

   /* slower approach, walk MRO and get borrowed reference to module.
    * PyType_GetModuleByDef is required for SSLContext subclasses */
    PyObject *module = PyType_GetModuleByDef(type, &_sslmodule_def);
    if (module == NULL) {
        PyErr_SetString(PyExc_RuntimeError,
                        "Cannot find internal module state");
        return NULL;
    }

    switch(proto_version) {
#if defined(SSL3_VERSION) && !defined(OPENSSL_NO_SSL3)
    case PY_SSL_VERSION_SSL3:
        PY_SSL_DEPRECATED("ssl.PROTOCOL_SSLv3 is deprecated", 2, NULL);
        method = SSLv3_method();
        break;
#endif
#if (defined(TLS1_VERSION) && \
        !defined(OPENSSL_NO_TLS1) && \
        !defined(OPENSSL_NO_TLS1_METHOD))
    case PY_SSL_VERSION_TLS1:
        PY_SSL_DEPRECATED("ssl.PROTOCOL_TLSv1 is deprecated", 2, NULL);
        method = TLSv1_method();
        break;
#endif
#if (defined(TLS1_1_VERSION) && \
        !defined(OPENSSL_NO_TLS1_1) && \
        !defined(OPENSSL_NO_TLS1_1_METHOD))
    case PY_SSL_VERSION_TLS1_1:
        PY_SSL_DEPRECATED("ssl.PROTOCOL_TLSv1_1 is deprecated", 2, NULL);
        method = TLSv1_1_method();
        break;
#endif
#if (defined(TLS1_2_VERSION) && \
        !defined(OPENSSL_NO_TLS1_2) && \
        !defined(OPENSSL_NO_TLS1_2_METHOD))
    case PY_SSL_VERSION_TLS1_2:
        PY_SSL_DEPRECATED("ssl.PROTOCOL_TLSv1_2 is deprecated", 2, NULL);
        method = TLSv1_2_method();
        break;
#endif
    case PY_SSL_VERSION_TLS:
        PY_SSL_DEPRECATED("ssl.PROTOCOL_TLS is deprecated", 2, NULL);
        method = TLS_method();
        break;
    case PY_SSL_VERSION_TLS_CLIENT:
        method = TLS_client_method();
        break;
    case PY_SSL_VERSION_TLS_SERVER:
        method = TLS_server_method();
        break;
    default:
        method = NULL;
    }

    if (method == NULL) {
        PyErr_Format(PyExc_ValueError,
                     "invalid or unsupported protocol version %i",
                     proto_version);
        return NULL;
    }

    PySSL_BEGIN_ALLOW_THREADS
    ctx = SSL_CTX_new(method);
    PySSL_END_ALLOW_THREADS

    if (ctx == NULL) {
        _setSSLError(get_ssl_state(module), NULL, 0, __FILE__, __LINE__);
        return NULL;
    }

    assert(type != NULL && type->tp_alloc != NULL);
    self = (PySSLContext *) type->tp_alloc(type, 0);
    if (self == NULL) {
        SSL_CTX_free(ctx);
        return NULL;
    }
    self->ctx = ctx;
    self->protocol = proto_version;
    self->msg_cb = NULL;
    self->keylog_filename = NULL;
    self->keylog_bio = NULL;
    self->alpn_protocols = NULL;
    self->set_sni_cb = NULL;
    self->state = get_ssl_state(module);
#ifndef OPENSSL_NO_PSK
    self->psk_client_callback = NULL;
    self->psk_server_callback = NULL;
#endif

    /* Don't check host name by default */
    if (proto_version == PY_SSL_VERSION_TLS_CLIENT) {
        self->check_hostname = 1;
        if (_set_verify_mode(self, PY_SSL_CERT_REQUIRED) == -1) {
            Py_DECREF(self);
            return NULL;
        }
    } else {
        self->check_hostname = 0;
        if (_set_verify_mode(self, PY_SSL_CERT_NONE) == -1) {
            Py_DECREF(self);
            return NULL;
        }
    }
    /* Defaults */
    options = SSL_OP_ALL & ~SSL_OP_DONT_INSERT_EMPTY_FRAGMENTS;
    if (proto_version != PY_SSL_VERSION_SSL2)
        options |= SSL_OP_NO_SSLv2;
    if (proto_version != PY_SSL_VERSION_SSL3)
        options |= SSL_OP_NO_SSLv3;
    /* Minimal security flags for server and client side context.
     * Client sockets ignore server-side parameters. */
#ifdef SSL_OP_NO_COMPRESSION
    options |= SSL_OP_NO_COMPRESSION;
#endif
#ifdef SSL_OP_CIPHER_SERVER_PREFERENCE
    options |= SSL_OP_CIPHER_SERVER_PREFERENCE;
#endif
#ifdef SSL_OP_SINGLE_DH_USE
    options |= SSL_OP_SINGLE_DH_USE;
#endif
#ifdef SSL_OP_SINGLE_ECDH_USE
    options |= SSL_OP_SINGLE_ECDH_USE;
#endif
    SSL_CTX_set_options(self->ctx, options);

    /* A bare minimum cipher list without completely broken cipher suites.
     * It's far from perfect but gives users a better head start. */
    if (proto_version != PY_SSL_VERSION_SSL2) {
#if PY_SSL_DEFAULT_CIPHERS == 2
        /* stick to OpenSSL's default settings */
        result = 1;
#else
        result = SSL_CTX_set_cipher_list(ctx, PY_SSL_DEFAULT_CIPHER_STRING);
#endif
    } else {
        /* SSLv2 needs MD5 */
        result = SSL_CTX_set_cipher_list(ctx, "HIGH:!aNULL:!eNULL");
    }
    if (result == 0) {
        Py_DECREF(self);
        ERR_clear_error();
        PyErr_SetString(get_state_ctx(self)->PySSLErrorObject,
                        "No cipher can be selected.");
        goto error;
    }
#ifdef PY_SSL_MIN_PROTOCOL
    switch(proto_version) {
    case PY_SSL_VERSION_TLS:
    case PY_SSL_VERSION_TLS_CLIENT:
    case PY_SSL_VERSION_TLS_SERVER:
        result = SSL_CTX_set_min_proto_version(ctx, PY_SSL_MIN_PROTOCOL);
        if (result == 0) {
            PyErr_Format(PyExc_ValueError,
                         "Failed to set minimum protocol 0x%x",
                          PY_SSL_MIN_PROTOCOL);
            goto error;
        }
        break;
    default:
        break;
    }
#endif

    /* Set SSL_MODE_RELEASE_BUFFERS. This potentially greatly reduces memory
       usage for no cost at all. */
    SSL_CTX_set_mode(self->ctx, SSL_MODE_RELEASE_BUFFERS);

<<<<<<< HEAD
#define SID_CTX "Python"
    SSL_CTX_set_session_id_context(self->ctx, (const unsigned char *) SID_CTX,
                                   sizeof(SID_CTX));
#undef SID_CTX

    ssl_verification_params = SSL_CTX_get0_param(self->ctx);
=======
    params = SSL_CTX_get0_param(self->ctx);
>>>>>>> 2205510e
    /* Improve trust chain building when cross-signed intermediate
       certificates are present. See https://bugs.python.org/issue23476. */
    X509_VERIFY_PARAM_set_flags(ssl_verification_params, X509_V_FLAG_TRUSTED_FIRST);
    X509_VERIFY_PARAM_set_hostflags(ssl_verification_params, X509_CHECK_FLAG_NO_PARTIAL_WILDCARDS);

#ifdef TLS1_3_VERSION
    self->post_handshake_auth = 0;
    SSL_CTX_set_post_handshake_auth(self->ctx, self->post_handshake_auth);
#endif

    return (PyObject *)self;
  error:
    Py_XDECREF(self);
    ERR_clear_error();
    return NULL;
}

static int
context_traverse(PySSLContext *self, visitproc visit, void *arg)
{
    Py_VISIT(self->set_sni_cb);
    Py_VISIT(self->msg_cb);
    Py_VISIT(Py_TYPE(self));
    return 0;
}

static int
context_clear(PySSLContext *self)
{
    Py_CLEAR(self->set_sni_cb);
    Py_CLEAR(self->msg_cb);
    Py_CLEAR(self->keylog_filename);
#ifndef OPENSSL_NO_PSK
    Py_CLEAR(self->psk_client_callback);
    Py_CLEAR(self->psk_server_callback);
#endif
    if (self->keylog_bio != NULL) {
        PySSL_BEGIN_ALLOW_THREADS
        BIO_free_all(self->keylog_bio);
        PySSL_END_ALLOW_THREADS
        self->keylog_bio = NULL;
    }
    return 0;
}

static void
context_dealloc(PySSLContext *self)
{
    PyTypeObject *tp = Py_TYPE(self);
    /* bpo-31095: UnTrack is needed before calling any callbacks */
    PyObject_GC_UnTrack(self);
    context_clear(self);
    SSL_CTX_free(self->ctx);
    PyMem_FREE(self->alpn_protocols);
    Py_TYPE(self)->tp_free(self);
    Py_DECREF(tp);
}

/*[clinic input]
_ssl._SSLContext.set_ciphers
    cipherlist: str
    /
[clinic start generated code]*/

static PyObject *
_ssl__SSLContext_set_ciphers_impl(PySSLContext *self, const char *cipherlist)
/*[clinic end generated code: output=3a3162f3557c0f3f input=a7ac931b9f3ca7fc]*/
{
    int ret = SSL_CTX_set_cipher_list(self->ctx, cipherlist);
    if (ret == 0) {
        /* Clearing the error queue is necessary on some OpenSSL versions,
           otherwise the error will be reported again when another SSL call
           is done. */
        ERR_clear_error();
        PyErr_SetString(get_state_ctx(self)->PySSLErrorObject,
                        "No cipher can be selected.");
        return NULL;
    }
    Py_RETURN_NONE;
}

/*[clinic input]
_ssl._SSLContext.get_ciphers
[clinic start generated code]*/

static PyObject *
_ssl__SSLContext_get_ciphers_impl(PySSLContext *self)
/*[clinic end generated code: output=a56e4d68a406dfc4 input=a2aadc9af89b79c5]*/
{
    SSL *ssl = NULL;
    STACK_OF(SSL_CIPHER) *sk = NULL;
    const SSL_CIPHER *cipher;
    int i=0;
    PyObject *result = NULL, *dct;

    ssl = SSL_new(self->ctx);
    if (ssl == NULL) {
        _setSSLError(get_state_ctx(self), NULL, 0, __FILE__, __LINE__);
        goto exit;
    }
    sk = SSL_get_ciphers(ssl);

    result = PyList_New(sk_SSL_CIPHER_num(sk));
    if (result == NULL) {
        goto exit;
    }

    for (i = 0; i < sk_SSL_CIPHER_num(sk); i++) {
        cipher = sk_SSL_CIPHER_value(sk, i);
        dct = cipher_to_dict(cipher);
        if (dct == NULL) {
            Py_CLEAR(result);
            goto exit;
        }
        PyList_SET_ITEM(result, i, dct);
    }

  exit:
    if (ssl != NULL)
        SSL_free(ssl);
    return result;

}


static int
do_protocol_selection(int alpn, unsigned char **out, unsigned char *outlen,
                      const unsigned char *server_protocols, unsigned int server_protocols_len,
                      const unsigned char *client_protocols, unsigned int client_protocols_len)
{
    int ret;
    if (client_protocols == NULL) {
        client_protocols = (unsigned char *)"";
        client_protocols_len = 0;
    }
    if (server_protocols == NULL) {
        server_protocols = (unsigned char *)"";
        server_protocols_len = 0;
    }

    ret = SSL_select_next_proto(out, outlen,
                                server_protocols, server_protocols_len,
                                client_protocols, client_protocols_len);
    if (alpn && ret != OPENSSL_NPN_NEGOTIATED)
        return SSL_TLSEXT_ERR_NOACK;

    return SSL_TLSEXT_ERR_OK;
}

static int
_selectALPN_cb(SSL *s,
              const unsigned char **out, unsigned char *outlen,
              const unsigned char *client_protocols, unsigned int client_protocols_len,
              void *args)
{
    PySSLContext *ctx = (PySSLContext *)args;
    return do_protocol_selection(1, (unsigned char **)out, outlen,
                                 ctx->alpn_protocols, ctx->alpn_protocols_len,
                                 client_protocols, client_protocols_len);
}

/*[clinic input]
_ssl._SSLContext._set_alpn_protocols
    protos: Py_buffer
    /
[clinic start generated code]*/

static PyObject *
_ssl__SSLContext__set_alpn_protocols_impl(PySSLContext *self,
                                          Py_buffer *protos)
/*[clinic end generated code: output=87599a7f76651a9b input=9bba964595d519be]*/
{
    if ((size_t)protos->len > UINT_MAX) {
        PyErr_Format(PyExc_OverflowError,
            "protocols longer than %u bytes", UINT_MAX);
        return NULL;
    }

    PyMem_Free(self->alpn_protocols);
    self->alpn_protocols = PyMem_Malloc(protos->len);
    if (!self->alpn_protocols)
        return PyErr_NoMemory();
    memcpy(self->alpn_protocols, protos->buf, protos->len);
    self->alpn_protocols_len = (unsigned int)protos->len;

    if (SSL_CTX_set_alpn_protos(self->ctx, self->alpn_protocols, self->alpn_protocols_len))
        return PyErr_NoMemory();
    SSL_CTX_set_alpn_select_cb(self->ctx, _selectALPN_cb, self);

    Py_RETURN_NONE;
}

static PyObject *
get_verify_mode(PySSLContext *self, void *c)
{
    /* ignore SSL_VERIFY_CLIENT_ONCE and SSL_VERIFY_POST_HANDSHAKE */
    int mask = (SSL_VERIFY_NONE | SSL_VERIFY_PEER |
                SSL_VERIFY_FAIL_IF_NO_PEER_CERT);
    switch (SSL_CTX_get_verify_mode(self->ctx) & mask) {
    case SSL_VERIFY_NONE:
        return PyLong_FromLong(PY_SSL_CERT_NONE);
    case SSL_VERIFY_PEER:
        return PyLong_FromLong(PY_SSL_CERT_OPTIONAL);
    case SSL_VERIFY_PEER | SSL_VERIFY_FAIL_IF_NO_PEER_CERT:
        return PyLong_FromLong(PY_SSL_CERT_REQUIRED);
    }
    PyErr_SetString(get_state_ctx(self)->PySSLErrorObject,
                    "invalid return value from SSL_CTX_get_verify_mode");
    return NULL;
}

static int
set_verify_mode(PySSLContext *self, PyObject *arg, void *c)
{
    int n;
    if (!PyArg_Parse(arg, "i", &n))
        return -1;
    if (n == PY_SSL_CERT_NONE && self->check_hostname) {
        PyErr_SetString(PyExc_ValueError,
                        "Cannot set verify_mode to CERT_NONE when "
                        "check_hostname is enabled.");
        return -1;
    }
    return _set_verify_mode(self, n);
}

static PyObject *
get_verify_flags(PySSLContext *self, void *c)
{
    X509_VERIFY_PARAM *ssl_verification_params;
    unsigned long flags;

    ssl_verification_params = SSL_CTX_get0_param(self->ctx);
    flags = X509_VERIFY_PARAM_get_flags(ssl_verification_params);
    return PyLong_FromUnsignedLong(flags);
}

static int
set_verify_flags(PySSLContext *self, PyObject *arg, void *c)
{
    X509_VERIFY_PARAM *ssl_verification_params;
    unsigned long new_flags, flags, set, clear;

    if (!PyArg_Parse(arg, "k", &new_flags))
        return -1;
    ssl_verification_params = SSL_CTX_get0_param(self->ctx);
    flags = X509_VERIFY_PARAM_get_flags(ssl_verification_params);
    clear = flags & ~new_flags;
    set = ~flags & new_flags;
    if (clear) {
        if (!X509_VERIFY_PARAM_clear_flags(ssl_verification_params, clear)) {
            _setSSLError(get_state_ctx(self), NULL, 0, __FILE__, __LINE__);
            return -1;
        }
    }
    if (set) {
        if (!X509_VERIFY_PARAM_set_flags(ssl_verification_params, set)) {
            _setSSLError(get_state_ctx(self), NULL, 0, __FILE__, __LINE__);
            return -1;
        }
    }
    return 0;
}

/* Getter and setter for protocol version */
static int
set_min_max_proto_version(PySSLContext *self, PyObject *arg, int what)
{
    long v;
    int result;

    if (!PyArg_Parse(arg, "l", &v))
        return -1;
    if (v > INT_MAX) {
        PyErr_SetString(PyExc_OverflowError, "Option is too long");
        return -1;
    }

    switch(self->protocol) {
    case PY_SSL_VERSION_TLS_CLIENT:  /* fall through */
    case PY_SSL_VERSION_TLS_SERVER:  /* fall through */
    case PY_SSL_VERSION_TLS:
        break;
    default:
        PyErr_SetString(
            PyExc_ValueError,
            "The context's protocol doesn't support modification of "
            "highest and lowest version."
        );
        return -1;
    }

    /* check for deprecations and supported values */
    switch(v) {
        case PY_PROTO_SSLv3:
            PY_SSL_DEPRECATED("ssl.TLSVersion.SSLv3 is deprecated", 2, -1);
            break;
        case PY_PROTO_TLSv1:
            PY_SSL_DEPRECATED("ssl.TLSVersion.TLSv1 is deprecated", 2, -1);
            break;
        case PY_PROTO_TLSv1_1:
            PY_SSL_DEPRECATED("ssl.TLSVersion.TLSv1_1 is deprecated", 2, -1);
            break;
        case PY_PROTO_MINIMUM_SUPPORTED:
        case PY_PROTO_MAXIMUM_SUPPORTED:
        case PY_PROTO_TLSv1_2:
        case PY_PROTO_TLSv1_3:
            /* ok */
            break;
        default:
            PyErr_Format(PyExc_ValueError,
                     "Unsupported TLS/SSL version 0x%x", v);
            return -1;
    }

    if (what == 0) {
        switch(v) {
        case PY_PROTO_MINIMUM_SUPPORTED:
            v = 0;
            break;
        case PY_PROTO_MAXIMUM_SUPPORTED:
            /* Emulate max for set_min_proto_version */
            v = PY_PROTO_MAXIMUM_AVAILABLE;
            break;
        default:
            break;
        }
        result = SSL_CTX_set_min_proto_version(self->ctx, v);
    }
    else {
        switch(v) {
        case PY_PROTO_MAXIMUM_SUPPORTED:
            v = 0;
            break;
        case PY_PROTO_MINIMUM_SUPPORTED:
            /* Emulate max for set_min_proto_version */
            v = PY_PROTO_MINIMUM_AVAILABLE;
            break;
        default:
            break;
        }
        result = SSL_CTX_set_max_proto_version(self->ctx, v);
    }
    if (result == 0) {
        PyErr_Format(PyExc_ValueError,
                     "Unsupported protocol version 0x%x", v);
        return -1;
    }
    return 0;
}

static PyObject *
get_minimum_version(PySSLContext *self, void *c)
{
    int v = SSL_CTX_get_min_proto_version(self->ctx);
    if (v == 0) {
        v = PY_PROTO_MINIMUM_SUPPORTED;
    }
    return PyLong_FromLong(v);
}

static int
set_minimum_version(PySSLContext *self, PyObject *arg, void *c)
{
    return set_min_max_proto_version(self, arg, 0);
}

static PyObject *
get_maximum_version(PySSLContext *self, void *c)
{
    int v = SSL_CTX_get_max_proto_version(self->ctx);
    if (v == 0) {
        v = PY_PROTO_MAXIMUM_SUPPORTED;
    }
    return PyLong_FromLong(v);
}

static int
set_maximum_version(PySSLContext *self, PyObject *arg, void *c)
{
    return set_min_max_proto_version(self, arg, 1);
}

#ifdef TLS1_3_VERSION
static PyObject *
get_num_tickets(PySSLContext *self, void *c)
{
    return PyLong_FromSize_t(SSL_CTX_get_num_tickets(self->ctx));
}

static int
set_num_tickets(PySSLContext *self, PyObject *arg, void *c)
{
    long num;
    if (!PyArg_Parse(arg, "l", &num))
        return -1;
    if (num < 0) {
        PyErr_SetString(PyExc_ValueError, "value must be non-negative");
        return -1;
    }
    if (self->protocol != PY_SSL_VERSION_TLS_SERVER) {
        PyErr_SetString(PyExc_ValueError,
                        "SSLContext is not a server context.");
        return -1;
    }
    if (SSL_CTX_set_num_tickets(self->ctx, num) != 1) {
        PyErr_SetString(PyExc_ValueError, "failed to set num tickets.");
        return -1;
    }
    return 0;
}

PyDoc_STRVAR(PySSLContext_num_tickets_doc,
"Control the number of TLSv1.3 session tickets");
#endif /* TLS1_3_VERSION */

static PyObject *
get_security_level(PySSLContext *self, void *c)
{
    return PyLong_FromLong(SSL_CTX_get_security_level(self->ctx));
}
PyDoc_STRVAR(PySSLContext_security_level_doc, "The current security level");

static PyObject *
get_options(PySSLContext *self, void *c)
{
    uint64_t options = SSL_CTX_get_options(self->ctx);
    Py_BUILD_ASSERT(sizeof(unsigned long long) >= sizeof(options));
    return PyLong_FromUnsignedLongLong(options);
}

static int
set_options(PySSLContext *self, PyObject *arg, void *c)
{
    PyObject *new_opts_obj;
    unsigned long long new_opts_arg;
    uint64_t new_opts, opts, clear, set;
    uint64_t opt_no = (
        SSL_OP_NO_SSLv2 | SSL_OP_NO_SSLv3 | SSL_OP_NO_TLSv1 |
        SSL_OP_NO_TLSv1_1 | SSL_OP_NO_TLSv1_2 | SSL_OP_NO_TLSv1_3
    );

    if (!PyArg_Parse(arg, "O!", &PyLong_Type, &new_opts_obj)) {
        return -1;
    }
    new_opts_arg = PyLong_AsUnsignedLongLong(new_opts_obj);
    if (new_opts_arg == (unsigned long long)-1 && PyErr_Occurred()) {
        return -1;
    }
    Py_BUILD_ASSERT(sizeof(new_opts) >= sizeof(new_opts_arg));
    new_opts = (uint64_t)new_opts_arg;

    opts = SSL_CTX_get_options(self->ctx);
    clear = opts & ~new_opts;
    set = ~opts & new_opts;

    if ((set & opt_no) != 0) {
        if (_ssl_deprecated("ssl.OP_NO_SSL*/ssl.OP_NO_TLS* options are "
                            "deprecated", 2) < 0) {
            return -1;
        }
    }
    if (clear) {
        SSL_CTX_clear_options(self->ctx, clear);
    }
    if (set) {
        SSL_CTX_set_options(self->ctx, set);
    }
    return 0;
}

static PyObject *
get_host_flags(PySSLContext *self, void *c)
{
    X509_VERIFY_PARAM *ssl_verification_params;
    unsigned int host_flags;

    ssl_verification_params = SSL_CTX_get0_param(self->ctx);
    host_flags = X509_VERIFY_PARAM_get_hostflags(ssl_verification_params);
    return PyLong_FromUnsignedLong(host_flags);
}

static int
set_host_flags(PySSLContext *self, PyObject *arg, void *c)
{
    X509_VERIFY_PARAM *ssl_verification_params;
    unsigned int new_flags = 0;

    if (!PyArg_Parse(arg, "I", &new_flags))
        return -1;

    ssl_verification_params = SSL_CTX_get0_param(self->ctx);
    X509_VERIFY_PARAM_set_hostflags(ssl_verification_params, new_flags);
    return 0;
}

static PyObject *
get_check_hostname(PySSLContext *self, void *c)
{
    return PyBool_FromLong(self->check_hostname);
}

static int
set_check_hostname(PySSLContext *self, PyObject *arg, void *c)
{
    int check_hostname;
    if (!PyArg_Parse(arg, "p", &check_hostname))
        return -1;
    if (check_hostname &&
            SSL_CTX_get_verify_mode(self->ctx) == SSL_VERIFY_NONE) {
        /* check_hostname = True sets verify_mode = CERT_REQUIRED */
        if (_set_verify_mode(self, PY_SSL_CERT_REQUIRED) == -1) {
            return -1;
        }
    }
    self->check_hostname = check_hostname;
    return 0;
}

static PyObject *
get_post_handshake_auth(PySSLContext *self, void *c) {
#if TLS1_3_VERSION
    return PyBool_FromLong(self->post_handshake_auth);
#else
    Py_RETURN_NONE;
#endif
}

#if TLS1_3_VERSION
static int
set_post_handshake_auth(PySSLContext *self, PyObject *arg, void *c) {
    if (arg == NULL) {
        PyErr_SetString(PyExc_AttributeError, "cannot delete attribute");
        return -1;
    }
    int pha = PyObject_IsTrue(arg);

    if (pha == -1) {
        return -1;
    }
    self->post_handshake_auth = pha;

    /* bpo-37428: newPySSLSocket() sets SSL_VERIFY_POST_HANDSHAKE flag for
     * server sockets and SSL_set_post_handshake_auth() for client. */

    return 0;
}
#endif

static PyObject *
get_protocol(PySSLContext *self, void *c) {
    return PyLong_FromLong(self->protocol);
}

typedef struct {
    PyThreadState *thread_state;
    PyObject *callable;
    char *password;
    int size;
    int error;
} _PySSLPasswordInfo;

static int
_pwinfo_set(_PySSLPasswordInfo *pw_info, PyObject* password,
            const char *bad_type_error)
{
    /* Set the password and size fields of a _PySSLPasswordInfo struct
       from a unicode, bytes, or byte array object.
       The password field will be dynamically allocated and must be freed
       by the caller */
    PyObject *password_bytes = NULL;
    const char *data = NULL;
    Py_ssize_t size;

    if (PyUnicode_Check(password)) {
        password_bytes = PyUnicode_AsUTF8String(password);
        if (!password_bytes) {
            goto error;
        }
        data = PyBytes_AS_STRING(password_bytes);
        size = PyBytes_GET_SIZE(password_bytes);
    } else if (PyBytes_Check(password)) {
        data = PyBytes_AS_STRING(password);
        size = PyBytes_GET_SIZE(password);
    } else if (PyByteArray_Check(password)) {
        data = PyByteArray_AS_STRING(password);
        size = PyByteArray_GET_SIZE(password);
    } else {
        PyErr_SetString(PyExc_TypeError, bad_type_error);
        goto error;
    }

    if (size > (Py_ssize_t)INT_MAX) {
        PyErr_Format(PyExc_ValueError,
                     "password cannot be longer than %d bytes", INT_MAX);
        goto error;
    }

    PyMem_Free(pw_info->password);
    pw_info->password = PyMem_Malloc(size);
    if (!pw_info->password) {
        PyErr_SetString(PyExc_MemoryError,
                        "unable to allocate password buffer");
        goto error;
    }
    memcpy(pw_info->password, data, size);
    pw_info->size = (int)size;

    Py_XDECREF(password_bytes);
    return 1;

error:
    Py_XDECREF(password_bytes);
    return 0;
}

static int
_password_callback(char *buf, int size, int rwflag, void *userdata)
{
    _PySSLPasswordInfo *pw_info = (_PySSLPasswordInfo*) userdata;
    PyObject *fn_ret = NULL;

    PySSL_END_ALLOW_THREADS_S(pw_info->thread_state);

    if (pw_info->error) {
        /* already failed previously. OpenSSL 3.0.0-alpha14 invokes the
         * callback multiple times which can lead to fatal Python error in
         * exception check. */
        goto error;
    }

    if (pw_info->callable) {
        fn_ret = PyObject_CallNoArgs(pw_info->callable);
        if (!fn_ret) {
            /* TODO: It would be nice to move _ctypes_add_traceback() into the
               core python API, so we could use it to add a frame here */
            goto error;
        }

        if (!_pwinfo_set(pw_info, fn_ret,
                         "password callback must return a string")) {
            goto error;
        }
        Py_CLEAR(fn_ret);
    }

    if (pw_info->size > size) {
        PyErr_Format(PyExc_ValueError,
                     "password cannot be longer than %d bytes", size);
        goto error;
    }

    PySSL_BEGIN_ALLOW_THREADS_S(pw_info->thread_state);
    memcpy(buf, pw_info->password, pw_info->size);
    return pw_info->size;

error:
    Py_XDECREF(fn_ret);
    PySSL_BEGIN_ALLOW_THREADS_S(pw_info->thread_state);
    pw_info->error = 1;
    return -1;
}

/*[clinic input]
_ssl._SSLContext.load_cert_chain
    certfile: object
    keyfile: object = None
    password: object = None

[clinic start generated code]*/

static PyObject *
_ssl__SSLContext_load_cert_chain_impl(PySSLContext *self, PyObject *certfile,
                                      PyObject *keyfile, PyObject *password)
/*[clinic end generated code: output=9480bc1c380e2095 input=30bc7e967ea01a58]*/
{
    PyObject *certfile_bytes = NULL, *keyfile_bytes = NULL;
    pem_password_cb *orig_passwd_cb = SSL_CTX_get_default_passwd_cb(self->ctx);
    void *orig_passwd_userdata = SSL_CTX_get_default_passwd_cb_userdata(self->ctx);
    _PySSLPasswordInfo pw_info = { NULL, NULL, NULL, 0, 0 };
    int r;

    errno = 0;
    ERR_clear_error();
    if (keyfile == Py_None)
        keyfile = NULL;
    if (!PyUnicode_FSConverter(certfile, &certfile_bytes)) {
        if (PyErr_ExceptionMatches(PyExc_TypeError)) {
            PyErr_SetString(PyExc_TypeError,
                            "certfile should be a valid filesystem path");
        }
        return NULL;
    }
    if (keyfile && !PyUnicode_FSConverter(keyfile, &keyfile_bytes)) {
        if (PyErr_ExceptionMatches(PyExc_TypeError)) {
            PyErr_SetString(PyExc_TypeError,
                            "keyfile should be a valid filesystem path");
        }
        goto error;
    }
    if (password != Py_None) {
        if (PyCallable_Check(password)) {
            pw_info.callable = password;
        } else if (!_pwinfo_set(&pw_info, password,
                                "password should be a string or callable")) {
            goto error;
        }
        SSL_CTX_set_default_passwd_cb(self->ctx, _password_callback);
        SSL_CTX_set_default_passwd_cb_userdata(self->ctx, &pw_info);
    }
    PySSL_BEGIN_ALLOW_THREADS_S(pw_info.thread_state);
    r = SSL_CTX_use_certificate_chain_file(self->ctx,
        PyBytes_AS_STRING(certfile_bytes));
    PySSL_END_ALLOW_THREADS_S(pw_info.thread_state);
    if (r != 1) {
        if (pw_info.error) {
            ERR_clear_error();
            /* the password callback has already set the error information */
        }
        else if (errno != 0) {
            PyErr_SetFromErrno(PyExc_OSError);
            ERR_clear_error();
        }
        else {
            _setSSLError(get_state_ctx(self), NULL, 0, __FILE__, __LINE__);
        }
        goto error;
    }
    PySSL_BEGIN_ALLOW_THREADS_S(pw_info.thread_state);
    r = SSL_CTX_use_PrivateKey_file(self->ctx,
        PyBytes_AS_STRING(keyfile ? keyfile_bytes : certfile_bytes),
        SSL_FILETYPE_PEM);
    PySSL_END_ALLOW_THREADS_S(pw_info.thread_state);
    Py_CLEAR(keyfile_bytes);
    Py_CLEAR(certfile_bytes);
    if (r != 1) {
        if (pw_info.error) {
            ERR_clear_error();
            /* the password callback has already set the error information */
        }
        else if (errno != 0) {
            PyErr_SetFromErrno(PyExc_OSError);
            ERR_clear_error();
        }
        else {
            _setSSLError(get_state_ctx(self), NULL, 0, __FILE__, __LINE__);
        }
        goto error;
    }
    PySSL_BEGIN_ALLOW_THREADS_S(pw_info.thread_state);
    r = SSL_CTX_check_private_key(self->ctx);
    PySSL_END_ALLOW_THREADS_S(pw_info.thread_state);
    if (r != 1) {
        _setSSLError(get_state_ctx(self), NULL, 0, __FILE__, __LINE__);
        goto error;
    }
    SSL_CTX_set_default_passwd_cb(self->ctx, orig_passwd_cb);
    SSL_CTX_set_default_passwd_cb_userdata(self->ctx, orig_passwd_userdata);
    PyMem_Free(pw_info.password);
    Py_RETURN_NONE;

error:
    SSL_CTX_set_default_passwd_cb(self->ctx, orig_passwd_cb);
    SSL_CTX_set_default_passwd_cb_userdata(self->ctx, orig_passwd_userdata);
    PyMem_Free(pw_info.password);
    Py_XDECREF(keyfile_bytes);
    Py_XDECREF(certfile_bytes);
    return NULL;
}

/* internal helper function, returns -1 on error
 */
static int
_add_ca_certs(PySSLContext *self, const void *data, Py_ssize_t len,
              int filetype)
{
    BIO *biobuf = NULL;
    X509_STORE *store;
    int retval = -1, err, loaded = 0, was_bio_eof = 0;

    assert(filetype == SSL_FILETYPE_ASN1 || filetype == SSL_FILETYPE_PEM);

    if (len <= 0) {
        PyErr_SetString(PyExc_ValueError,
                        "Empty certificate data");
        return -1;
    } else if (len > INT_MAX) {
        PyErr_SetString(PyExc_OverflowError,
                        "Certificate data is too long.");
        return -1;
    }

    biobuf = BIO_new_mem_buf(data, (int)len);
    if (biobuf == NULL) {
        _setSSLError(get_state_ctx(self), "Can't allocate buffer", 0, __FILE__, __LINE__);
        return -1;
    }

    store = SSL_CTX_get_cert_store(self->ctx);
    assert(store != NULL);

    while (1) {
        X509 *cert = NULL;
        int r;

        if (filetype == SSL_FILETYPE_ASN1) {
            if (BIO_eof(biobuf)) {
                was_bio_eof = 1;
                break;
            }
            cert = d2i_X509_bio(biobuf, NULL);
        } else {
            cert = PEM_read_bio_X509(biobuf, NULL,
                                     SSL_CTX_get_default_passwd_cb(self->ctx),
                                     SSL_CTX_get_default_passwd_cb_userdata(self->ctx)
                                    );
        }
        if (cert == NULL) {
            break;
        }
        r = X509_STORE_add_cert(store, cert);
        X509_free(cert);
        if (!r) {
            err = ERR_peek_last_error();
            if ((ERR_GET_LIB(err) == ERR_LIB_X509) &&
                (ERR_GET_REASON(err) == X509_R_CERT_ALREADY_IN_HASH_TABLE)) {
                /* cert already in hash table, not an error */
                ERR_clear_error();
            } else {
                break;
            }
        }
        loaded++;
    }

    err = ERR_peek_last_error();
    if (loaded == 0) {
        const char *msg = NULL;
        if (filetype == SSL_FILETYPE_PEM) {
            msg = "no start line: cadata does not contain a certificate";
        } else {
            msg = "not enough data: cadata does not contain a certificate";
        }
        _setSSLError(get_state_ctx(self), msg, 0, __FILE__, __LINE__);
        retval = -1;
    } else if ((filetype == SSL_FILETYPE_ASN1) && was_bio_eof) {
        /* EOF ASN1 file, not an error */
        ERR_clear_error();
        retval = 0;
    } else if ((filetype == SSL_FILETYPE_PEM) &&
                   (ERR_GET_LIB(err) == ERR_LIB_PEM) &&
                   (ERR_GET_REASON(err) == PEM_R_NO_START_LINE)) {
        /* EOF PEM file, not an error */
        ERR_clear_error();
        retval = 0;
    } else if (err != 0) {
        _setSSLError(get_state_ctx(self), NULL, 0, __FILE__, __LINE__);
        retval = -1;
    } else {
        retval = 0;
    }

    BIO_free(biobuf);
    return retval;
}


/*[clinic input]
_ssl._SSLContext.load_verify_locations
    cafile: object = None
    capath: object = None
    cadata: object = None

[clinic start generated code]*/

static PyObject *
_ssl__SSLContext_load_verify_locations_impl(PySSLContext *self,
                                            PyObject *cafile,
                                            PyObject *capath,
                                            PyObject *cadata)
/*[clinic end generated code: output=454c7e41230ca551 input=42ecfe258233e194]*/
{
    PyObject *cafile_bytes = NULL, *capath_bytes = NULL;
    const char *cafile_buf = NULL, *capath_buf = NULL;
    int r = 0, ok = 1;

    errno = 0;
    if (cafile == Py_None)
        cafile = NULL;
    if (capath == Py_None)
        capath = NULL;
    if (cadata == Py_None)
        cadata = NULL;

    if (cafile == NULL && capath == NULL && cadata == NULL) {
        PyErr_SetString(PyExc_TypeError,
                        "cafile, capath and cadata cannot be all omitted");
        goto error;
    }
    if (cafile && !PyUnicode_FSConverter(cafile, &cafile_bytes)) {
        if (PyErr_ExceptionMatches(PyExc_TypeError)) {
            PyErr_SetString(PyExc_TypeError,
                            "cafile should be a valid filesystem path");
        }
        goto error;
    }
    if (capath && !PyUnicode_FSConverter(capath, &capath_bytes)) {
        if (PyErr_ExceptionMatches(PyExc_TypeError)) {
            PyErr_SetString(PyExc_TypeError,
                            "capath should be a valid filesystem path");
        }
        goto error;
    }

    /* validate cadata type and load cadata */
    if (cadata) {
        if (PyUnicode_Check(cadata)) {
            PyObject *cadata_ascii = PyUnicode_AsASCIIString(cadata);
            if (cadata_ascii == NULL) {
                if (PyErr_ExceptionMatches(PyExc_UnicodeEncodeError)) {
                    goto invalid_cadata;
                }
                goto error;
            }
            r = _add_ca_certs(self,
                              PyBytes_AS_STRING(cadata_ascii),
                              PyBytes_GET_SIZE(cadata_ascii),
                              SSL_FILETYPE_PEM);
            Py_DECREF(cadata_ascii);
            if (r == -1) {
                goto error;
            }
        }
        else if (PyObject_CheckBuffer(cadata)) {
            Py_buffer buf;
            if (PyObject_GetBuffer(cadata, &buf, PyBUF_SIMPLE)) {
                goto error;
            }
            assert(PyBuffer_IsContiguous(&buf, 'C'));
            if (buf.ndim > 1) {
                PyBuffer_Release(&buf);
                PyErr_SetString(PyExc_TypeError,
                                "cadata should be a contiguous buffer with "
                                "a single dimension");
                goto error;
            }
            r = _add_ca_certs(self, buf.buf, buf.len, SSL_FILETYPE_ASN1);
            PyBuffer_Release(&buf);
            if (r == -1) {
                goto error;
            }
        }
        else {
  invalid_cadata:
            PyErr_SetString(PyExc_TypeError,
                            "cadata should be an ASCII string or a "
                            "bytes-like object");
            goto error;
        }
    }

    /* load cafile or capath */
    if (cafile || capath) {
        if (cafile)
            cafile_buf = PyBytes_AS_STRING(cafile_bytes);
        if (capath)
            capath_buf = PyBytes_AS_STRING(capath_bytes);
        PySSL_BEGIN_ALLOW_THREADS
        r = SSL_CTX_load_verify_locations(self->ctx, cafile_buf, capath_buf);
        PySSL_END_ALLOW_THREADS
        if (r != 1) {
            if (errno != 0) {
                PyErr_SetFromErrno(PyExc_OSError);
                ERR_clear_error();
            }
            else {
                _setSSLError(get_state_ctx(self), NULL, 0, __FILE__, __LINE__);
            }
            goto error;
        }
    }
    goto end;

  error:
    ok = 0;
  end:
    Py_XDECREF(cafile_bytes);
    Py_XDECREF(capath_bytes);
    if (ok) {
        Py_RETURN_NONE;
    } else {
        return NULL;
    }
}

/*[clinic input]
_ssl._SSLContext.load_dh_params
    path as filepath: object
    /

[clinic start generated code]*/

static PyObject *
_ssl__SSLContext_load_dh_params(PySSLContext *self, PyObject *filepath)
/*[clinic end generated code: output=1c8e57a38e055af0 input=c8871f3c796ae1d6]*/
{
    FILE *f;
    DH *dh;

    f = _Py_fopen_obj(filepath, "rb");
    if (f == NULL)
        return NULL;

    errno = 0;
    PySSL_BEGIN_ALLOW_THREADS
    dh = PEM_read_DHparams(f, NULL, NULL, NULL);
    fclose(f);
    PySSL_END_ALLOW_THREADS
    if (dh == NULL) {
        if (errno != 0) {
            PyErr_SetFromErrnoWithFilenameObject(PyExc_OSError, filepath);
            ERR_clear_error();
        }
        else {
            _setSSLError(get_state_ctx(self), NULL, 0, __FILE__, __LINE__);
        }
        return NULL;
    }
    if (!SSL_CTX_set_tmp_dh(self->ctx, dh)) {
        DH_free(dh);
        return _setSSLError(get_state_ctx(self), NULL, 0, __FILE__, __LINE__);
    }
    DH_free(dh);
    Py_RETURN_NONE;
}

/*[clinic input]
_ssl._SSLContext._wrap_socket
    sock: object(subclass_of="get_state_ctx(self)->Sock_Type")
    server_side: bool
    server_hostname as hostname_obj: object = None
    *
    owner: object = None
    session: object = None

[clinic start generated code]*/

static PyObject *
_ssl__SSLContext__wrap_socket_impl(PySSLContext *self, PyObject *sock,
                                   int server_side, PyObject *hostname_obj,
                                   PyObject *owner, PyObject *session)
/*[clinic end generated code: output=f103f238633940b4 input=700ca8fedff53994]*/
{
    char *hostname = NULL;
    PyObject *res;

    /* server_hostname is either None (or absent), or to be encoded
       as IDN A-label (ASCII str) without NULL bytes. */
    if (hostname_obj != Py_None) {
        if (!PyArg_Parse(hostname_obj, "es", "ascii", &hostname))
            return NULL;
    }

    res = (PyObject *) newPySSLSocket(self, (PySocketSockObject *)sock,
                                      server_side, hostname,
                                      owner, session,
                                      NULL, NULL);
    if (hostname != NULL)
        PyMem_Free(hostname);
    return res;
}

/*[clinic input]
_ssl._SSLContext._wrap_bio
    incoming: object(subclass_of="get_state_ctx(self)->PySSLMemoryBIO_Type", type="PySSLMemoryBIO *")
    outgoing: object(subclass_of="get_state_ctx(self)->PySSLMemoryBIO_Type", type="PySSLMemoryBIO *")
    server_side: bool
    server_hostname as hostname_obj: object = None
    *
    owner: object = None
    session: object = None

[clinic start generated code]*/

static PyObject *
_ssl__SSLContext__wrap_bio_impl(PySSLContext *self, PySSLMemoryBIO *incoming,
                                PySSLMemoryBIO *outgoing, int server_side,
                                PyObject *hostname_obj, PyObject *owner,
                                PyObject *session)
/*[clinic end generated code: output=5c5d6d9b41f99332 input=a9205d097fd45a82]*/
{
    char *hostname = NULL;
    PyObject *res;

    /* server_hostname is either None (or absent), or to be encoded
       as IDN A-label (ASCII str) without NULL bytes. */
    if (hostname_obj != Py_None) {
        if (!PyArg_Parse(hostname_obj, "es", "ascii", &hostname))
            return NULL;
    }

    res = (PyObject *) newPySSLSocket(self, NULL, server_side, hostname,
                                      owner, session,
                                      incoming, outgoing);

    PyMem_Free(hostname);
    return res;
}

/*[clinic input]
_ssl._SSLContext.session_stats
[clinic start generated code]*/

static PyObject *
_ssl__SSLContext_session_stats_impl(PySSLContext *self)
/*[clinic end generated code: output=0d96411c42893bfb input=7e0a81fb11102c8b]*/
{
    int r;
    PyObject *value, *stats = PyDict_New();
    if (!stats)
        return NULL;

#define ADD_STATS(SSL_NAME, KEY_NAME) \
    value = PyLong_FromLong(SSL_CTX_sess_ ## SSL_NAME (self->ctx)); \
    if (value == NULL) \
        goto error; \
    r = PyDict_SetItemString(stats, KEY_NAME, value); \
    Py_DECREF(value); \
    if (r < 0) \
        goto error;

    ADD_STATS(number, "number");
    ADD_STATS(connect, "connect");
    ADD_STATS(connect_good, "connect_good");
    ADD_STATS(connect_renegotiate, "connect_renegotiate");
    ADD_STATS(accept, "accept");
    ADD_STATS(accept_good, "accept_good");
    ADD_STATS(accept_renegotiate, "accept_renegotiate");
    ADD_STATS(accept, "accept");
    ADD_STATS(hits, "hits");
    ADD_STATS(misses, "misses");
    ADD_STATS(timeouts, "timeouts");
    ADD_STATS(cache_full, "cache_full");

#undef ADD_STATS

    return stats;

error:
    Py_DECREF(stats);
    return NULL;
}

/*[clinic input]
_ssl._SSLContext.set_default_verify_paths
[clinic start generated code]*/

static PyObject *
_ssl__SSLContext_set_default_verify_paths_impl(PySSLContext *self)
/*[clinic end generated code: output=0bee74e6e09deaaa input=35f3408021463d74]*/
{
    int rc;
    Py_BEGIN_ALLOW_THREADS
    rc = SSL_CTX_set_default_verify_paths(self->ctx);
    Py_END_ALLOW_THREADS
    if (!rc) {
        _setSSLError(get_state_ctx(self), NULL, 0, __FILE__, __LINE__);
        return NULL;
    }
    Py_RETURN_NONE;
}

/*[clinic input]
_ssl._SSLContext.set_ecdh_curve
    name: object
    /

[clinic start generated code]*/

static PyObject *
_ssl__SSLContext_set_ecdh_curve(PySSLContext *self, PyObject *name)
/*[clinic end generated code: output=23022c196e40d7d2 input=c2bafb6f6e34726b]*/
{
    PyObject *name_bytes;
    int nid;
    if (!PyUnicode_FSConverter(name, &name_bytes))
        return NULL;
    assert(PyBytes_Check(name_bytes));
    nid = OBJ_sn2nid(PyBytes_AS_STRING(name_bytes));
    Py_DECREF(name_bytes);
    if (nid == 0) {
        PyErr_Format(PyExc_ValueError,
                     "unknown elliptic curve name %R", name);
        return NULL;
    }
#if OPENSSL_VERSION_MAJOR < 3
    EC_KEY *key = EC_KEY_new_by_curve_name(nid);
    if (key == NULL) {
        _setSSLError(get_state_ctx(self), NULL, 0, __FILE__, __LINE__);
        return NULL;
    }
    SSL_CTX_set_tmp_ecdh(self->ctx, key);
    EC_KEY_free(key);
#else
    if (!SSL_CTX_set1_groups(self->ctx, &nid, 1)) {
        _setSSLError(get_state_ctx(self), NULL, 0, __FILE__, __LINE__);
        return NULL;
    }
#endif
    Py_RETURN_NONE;
}

static int
_servername_callback(SSL *s, int *al, void *args)
{
    int ret;
    PySSLContext *sslctx = (PySSLContext *) args;
    PySSLSocket *ssl;
    PyObject *result;
    /* The high-level ssl.SSLSocket object */
    PyObject *ssl_socket;
    const char *servername = SSL_get_servername(s, TLSEXT_NAMETYPE_host_name);
    PyGILState_STATE gstate = PyGILState_Ensure();

    if (sslctx->set_sni_cb == NULL) {
        /* remove race condition in this the call back while if removing the
         * callback is in progress */
        PyGILState_Release(gstate);
        return SSL_TLSEXT_ERR_OK;
    }

    ssl = SSL_get_app_data(s);
    assert(Py_IS_TYPE(ssl, get_state_ctx(sslctx)->PySSLSocket_Type));

    /* The servername callback expects an argument that represents the current
     * SSL connection and that has a .context attribute that can be changed to
     * identify the requested hostname. Since the official API is the Python
     * level API we want to pass the callback a Python level object rather than
     * a _ssl.SSLSocket instance. If there's an "owner" (typically an
     * SSLObject) that will be passed. Otherwise if there's a socket then that
     * will be passed. If both do not exist only then the C-level object is
     * passed. */
    if (ssl->owner)
        ssl_socket = _PyWeakref_GET_REF(ssl->owner);
    else if (ssl->Socket)
        ssl_socket = _PyWeakref_GET_REF(ssl->Socket);
    else
        ssl_socket = Py_NewRef(ssl);

    if (ssl_socket == NULL)
        goto error;

    if (servername == NULL) {
        result = PyObject_CallFunctionObjArgs(sslctx->set_sni_cb, ssl_socket,
                                              Py_None, sslctx, NULL);
    }
    else {
        PyObject *servername_bytes;
        PyObject *servername_str;

        servername_bytes = PyBytes_FromString(servername);
        if (servername_bytes == NULL) {
            PyErr_WriteUnraisable((PyObject *) sslctx);
            goto error;
        }
        /* server_hostname was encoded to an A-label by our caller; put it
         * back into a str object, but still as an A-label (bpo-28414)
         */
        servername_str = PyUnicode_FromEncodedObject(servername_bytes, "ascii", NULL);
        if (servername_str == NULL) {
            PyErr_WriteUnraisable(servername_bytes);
            Py_DECREF(servername_bytes);
            goto error;
        }
        Py_DECREF(servername_bytes);
        result = PyObject_CallFunctionObjArgs(
            sslctx->set_sni_cb, ssl_socket, servername_str,
            sslctx, NULL);
        Py_DECREF(servername_str);
    }
    Py_DECREF(ssl_socket);

    if (result == NULL) {
        PyErr_WriteUnraisable(sslctx->set_sni_cb);
        *al = SSL_AD_HANDSHAKE_FAILURE;
        ret = SSL_TLSEXT_ERR_ALERT_FATAL;
    }
    else {
        /* Result may be None, a SSLContext or an integer
         * None and SSLContext are OK, integer or other values are an error.
         */
        if (result == Py_None) {
            ret = SSL_TLSEXT_ERR_OK;
        } else {
            *al = (int) PyLong_AsLong(result);
            if (PyErr_Occurred()) {
                PyErr_WriteUnraisable(result);
                *al = SSL_AD_INTERNAL_ERROR;
            }
            ret = SSL_TLSEXT_ERR_ALERT_FATAL;
        }
        Py_DECREF(result);
    }

    PyGILState_Release(gstate);
    return ret;

error:
    Py_DECREF(ssl_socket);
    *al = SSL_AD_INTERNAL_ERROR;
    ret = SSL_TLSEXT_ERR_ALERT_FATAL;
    PyGILState_Release(gstate);
    return ret;
}

static PyObject *
get_sni_callback(PySSLContext *self, void *c)
{
    PyObject *cb = self->set_sni_cb;
    if (cb == NULL) {
        Py_RETURN_NONE;
    }
    return Py_NewRef(cb);
}

static int
set_sni_callback(PySSLContext *self, PyObject *arg, void *c)
{
    if (self->protocol == PY_SSL_VERSION_TLS_CLIENT) {
        PyErr_SetString(PyExc_ValueError,
                        "sni_callback cannot be set on TLS_CLIENT context");
        return -1;
    }
    Py_CLEAR(self->set_sni_cb);
    if (arg == Py_None) {
        SSL_CTX_set_tlsext_servername_callback(self->ctx, NULL);
    }
    else {
        if (!PyCallable_Check(arg)) {
            SSL_CTX_set_tlsext_servername_callback(self->ctx, NULL);
            PyErr_SetString(PyExc_TypeError,
                            "not a callable object");
            return -1;
        }
        self->set_sni_cb = Py_NewRef(arg);
        SSL_CTX_set_tlsext_servername_callback(self->ctx, _servername_callback);
        SSL_CTX_set_tlsext_servername_arg(self->ctx, self);
    }
    return 0;
}

PyDoc_STRVAR(PySSLContext_sni_callback_doc,
"Set a callback that will be called when a server name is provided by the SSL/TLS client in the SNI extension.\n\
\n\
If the argument is None then the callback is disabled. The method is called\n\
with the SSLSocket, the server name as a string, and the SSLContext object.\n\
See RFC 6066 for details of the SNI extension.");

/*[clinic input]
_ssl._SSLContext.cert_store_stats

Returns quantities of loaded X.509 certificates.

X.509 certificates with a CA extension and certificate revocation lists
inside the context's cert store.

NOTE: Certificates in a capath directory aren't loaded unless they have
been used at least once.
[clinic start generated code]*/

static PyObject *
_ssl__SSLContext_cert_store_stats_impl(PySSLContext *self)
/*[clinic end generated code: output=5f356f4d9cca874d input=eb40dd0f6d0e40cf]*/
{
    X509_STORE *store;
    STACK_OF(X509_OBJECT) *objs;
    X509_OBJECT *obj;
    int x509 = 0, crl = 0, ca = 0, i;

    store = SSL_CTX_get_cert_store(self->ctx);
    objs = X509_STORE_get0_objects(store);
    for (i = 0; i < sk_X509_OBJECT_num(objs); i++) {
        obj = sk_X509_OBJECT_value(objs, i);
        switch (X509_OBJECT_get_type(obj)) {
            case X509_LU_X509:
                x509++;
                if (X509_check_ca(X509_OBJECT_get0_X509(obj))) {
                    ca++;
                }
                break;
            case X509_LU_CRL:
                crl++;
                break;
            default:
                /* Ignore X509_LU_FAIL, X509_LU_RETRY, X509_LU_PKEY.
                 * As far as I can tell they are internal states and never
                 * stored in a cert store */
                break;
        }
    }
    return Py_BuildValue("{sisisi}", "x509", x509, "crl", crl,
        "x509_ca", ca);
}

/*[clinic input]
_ssl._SSLContext.get_ca_certs
    binary_form: bool = False

Returns a list of dicts with information of loaded CA certs.

If the optional argument is True, returns a DER-encoded copy of the CA
certificate.

NOTE: Certificates in a capath directory aren't loaded unless they have
been used at least once.
[clinic start generated code]*/

static PyObject *
_ssl__SSLContext_get_ca_certs_impl(PySSLContext *self, int binary_form)
/*[clinic end generated code: output=0d58f148f37e2938 input=6887b5a09b7f9076]*/
{
    X509_STORE *store;
    STACK_OF(X509_OBJECT) *objs;
    PyObject *ci = NULL, *rlist = NULL;
    int i;

    if ((rlist = PyList_New(0)) == NULL) {
        return NULL;
    }

    store = SSL_CTX_get_cert_store(self->ctx);
    objs = X509_STORE_get0_objects(store);
    for (i = 0; i < sk_X509_OBJECT_num(objs); i++) {
        X509_OBJECT *obj;
        X509 *cert;

        obj = sk_X509_OBJECT_value(objs, i);
        if (X509_OBJECT_get_type(obj) != X509_LU_X509) {
            /* not a x509 cert */
            continue;
        }
        /* CA for any purpose */
        cert = X509_OBJECT_get0_X509(obj);
        if (!X509_check_ca(cert)) {
            continue;
        }
        if (binary_form) {
            ci = _certificate_to_der(get_state_ctx(self), cert);
        } else {
            ci = _decode_certificate(get_state_ctx(self), cert);
        }
        if (ci == NULL) {
            goto error;
        }
        if (PyList_Append(rlist, ci) == -1) {
            goto error;
        }
        Py_CLEAR(ci);
    }
    return rlist;

  error:
    Py_XDECREF(ci);
    Py_XDECREF(rlist);
    return NULL;
}

#ifndef OPENSSL_NO_PSK
static unsigned int psk_client_callback(SSL *s,
                                        const char *hint,
                                        char *identity,
                                        unsigned int max_identity_len,
                                        unsigned char *psk,
                                        unsigned int max_psk_len)
{
    PyGILState_STATE gstate = PyGILState_Ensure();
    PyObject *callback = NULL;

    PySSLSocket *ssl = SSL_get_app_data(s);
    if (ssl == NULL || ssl->ctx == NULL) {
        goto error;
    }
    callback = ssl->ctx->psk_client_callback;
    if (callback == NULL) {
        goto error;
    }

    PyObject *hint_str = (hint != NULL && hint[0] != '\0') ?
            PyUnicode_DecodeUTF8(hint, strlen(hint), "strict") :
            Py_NewRef(Py_None);
    if (hint_str == NULL) {
        /* The remote side has sent an invalid UTF-8 string
         * (breaking the standard), drop the connection without
         * raising a decode exception. */
        PyErr_Clear();
        goto error;
    }
    PyObject *result = PyObject_CallFunctionObjArgs(callback, hint_str, NULL);
    Py_DECREF(hint_str);

    if (result == NULL) {
        goto error;
    }

    const char *psk_;
    const char *identity_;
    Py_ssize_t psk_len_;
    Py_ssize_t identity_len_ = 0;
    if (!PyArg_ParseTuple(result, "z#y#", &identity_, &identity_len_, &psk_, &psk_len_)) {
        Py_DECREF(result);
        goto error;
    }

    if (identity_len_ + 1 > max_identity_len || psk_len_ > max_psk_len) {
        Py_DECREF(result);
        goto error;
    }
    memcpy(psk, psk_, psk_len_);
    if (identity_ != NULL) {
        memcpy(identity, identity_, identity_len_);
    }
    identity[identity_len_] = 0;

    Py_DECREF(result);

    PyGILState_Release(gstate);
    return (unsigned int)psk_len_;

error:
    if (PyErr_Occurred()) {
        PyErr_WriteUnraisable(callback);
    }
    PyGILState_Release(gstate);
    return 0;
}
#endif

/*[clinic input]
_ssl._SSLContext.set_psk_client_callback
    callback: object

[clinic start generated code]*/

static PyObject *
_ssl__SSLContext_set_psk_client_callback_impl(PySSLContext *self,
                                              PyObject *callback)
/*[clinic end generated code: output=0aba86f6ed75119e input=7627bae0e5ee7635]*/
{
#ifndef OPENSSL_NO_PSK
    if (self->protocol == PY_SSL_VERSION_TLS_SERVER) {
        _setSSLError(get_state_ctx(self),
                     "Cannot add PSK client callback to a "
                     "PROTOCOL_TLS_SERVER context", 0, __FILE__, __LINE__);
        return NULL;
    }

    SSL_psk_client_cb_func ssl_callback;
    if (callback == Py_None) {
        callback = NULL;
        // Delete the existing callback
        ssl_callback = NULL;
    } else {
        if (!PyCallable_Check(callback)) {
            PyErr_SetString(PyExc_TypeError, "callback must be callable");
            return NULL;
        }
        ssl_callback = psk_client_callback;
    }

    Py_XDECREF(self->psk_client_callback);
    Py_XINCREF(callback);

    self->psk_client_callback = callback;
    SSL_CTX_set_psk_client_callback(self->ctx, ssl_callback);

    Py_RETURN_NONE;
#else
    PyErr_SetString(PyExc_NotImplementedError,
                    "TLS-PSK is not supported by your OpenSSL version.");
    return NULL;
#endif
}

#ifndef OPENSSL_NO_PSK
static unsigned int psk_server_callback(SSL *s,
                                        const char *identity,
                                        unsigned char *psk,
                                        unsigned int max_psk_len)
{
    PyGILState_STATE gstate = PyGILState_Ensure();
    PyObject *callback = NULL;

    PySSLSocket *ssl = SSL_get_app_data(s);
    if (ssl == NULL || ssl->ctx == NULL) {
        goto error;
    }
    callback = ssl->ctx->psk_server_callback;
    if (callback == NULL) {
        goto error;
    }

    PyObject *identity_str = (identity != NULL && identity[0] != '\0') ?
            PyUnicode_DecodeUTF8(identity, strlen(identity), "strict") :
            Py_NewRef(Py_None);
    if (identity_str == NULL) {
        /* The remote side has sent an invalid UTF-8 string
         * (breaking the standard), drop the connection without
         * raising a decode exception. */
        PyErr_Clear();
        goto error;
    }
    PyObject *result = PyObject_CallFunctionObjArgs(callback, identity_str, NULL);
    Py_DECREF(identity_str);

    if (result == NULL) {
        goto error;
    }

    char *psk_;
    Py_ssize_t psk_len_;
    if (PyBytes_AsStringAndSize(result, &psk_, &psk_len_) < 0) {
        Py_DECREF(result);
        goto error;
    }

    if (psk_len_ > max_psk_len) {
        Py_DECREF(result);
        goto error;
    }
    memcpy(psk, psk_, psk_len_);

    Py_DECREF(result);

    PyGILState_Release(gstate);
    return (unsigned int)psk_len_;

error:
    if (PyErr_Occurred()) {
        PyErr_WriteUnraisable(callback);
    }
    PyGILState_Release(gstate);
    return 0;
}
#endif

/*[clinic input]
_ssl._SSLContext.set_psk_server_callback
    callback: object
    identity_hint: str(accept={str, NoneType}) = None

[clinic start generated code]*/

static PyObject *
_ssl__SSLContext_set_psk_server_callback_impl(PySSLContext *self,
                                              PyObject *callback,
                                              const char *identity_hint)
/*[clinic end generated code: output=1f4d6a4e09a92b03 input=65d4b6022aa85ea3]*/
{
#ifndef OPENSSL_NO_PSK
    if (self->protocol == PY_SSL_VERSION_TLS_CLIENT) {
        _setSSLError(get_state_ctx(self),
                     "Cannot add PSK server callback to a "
                     "PROTOCOL_TLS_CLIENT context", 0, __FILE__, __LINE__);
        return NULL;
    }

    SSL_psk_server_cb_func ssl_callback;
    if (callback == Py_None) {
        callback = NULL;
        // Delete the existing callback and hint
        ssl_callback = NULL;
        identity_hint = NULL;
    } else {
        if (!PyCallable_Check(callback)) {
            PyErr_SetString(PyExc_TypeError, "callback must be callable");
            return NULL;
        }
        ssl_callback = psk_server_callback;
    }

    if (SSL_CTX_use_psk_identity_hint(self->ctx, identity_hint) != 1) {
        PyErr_SetString(PyExc_ValueError, "failed to set identity hint");
        return NULL;
    }

    Py_XDECREF(self->psk_server_callback);
    Py_XINCREF(callback);

    self->psk_server_callback = callback;
    SSL_CTX_set_psk_server_callback(self->ctx, ssl_callback);

    Py_RETURN_NONE;
#else
    PyErr_SetString(PyExc_NotImplementedError,
                    "TLS-PSK is not supported by your OpenSSL version.");
    return NULL;
#endif
}


static PyGetSetDef context_getsetlist[] = {
    {"check_hostname", (getter) get_check_hostname,
                       (setter) set_check_hostname, NULL},
    {"_host_flags", (getter) get_host_flags,
                    (setter) set_host_flags, NULL},
    {"minimum_version", (getter) get_minimum_version,
                        (setter) set_minimum_version, NULL},
    {"maximum_version", (getter) get_maximum_version,
                        (setter) set_maximum_version, NULL},
    {"keylog_filename", (getter) _PySSLContext_get_keylog_filename,
                        (setter) _PySSLContext_set_keylog_filename, NULL},
    {"_msg_callback", (getter) _PySSLContext_get_msg_callback,
                      (setter) _PySSLContext_set_msg_callback, NULL},
    {"sni_callback", (getter) get_sni_callback,
                     (setter) set_sni_callback, PySSLContext_sni_callback_doc},
#ifdef TLS1_3_VERSION
    {"num_tickets", (getter) get_num_tickets,
                    (setter) set_num_tickets, PySSLContext_num_tickets_doc},
#endif
    {"options", (getter) get_options,
                (setter) set_options, NULL},
    {"post_handshake_auth", (getter) get_post_handshake_auth,
#ifdef TLS1_3_VERSION
                            (setter) set_post_handshake_auth,
#else
                            NULL,
#endif
                            NULL},
    {"protocol", (getter) get_protocol,
                 NULL, NULL},
    {"verify_flags", (getter) get_verify_flags,
                     (setter) set_verify_flags, NULL},
    {"verify_mode", (getter) get_verify_mode,
                    (setter) set_verify_mode, NULL},
    {"security_level", (getter) get_security_level,
                       NULL, PySSLContext_security_level_doc},
    {NULL},            /* sentinel */
};

static struct PyMethodDef context_methods[] = {
    _SSL__SSLCONTEXT__WRAP_SOCKET_METHODDEF
    _SSL__SSLCONTEXT__WRAP_BIO_METHODDEF
    _SSL__SSLCONTEXT_SET_CIPHERS_METHODDEF
    _SSL__SSLCONTEXT__SET_ALPN_PROTOCOLS_METHODDEF
    _SSL__SSLCONTEXT_LOAD_CERT_CHAIN_METHODDEF
    _SSL__SSLCONTEXT_LOAD_DH_PARAMS_METHODDEF
    _SSL__SSLCONTEXT_LOAD_VERIFY_LOCATIONS_METHODDEF
    _SSL__SSLCONTEXT_SESSION_STATS_METHODDEF
    _SSL__SSLCONTEXT_SET_DEFAULT_VERIFY_PATHS_METHODDEF
    _SSL__SSLCONTEXT_SET_ECDH_CURVE_METHODDEF
    _SSL__SSLCONTEXT_CERT_STORE_STATS_METHODDEF
    _SSL__SSLCONTEXT_GET_CA_CERTS_METHODDEF
    _SSL__SSLCONTEXT_GET_CIPHERS_METHODDEF
    _SSL__SSLCONTEXT_SET_PSK_CLIENT_CALLBACK_METHODDEF
    _SSL__SSLCONTEXT_SET_PSK_SERVER_CALLBACK_METHODDEF
    {NULL, NULL}        /* sentinel */
};

static PyType_Slot PySSLContext_slots[] = {
    {Py_tp_methods, context_methods},
    {Py_tp_getset, context_getsetlist},
    {Py_tp_new, _ssl__SSLContext},
    {Py_tp_dealloc, context_dealloc},
    {Py_tp_traverse, context_traverse},
    {Py_tp_clear, context_clear},
    {0, 0},
};

static PyType_Spec PySSLContext_spec = {
    .name = "_ssl._SSLContext",
    .basicsize = sizeof(PySSLContext),
    .flags = (Py_TPFLAGS_DEFAULT | Py_TPFLAGS_BASETYPE | Py_TPFLAGS_HAVE_GC |
              Py_TPFLAGS_IMMUTABLETYPE),
    .slots = PySSLContext_slots,
};


/*
 * MemoryBIO objects
 */

/*[clinic input]
@classmethod
_ssl.MemoryBIO.__new__

[clinic start generated code]*/

static PyObject *
_ssl_MemoryBIO_impl(PyTypeObject *type)
/*[clinic end generated code: output=8820a58db78330ac input=26d22e4909ecb1b5]*/
{
    BIO *bio;
    PySSLMemoryBIO *self;

    bio = BIO_new(BIO_s_mem());
    if (bio == NULL) {
        PyErr_SetString(PyExc_MemoryError, "failed to allocate BIO");
        return NULL;
    }
    /* Since our BIO is non-blocking an empty read() does not indicate EOF,
     * just that no data is currently available. The SSL routines should retry
     * the read, which we can achieve by calling BIO_set_retry_read(). */
    BIO_set_retry_read(bio);
    BIO_set_mem_eof_return(bio, -1);

    assert(type != NULL && type->tp_alloc != NULL);
    self = (PySSLMemoryBIO *) type->tp_alloc(type, 0);
    if (self == NULL) {
        BIO_free(bio);
        return NULL;
    }
    self->bio = bio;
    self->eof_written = 0;

    return (PyObject *) self;
}

static int
memory_bio_traverse(PySSLMemoryBIO *self, visitproc visit, void *arg)
{
    Py_VISIT(Py_TYPE(self));
    return 0;
}

static void
memory_bio_dealloc(PySSLMemoryBIO *self)
{
    PyTypeObject *tp = Py_TYPE(self);
    PyObject_GC_UnTrack(self);
    BIO_free(self->bio);
    Py_TYPE(self)->tp_free(self);
    Py_DECREF(tp);
}

static PyObject *
memory_bio_get_pending(PySSLMemoryBIO *self, void *c)
{
    return PyLong_FromSize_t(BIO_ctrl_pending(self->bio));
}

PyDoc_STRVAR(PySSL_memory_bio_pending_doc,
"The number of bytes pending in the memory BIO.");

static PyObject *
memory_bio_get_eof(PySSLMemoryBIO *self, void *c)
{
    return PyBool_FromLong((BIO_ctrl_pending(self->bio) == 0)
                           && self->eof_written);
}

PyDoc_STRVAR(PySSL_memory_bio_eof_doc,
"Whether the memory BIO is at EOF.");

/*[clinic input]
_ssl.MemoryBIO.read
    size as len: int = -1
    /

Read up to size bytes from the memory BIO.

If size is not specified, read the entire buffer.
If the return value is an empty bytes instance, this means either
EOF or that no data is available. Use the "eof" property to
distinguish between the two.
[clinic start generated code]*/

static PyObject *
_ssl_MemoryBIO_read_impl(PySSLMemoryBIO *self, int len)
/*[clinic end generated code: output=a657aa1e79cd01b3 input=574d7be06a902366]*/
{
    int avail, nbytes;
    PyObject *result;

    avail = (int)Py_MIN(BIO_ctrl_pending(self->bio), INT_MAX);
    if ((len < 0) || (len > avail))
        len = avail;

    result = PyBytes_FromStringAndSize(NULL, len);
    if ((result == NULL) || (len == 0))
        return result;

    nbytes = BIO_read(self->bio, PyBytes_AS_STRING(result), len);
    if (nbytes < 0) {
        _sslmodulestate *state = get_state_mbio(self);
        Py_DECREF(result);
        _setSSLError(state, NULL, 0, __FILE__, __LINE__);
        return NULL;
    }

    /* There should never be any short reads but check anyway. */
    if (nbytes < len) {
        _PyBytes_Resize(&result, nbytes);
    }

    return result;
}

/*[clinic input]
_ssl.MemoryBIO.write
    b: Py_buffer
    /

Writes the bytes b into the memory BIO.

Returns the number of bytes written.
[clinic start generated code]*/

static PyObject *
_ssl_MemoryBIO_write_impl(PySSLMemoryBIO *self, Py_buffer *b)
/*[clinic end generated code: output=156ec59110d75935 input=e45757b3e17c4808]*/
{
    int nbytes;

    if (b->len > INT_MAX) {
        PyErr_Format(PyExc_OverflowError,
                     "string longer than %d bytes", INT_MAX);
        return NULL;
    }

    if (self->eof_written) {
        PyObject *module = PyType_GetModule(Py_TYPE(self));
        if (module == NULL)
            return NULL;
        PyErr_SetString(get_ssl_state(module)->PySSLErrorObject,
                        "cannot write() after write_eof()");
        return NULL;
    }

    nbytes = BIO_write(self->bio, b->buf, (int)b->len);
    if (nbytes < 0) {
        _sslmodulestate *state = get_state_mbio(self);
        _setSSLError(state, NULL, 0, __FILE__, __LINE__);
        return NULL;
    }

    return PyLong_FromLong(nbytes);
}

/*[clinic input]
_ssl.MemoryBIO.write_eof

Write an EOF marker to the memory BIO.

When all data has been read, the "eof" property will be True.
[clinic start generated code]*/

static PyObject *
_ssl_MemoryBIO_write_eof_impl(PySSLMemoryBIO *self)
/*[clinic end generated code: output=d4106276ccd1ed34 input=56a945f1d29e8bd6]*/
{
    self->eof_written = 1;
    /* After an EOF is written, a zero return from read() should be a real EOF
     * i.e. it should not be retried. Clear the SHOULD_RETRY flag. */
    BIO_clear_retry_flags(self->bio);
    BIO_set_mem_eof_return(self->bio, 0);

    Py_RETURN_NONE;
}

static PyGetSetDef memory_bio_getsetlist[] = {
    {"pending", (getter) memory_bio_get_pending, NULL,
                PySSL_memory_bio_pending_doc},
    {"eof", (getter) memory_bio_get_eof, NULL,
            PySSL_memory_bio_eof_doc},
    {NULL},            /* sentinel */
};

static struct PyMethodDef memory_bio_methods[] = {
    _SSL_MEMORYBIO_READ_METHODDEF
    _SSL_MEMORYBIO_WRITE_METHODDEF
    _SSL_MEMORYBIO_WRITE_EOF_METHODDEF
    {NULL, NULL}        /* sentinel */
};

static PyType_Slot PySSLMemoryBIO_slots[] = {
    {Py_tp_methods, memory_bio_methods},
    {Py_tp_getset, memory_bio_getsetlist},
    {Py_tp_new, _ssl_MemoryBIO},
    {Py_tp_dealloc, memory_bio_dealloc},
    {Py_tp_traverse, memory_bio_traverse},
    {0, 0},
};

static PyType_Spec PySSLMemoryBIO_spec = {
    .name = "_ssl.MemoryBIO",
    .basicsize = sizeof(PySSLMemoryBIO),
    .flags = (Py_TPFLAGS_DEFAULT | Py_TPFLAGS_IMMUTABLETYPE |
              Py_TPFLAGS_HAVE_GC),
    .slots = PySSLMemoryBIO_slots,
};

/*
 * SSL Session object
 */

static void
PySSLSession_dealloc(PySSLSession *self)
{
    PyTypeObject *tp = Py_TYPE(self);
    /* bpo-31095: UnTrack is needed before calling any callbacks */
    PyObject_GC_UnTrack(self);
    Py_XDECREF(self->ctx);
    if (self->session != NULL) {
        SSL_SESSION_free(self->session);
    }
    PyObject_GC_Del(self);
    Py_DECREF(tp);
}

static PyObject *
PySSLSession_richcompare(PyObject *left, PyObject *right, int op)
{
    int result;
    PyTypeObject *sesstype = ((PySSLSession*)left)->ctx->state->PySSLSession_Type;

    if (left == NULL || right == NULL) {
        PyErr_BadInternalCall();
        return NULL;
    }

    if (!Py_IS_TYPE(left, sesstype) || !Py_IS_TYPE(right, sesstype)) {
        Py_RETURN_NOTIMPLEMENTED;
    }

    if (left == right) {
        result = 0;
    } else {
        const unsigned char *left_id, *right_id;
        unsigned int left_len, right_len;
        left_id = SSL_SESSION_get_id(((PySSLSession *)left)->session,
                                     &left_len);
        right_id = SSL_SESSION_get_id(((PySSLSession *)right)->session,
                                      &right_len);
        if (left_len == right_len) {
            result = memcmp(left_id, right_id, left_len);
        } else {
            result = 1;
        }
    }

    switch (op) {
      case Py_EQ:
        if (result == 0) {
            Py_RETURN_TRUE;
        } else {
            Py_RETURN_FALSE;
        }
        break;
      case Py_NE:
        if (result != 0) {
            Py_RETURN_TRUE;
        } else {
            Py_RETURN_FALSE;
        }
        break;
      case Py_LT:
      case Py_LE:
      case Py_GT:
      case Py_GE:
        Py_RETURN_NOTIMPLEMENTED;
        break;
      default:
        PyErr_BadArgument();
        return NULL;
    }
}

static int
PySSLSession_traverse(PySSLSession *self, visitproc visit, void *arg)
{
    Py_VISIT(self->ctx);
    Py_VISIT(Py_TYPE(self));
    return 0;
}

static int
PySSLSession_clear(PySSLSession *self)
{
    Py_CLEAR(self->ctx);
    return 0;
}


static PyObject *
PySSLSession_get_time(PySSLSession *self, void *closure) {
    return PyLong_FromLong(SSL_SESSION_get_time(self->session));
}

PyDoc_STRVAR(PySSLSession_get_time_doc,
"Session creation time (seconds since epoch).");


static PyObject *
PySSLSession_get_timeout(PySSLSession *self, void *closure) {
    return PyLong_FromLong(SSL_SESSION_get_timeout(self->session));
}

PyDoc_STRVAR(PySSLSession_get_timeout_doc,
"Session timeout (delta in seconds).");


static PyObject *
PySSLSession_get_ticket_lifetime_hint(PySSLSession *self, void *closure) {
    unsigned long hint = SSL_SESSION_get_ticket_lifetime_hint(self->session);
    return PyLong_FromUnsignedLong(hint);
}

PyDoc_STRVAR(PySSLSession_get_ticket_lifetime_hint_doc,
"Ticket life time hint.");


static PyObject *
PySSLSession_get_session_id(PySSLSession *self, void *closure) {
    const unsigned char *id;
    unsigned int len;
    id = SSL_SESSION_get_id(self->session, &len);
    return PyBytes_FromStringAndSize((const char *)id, len);
}

PyDoc_STRVAR(PySSLSession_get_session_id_doc,
"Session id");


static PyObject *
PySSLSession_get_has_ticket(PySSLSession *self, void *closure) {
    if (SSL_SESSION_has_ticket(self->session)) {
        Py_RETURN_TRUE;
    } else {
        Py_RETURN_FALSE;
    }
}

PyDoc_STRVAR(PySSLSession_get_has_ticket_doc,
"Does the session contain a ticket?");


static PyGetSetDef PySSLSession_getsetlist[] = {
    {"has_ticket", (getter) PySSLSession_get_has_ticket, NULL,
              PySSLSession_get_has_ticket_doc},
    {"id",   (getter) PySSLSession_get_session_id, NULL,
              PySSLSession_get_session_id_doc},
    {"ticket_lifetime_hint", (getter) PySSLSession_get_ticket_lifetime_hint,
              NULL, PySSLSession_get_ticket_lifetime_hint_doc},
    {"time", (getter) PySSLSession_get_time, NULL,
              PySSLSession_get_time_doc},
    {"timeout", (getter) PySSLSession_get_timeout, NULL,
              PySSLSession_get_timeout_doc},
    {NULL},            /* sentinel */
};

static PyType_Slot PySSLSession_slots[] = {
    {Py_tp_getset,PySSLSession_getsetlist},
    {Py_tp_richcompare, PySSLSession_richcompare},
    {Py_tp_dealloc, PySSLSession_dealloc},
    {Py_tp_traverse, PySSLSession_traverse},
    {Py_tp_clear, PySSLSession_clear},
    {0, 0},
};

static PyType_Spec PySSLSession_spec = {
    .name = "_ssl.SSLSession",
    .basicsize = sizeof(PySSLSession),
    .flags = (Py_TPFLAGS_DEFAULT | Py_TPFLAGS_HAVE_GC |
              Py_TPFLAGS_IMMUTABLETYPE |
              Py_TPFLAGS_DISALLOW_INSTANTIATION),
    .slots = PySSLSession_slots,
};


/* helper routines for seeding the SSL PRNG */
/*[clinic input]
_ssl.RAND_add
    string as view: Py_buffer(accept={str, buffer})
    entropy: double
    /

Mix string into the OpenSSL PRNG state.

entropy (a float) is a lower bound on the entropy contained in
string.  See RFC 4086.
[clinic start generated code]*/

static PyObject *
_ssl_RAND_add_impl(PyObject *module, Py_buffer *view, double entropy)
/*[clinic end generated code: output=e6dd48df9c9024e9 input=5c33017422828f5c]*/
{
    const char *buf;
    Py_ssize_t len, written;

    buf = (const char *)view->buf;
    len = view->len;
    do {
        written = Py_MIN(len, INT_MAX);
        RAND_add(buf, (int)written, entropy);
        buf += written;
        len -= written;
    } while (len);
    Py_RETURN_NONE;
}

static PyObject *
PySSL_RAND(PyObject *module, int len, int pseudo)
{
    int ok;
    PyObject *bytes;
    unsigned long err;
    const char *errstr;
    PyObject *v;

    if (len < 0) {
        PyErr_SetString(PyExc_ValueError, "num must be positive");
        return NULL;
    }

    bytes = PyBytes_FromStringAndSize(NULL, len);
    if (bytes == NULL)
        return NULL;
    if (pseudo) {
        ok = RAND_bytes((unsigned char*)PyBytes_AS_STRING(bytes), len);
        if (ok == 0 || ok == 1)
            return Py_BuildValue("NO", bytes, ok == 1 ? Py_True : Py_False);
    }
    else {
        ok = RAND_bytes((unsigned char*)PyBytes_AS_STRING(bytes), len);
        if (ok == 1)
            return bytes;
    }
    Py_DECREF(bytes);

    err = ERR_get_error();
    errstr = ERR_reason_error_string(err);
    v = Py_BuildValue("(ks)", err, errstr);
    if (v != NULL) {
        PyErr_SetObject(get_ssl_state(module)->PySSLErrorObject, v);
        Py_DECREF(v);
    }
    return NULL;
}

/*[clinic input]
_ssl.RAND_bytes
    n: int
    /

Generate n cryptographically strong pseudo-random bytes.
[clinic start generated code]*/

static PyObject *
_ssl_RAND_bytes_impl(PyObject *module, int n)
/*[clinic end generated code: output=977da635e4838bc7 input=678ddf2872dfebfc]*/
{
    return PySSL_RAND(module, n, 0);
}


/*[clinic input]
_ssl.RAND_status

Returns True if the OpenSSL PRNG has been seeded with enough data and False if not.

It is necessary to seed the PRNG with RAND_add() on some platforms before
using the ssl() function.
[clinic start generated code]*/

static PyObject *
_ssl_RAND_status_impl(PyObject *module)
/*[clinic end generated code: output=7e0aaa2d39fdc1ad input=d5ae5aea52f36e01]*/
{
    return PyBool_FromLong(RAND_status());
}

/*[clinic input]
_ssl.get_default_verify_paths

Return search paths and environment vars that are used by SSLContext's set_default_verify_paths() to load default CAs.

The values are 'cert_file_env', 'cert_file', 'cert_dir_env', 'cert_dir'.
[clinic start generated code]*/

static PyObject *
_ssl_get_default_verify_paths_impl(PyObject *module)
/*[clinic end generated code: output=e5b62a466271928b input=5210c953d98c3eb5]*/
{
    PyObject *ofile_env = NULL;
    PyObject *ofile = NULL;
    PyObject *odir_env = NULL;
    PyObject *odir = NULL;

#define CONVERT(info, target) { \
        const char *tmp = (info); \
        target = NULL; \
        if (!tmp) { target = Py_NewRef(Py_None); } \
        else if ((target = PyUnicode_DecodeFSDefault(tmp)) == NULL) { \
            target = PyBytes_FromString(tmp); } \
        if (!target) goto error; \
    }

    CONVERT(X509_get_default_cert_file_env(), ofile_env);
    CONVERT(X509_get_default_cert_file(), ofile);
    CONVERT(X509_get_default_cert_dir_env(), odir_env);
    CONVERT(X509_get_default_cert_dir(), odir);
#undef CONVERT

    return Py_BuildValue("NNNN", ofile_env, ofile, odir_env, odir);

  error:
    Py_XDECREF(ofile_env);
    Py_XDECREF(ofile);
    Py_XDECREF(odir_env);
    Py_XDECREF(odir);
    return NULL;
}

static PyObject*
asn1obj2py(_sslmodulestate *state, ASN1_OBJECT *obj)
{
    int nid;
    const char *ln, *sn;

    nid = OBJ_obj2nid(obj);
    if (nid == NID_undef) {
        PyErr_Format(PyExc_ValueError, "Unknown object");
        return NULL;
    }
    sn = OBJ_nid2sn(nid);
    ln = OBJ_nid2ln(nid);
    return Py_BuildValue("issN", nid, sn, ln, _asn1obj2py(state, obj, 1));
}

/*[clinic input]
_ssl.txt2obj
    txt: str
    name: bool = False

Lookup NID, short name, long name and OID of an ASN1_OBJECT.

By default objects are looked up by OID. With name=True short and
long name are also matched.
[clinic start generated code]*/

static PyObject *
_ssl_txt2obj_impl(PyObject *module, const char *txt, int name)
/*[clinic end generated code: output=c38e3991347079c1 input=1c1e7d0aa7c48602]*/
{
    PyObject *result = NULL;
    ASN1_OBJECT *obj;

    obj = OBJ_txt2obj(txt, name ? 0 : 1);
    if (obj == NULL) {
        PyErr_Format(PyExc_ValueError, "unknown object '%.100s'", txt);
        return NULL;
    }
    result = asn1obj2py(get_ssl_state(module), obj);
    ASN1_OBJECT_free(obj);
    return result;
}

/*[clinic input]
_ssl.nid2obj
    nid: int
    /

Lookup NID, short name, long name and OID of an ASN1_OBJECT by NID.
[clinic start generated code]*/

static PyObject *
_ssl_nid2obj_impl(PyObject *module, int nid)
/*[clinic end generated code: output=4a98ab691cd4f84a input=51787a3bee7d8f98]*/
{
    PyObject *result = NULL;
    ASN1_OBJECT *obj;

    if (nid < NID_undef) {
        PyErr_SetString(PyExc_ValueError, "NID must be positive.");
        return NULL;
    }
    obj = OBJ_nid2obj(nid);
    if (obj == NULL) {
        PyErr_Format(PyExc_ValueError, "unknown NID %i", nid);
        return NULL;
    }
    result = asn1obj2py(get_ssl_state(module), obj);
    ASN1_OBJECT_free(obj);
    return result;
}

#ifdef _MSC_VER

static PyObject*
certEncodingType(DWORD encodingType)
{
    static PyObject *x509_asn = NULL;
    static PyObject *pkcs_7_asn = NULL;

    if (x509_asn == NULL) {
        x509_asn = PyUnicode_InternFromString("x509_asn");
        if (x509_asn == NULL)
            return NULL;
    }
    if (pkcs_7_asn == NULL) {
        pkcs_7_asn = PyUnicode_InternFromString("pkcs_7_asn");
        if (pkcs_7_asn == NULL)
            return NULL;
    }
    switch(encodingType) {
    case X509_ASN_ENCODING:
        return Py_NewRef(x509_asn);
    case PKCS_7_ASN_ENCODING:
        return Py_NewRef(pkcs_7_asn);
    default:
        return PyLong_FromLong(encodingType);
    }
}

static PyObject*
parseKeyUsage(PCCERT_CONTEXT pCertCtx, DWORD flags)
{
    CERT_ENHKEY_USAGE *usage;
    DWORD size, error, i;
    PyObject *retval;

    if (!CertGetEnhancedKeyUsage(pCertCtx, flags, NULL, &size)) {
        error = GetLastError();
        if (error == CRYPT_E_NOT_FOUND) {
            Py_RETURN_TRUE;
        }
        return PyErr_SetFromWindowsErr(error);
    }

    usage = (CERT_ENHKEY_USAGE*)PyMem_Malloc(size);
    if (usage == NULL) {
        return PyErr_NoMemory();
    }

    /* Now get the actual enhanced usage property */
    if (!CertGetEnhancedKeyUsage(pCertCtx, flags, usage, &size)) {
        PyMem_Free(usage);
        error = GetLastError();
        if (error == CRYPT_E_NOT_FOUND) {
            Py_RETURN_TRUE;
        }
        return PyErr_SetFromWindowsErr(error);
    }
    retval = PyFrozenSet_New(NULL);
    if (retval == NULL) {
        goto error;
    }
    for (i = 0; i < usage->cUsageIdentifier; ++i) {
        if (usage->rgpszUsageIdentifier[i]) {
            PyObject *oid;
            int err;
            oid = PyUnicode_FromString(usage->rgpszUsageIdentifier[i]);
            if (oid == NULL) {
                Py_CLEAR(retval);
                goto error;
            }
            err = PySet_Add(retval, oid);
            Py_DECREF(oid);
            if (err == -1) {
                Py_CLEAR(retval);
                goto error;
            }
        }
    }
  error:
    PyMem_Free(usage);
    return retval;
}

static HCERTSTORE
ssl_collect_certificates(const char *store_name)
{
/* this function collects the system certificate stores listed in
 * system_stores into a collection certificate store for being
 * enumerated. The store must be readable to be added to the
 * store collection.
 */

    HCERTSTORE hCollectionStore = NULL, hSystemStore = NULL;
    static DWORD system_stores[] = {
        CERT_SYSTEM_STORE_LOCAL_MACHINE,
        CERT_SYSTEM_STORE_LOCAL_MACHINE_ENTERPRISE,
        CERT_SYSTEM_STORE_LOCAL_MACHINE_GROUP_POLICY,
        CERT_SYSTEM_STORE_CURRENT_USER,
        CERT_SYSTEM_STORE_CURRENT_USER_GROUP_POLICY,
        CERT_SYSTEM_STORE_SERVICES,
        CERT_SYSTEM_STORE_USERS};
    size_t i, storesAdded;
    BOOL result;

    hCollectionStore = CertOpenStore(CERT_STORE_PROV_COLLECTION, 0,
                                     (HCRYPTPROV)NULL, 0, NULL);
    if (!hCollectionStore) {
        return NULL;
    }
    storesAdded = 0;
    for (i = 0; i < sizeof(system_stores) / sizeof(DWORD); i++) {
        hSystemStore = CertOpenStore(CERT_STORE_PROV_SYSTEM_A, 0,
                                     (HCRYPTPROV)NULL,
                                     CERT_STORE_READONLY_FLAG |
                                     system_stores[i], store_name);
        if (hSystemStore) {
            result = CertAddStoreToCollection(hCollectionStore, hSystemStore,
                                     CERT_PHYSICAL_STORE_ADD_ENABLE_FLAG, 0);
            if (result) {
                ++storesAdded;
            }
            CertCloseStore(hSystemStore, 0);  /* flag must be 0 */
        }
    }
    if (storesAdded == 0) {
        CertCloseStore(hCollectionStore, CERT_CLOSE_STORE_FORCE_FLAG);
        return NULL;
    }

    return hCollectionStore;
}

/*[clinic input]
_ssl.enum_certificates
    store_name: str

Retrieve certificates from Windows' cert store.

store_name may be one of 'CA', 'ROOT' or 'MY'.  The system may provide
more cert storages, too.  The function returns a list of (bytes,
encoding_type, trust) tuples.  The encoding_type flag can be interpreted
with X509_ASN_ENCODING or PKCS_7_ASN_ENCODING. The trust setting is either
a set of OIDs or the boolean True.
[clinic start generated code]*/

static PyObject *
_ssl_enum_certificates_impl(PyObject *module, const char *store_name)
/*[clinic end generated code: output=5134dc8bb3a3c893 input=915f60d70461ea4e]*/
{
    HCERTSTORE hCollectionStore = NULL;
    PCCERT_CONTEXT pCertCtx = NULL;
    PyObject *keyusage = NULL, *cert = NULL, *enc = NULL, *tup = NULL;
    PyObject *result = NULL;

    result = PySet_New(NULL);
    if (result == NULL) {
        return NULL;
    }
    hCollectionStore = ssl_collect_certificates(store_name);
    if (hCollectionStore == NULL) {
        Py_DECREF(result);
        return PyErr_SetFromWindowsErr(GetLastError());
    }

    while (pCertCtx = CertEnumCertificatesInStore(hCollectionStore, pCertCtx)) {
        cert = PyBytes_FromStringAndSize((const char*)pCertCtx->pbCertEncoded,
                                            pCertCtx->cbCertEncoded);
        if (!cert) {
            Py_CLEAR(result);
            break;
        }
        if ((enc = certEncodingType(pCertCtx->dwCertEncodingType)) == NULL) {
            Py_CLEAR(result);
            break;
        }
        keyusage = parseKeyUsage(pCertCtx, CERT_FIND_PROP_ONLY_ENHKEY_USAGE_FLAG);
        if (keyusage == Py_True) {
            Py_DECREF(keyusage);
            keyusage = parseKeyUsage(pCertCtx, CERT_FIND_EXT_ONLY_ENHKEY_USAGE_FLAG);
        }
        if (keyusage == NULL) {
            Py_CLEAR(result);
            break;
        }
        if ((tup = PyTuple_New(3)) == NULL) {
            Py_CLEAR(result);
            break;
        }
        PyTuple_SET_ITEM(tup, 0, cert);
        cert = NULL;
        PyTuple_SET_ITEM(tup, 1, enc);
        enc = NULL;
        PyTuple_SET_ITEM(tup, 2, keyusage);
        keyusage = NULL;
        if (PySet_Add(result, tup) == -1) {
            Py_CLEAR(result);
            Py_CLEAR(tup);
            break;
        }
        Py_CLEAR(tup);
    }
    if (pCertCtx) {
        /* loop ended with an error, need to clean up context manually */
        CertFreeCertificateContext(pCertCtx);
    }

    /* In error cases cert, enc and tup may not be NULL */
    Py_XDECREF(cert);
    Py_XDECREF(enc);
    Py_XDECREF(keyusage);
    Py_XDECREF(tup);

    /* CERT_CLOSE_STORE_FORCE_FLAG forces freeing of memory for all contexts
       associated with the store, in this case our collection store and the
       associated system stores. */
    if (!CertCloseStore(hCollectionStore, CERT_CLOSE_STORE_FORCE_FLAG)) {
        /* This error case might shadow another exception.*/
        Py_XDECREF(result);
        return PyErr_SetFromWindowsErr(GetLastError());
    }

    /* convert set to list */
    if (result == NULL) {
        return NULL;
    } else {
        PyObject *lst = PySequence_List(result);
        Py_DECREF(result);
        return lst;
    }
}

/*[clinic input]
_ssl.enum_crls
    store_name: str

Retrieve CRLs from Windows' cert store.

store_name may be one of 'CA', 'ROOT' or 'MY'.  The system may provide
more cert storages, too.  The function returns a list of (bytes,
encoding_type) tuples.  The encoding_type flag can be interpreted with
X509_ASN_ENCODING or PKCS_7_ASN_ENCODING.
[clinic start generated code]*/

static PyObject *
_ssl_enum_crls_impl(PyObject *module, const char *store_name)
/*[clinic end generated code: output=bce467f60ccd03b6 input=a1f1d7629f1c5d3d]*/
{
    HCERTSTORE hCollectionStore = NULL;
    PCCRL_CONTEXT pCrlCtx = NULL;
    PyObject *crl = NULL, *enc = NULL, *tup = NULL;
    PyObject *result = NULL;

    result = PySet_New(NULL);
    if (result == NULL) {
        return NULL;
    }
    hCollectionStore = ssl_collect_certificates(store_name);
    if (hCollectionStore == NULL) {
        Py_DECREF(result);
        return PyErr_SetFromWindowsErr(GetLastError());
    }

    while (pCrlCtx = CertEnumCRLsInStore(hCollectionStore, pCrlCtx)) {
        crl = PyBytes_FromStringAndSize((const char*)pCrlCtx->pbCrlEncoded,
                                            pCrlCtx->cbCrlEncoded);
        if (!crl) {
            Py_CLEAR(result);
            break;
        }
        if ((enc = certEncodingType(pCrlCtx->dwCertEncodingType)) == NULL) {
            Py_CLEAR(result);
            break;
        }
        if ((tup = PyTuple_New(2)) == NULL) {
            Py_CLEAR(result);
            break;
        }
        PyTuple_SET_ITEM(tup, 0, crl);
        crl = NULL;
        PyTuple_SET_ITEM(tup, 1, enc);
        enc = NULL;

        if (PySet_Add(result, tup) == -1) {
            Py_CLEAR(result);
            Py_CLEAR(tup);
            break;
        }
        Py_CLEAR(tup);
    }
    if (pCrlCtx) {
        /* loop ended with an error, need to clean up context manually */
        CertFreeCRLContext(pCrlCtx);
    }

    /* In error cases cert, enc and tup may not be NULL */
    Py_XDECREF(crl);
    Py_XDECREF(enc);
    Py_XDECREF(tup);

    /* CERT_CLOSE_STORE_FORCE_FLAG forces freeing of memory for all contexts
       associated with the store, in this case our collection store and the
       associated system stores. */
    if (!CertCloseStore(hCollectionStore, CERT_CLOSE_STORE_FORCE_FLAG)) {
        /* This error case might shadow another exception.*/
        Py_XDECREF(result);
        return PyErr_SetFromWindowsErr(GetLastError());
    }
    /* convert set to list */
    if (result == NULL) {
        return NULL;
    } else {
        PyObject *lst = PySequence_List(result);
        Py_DECREF(result);
        return lst;
    }
}

#endif /* _MSC_VER */

/* List of functions exported by this module. */
static PyMethodDef PySSL_methods[] = {
    _SSL__TEST_DECODE_CERT_METHODDEF
    _SSL_RAND_ADD_METHODDEF
    _SSL_RAND_BYTES_METHODDEF
    _SSL_RAND_STATUS_METHODDEF
    _SSL_GET_DEFAULT_VERIFY_PATHS_METHODDEF
    _SSL_ENUM_CERTIFICATES_METHODDEF
    _SSL_ENUM_CRLS_METHODDEF
    _SSL_TXT2OBJ_METHODDEF
    _SSL_NID2OBJ_METHODDEF
    {NULL,                  NULL}            /* Sentinel */
};


PyDoc_STRVAR(module_doc,
"Implementation module for SSL socket operations.  See the socket module\n\
for documentation.");

static int
sslmodule_init_exceptions(PyObject *module)
{
    _sslmodulestate *state = get_ssl_state(module);
    PyObject *bases = NULL;

#define add_exception(exc, name, doc, base)                                 \
do {                                                                        \
    (exc) = PyErr_NewExceptionWithDoc("ssl." name, (doc), (base), NULL);    \
    if ((state) == NULL) goto error;                                        \
    if (PyModule_AddObjectRef(module, name, exc) < 0) goto error;           \
} while(0)

    state->PySSLErrorObject = PyType_FromSpecWithBases(
        &sslerror_type_spec, PyExc_OSError);
    if (state->PySSLErrorObject == NULL) {
        goto error;
    }
    if (PyModule_AddObjectRef(module, "SSLError", state->PySSLErrorObject) < 0) {
        goto error;
    }

    /* ssl.CertificateError used to be a subclass of ValueError */
    bases = PyTuple_Pack(2, state->PySSLErrorObject, PyExc_ValueError);
    if (bases == NULL) {
        goto error;
    }
    add_exception(
        state->PySSLCertVerificationErrorObject,
        "SSLCertVerificationError",
        SSLCertVerificationError_doc,
        bases
    );
    Py_CLEAR(bases);

    add_exception(
        state->PySSLZeroReturnErrorObject,
        "SSLZeroReturnError",
        SSLZeroReturnError_doc,
        state->PySSLErrorObject
    );

    add_exception(
        state->PySSLWantWriteErrorObject,
        "SSLWantWriteError",
        SSLWantWriteError_doc,
        state->PySSLErrorObject
    );

    add_exception(
        state->PySSLWantReadErrorObject,
        "SSLWantReadError",
        SSLWantReadError_doc,
        state->PySSLErrorObject
    );

    add_exception(
        state->PySSLSyscallErrorObject,
        "SSLSyscallError",
        SSLSyscallError_doc,
        state->PySSLErrorObject
    );

    add_exception(
        state->PySSLEOFErrorObject,
        "SSLEOFError",
        SSLEOFError_doc,
        state->PySSLErrorObject
    );
#undef add_exception

    return 0;
  error:
    Py_XDECREF(bases);
    return -1;
}

static int
sslmodule_init_socketapi(PyObject *module)
{
    _sslmodulestate *state = get_ssl_state(module);
    PySocketModule_APIObject *sockmod = PySocketModule_ImportModuleAndAPI();

    if ((sockmod == NULL) || (sockmod->Sock_Type == NULL)) {
        return -1;
    }
    state->Sock_Type = (PyTypeObject*)Py_NewRef(sockmod->Sock_Type);
    return 0;
}


static int
sslmodule_add_option(PyObject *m, const char *name, uint64_t value)
{
    Py_BUILD_ASSERT(sizeof(unsigned long long) >= sizeof(value));
    return PyModule_Add(m, name, PyLong_FromUnsignedLongLong(value));
}


static int
sslmodule_init_constants(PyObject *m)
{
    if (PyModule_AddStringConstant(m, "_DEFAULT_CIPHERS",
                                   PY_SSL_DEFAULT_CIPHER_STRING) < 0)
    {
        return -1;
    }

#define ADD_INT_CONST(NAME, VALUE) do {                 \
    if (PyModule_AddIntConstant(m, NAME, VALUE) < 0) {  \
        return -1;                                      \
    }                                                   \
} while (0)

    ADD_INT_CONST("SSL_ERROR_ZERO_RETURN", PY_SSL_ERROR_ZERO_RETURN);
    ADD_INT_CONST("SSL_ERROR_WANT_READ", PY_SSL_ERROR_WANT_READ);
    ADD_INT_CONST("SSL_ERROR_WANT_WRITE", PY_SSL_ERROR_WANT_WRITE);
    ADD_INT_CONST("SSL_ERROR_WANT_X509_LOOKUP", PY_SSL_ERROR_WANT_X509_LOOKUP);
    ADD_INT_CONST("SSL_ERROR_SYSCALL", PY_SSL_ERROR_SYSCALL);
    ADD_INT_CONST("SSL_ERROR_SSL", PY_SSL_ERROR_SSL);
    ADD_INT_CONST("SSL_ERROR_WANT_CONNECT", PY_SSL_ERROR_WANT_CONNECT);
    /* non ssl.h errorcodes */
    ADD_INT_CONST("SSL_ERROR_EOF", PY_SSL_ERROR_EOF);
    ADD_INT_CONST("SSL_ERROR_INVALID_ERROR_CODE",
                  PY_SSL_ERROR_INVALID_ERROR_CODE);
    /* cert requirements */
    ADD_INT_CONST("CERT_NONE", PY_SSL_CERT_NONE);
    ADD_INT_CONST("CERT_OPTIONAL", PY_SSL_CERT_OPTIONAL);
    ADD_INT_CONST("CERT_REQUIRED", PY_SSL_CERT_REQUIRED);
    /* CRL verification for verification_flags */
    ADD_INT_CONST("VERIFY_DEFAULT", 0);
    ADD_INT_CONST("VERIFY_CRL_CHECK_LEAF", X509_V_FLAG_CRL_CHECK);
    ADD_INT_CONST("VERIFY_CRL_CHECK_CHAIN",
                  X509_V_FLAG_CRL_CHECK|X509_V_FLAG_CRL_CHECK_ALL);
    ADD_INT_CONST("VERIFY_X509_STRICT", X509_V_FLAG_X509_STRICT);
    ADD_INT_CONST("VERIFY_ALLOW_PROXY_CERTS", X509_V_FLAG_ALLOW_PROXY_CERTS);
    ADD_INT_CONST("VERIFY_X509_TRUSTED_FIRST", X509_V_FLAG_TRUSTED_FIRST);

#ifdef X509_V_FLAG_PARTIAL_CHAIN
    ADD_INT_CONST("VERIFY_X509_PARTIAL_CHAIN", X509_V_FLAG_PARTIAL_CHAIN);
#endif

    /* Alert Descriptions from ssl.h */
    /* note RESERVED constants no longer intended for use have been removed */
    /* http://www.iana.org/assignments/tls-parameters/tls-parameters.xml#tls-parameters-6 */

#define ADD_AD_CONSTANT(s) \
    ADD_INT_CONST("ALERT_DESCRIPTION_"#s, \
                            SSL_AD_##s)

    ADD_AD_CONSTANT(CLOSE_NOTIFY);
    ADD_AD_CONSTANT(UNEXPECTED_MESSAGE);
    ADD_AD_CONSTANT(BAD_RECORD_MAC);
    ADD_AD_CONSTANT(RECORD_OVERFLOW);
    ADD_AD_CONSTANT(DECOMPRESSION_FAILURE);
    ADD_AD_CONSTANT(HANDSHAKE_FAILURE);
    ADD_AD_CONSTANT(BAD_CERTIFICATE);
    ADD_AD_CONSTANT(UNSUPPORTED_CERTIFICATE);
    ADD_AD_CONSTANT(CERTIFICATE_REVOKED);
    ADD_AD_CONSTANT(CERTIFICATE_EXPIRED);
    ADD_AD_CONSTANT(CERTIFICATE_UNKNOWN);
    ADD_AD_CONSTANT(ILLEGAL_PARAMETER);
    ADD_AD_CONSTANT(UNKNOWN_CA);
    ADD_AD_CONSTANT(ACCESS_DENIED);
    ADD_AD_CONSTANT(DECODE_ERROR);
    ADD_AD_CONSTANT(DECRYPT_ERROR);
    ADD_AD_CONSTANT(PROTOCOL_VERSION);
    ADD_AD_CONSTANT(INSUFFICIENT_SECURITY);
    ADD_AD_CONSTANT(INTERNAL_ERROR);
    ADD_AD_CONSTANT(USER_CANCELLED);
    ADD_AD_CONSTANT(NO_RENEGOTIATION);
    /* Not all constants are in old OpenSSL versions */
#ifdef SSL_AD_UNSUPPORTED_EXTENSION
    ADD_AD_CONSTANT(UNSUPPORTED_EXTENSION);
#endif
#ifdef SSL_AD_CERTIFICATE_UNOBTAINABLE
    ADD_AD_CONSTANT(CERTIFICATE_UNOBTAINABLE);
#endif
#ifdef SSL_AD_UNRECOGNIZED_NAME
    ADD_AD_CONSTANT(UNRECOGNIZED_NAME);
#endif
#ifdef SSL_AD_BAD_CERTIFICATE_STATUS_RESPONSE
    ADD_AD_CONSTANT(BAD_CERTIFICATE_STATUS_RESPONSE);
#endif
#ifdef SSL_AD_BAD_CERTIFICATE_HASH_VALUE
    ADD_AD_CONSTANT(BAD_CERTIFICATE_HASH_VALUE);
#endif
#ifdef SSL_AD_UNKNOWN_PSK_IDENTITY
    ADD_AD_CONSTANT(UNKNOWN_PSK_IDENTITY);
#endif

#undef ADD_AD_CONSTANT

    /* protocol versions */
#ifndef OPENSSL_NO_SSL3
    ADD_INT_CONST("PROTOCOL_SSLv3", PY_SSL_VERSION_SSL3);
#endif
    ADD_INT_CONST("PROTOCOL_SSLv23", PY_SSL_VERSION_TLS);
    ADD_INT_CONST("PROTOCOL_TLS", PY_SSL_VERSION_TLS);
    ADD_INT_CONST("PROTOCOL_TLS_CLIENT", PY_SSL_VERSION_TLS_CLIENT);
    ADD_INT_CONST("PROTOCOL_TLS_SERVER", PY_SSL_VERSION_TLS_SERVER);
    ADD_INT_CONST("PROTOCOL_TLSv1", PY_SSL_VERSION_TLS1);
    ADD_INT_CONST("PROTOCOL_TLSv1_1", PY_SSL_VERSION_TLS1_1);
    ADD_INT_CONST("PROTOCOL_TLSv1_2", PY_SSL_VERSION_TLS1_2);

#define ADD_OPTION(NAME, VALUE) if (sslmodule_add_option(m, NAME, (VALUE)) < 0) return -1

    /* protocol options */
    ADD_OPTION("OP_ALL", SSL_OP_ALL & ~SSL_OP_DONT_INSERT_EMPTY_FRAGMENTS);
    ADD_OPTION("OP_NO_SSLv2", SSL_OP_NO_SSLv2);
    ADD_OPTION("OP_NO_SSLv3", SSL_OP_NO_SSLv3);
    ADD_OPTION("OP_NO_TLSv1", SSL_OP_NO_TLSv1);
    ADD_OPTION("OP_NO_TLSv1_1", SSL_OP_NO_TLSv1_1);
    ADD_OPTION("OP_NO_TLSv1_2", SSL_OP_NO_TLSv1_2);
#ifdef SSL_OP_NO_TLSv1_3
    ADD_OPTION("OP_NO_TLSv1_3", SSL_OP_NO_TLSv1_3);
#else
    ADD_OPTION("OP_NO_TLSv1_3", 0);
#endif
    ADD_OPTION("OP_CIPHER_SERVER_PREFERENCE",
                            SSL_OP_CIPHER_SERVER_PREFERENCE);
    ADD_OPTION("OP_SINGLE_DH_USE", SSL_OP_SINGLE_DH_USE);
    ADD_OPTION("OP_NO_TICKET", SSL_OP_NO_TICKET);
    ADD_OPTION("OP_LEGACY_SERVER_CONNECT",
                            SSL_OP_LEGACY_SERVER_CONNECT);
#ifdef SSL_OP_SINGLE_ECDH_USE
    ADD_OPTION("OP_SINGLE_ECDH_USE", SSL_OP_SINGLE_ECDH_USE);
#endif
#ifdef SSL_OP_NO_COMPRESSION
    ADD_OPTION("OP_NO_COMPRESSION",
                            SSL_OP_NO_COMPRESSION);
#endif
#ifdef SSL_OP_ENABLE_MIDDLEBOX_COMPAT
    ADD_OPTION("OP_ENABLE_MIDDLEBOX_COMPAT",
                            SSL_OP_ENABLE_MIDDLEBOX_COMPAT);
#endif
#ifdef SSL_OP_NO_RENEGOTIATION
    ADD_OPTION("OP_NO_RENEGOTIATION",
                            SSL_OP_NO_RENEGOTIATION);
#endif
#ifdef SSL_OP_IGNORE_UNEXPECTED_EOF
    ADD_OPTION("OP_IGNORE_UNEXPECTED_EOF",
                            SSL_OP_IGNORE_UNEXPECTED_EOF);
#endif
#ifdef SSL_OP_ENABLE_KTLS
    ADD_OPTION("OP_ENABLE_KTLS", SSL_OP_ENABLE_KTLS);
#endif

#undef ADD_OPTION

#ifdef X509_CHECK_FLAG_ALWAYS_CHECK_SUBJECT
    ADD_INT_CONST("HOSTFLAG_ALWAYS_CHECK_SUBJECT",
                  X509_CHECK_FLAG_ALWAYS_CHECK_SUBJECT);
#endif
#ifdef X509_CHECK_FLAG_NEVER_CHECK_SUBJECT
    ADD_INT_CONST("HOSTFLAG_NEVER_CHECK_SUBJECT",
                  X509_CHECK_FLAG_NEVER_CHECK_SUBJECT);
#endif
#ifdef X509_CHECK_FLAG_NO_WILDCARDS
    ADD_INT_CONST("HOSTFLAG_NO_WILDCARDS",
                  X509_CHECK_FLAG_NO_WILDCARDS);
#endif
#ifdef X509_CHECK_FLAG_NO_PARTIAL_WILDCARDS
    ADD_INT_CONST("HOSTFLAG_NO_PARTIAL_WILDCARDS",
                  X509_CHECK_FLAG_NO_PARTIAL_WILDCARDS);
#endif
#ifdef X509_CHECK_FLAG_MULTI_LABEL_WILDCARDS
    ADD_INT_CONST("HOSTFLAG_MULTI_LABEL_WILDCARDS",
                  X509_CHECK_FLAG_MULTI_LABEL_WILDCARDS);
#endif
#ifdef X509_CHECK_FLAG_SINGLE_LABEL_SUBDOMAINS
    ADD_INT_CONST("HOSTFLAG_SINGLE_LABEL_SUBDOMAINS",
                  X509_CHECK_FLAG_SINGLE_LABEL_SUBDOMAINS);
#endif

    /* file types */
    ADD_INT_CONST("ENCODING_PEM", PY_SSL_ENCODING_PEM);
    ADD_INT_CONST("ENCODING_DER", PY_SSL_ENCODING_DER);

    /* protocol versions */
    ADD_INT_CONST("PROTO_MINIMUM_SUPPORTED", PY_PROTO_MINIMUM_SUPPORTED);
    ADD_INT_CONST("PROTO_MAXIMUM_SUPPORTED", PY_PROTO_MAXIMUM_SUPPORTED);
    ADD_INT_CONST("PROTO_SSLv3", PY_PROTO_SSLv3);
    ADD_INT_CONST("PROTO_TLSv1", PY_PROTO_TLSv1);
    ADD_INT_CONST("PROTO_TLSv1_1", PY_PROTO_TLSv1_1);
    ADD_INT_CONST("PROTO_TLSv1_2", PY_PROTO_TLSv1_2);
    ADD_INT_CONST("PROTO_TLSv1_3", PY_PROTO_TLSv1_3);

#define addbool(m, key, value) \
    do { \
        PyObject *bool_obj = (value) ? Py_True : Py_False; \
        if (PyModule_AddObjectRef((m), (key), bool_obj) < 0) { \
            return -1; \
        } \
    } while (0)

    addbool(m, "HAS_SNI", 1);
    addbool(m, "HAS_TLS_UNIQUE", 1);
    addbool(m, "HAS_ECDH", 1);
    addbool(m, "HAS_NPN", 0);
    addbool(m, "HAS_ALPN", 1);

    addbool(m, "HAS_SSLv2", 0);

#if defined(SSL3_VERSION) && !defined(OPENSSL_NO_SSL3)
    addbool(m, "HAS_SSLv3", 1);
#else
    addbool(m, "HAS_SSLv3", 0);
#endif

#if defined(TLS1_VERSION) && !defined(OPENSSL_NO_TLS1)
    addbool(m, "HAS_TLSv1", 1);
#else
    addbool(m, "HAS_TLSv1", 0);
#endif

#if defined(TLS1_1_VERSION) && !defined(OPENSSL_NO_TLS1_1)
    addbool(m, "HAS_TLSv1_1", 1);
#else
    addbool(m, "HAS_TLSv1_1", 0);
#endif

#if defined(TLS1_2_VERSION) && !defined(OPENSSL_NO_TLS1_2)
    addbool(m, "HAS_TLSv1_2", 1);
#else
    addbool(m, "HAS_TLSv1_2", 0);
#endif

#if defined(TLS1_3_VERSION) && !defined(OPENSSL_NO_TLS1_3)
    addbool(m, "HAS_TLSv1_3", 1);
#else
    addbool(m, "HAS_TLSv1_3", 0);
#endif

#ifdef OPENSSL_NO_PSK
    addbool(m, "HAS_PSK", 0);
#else
    addbool(m, "HAS_PSK", 1);
#endif

#undef addbool
#undef ADD_INT_CONST

    return 0;
}

static int
sslmodule_init_errorcodes(PyObject *module)
{
    _sslmodulestate *state = get_ssl_state(module);

    struct py_ssl_error_code *errcode;
    struct py_ssl_library_code *libcode;

    /* Mappings for error codes */
    state->err_codes_to_names = PyDict_New();
    if (state->err_codes_to_names == NULL)
        return -1;
    state->lib_codes_to_names = PyDict_New();
    if (state->lib_codes_to_names == NULL)
        return -1;

    errcode = error_codes;
    while (errcode->mnemonic != NULL) {
        PyObject *mnemo = PyUnicode_FromString(errcode->mnemonic);
        if (mnemo == NULL) {
            return -1;
        }
        PyObject *key = Py_BuildValue("ii", errcode->library, errcode->reason);
        if (key == NULL) {
            Py_DECREF(mnemo);
            return -1;
        }
        int rc = PyDict_SetItem(state->err_codes_to_names, key, mnemo);
        Py_DECREF(key);
        Py_DECREF(mnemo);
        if (rc < 0) {
            return -1;
        }
        errcode++;
    }

    libcode = library_codes;
    while (libcode->library != NULL) {
        PyObject *mnemo, *key;
        key = PyLong_FromLong(libcode->code);
        mnemo = PyUnicode_FromString(libcode->library);
        if (key == NULL || mnemo == NULL)
            return -1;
        if (PyDict_SetItem(state->lib_codes_to_names, key, mnemo))
            return -1;
        Py_DECREF(key);
        Py_DECREF(mnemo);
        libcode++;
    }

    return 0;
}

static void
parse_openssl_version(unsigned long libver,
                      unsigned int *major, unsigned int *minor,
                      unsigned int *fix, unsigned int *patch,
                      unsigned int *status)
{
    *status = libver & 0xF;
    libver >>= 4;
    *patch = libver & 0xFF;
    libver >>= 8;
    *fix = libver & 0xFF;
    libver >>= 8;
    *minor = libver & 0xFF;
    libver >>= 8;
    *major = libver & 0xFF;
}

static int
sslmodule_init_versioninfo(PyObject *m)
{
    PyObject *r;
    unsigned long libver;
    unsigned int major, minor, fix, patch, status;

    /* OpenSSL version */
    /* SSLeay() gives us the version of the library linked against,
       which could be different from the headers version.
    */
    libver = OpenSSL_version_num();
    r = PyLong_FromUnsignedLong(libver);
    if (PyModule_Add(m, "OPENSSL_VERSION_NUMBER", r) < 0)
        return -1;

    parse_openssl_version(libver, &major, &minor, &fix, &patch, &status);
    r = Py_BuildValue("IIIII", major, minor, fix, patch, status);
    if (PyModule_Add(m, "OPENSSL_VERSION_INFO", r) < 0)
        return -1;

    r = PyUnicode_FromString(OpenSSL_version(OPENSSL_VERSION));
    if (PyModule_Add(m, "OPENSSL_VERSION", r) < 0)
        return -1;

    libver = OPENSSL_VERSION_NUMBER;
    parse_openssl_version(libver, &major, &minor, &fix, &patch, &status);
    r = Py_BuildValue("IIIII", major, minor, fix, patch, status);
    if (PyModule_Add(m, "_OPENSSL_API_VERSION", r) < 0)
        return -1;

    return 0;
}

static int
sslmodule_init_types(PyObject *module)
{
    _sslmodulestate *state = get_ssl_state(module);

    state->PySSLContext_Type = (PyTypeObject *)PyType_FromModuleAndSpec(
        module, &PySSLContext_spec, NULL
    );
    if (state->PySSLContext_Type == NULL)
        return -1;

    state->PySSLSocket_Type = (PyTypeObject *)PyType_FromModuleAndSpec(
        module, &PySSLSocket_spec, NULL
    );
    if (state->PySSLSocket_Type == NULL)
        return -1;

    state->PySSLMemoryBIO_Type = (PyTypeObject *)PyType_FromModuleAndSpec(
        module, &PySSLMemoryBIO_spec, NULL
    );
    if (state->PySSLMemoryBIO_Type == NULL)
        return -1;

    state->PySSLSession_Type = (PyTypeObject *)PyType_FromModuleAndSpec(
        module, &PySSLSession_spec, NULL
    );
    if (state->PySSLSession_Type == NULL)
        return -1;

    state->PySSLCertificate_Type = (PyTypeObject *)PyType_FromModuleAndSpec(
        module, &PySSLCertificate_spec, NULL
    );
    if (state->PySSLCertificate_Type == NULL)
        return -1;

    if (PyModule_AddType(module, state->PySSLContext_Type))
        return -1;
    if (PyModule_AddType(module, state->PySSLSocket_Type))
        return -1;
    if (PyModule_AddType(module, state->PySSLMemoryBIO_Type))
        return -1;
    if (PyModule_AddType(module, state->PySSLSession_Type))
        return -1;
    if (PyModule_AddType(module, state->PySSLCertificate_Type))
        return -1;
    return 0;
}

static int
sslmodule_init_strings(PyObject *module)
{
    _sslmodulestate *state = get_ssl_state(module);
    state->str_library = PyUnicode_InternFromString("library");
    if (state->str_library == NULL) {
        return -1;
    }
    state->str_reason = PyUnicode_InternFromString("reason");
    if (state->str_reason == NULL) {
        return -1;
    }
    state->str_verify_message = PyUnicode_InternFromString("verify_message");
    if (state->str_verify_message == NULL) {
        return -1;
    }
    state->str_verify_code = PyUnicode_InternFromString("verify_code");
    if (state->str_verify_code == NULL) {
        return -1;
    }
    return 0;
}

static int
sslmodule_init_lock(PyObject *module)
{
    _sslmodulestate *state = get_ssl_state(module);
    state->keylog_lock = PyThread_allocate_lock();
    if (state->keylog_lock == NULL) {
        PyErr_NoMemory();
        return -1;
    }
    return 0;
}

static PyModuleDef_Slot sslmodule_slots[] = {
    {Py_mod_exec, sslmodule_init_types},
    {Py_mod_exec, sslmodule_init_exceptions},
    {Py_mod_exec, sslmodule_init_socketapi},
    {Py_mod_exec, sslmodule_init_errorcodes},
    {Py_mod_exec, sslmodule_init_constants},
    {Py_mod_exec, sslmodule_init_versioninfo},
    {Py_mod_exec, sslmodule_init_strings},
    {Py_mod_exec, sslmodule_init_lock},
    {Py_mod_multiple_interpreters, Py_MOD_PER_INTERPRETER_GIL_SUPPORTED},
    {0, NULL}
};

static int
sslmodule_traverse(PyObject *m, visitproc visit, void *arg)
{
    _sslmodulestate *state = get_ssl_state(m);

    Py_VISIT(state->PySSLContext_Type);
    Py_VISIT(state->PySSLSocket_Type);
    Py_VISIT(state->PySSLMemoryBIO_Type);
    Py_VISIT(state->PySSLSession_Type);
    Py_VISIT(state->PySSLCertificate_Type);
    Py_VISIT(state->PySSLErrorObject);
    Py_VISIT(state->PySSLCertVerificationErrorObject);
    Py_VISIT(state->PySSLZeroReturnErrorObject);
    Py_VISIT(state->PySSLWantReadErrorObject);
    Py_VISIT(state->PySSLWantWriteErrorObject);
    Py_VISIT(state->PySSLSyscallErrorObject);
    Py_VISIT(state->PySSLEOFErrorObject);
    Py_VISIT(state->err_codes_to_names);
    Py_VISIT(state->lib_codes_to_names);
    Py_VISIT(state->Sock_Type);

    return 0;
}

static int
sslmodule_clear(PyObject *m)
{
    _sslmodulestate *state = get_ssl_state(m);

    Py_CLEAR(state->PySSLContext_Type);
    Py_CLEAR(state->PySSLSocket_Type);
    Py_CLEAR(state->PySSLMemoryBIO_Type);
    Py_CLEAR(state->PySSLSession_Type);
    Py_CLEAR(state->PySSLCertificate_Type);
    Py_CLEAR(state->PySSLErrorObject);
    Py_CLEAR(state->PySSLCertVerificationErrorObject);
    Py_CLEAR(state->PySSLZeroReturnErrorObject);
    Py_CLEAR(state->PySSLWantReadErrorObject);
    Py_CLEAR(state->PySSLWantWriteErrorObject);
    Py_CLEAR(state->PySSLSyscallErrorObject);
    Py_CLEAR(state->PySSLEOFErrorObject);
    Py_CLEAR(state->err_codes_to_names);
    Py_CLEAR(state->lib_codes_to_names);
    Py_CLEAR(state->Sock_Type);
    Py_CLEAR(state->str_library);
    Py_CLEAR(state->str_reason);
    Py_CLEAR(state->str_verify_code);
    Py_CLEAR(state->str_verify_message);
    return 0;
}

static void
sslmodule_free(void *m)
{
    sslmodule_clear((PyObject *)m);
    _sslmodulestate *state = get_ssl_state(m);
    PyThread_free_lock(state->keylog_lock);
}

static struct PyModuleDef _sslmodule_def = {
    PyModuleDef_HEAD_INIT,
    .m_name = "_ssl",
    .m_doc = module_doc,
    .m_size = sizeof(_sslmodulestate),
    .m_methods = PySSL_methods,
    .m_slots = sslmodule_slots,
    .m_traverse = sslmodule_traverse,
    .m_clear = sslmodule_clear,
    .m_free = sslmodule_free
};

PyMODINIT_FUNC
PyInit__ssl(void)
{
    return PyModuleDef_Init(&_sslmodule_def);
}<|MERGE_RESOLUTION|>--- conflicted
+++ resolved
@@ -3203,16 +3203,7 @@
        usage for no cost at all. */
     SSL_CTX_set_mode(self->ctx, SSL_MODE_RELEASE_BUFFERS);
 
-<<<<<<< HEAD
-#define SID_CTX "Python"
-    SSL_CTX_set_session_id_context(self->ctx, (const unsigned char *) SID_CTX,
-                                   sizeof(SID_CTX));
-#undef SID_CTX
-
     ssl_verification_params = SSL_CTX_get0_param(self->ctx);
-=======
-    params = SSL_CTX_get0_param(self->ctx);
->>>>>>> 2205510e
     /* Improve trust chain building when cross-signed intermediate
        certificates are present. See https://bugs.python.org/issue23476. */
     X509_VERIFY_PARAM_set_flags(ssl_verification_params, X509_V_FLAG_TRUSTED_FIRST);
