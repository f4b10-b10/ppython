/* SSL socket module

   SSL support based on patches by Brian E Gallew and Laszlo Kovacs.
   Re-worked a bit by Bill Janssen to add server-side support and
   certificate decoding.  Chris Stawarz contributed some non-blocking
   patches.

   This module is imported by ssl.py. It should *not* be used
   directly.

   XXX should partial writes be enabled, SSL_MODE_ENABLE_PARTIAL_WRITE?

   XXX integrate several "shutdown modes" as suggested in
       http://bugs.python.org/issue8108#msg102867 ?
*/

#ifndef Py_BUILD_CORE_BUILTIN
#  define Py_BUILD_CORE_MODULE 1
#endif

/* Don't warn about deprecated functions, */
#ifndef OPENSSL_API_COMPAT
  // 0x10101000L == 1.1.1, 30000 == 3.0.0
  #define OPENSSL_API_COMPAT 0x10101000L
#endif
#define OPENSSL_NO_DEPRECATED 1

#include "Python.h"
#include "pycore_weakref.h"       // _PyWeakref_GET_REF()

/* Include symbols from _socket module */
#include "socketmodule.h"

#ifdef MS_WINDOWS
#  include <wincrypt.h>
#endif

#include "_ssl.h"

/* Redefined below for Windows debug builds after important #includes */
#define _PySSL_FIX_ERRNO

#define PySSL_BEGIN_ALLOW_THREADS_S(save) \
    do { (save) = PyEval_SaveThread(); } while(0)
#define PySSL_END_ALLOW_THREADS_S(save) \
    do { PyEval_RestoreThread(save); _PySSL_FIX_ERRNO; } while(0)
#define PySSL_BEGIN_ALLOW_THREADS { \
            PyThreadState *_save = NULL;  \
            PySSL_BEGIN_ALLOW_THREADS_S(_save);
#define PySSL_END_ALLOW_THREADS PySSL_END_ALLOW_THREADS_S(_save); }


#if defined(HAVE_POLL_H)
#include <poll.h>
#elif defined(HAVE_SYS_POLL_H)
#include <sys/poll.h>
#endif

/* Include OpenSSL header files */
#include "openssl/rsa.h"
#include "openssl/crypto.h"
#include "openssl/x509.h"
#include "openssl/x509v3.h"
#include "openssl/pem.h"
#include "openssl/ssl.h"
#include "openssl/err.h"
#include "openssl/rand.h"
#include "openssl/bio.h"
#include "openssl/dh.h"

#ifndef OPENSSL_THREADS
#  error "OPENSSL_THREADS is not defined, Python requires thread-safe OpenSSL"
#endif



struct py_ssl_error_code {
    const char *mnemonic;
    int library, reason;
};

struct py_ssl_library_code {
    const char *library;
    int code;
};

#if defined(MS_WINDOWS) && defined(Py_DEBUG)
/* Debug builds on Windows rely on getting errno directly from OpenSSL.
 * However, because it uses a different CRT, we need to transfer the
 * value of errno from OpenSSL into our debug CRT.
 *
 * Don't be fooled - this is horribly ugly code. The only reasonable
 * alternative is to do both debug and release builds of OpenSSL, which
 * requires much uglier code to transform their automatically generated
 * makefile. This is the lesser of all the evils.
 */

static void _PySSLFixErrno(void) {
    HMODULE ucrtbase = GetModuleHandleW(L"ucrtbase.dll");
    if (!ucrtbase) {
        /* If ucrtbase.dll is not loaded but the SSL DLLs are, we likely
         * have a catastrophic failure, but this function is not the
         * place to raise it. */
        return;
    }

    typedef int *(__stdcall *errno_func)(void);
    errno_func ssl_errno = (errno_func)GetProcAddress(ucrtbase, "_errno");
    if (ssl_errno) {
        errno = *ssl_errno();
        *ssl_errno() = 0;
    } else {
        errno = ENOTRECOVERABLE;
    }
}

#undef _PySSL_FIX_ERRNO
#define _PySSL_FIX_ERRNO _PySSLFixErrno()
#endif

/* Include generated data (error codes) */
#if (OPENSSL_VERSION_NUMBER >= 0x30100000L)
#include "_ssl_data_31.h"
#elif (OPENSSL_VERSION_NUMBER >= 0x30000000L)
#include "_ssl_data_300.h"
#elif (OPENSSL_VERSION_NUMBER >= 0x10101000L) && !defined(LIBRESSL_VERSION_NUMBER)
#include "_ssl_data_111.h"
#else
#include "_ssl_data.h"
#endif

/* OpenSSL API 1.1.0+ does not include version methods */
#ifndef OPENSSL_NO_SSL3_METHOD
extern const SSL_METHOD *SSLv3_method(void);
#endif
#ifndef OPENSSL_NO_TLS1_METHOD
extern const SSL_METHOD *TLSv1_method(void);
#endif
#ifndef OPENSSL_NO_TLS1_1_METHOD
extern const SSL_METHOD *TLSv1_1_method(void);
#endif
#ifndef OPENSSL_NO_TLS1_2_METHOD
extern const SSL_METHOD *TLSv1_2_method(void);
#endif

#ifndef INVALID_SOCKET /* MS defines this */
#define INVALID_SOCKET (-1)
#endif

/* Default cipher suites */
#ifndef PY_SSL_DEFAULT_CIPHERS
#define PY_SSL_DEFAULT_CIPHERS 1
#endif

#if PY_SSL_DEFAULT_CIPHERS == 0
  #ifndef PY_SSL_DEFAULT_CIPHER_STRING
     #error "Py_SSL_DEFAULT_CIPHERS 0 needs Py_SSL_DEFAULT_CIPHER_STRING"
  #endif
  #ifndef PY_SSL_MIN_PROTOCOL
    #define PY_SSL_MIN_PROTOCOL TLS1_2_VERSION
  #endif
#elif PY_SSL_DEFAULT_CIPHERS == 1
/* Python custom selection of sensible cipher suites
 * @SECLEVEL=2: security level 2 with 112 bits minimum security (e.g. 2048 bits RSA key)
 * ECDH+*: enable ephemeral elliptic curve Diffie-Hellman
 * DHE+*: fallback to ephemeral finite field Diffie-Hellman
 * encryption order: AES AEAD (GCM), ChaCha AEAD, AES CBC
 * !aNULL:!eNULL: really no NULL ciphers
 * !aDSS: no authentication with discrete logarithm DSA algorithm
 * !SHA1: no weak SHA1 MAC
 * !AESCCM: no CCM mode, it's uncommon and slow
 *
 * Based on Hynek's excellent blog post (update 2021-02-11)
 * https://hynek.me/articles/hardening-your-web-servers-ssl-ciphers/
 */
  #define PY_SSL_DEFAULT_CIPHER_STRING "@SECLEVEL=2:ECDH+AESGCM:ECDH+CHACHA20:ECDH+AES:DHE+AES:!aNULL:!eNULL:!aDSS:!SHA1:!AESCCM"
  #ifndef PY_SSL_MIN_PROTOCOL
    #define PY_SSL_MIN_PROTOCOL TLS1_2_VERSION
  #endif
#elif PY_SSL_DEFAULT_CIPHERS == 2
/* Ignored in SSLContext constructor, only used to as _ssl.DEFAULT_CIPHER_STRING */
  #define PY_SSL_DEFAULT_CIPHER_STRING SSL_DEFAULT_CIPHER_LIST
#else
  #error "Unsupported PY_SSL_DEFAULT_CIPHERS"
#endif


enum py_ssl_error {
    /* these mirror ssl.h */
    PY_SSL_ERROR_NONE,
    PY_SSL_ERROR_SSL,
    PY_SSL_ERROR_WANT_READ,
    PY_SSL_ERROR_WANT_WRITE,
    PY_SSL_ERROR_WANT_X509_LOOKUP,
    PY_SSL_ERROR_SYSCALL,     /* look at error stack/return value/errno */
    PY_SSL_ERROR_ZERO_RETURN,
    PY_SSL_ERROR_WANT_CONNECT,
    /* start of non ssl.h errorcodes */
    PY_SSL_ERROR_EOF,         /* special case of SSL_ERROR_SYSCALL */
    PY_SSL_ERROR_NO_SOCKET,   /* socket has been GC'd */
    PY_SSL_ERROR_INVALID_ERROR_CODE
};

enum py_ssl_server_or_client {
    PY_SSL_CLIENT,
    PY_SSL_SERVER
};

enum py_ssl_cert_requirements {
    PY_SSL_CERT_NONE,
    PY_SSL_CERT_OPTIONAL,
    PY_SSL_CERT_REQUIRED
};

enum py_ssl_version {
    PY_SSL_VERSION_SSL2,
    PY_SSL_VERSION_SSL3=1,
    PY_SSL_VERSION_TLS, /* SSLv23 */
    PY_SSL_VERSION_TLS1,
    PY_SSL_VERSION_TLS1_1,
    PY_SSL_VERSION_TLS1_2,
    PY_SSL_VERSION_TLS_CLIENT=0x10,
    PY_SSL_VERSION_TLS_SERVER,
};

enum py_proto_version {
    PY_PROTO_MINIMUM_SUPPORTED = -2,
    PY_PROTO_SSLv3 = SSL3_VERSION,
    PY_PROTO_TLSv1 = TLS1_VERSION,
    PY_PROTO_TLSv1_1 = TLS1_1_VERSION,
    PY_PROTO_TLSv1_2 = TLS1_2_VERSION,
#ifdef TLS1_3_VERSION
    PY_PROTO_TLSv1_3 = TLS1_3_VERSION,
#else
    PY_PROTO_TLSv1_3 = 0x304,
#endif
    PY_PROTO_MAXIMUM_SUPPORTED = -1,

/* OpenSSL has no dedicated API to set the minimum version to the maximum
 * available version, and the other way around. We have to figure out the
 * minimum and maximum available version on our own and hope for the best.
 */
#if defined(SSL3_VERSION) && !defined(OPENSSL_NO_SSL3)
    PY_PROTO_MINIMUM_AVAILABLE = PY_PROTO_SSLv3,
#elif defined(TLS1_VERSION) && !defined(OPENSSL_NO_TLS1)
    PY_PROTO_MINIMUM_AVAILABLE = PY_PROTO_TLSv1,
#elif defined(TLS1_1_VERSION) && !defined(OPENSSL_NO_TLS1_1)
    PY_PROTO_MINIMUM_AVAILABLE = PY_PROTO_TLSv1_1,
#elif defined(TLS1_2_VERSION) && !defined(OPENSSL_NO_TLS1_2)
    PY_PROTO_MINIMUM_AVAILABLE = PY_PROTO_TLSv1_2,
#elif defined(TLS1_3_VERSION) && !defined(OPENSSL_NO_TLS1_3)
    PY_PROTO_MINIMUM_AVAILABLE = PY_PROTO_TLSv1_3,
#else
    #error "PY_PROTO_MINIMUM_AVAILABLE not found"
#endif

#if defined(TLS1_3_VERSION) && !defined(OPENSSL_NO_TLS1_3)
    PY_PROTO_MAXIMUM_AVAILABLE = PY_PROTO_TLSv1_3,
#elif defined(TLS1_2_VERSION) && !defined(OPENSSL_NO_TLS1_2)
    PY_PROTO_MAXIMUM_AVAILABLE = PY_PROTO_TLSv1_2,
#elif defined(TLS1_1_VERSION) && !defined(OPENSSL_NO_TLS1_1)
    PY_PROTO_MAXIMUM_AVAILABLE = PY_PROTO_TLSv1_1,
#elif defined(TLS1_VERSION) && !defined(OPENSSL_NO_TLS1)
    PY_PROTO_MAXIMUM_AVAILABLE = PY_PROTO_TLSv1,
#elif defined(SSL3_VERSION) && !defined(OPENSSL_NO_SSL3)
    PY_PROTO_MAXIMUM_AVAILABLE = PY_PROTO_SSLv3,
#else
    #error "PY_PROTO_MAXIMUM_AVAILABLE not found"
#endif
};

/* SSL socket object */

#define X509_NAME_MAXLEN 256


/* In case of 'tls-unique' it will be 12 bytes for TLS, 36 bytes for
 * older SSL, but let's be safe */
#define PySSL_CB_MAXLEN 128


typedef struct {
    PyObject_HEAD
    SSL_CTX *ctx;
    unsigned char *alpn_protocols;
    unsigned int alpn_protocols_len;
    PyObject *set_sni_cb;
    int check_hostname;
    /* OpenSSL has no API to get hostflags from X509_VERIFY_PARAM* struct.
     * We have to maintain our own copy. OpenSSL's hostflags default to 0.
     */
    unsigned int hostflags;
    int protocol;
#ifdef TLS1_3_VERSION
    int post_handshake_auth;
#endif
    PyObject *msg_cb;
    PyObject *keylog_filename;
    BIO *keylog_bio;
    /* Cached module state, also used in SSLSocket and SSLSession code. */
    _sslmodulestate *state;
    PyObject *psk_client_callback;
    PyObject *psk_server_callback;
} PySSLContext;

typedef struct {
    int ssl; /* last seen error from SSL */
    int c; /* last seen error from libc */
#ifdef MS_WINDOWS
    int ws; /* last seen error from winsock */
#endif
} _PySSLError;

typedef struct {
    PyObject_HEAD
    PyObject *Socket; /* weakref to socket on which we're layered */
    SSL *ssl;
    PySSLContext *ctx; /* weakref to SSL context */
    char shutdown_seen_zero;
    enum py_ssl_server_or_client socket_type;
    PyObject *owner; /* Python level "owner" passed to servername callback */
    PyObject *server_hostname;
    _PySSLError err; /* last seen error from various sources */
    /* Some SSL callbacks don't have error reporting. Callback wrappers
     * store exception information on the socket. The handshake, read, write,
     * and shutdown methods check for chained exceptions.
     */
    PyObject *exc;
} PySSLSocket;

typedef struct {
    PyObject_HEAD
    BIO *bio;
    int eof_written;
} PySSLMemoryBIO;

typedef struct {
    PyObject_HEAD
    SSL_SESSION *session;
    PySSLContext *ctx;
} PySSLSession;

static inline _PySSLError _PySSL_errno(int failed, const SSL *ssl, int retcode)
{
    _PySSLError err = { 0 };
    if (failed) {
#ifdef MS_WINDOWS
        err.ws = WSAGetLastError();
        _PySSL_FIX_ERRNO;
#endif
        err.c = errno;
        err.ssl = SSL_get_error(ssl, retcode);
    }
    return err;
}

/*[clinic input]
module _ssl
class _ssl._SSLContext "PySSLContext *" "get_state_type(type)->PySSLContext_Type"
class _ssl._SSLSocket "PySSLSocket *" "get_state_type(type)->PySSLSocket_Type"
class _ssl.MemoryBIO "PySSLMemoryBIO *" "get_state_type(type)->PySSLMemoryBIO_Type"
class _ssl.SSLSession "PySSLSession *" "get_state_type(type)->PySSLSession_Type"
[clinic start generated code]*/
/*[clinic end generated code: output=da39a3ee5e6b4b0d input=d293bed8bae240fd]*/

#include "clinic/_ssl.c.h"

static int PySSL_select(PySocketSockObject *s, int writing, _PyTime_t timeout);

static int PySSL_set_owner(PySSLSocket *, PyObject *, void *);
static int PySSL_set_session(PySSLSocket *, PyObject *, void *);

typedef enum {
    SOCKET_IS_NONBLOCKING,
    SOCKET_IS_BLOCKING,
    SOCKET_HAS_TIMED_OUT,
    SOCKET_HAS_BEEN_CLOSED,
    SOCKET_TOO_LARGE_FOR_SELECT,
    SOCKET_OPERATION_OK
} timeout_state;

/* Wrap error strings with filename and line # */
#define ERRSTR1(x,y,z) (x ":" y ": " z)
#define ERRSTR(x) ERRSTR1("_ssl.c", Py_STRINGIFY(__LINE__), x)

// Get the socket from a PySSLSocket, if it has one.
// Return a borrowed reference.
static inline PySocketSockObject* GET_SOCKET(PySSLSocket *obj) {
    if (obj->Socket) {
        PyObject *sock = _PyWeakref_GET_REF(obj->Socket);
        if (sock != NULL) {
            // GET_SOCKET() returns a borrowed reference
            Py_DECREF(sock);
        }
        else {
            // dead weak reference
            sock = Py_None;
        }
        return (PySocketSockObject *)sock;  // borrowed reference
    }
    else {
        return NULL;
    }
}

/* If sock is NULL, use a timeout of 0 second */
#define GET_SOCKET_TIMEOUT(sock) \
    ((sock != NULL) ? (sock)->sock_timeout : 0)

#include "_ssl/debughelpers.c"

/*
 * SSL errors.
 */

PyDoc_STRVAR(SSLError_doc,
"An error occurred in the SSL implementation.");

PyDoc_STRVAR(SSLCertVerificationError_doc,
"A certificate could not be verified.");

PyDoc_STRVAR(SSLZeroReturnError_doc,
"SSL/TLS session closed cleanly.");

PyDoc_STRVAR(SSLWantReadError_doc,
"Non-blocking SSL socket needs to read more data\n"
"before the requested operation can be completed.");

PyDoc_STRVAR(SSLWantWriteError_doc,
"Non-blocking SSL socket needs to write more data\n"
"before the requested operation can be completed.");

PyDoc_STRVAR(SSLSyscallError_doc,
"System error when attempting SSL operation.");

PyDoc_STRVAR(SSLEOFError_doc,
"SSL/TLS connection terminated abruptly.");

static PyObject *
SSLError_str(PyOSErrorObject *self)
{
    if (self->strerror != NULL && PyUnicode_Check(self->strerror)) {
        return Py_NewRef(self->strerror);
    }
    else
        return PyObject_Str(self->args);
}

static PyType_Slot sslerror_type_slots[] = {
    {Py_tp_doc, (void*)SSLError_doc},
    {Py_tp_str, SSLError_str},
    {0, 0},
};

static PyType_Spec sslerror_type_spec = {
    .name = "ssl.SSLError",
    .basicsize = sizeof(PyOSErrorObject),
    .flags = (Py_TPFLAGS_DEFAULT | Py_TPFLAGS_BASETYPE | Py_TPFLAGS_IMMUTABLETYPE),
    .slots = sslerror_type_slots
};

static void
fill_and_set_sslerror(_sslmodulestate *state,
                      PySSLSocket *sslsock, PyObject *type, int ssl_errno,
                      const char *errstr, int lineno, unsigned long errcode)
{
    PyObject *err_value = NULL, *reason_obj = NULL, *lib_obj = NULL;
    PyObject *verify_obj = NULL, *verify_code_obj = NULL;
    PyObject *init_value, *msg, *key;

    if (errcode != 0) {
        int lib, reason;

        lib = ERR_GET_LIB(errcode);
        reason = ERR_GET_REASON(errcode);
        key = Py_BuildValue("ii", lib, reason);
        if (key == NULL)
            goto fail;
        reason_obj = PyDict_GetItemWithError(state->err_codes_to_names, key);
        Py_DECREF(key);
        if (reason_obj == NULL && PyErr_Occurred()) {
            goto fail;
        }
        key = PyLong_FromLong(lib);
        if (key == NULL)
            goto fail;
        lib_obj = PyDict_GetItemWithError(state->lib_codes_to_names, key);
        Py_DECREF(key);
        if (lib_obj == NULL && PyErr_Occurred()) {
            goto fail;
        }
        if (errstr == NULL)
            errstr = ERR_reason_error_string(errcode);
    }
    if (errstr == NULL)
        errstr = "unknown error";

    /* verify code for cert validation error */
    if ((sslsock != NULL) && (type == state->PySSLCertVerificationErrorObject)) {
        const char *verify_str = NULL;
        long verify_code;

        verify_code = SSL_get_verify_result(sslsock->ssl);
        verify_code_obj = PyLong_FromLong(verify_code);
        if (verify_code_obj == NULL) {
            goto fail;
        }

        switch (verify_code) {
        case X509_V_ERR_HOSTNAME_MISMATCH:
            verify_obj = PyUnicode_FromFormat(
                "Hostname mismatch, certificate is not valid for '%S'.",
                sslsock->server_hostname
            );
            break;
        case X509_V_ERR_IP_ADDRESS_MISMATCH:
            verify_obj = PyUnicode_FromFormat(
                "IP address mismatch, certificate is not valid for '%S'.",
                sslsock->server_hostname
            );
            break;
        default:
            verify_str = X509_verify_cert_error_string(verify_code);
            if (verify_str != NULL) {
                verify_obj = PyUnicode_FromString(verify_str);
            } else {
                verify_obj = Py_NewRef(Py_None);
            }
            break;
        }
        if (verify_obj == NULL) {
            goto fail;
        }
    }

    if (verify_obj && reason_obj && lib_obj)
        msg = PyUnicode_FromFormat("[%S: %S] %s: %S (_ssl.c:%d)",
                                   lib_obj, reason_obj, errstr, verify_obj,
                                   lineno);
    else if (reason_obj && lib_obj)
        msg = PyUnicode_FromFormat("[%S: %S] %s (_ssl.c:%d)",
                                   lib_obj, reason_obj, errstr, lineno);
    else if (lib_obj)
        msg = PyUnicode_FromFormat("[%S] %s (_ssl.c:%d)",
                                   lib_obj, errstr, lineno);
    else
        msg = PyUnicode_FromFormat("%s (_ssl.c:%d)", errstr, lineno);
    if (msg == NULL)
        goto fail;

    init_value = Py_BuildValue("iN", ERR_GET_REASON(ssl_errno), msg);
    if (init_value == NULL)
        goto fail;

    err_value = PyObject_CallObject(type, init_value);
    Py_DECREF(init_value);
    if (err_value == NULL)
        goto fail;

    if (reason_obj == NULL)
        reason_obj = Py_None;
    if (PyObject_SetAttr(err_value, state->str_reason, reason_obj))
        goto fail;

    if (lib_obj == NULL)
        lib_obj = Py_None;
    if (PyObject_SetAttr(err_value, state->str_library, lib_obj))
        goto fail;

    if ((sslsock != NULL) && (type == state->PySSLCertVerificationErrorObject)) {
        /* Only set verify code / message for SSLCertVerificationError */
        if (PyObject_SetAttr(err_value, state->str_verify_code,
                                verify_code_obj))
            goto fail;
        if (PyObject_SetAttr(err_value, state->str_verify_message, verify_obj))
            goto fail;
    }

    PyErr_SetObject(type, err_value);
fail:
    Py_XDECREF(err_value);
    Py_XDECREF(verify_code_obj);
    Py_XDECREF(verify_obj);
}

static int
PySSL_ChainExceptions(PySSLSocket *sslsock) {
    if (sslsock->exc == NULL)
        return 0;

    _PyErr_ChainExceptions1(sslsock->exc);
    sslsock->exc = NULL;
    return -1;
}

static PyObject *
PySSL_SetError(PySSLSocket *sslsock, int ret, const char *filename, int lineno)
{
    PyObject *type;
    char *errstr = NULL;
    _PySSLError err;
    enum py_ssl_error p = PY_SSL_ERROR_NONE;
    unsigned long e = 0;

    assert(sslsock != NULL);

    _sslmodulestate *state = get_state_sock(sslsock);
    type = state->PySSLErrorObject;

    assert(ret <= 0);
    e = ERR_peek_last_error();

    if (sslsock->ssl != NULL) {
        err = sslsock->err;

        switch (err.ssl) {
        case SSL_ERROR_ZERO_RETURN:
            errstr = "TLS/SSL connection has been closed (EOF)";
            type = state->PySSLZeroReturnErrorObject;
            p = PY_SSL_ERROR_ZERO_RETURN;
            break;
        case SSL_ERROR_WANT_READ:
            errstr = "The operation did not complete (read)";
            type = state->PySSLWantReadErrorObject;
            p = PY_SSL_ERROR_WANT_READ;
            break;
        case SSL_ERROR_WANT_WRITE:
            p = PY_SSL_ERROR_WANT_WRITE;
            type = state->PySSLWantWriteErrorObject;
            errstr = "The operation did not complete (write)";
            break;
        case SSL_ERROR_WANT_X509_LOOKUP:
            p = PY_SSL_ERROR_WANT_X509_LOOKUP;
            errstr = "The operation did not complete (X509 lookup)";
            break;
        case SSL_ERROR_WANT_CONNECT:
            p = PY_SSL_ERROR_WANT_CONNECT;
            errstr = "The operation did not complete (connect)";
            break;
        case SSL_ERROR_SYSCALL:
        {
            if (e == 0) {
                PySocketSockObject *s = GET_SOCKET(sslsock);
                if (ret == 0 || (((PyObject *)s) == Py_None)) {
                    p = PY_SSL_ERROR_EOF;
                    type = state->PySSLEOFErrorObject;
                    errstr = "EOF occurred in violation of protocol";
                } else if (s && ret == -1) {
                    /* underlying BIO reported an I/O error */
                    ERR_clear_error();
#ifdef MS_WINDOWS
                    if (err.ws) {
                        return PyErr_SetFromWindowsErr(err.ws);
                    }
#endif
                    if (err.c) {
                        errno = err.c;
                        return PyErr_SetFromErrno(PyExc_OSError);
                    }
                    else {
                        p = PY_SSL_ERROR_EOF;
                        type = state->PySSLEOFErrorObject;
                        errstr = "EOF occurred in violation of protocol";
                    }
                } else { /* possible? */
                    p = PY_SSL_ERROR_SYSCALL;
                    type = state->PySSLSyscallErrorObject;
                    errstr = "Some I/O error occurred";
                }
            } else {
                p = PY_SSL_ERROR_SYSCALL;
            }
            break;
        }
        case SSL_ERROR_SSL:
        {
            p = PY_SSL_ERROR_SSL;
            if (e == 0) {
                /* possible? */
                errstr = "A failure in the SSL library occurred";
            }
            if (ERR_GET_LIB(e) == ERR_LIB_SSL &&
                    ERR_GET_REASON(e) == SSL_R_CERTIFICATE_VERIFY_FAILED) {
                type = state->PySSLCertVerificationErrorObject;
            }
#if defined(SSL_R_UNEXPECTED_EOF_WHILE_READING)
            /* OpenSSL 3.0 changed transport EOF from SSL_ERROR_SYSCALL with
             * zero return value to SSL_ERROR_SSL with a special error code. */
            if (ERR_GET_LIB(e) == ERR_LIB_SSL &&
                    ERR_GET_REASON(e) == SSL_R_UNEXPECTED_EOF_WHILE_READING) {
                p = PY_SSL_ERROR_EOF;
                type = state->PySSLEOFErrorObject;
                errstr = "EOF occurred in violation of protocol";
            }
#endif
            break;
        }
        default:
            p = PY_SSL_ERROR_INVALID_ERROR_CODE;
            errstr = "Invalid error code";
        }
    }
    fill_and_set_sslerror(state, sslsock, type, p, errstr, lineno, e);
    ERR_clear_error();
    PySSL_ChainExceptions(sslsock);
    return NULL;
}

static PyObject *
_setSSLError (_sslmodulestate *state, const char *errstr, int errcode, const char *filename, int lineno)
{
    if (errstr == NULL)
        errcode = ERR_peek_last_error();
    else
        errcode = 0;
    fill_and_set_sslerror(state, NULL, state->PySSLErrorObject, errcode, errstr, lineno, errcode);
    ERR_clear_error();
    return NULL;
}

static int
_ssl_deprecated(const char* msg, int stacklevel) {
    return PyErr_WarnEx(
        PyExc_DeprecationWarning, msg, stacklevel
    );
}

#define PY_SSL_DEPRECATED(name, stacklevel, ret) \
    if (_ssl_deprecated((name), (stacklevel)) == -1) return (ret)

/*
 * SSL objects
 */

static int
_ssl_configure_hostname(PySSLSocket *self, const char* server_hostname)
{
    int retval = -1;
    ASN1_OCTET_STRING *ip;
    PyObject *hostname;
    size_t len;

    assert(server_hostname);

    /* Disable OpenSSL's special mode with leading dot in hostname:
     * When name starts with a dot (e.g ".example.com"), it will be
     * matched by a certificate valid for any sub-domain of name.
     */
    len = strlen(server_hostname);
    if (len == 0 || *server_hostname == '.') {
        PyErr_SetString(
            PyExc_ValueError,
            "server_hostname cannot be an empty string or start with a "
            "leading dot.");
        return retval;
    }

    /* inet_pton is not available on all platforms. */
    ip = a2i_IPADDRESS(server_hostname);
    if (ip == NULL) {
        ERR_clear_error();
    }

    hostname = PyUnicode_Decode(server_hostname, len, "ascii", "strict");
    if (hostname == NULL) {
        goto error;
    }
    self->server_hostname = hostname;

    /* Only send SNI extension for non-IP hostnames */
    if (ip == NULL) {
        if (!SSL_set_tlsext_host_name(self->ssl, server_hostname)) {
            _setSSLError(get_state_sock(self), NULL, 0, __FILE__, __LINE__);
            goto error;
        }
    }
    if (self->ctx->check_hostname) {
        X509_VERIFY_PARAM *param = SSL_get0_param(self->ssl);
        if (ip == NULL) {
            if (!X509_VERIFY_PARAM_set1_host(param, server_hostname,
                                             strlen(server_hostname))) {
                _setSSLError(get_state_sock(self), NULL, 0, __FILE__, __LINE__);
                goto error;
            }
        } else {
            if (!X509_VERIFY_PARAM_set1_ip(param, ASN1_STRING_get0_data(ip),
                                           ASN1_STRING_length(ip))) {
                _setSSLError(get_state_sock(self), NULL, 0, __FILE__, __LINE__);
                goto error;
            }
        }
    }
    retval = 0;
  error:
    if (ip != NULL) {
        ASN1_OCTET_STRING_free(ip);
    }
    return retval;
}

static PySSLSocket *
newPySSLSocket(PySSLContext *sslctx, PySocketSockObject *sock,
               enum py_ssl_server_or_client socket_type,
               char *server_hostname,
               PyObject *owner, PyObject *session,
               PySSLMemoryBIO *inbio, PySSLMemoryBIO *outbio)
{
    PySSLSocket *self;
    SSL_CTX *ctx = sslctx->ctx;
    _PySSLError err = { 0 };

    if ((socket_type == PY_SSL_SERVER) &&
        (sslctx->protocol == PY_SSL_VERSION_TLS_CLIENT)) {
        _setSSLError(get_state_ctx(sslctx),
                     "Cannot create a server socket with a "
                     "PROTOCOL_TLS_CLIENT context", 0, __FILE__, __LINE__);
        return NULL;
    }
    if ((socket_type == PY_SSL_CLIENT) &&
        (sslctx->protocol == PY_SSL_VERSION_TLS_SERVER)) {
        _setSSLError(get_state_ctx(sslctx),
                     "Cannot create a client socket with a "
                     "PROTOCOL_TLS_SERVER context", 0, __FILE__, __LINE__);
        return NULL;
    }

    self = PyObject_GC_New(PySSLSocket,
                           get_state_ctx(sslctx)->PySSLSocket_Type);
    if (self == NULL)
        return NULL;

    self->ssl = NULL;
    self->Socket = NULL;
    self->ctx = (PySSLContext*)Py_NewRef(sslctx);
    self->shutdown_seen_zero = 0;
    self->owner = NULL;
    self->server_hostname = NULL;
    self->err = err;
    self->exc = NULL;

    /* Make sure the SSL error state is initialized */
    ERR_clear_error();

    PySSL_BEGIN_ALLOW_THREADS
    self->ssl = SSL_new(ctx);
    PySSL_END_ALLOW_THREADS
    if (self->ssl == NULL) {
        Py_DECREF(self);
        _setSSLError(get_state_ctx(self), NULL, 0, __FILE__, __LINE__);
        return NULL;
    }

    if (socket_type == PY_SSL_SERVER) {
#define SID_CTX "Python"
        /* Set the session id context (server-side only) */
        SSL_set_session_id_context(self->ssl, (const unsigned char *) SID_CTX,
                                   sizeof(SID_CTX));
#undef SID_CTX
    }

    /* bpo43522 and OpenSSL < 1.1.1l: copy hostflags manually */
#if !defined(LIBRESSL_VERSION_NUMBER) && OPENSSL_VERSION < 0x101010cf
    X509_VERIFY_PARAM *ssl_params = SSL_get0_param(self->ssl);
    X509_VERIFY_PARAM_set_hostflags(ssl_params, sslctx->hostflags);
#endif
    SSL_set_app_data(self->ssl, self);
    if (sock) {
        SSL_set_fd(self->ssl, Py_SAFE_DOWNCAST(sock->sock_fd, SOCKET_T, int));
    } else {
        /* BIOs are reference counted and SSL_set_bio borrows our reference.
         * To prevent a double free in memory_bio_dealloc() we need to take an
         * extra reference here. */
        BIO_up_ref(inbio->bio);
        BIO_up_ref(outbio->bio);
        SSL_set_bio(self->ssl, inbio->bio, outbio->bio);
    }
    SSL_set_mode(self->ssl,
                 SSL_MODE_ACCEPT_MOVING_WRITE_BUFFER | SSL_MODE_AUTO_RETRY);

#ifdef TLS1_3_VERSION
    if (sslctx->post_handshake_auth == 1) {
        if (socket_type == PY_SSL_SERVER) {
            /* bpo-37428: OpenSSL does not ignore SSL_VERIFY_POST_HANDSHAKE.
             * Set SSL_VERIFY_POST_HANDSHAKE flag only for server sockets and
             * only in combination with SSL_VERIFY_PEER flag. */
            int mode = SSL_get_verify_mode(self->ssl);
            if (mode & SSL_VERIFY_PEER) {
                int (*verify_cb)(int, X509_STORE_CTX *) = NULL;
                verify_cb = SSL_get_verify_callback(self->ssl);
                mode |= SSL_VERIFY_POST_HANDSHAKE;
                SSL_set_verify(self->ssl, mode, verify_cb);
            }
        } else {
            /* client socket */
            SSL_set_post_handshake_auth(self->ssl, 1);
        }
    }
#endif

    if (server_hostname != NULL) {
        if (_ssl_configure_hostname(self, server_hostname) < 0) {
            Py_DECREF(self);
            return NULL;
        }
    }
    /* If the socket is in non-blocking mode or timeout mode, set the BIO
     * to non-blocking mode (blocking is the default)
     */
    if (sock && sock->sock_timeout >= 0) {
        BIO_set_nbio(SSL_get_rbio(self->ssl), 1);
        BIO_set_nbio(SSL_get_wbio(self->ssl), 1);
    }

    PySSL_BEGIN_ALLOW_THREADS
    if (socket_type == PY_SSL_CLIENT)
        SSL_set_connect_state(self->ssl);
    else
        SSL_set_accept_state(self->ssl);
    PySSL_END_ALLOW_THREADS

    self->socket_type = socket_type;
    if (sock != NULL) {
        self->Socket = PyWeakref_NewRef((PyObject *) sock, NULL);
        if (self->Socket == NULL) {
            Py_DECREF(self);
            return NULL;
        }
    }
    if (owner && owner != Py_None) {
        if (PySSL_set_owner(self, owner, NULL) == -1) {
            Py_DECREF(self);
            return NULL;
        }
    }
    if (session && session != Py_None) {
        if (PySSL_set_session(self, session, NULL) == -1) {
            Py_DECREF(self);
            return NULL;
        }
    }

    PyObject_GC_Track(self);
    return self;
}

/* SSL object methods */

/*[clinic input]
_ssl._SSLSocket.do_handshake
[clinic start generated code]*/

static PyObject *
_ssl__SSLSocket_do_handshake_impl(PySSLSocket *self)
/*[clinic end generated code: output=6c0898a8936548f6 input=d2d737de3df018c8]*/
{
    int ret;
    _PySSLError err;
    int sockstate, nonblocking;
    PySocketSockObject *sock = GET_SOCKET(self);
    _PyTime_t timeout, deadline = 0;
    int has_timeout;

    if (sock) {
        if (((PyObject*)sock) == Py_None) {
            _setSSLError(get_state_sock(self),
                         "Underlying socket connection gone",
                         PY_SSL_ERROR_NO_SOCKET, __FILE__, __LINE__);
            return NULL;
        }
        Py_INCREF(sock);

        /* just in case the blocking state of the socket has been changed */
        nonblocking = (sock->sock_timeout >= 0);
        BIO_set_nbio(SSL_get_rbio(self->ssl), nonblocking);
        BIO_set_nbio(SSL_get_wbio(self->ssl), nonblocking);
    }

    timeout = GET_SOCKET_TIMEOUT(sock);
    has_timeout = (timeout > 0);
    if (has_timeout) {
        deadline = _PyDeadline_Init(timeout);
    }

    /* Actually negotiate SSL connection */
    /* XXX If SSL_do_handshake() returns 0, it's also a failure. */
    do {
        PySSL_BEGIN_ALLOW_THREADS
        ret = SSL_do_handshake(self->ssl);
        err = _PySSL_errno(ret < 1, self->ssl, ret);
        PySSL_END_ALLOW_THREADS
        self->err = err;

        if (PyErr_CheckSignals())
            goto error;

        if (has_timeout)
            timeout = _PyDeadline_Get(deadline);

        if (err.ssl == SSL_ERROR_WANT_READ) {
            sockstate = PySSL_select(sock, 0, timeout);
        } else if (err.ssl == SSL_ERROR_WANT_WRITE) {
            sockstate = PySSL_select(sock, 1, timeout);
        } else {
            sockstate = SOCKET_OPERATION_OK;
        }

        if (sockstate == SOCKET_HAS_TIMED_OUT) {
            PyErr_SetString(PyExc_TimeoutError,
                            ERRSTR("The handshake operation timed out"));
            goto error;
        } else if (sockstate == SOCKET_HAS_BEEN_CLOSED) {
            PyErr_SetString(get_state_sock(self)->PySSLErrorObject,
                            ERRSTR("Underlying socket has been closed."));
            goto error;
        } else if (sockstate == SOCKET_TOO_LARGE_FOR_SELECT) {
            PyErr_SetString(get_state_sock(self)->PySSLErrorObject,
                            ERRSTR("Underlying socket too large for select()."));
            goto error;
        } else if (sockstate == SOCKET_IS_NONBLOCKING) {
            break;
        }
    } while (err.ssl == SSL_ERROR_WANT_READ ||
             err.ssl == SSL_ERROR_WANT_WRITE);
    Py_XDECREF(sock);
    if (ret < 1)
        return PySSL_SetError(self, ret, __FILE__, __LINE__);
    if (PySSL_ChainExceptions(self) < 0)
        return NULL;
    Py_RETURN_NONE;
error:
    Py_XDECREF(sock);
    PySSL_ChainExceptions(self);
    return NULL;
}

static PyObject *
_asn1obj2py(_sslmodulestate *state, const ASN1_OBJECT *name, int no_name)
{
    char buf[X509_NAME_MAXLEN];
    char *namebuf = buf;
    int buflen;
    PyObject *name_obj = NULL;

    buflen = OBJ_obj2txt(namebuf, X509_NAME_MAXLEN, name, no_name);
    if (buflen < 0) {
        _setSSLError(state, NULL, 0, __FILE__, __LINE__);
        return NULL;
    }
    /* initial buffer is too small for oid + terminating null byte */
    if (buflen > X509_NAME_MAXLEN - 1) {
        /* make OBJ_obj2txt() calculate the required buflen */
        buflen = OBJ_obj2txt(NULL, 0, name, no_name);
        /* allocate len + 1 for terminating NULL byte */
        namebuf = PyMem_Malloc(buflen + 1);
        if (namebuf == NULL) {
            PyErr_NoMemory();
            return NULL;
        }
        buflen = OBJ_obj2txt(namebuf, buflen + 1, name, no_name);
        if (buflen < 0) {
            _setSSLError(state, NULL, 0, __FILE__, __LINE__);
            goto done;
        }
    }
    if (!buflen && no_name) {
        name_obj = Py_NewRef(Py_None);
    }
    else {
        name_obj = PyUnicode_FromStringAndSize(namebuf, buflen);
    }

  done:
    if (buf != namebuf) {
        PyMem_Free(namebuf);
    }
    return name_obj;
}

static PyObject *
_create_tuple_for_attribute(_sslmodulestate *state,
                            ASN1_OBJECT *name, ASN1_STRING *value)
{
    Py_ssize_t buflen;
    PyObject *pyattr;
    PyObject *pyname = _asn1obj2py(state, name, 0);

    if (pyname == NULL) {
        _setSSLError(state, NULL, 0, __FILE__, __LINE__);
        return NULL;
    }

    if (ASN1_STRING_type(value) == V_ASN1_BIT_STRING) {
        buflen = ASN1_STRING_length(value);
        pyattr = Py_BuildValue("Ny#", pyname, ASN1_STRING_get0_data(value), buflen);
    } else {
        unsigned char *valuebuf = NULL;
        buflen = ASN1_STRING_to_UTF8(&valuebuf, value);
        if (buflen < 0) {
            _setSSLError(state, NULL, 0, __FILE__, __LINE__);
            Py_DECREF(pyname);
            return NULL;
        }
        pyattr = Py_BuildValue("Ns#", pyname, valuebuf, buflen);
        OPENSSL_free(valuebuf);
    }
    return pyattr;
}

static PyObject *
_create_tuple_for_X509_NAME (_sslmodulestate *state, X509_NAME *xname)
{
    PyObject *dn = NULL;    /* tuple which represents the "distinguished name" */
    PyObject *rdn = NULL;   /* tuple to hold a "relative distinguished name" */
    PyObject *rdnt;
    PyObject *attr = NULL;   /* tuple to hold an attribute */
    int entry_count = X509_NAME_entry_count(xname);
    X509_NAME_ENTRY *entry;
    ASN1_OBJECT *name;
    ASN1_STRING *value;
    int index_counter;
    int rdn_level = -1;
    int retcode;

    dn = PyList_New(0);
    if (dn == NULL)
        return NULL;
    /* now create another tuple to hold the top-level RDN */
    rdn = PyList_New(0);
    if (rdn == NULL)
        goto fail0;

    for (index_counter = 0;
         index_counter < entry_count;
         index_counter++)
    {
        entry = X509_NAME_get_entry(xname, index_counter);

        /* check to see if we've gotten to a new RDN */
        if (rdn_level >= 0) {
            if (rdn_level != X509_NAME_ENTRY_set(entry)) {
                /* yes, new RDN */
                /* add old RDN to DN */
                rdnt = PyList_AsTuple(rdn);
                Py_DECREF(rdn);
                if (rdnt == NULL)
                    goto fail0;
                retcode = PyList_Append(dn, rdnt);
                Py_DECREF(rdnt);
                if (retcode < 0)
                    goto fail0;
                /* create new RDN */
                rdn = PyList_New(0);
                if (rdn == NULL)
                    goto fail0;
            }
        }
        rdn_level = X509_NAME_ENTRY_set(entry);

        /* now add this attribute to the current RDN */
        name = X509_NAME_ENTRY_get_object(entry);
        value = X509_NAME_ENTRY_get_data(entry);
        attr = _create_tuple_for_attribute(state, name, value);
        /*
        fprintf(stderr, "RDN level %d, attribute %s: %s\n",
            entry->set,
            PyBytes_AS_STRING(PyTuple_GET_ITEM(attr, 0)),
            PyBytes_AS_STRING(PyTuple_GET_ITEM(attr, 1)));
        */
        if (attr == NULL)
            goto fail1;
        retcode = PyList_Append(rdn, attr);
        Py_DECREF(attr);
        if (retcode < 0)
            goto fail1;
    }
    /* now, there's typically a dangling RDN */
    if (rdn != NULL) {
        if (PyList_GET_SIZE(rdn) > 0) {
            rdnt = PyList_AsTuple(rdn);
            Py_DECREF(rdn);
            if (rdnt == NULL)
                goto fail0;
            retcode = PyList_Append(dn, rdnt);
            Py_DECREF(rdnt);
            if (retcode < 0)
                goto fail0;
        }
        else {
            Py_DECREF(rdn);
        }
    }

    /* convert list to tuple */
    rdnt = PyList_AsTuple(dn);
    Py_DECREF(dn);
    if (rdnt == NULL)
        return NULL;
    return rdnt;

  fail1:
    Py_XDECREF(rdn);

  fail0:
    Py_XDECREF(dn);
    return NULL;
}

static PyObject *
_get_peer_alt_names (_sslmodulestate *state, X509 *certificate) {

    /* this code follows the procedure outlined in
       OpenSSL's crypto/x509v3/v3_prn.c:X509v3_EXT_print()
       function to extract the STACK_OF(GENERAL_NAME),
       then iterates through the stack to add the
       names. */

    int j;
    PyObject *peer_alt_names = Py_None;
    PyObject *v = NULL, *t;
    GENERAL_NAMES *names = NULL;
    GENERAL_NAME *name;
    BIO *biobuf = NULL;
    char buf[2048];
    char *vptr;
    int len;

    if (certificate == NULL)
        return peer_alt_names;

    /* get a memory buffer */
    biobuf = BIO_new(BIO_s_mem());
    if (biobuf == NULL) {
        PyErr_SetString(state->PySSLErrorObject, "failed to allocate BIO");
        return NULL;
    }

    names = (GENERAL_NAMES *)X509_get_ext_d2i(
        certificate, NID_subject_alt_name, NULL, NULL);
    if (names != NULL) {
        if (peer_alt_names == Py_None) {
            peer_alt_names = PyList_New(0);
            if (peer_alt_names == NULL)
                goto fail;
        }

        for(j = 0; j < sk_GENERAL_NAME_num(names); j++) {
            /* get a rendering of each name in the set of names */
            int gntype;
            ASN1_STRING *as = NULL;

            name = sk_GENERAL_NAME_value(names, j);
            gntype = name->type;
            switch (gntype) {
            case GEN_DIRNAME:
                /* we special-case DirName as a tuple of
                   tuples of attributes */

                t = PyTuple_New(2);
                if (t == NULL) {
                    goto fail;
                }

                v = PyUnicode_FromString("DirName");
                if (v == NULL) {
                    Py_DECREF(t);
                    goto fail;
                }
                PyTuple_SET_ITEM(t, 0, v);

                v = _create_tuple_for_X509_NAME(state, name->d.dirn);
                if (v == NULL) {
                    Py_DECREF(t);
                    goto fail;
                }
                PyTuple_SET_ITEM(t, 1, v);
                break;

            case GEN_EMAIL:
            case GEN_DNS:
            case GEN_URI:
                /* GENERAL_NAME_print() doesn't handle NULL bytes in ASN1_string
                   correctly, CVE-2013-4238 */
                t = PyTuple_New(2);
                if (t == NULL)
                    goto fail;
                switch (gntype) {
                case GEN_EMAIL:
                    v = PyUnicode_FromString("email");
                    as = name->d.rfc822Name;
                    break;
                case GEN_DNS:
                    v = PyUnicode_FromString("DNS");
                    as = name->d.dNSName;
                    break;
                case GEN_URI:
                    v = PyUnicode_FromString("URI");
                    as = name->d.uniformResourceIdentifier;
                    break;
                }
                if (v == NULL) {
                    Py_DECREF(t);
                    goto fail;
                }
                PyTuple_SET_ITEM(t, 0, v);
                v = PyUnicode_FromStringAndSize((char *)ASN1_STRING_get0_data(as),
                                                ASN1_STRING_length(as));
                if (v == NULL) {
                    Py_DECREF(t);
                    goto fail;
                }
                PyTuple_SET_ITEM(t, 1, v);
                break;

            case GEN_RID:
                t = PyTuple_New(2);
                if (t == NULL)
                    goto fail;

                v = PyUnicode_FromString("Registered ID");
                if (v == NULL) {
                    Py_DECREF(t);
                    goto fail;
                }
                PyTuple_SET_ITEM(t, 0, v);

                len = i2t_ASN1_OBJECT(buf, sizeof(buf)-1, name->d.rid);
                if (len < 0) {
                    Py_DECREF(t);
                    _setSSLError(state, NULL, 0, __FILE__, __LINE__);
                    goto fail;
                } else if (len >= (int)sizeof(buf)) {
                    v = PyUnicode_FromString("<INVALID>");
                } else {
                    v = PyUnicode_FromStringAndSize(buf, len);
                }
                if (v == NULL) {
                    Py_DECREF(t);
                    goto fail;
                }
                PyTuple_SET_ITEM(t, 1, v);
                break;

            case GEN_IPADD:
                /* OpenSSL < 3.0.0 adds a trailing \n to IPv6. 3.0.0 removed
                 * the trailing newline. Remove it in all versions
                 */
                t = PyTuple_New(2);
                if (t == NULL)
                    goto fail;

                v = PyUnicode_FromString("IP Address");
                if (v == NULL) {
                    Py_DECREF(t);
                    goto fail;
                }
                PyTuple_SET_ITEM(t, 0, v);

                if (name->d.ip->length == 4) {
                    unsigned char *p = name->d.ip->data;
                    v = PyUnicode_FromFormat(
                        "%d.%d.%d.%d",
                        p[0], p[1], p[2], p[3]
                    );
                } else if (name->d.ip->length == 16) {
                    unsigned char *p = name->d.ip->data;
                    v = PyUnicode_FromFormat(
                        "%X:%X:%X:%X:%X:%X:%X:%X",
                        p[0] << 8 | p[1],
                        p[2] << 8 | p[3],
                        p[4] << 8 | p[5],
                        p[6] << 8 | p[7],
                        p[8] << 8 | p[9],
                        p[10] << 8 | p[11],
                        p[12] << 8 | p[13],
                        p[14] << 8 | p[15]
                    );
                } else {
                    v = PyUnicode_FromString("<invalid>");
                }

                if (v == NULL) {
                    Py_DECREF(t);
                    goto fail;
                }
                PyTuple_SET_ITEM(t, 1, v);
                break;

            default:
                /* for everything else, we use the OpenSSL print form */
                switch (gntype) {
                    /* check for new general name type */
                    case GEN_OTHERNAME:
                    case GEN_X400:
                    case GEN_EDIPARTY:
                    case GEN_RID:
                        break;
                    default:
                        if (PyErr_WarnFormat(PyExc_RuntimeWarning, 1,
                                             "Unknown general name type %d",
                                             gntype) == -1) {
                            goto fail;
                        }
                        break;
                }
                (void) BIO_reset(biobuf);
                GENERAL_NAME_print(biobuf, name);
                len = BIO_gets(biobuf, buf, sizeof(buf)-1);
                if (len < 0) {
                    _setSSLError(state, NULL, 0, __FILE__, __LINE__);
                    goto fail;
                }
                vptr = strchr(buf, ':');
                if (vptr == NULL) {
                    PyErr_Format(PyExc_ValueError,
                                 "Invalid value %.200s",
                                 buf);
                    goto fail;
                }
                t = PyTuple_New(2);
                if (t == NULL)
                    goto fail;
                v = PyUnicode_FromStringAndSize(buf, (vptr - buf));
                if (v == NULL) {
                    Py_DECREF(t);
                    goto fail;
                }
                PyTuple_SET_ITEM(t, 0, v);
                v = PyUnicode_FromStringAndSize((vptr + 1),
                                                (len - (vptr - buf + 1)));
                if (v == NULL) {
                    Py_DECREF(t);
                    goto fail;
                }
                PyTuple_SET_ITEM(t, 1, v);
                break;
            }

            /* and add that rendering to the list */

            if (PyList_Append(peer_alt_names, t) < 0) {
                Py_DECREF(t);
                goto fail;
            }
            Py_DECREF(t);
        }
        sk_GENERAL_NAME_pop_free(names, GENERAL_NAME_free);
    }
    BIO_free(biobuf);
    if (peer_alt_names != Py_None) {
        v = PyList_AsTuple(peer_alt_names);
        Py_DECREF(peer_alt_names);
        return v;
    } else {
        return peer_alt_names;
    }


  fail:
    if (biobuf != NULL)
        BIO_free(biobuf);

    if (peer_alt_names != Py_None) {
        Py_XDECREF(peer_alt_names);
    }

    return NULL;
}

static PyObject *
_get_aia_uri(X509 *certificate, int nid) {
    PyObject *lst = NULL, *ostr = NULL;
    int i, result;
    AUTHORITY_INFO_ACCESS *info;

    info = X509_get_ext_d2i(certificate, NID_info_access, NULL, NULL);
    if (info == NULL)
        return Py_None;
    if (sk_ACCESS_DESCRIPTION_num(info) == 0) {
        AUTHORITY_INFO_ACCESS_free(info);
        return Py_None;
    }

    if ((lst = PyList_New(0)) == NULL) {
        goto fail;
    }

    for (i = 0; i < sk_ACCESS_DESCRIPTION_num(info); i++) {
        ACCESS_DESCRIPTION *ad = sk_ACCESS_DESCRIPTION_value(info, i);
        ASN1_IA5STRING *uri;

        if ((OBJ_obj2nid(ad->method) != nid) ||
                (ad->location->type != GEN_URI)) {
            continue;
        }
        uri = ad->location->d.uniformResourceIdentifier;
        ostr = PyUnicode_FromStringAndSize((char *)uri->data,
                                           uri->length);
        if (ostr == NULL) {
            goto fail;
        }
        result = PyList_Append(lst, ostr);
        Py_DECREF(ostr);
        if (result < 0) {
            goto fail;
        }
    }
    AUTHORITY_INFO_ACCESS_free(info);

    /* convert to tuple or None */
    if (PyList_Size(lst) == 0) {
        Py_DECREF(lst);
        return Py_None;
    } else {
        PyObject *tup;
        tup = PyList_AsTuple(lst);
        Py_DECREF(lst);
        return tup;
    }

  fail:
    AUTHORITY_INFO_ACCESS_free(info);
    Py_XDECREF(lst);
    return NULL;
}

static PyObject *
_get_crl_dp(X509 *certificate) {
    STACK_OF(DIST_POINT) *dps;
    int i, j;
    PyObject *lst, *res = NULL;

    dps = X509_get_ext_d2i(certificate, NID_crl_distribution_points, NULL, NULL);

    if (dps == NULL)
        return Py_None;

    lst = PyList_New(0);
    if (lst == NULL)
        goto done;

    for (i=0; i < sk_DIST_POINT_num(dps); i++) {
        DIST_POINT *dp;
        STACK_OF(GENERAL_NAME) *gns;

        dp = sk_DIST_POINT_value(dps, i);
        if (dp->distpoint == NULL) {
            /* Ignore empty DP value, CVE-2019-5010 */
            continue;
        }
        gns = dp->distpoint->name.fullname;

        for (j=0; j < sk_GENERAL_NAME_num(gns); j++) {
            GENERAL_NAME *gn;
            ASN1_IA5STRING *uri;
            PyObject *ouri;
            int err;

            gn = sk_GENERAL_NAME_value(gns, j);
            if (gn->type != GEN_URI) {
                continue;
            }
            uri = gn->d.uniformResourceIdentifier;
            ouri = PyUnicode_FromStringAndSize((char *)uri->data,
                                               uri->length);
            if (ouri == NULL)
                goto done;

            err = PyList_Append(lst, ouri);
            Py_DECREF(ouri);
            if (err < 0)
                goto done;
        }
    }

    /* Convert to tuple. */
    res = (PyList_GET_SIZE(lst) > 0) ? PyList_AsTuple(lst) : Py_None;

  done:
    Py_XDECREF(lst);
    CRL_DIST_POINTS_free(dps);
    return res;
}

static PyObject *
_decode_certificate(_sslmodulestate *state, X509 *certificate) {

    PyObject *retval = NULL;
    BIO *biobuf = NULL;
    PyObject *peer;
    PyObject *peer_alt_names = NULL;
    PyObject *issuer;
    PyObject *version;
    PyObject *sn_obj;
    PyObject *obj;
    ASN1_INTEGER *serialNumber;
    char buf[2048];
    int len, result;
    const ASN1_TIME *notBefore, *notAfter;
    PyObject *pnotBefore, *pnotAfter;

    retval = PyDict_New();
    if (retval == NULL)
        return NULL;

    peer = _create_tuple_for_X509_NAME(
        state,
        X509_get_subject_name(certificate));
    if (peer == NULL)
        goto fail0;
    if (PyDict_SetItemString(retval, (const char *) "subject", peer) < 0) {
        Py_DECREF(peer);
        goto fail0;
    }
    Py_DECREF(peer);

    issuer = _create_tuple_for_X509_NAME(
        state,
        X509_get_issuer_name(certificate));
    if (issuer == NULL)
        goto fail0;
    if (PyDict_SetItemString(retval, (const char *)"issuer", issuer) < 0) {
        Py_DECREF(issuer);
        goto fail0;
    }
    Py_DECREF(issuer);

    version = PyLong_FromLong(X509_get_version(certificate) + 1);
    if (version == NULL)
        goto fail0;
    if (PyDict_SetItemString(retval, "version", version) < 0) {
        Py_DECREF(version);
        goto fail0;
    }
    Py_DECREF(version);

    /* get a memory buffer */
    biobuf = BIO_new(BIO_s_mem());
    if (biobuf == NULL) {
        PyErr_SetString(state->PySSLErrorObject, "failed to allocate BIO");
        goto fail0;
    }

    (void) BIO_reset(biobuf);
    serialNumber = X509_get_serialNumber(certificate);
    /* should not exceed 20 octets, 160 bits, so buf is big enough */
    i2a_ASN1_INTEGER(biobuf, serialNumber);
    len = BIO_gets(biobuf, buf, sizeof(buf)-1);
    if (len < 0) {
        _setSSLError(state, NULL, 0, __FILE__, __LINE__);
        goto fail1;
    }
    sn_obj = PyUnicode_FromStringAndSize(buf, len);
    if (sn_obj == NULL)
        goto fail1;
    if (PyDict_SetItemString(retval, "serialNumber", sn_obj) < 0) {
        Py_DECREF(sn_obj);
        goto fail1;
    }
    Py_DECREF(sn_obj);

    (void) BIO_reset(biobuf);
    notBefore = X509_get0_notBefore(certificate);
    ASN1_TIME_print(biobuf, notBefore);
    len = BIO_gets(biobuf, buf, sizeof(buf)-1);
    if (len < 0) {
        _setSSLError(state, NULL, 0, __FILE__, __LINE__);
        goto fail1;
    }
    pnotBefore = PyUnicode_FromStringAndSize(buf, len);
    if (pnotBefore == NULL)
        goto fail1;
    if (PyDict_SetItemString(retval, "notBefore", pnotBefore) < 0) {
        Py_DECREF(pnotBefore);
        goto fail1;
    }
    Py_DECREF(pnotBefore);

    (void) BIO_reset(biobuf);
    notAfter = X509_get0_notAfter(certificate);
    ASN1_TIME_print(biobuf, notAfter);
    len = BIO_gets(biobuf, buf, sizeof(buf)-1);
    if (len < 0) {
        _setSSLError(state, NULL, 0, __FILE__, __LINE__);
        goto fail1;
    }
    pnotAfter = PyUnicode_FromStringAndSize(buf, len);
    if (pnotAfter == NULL)
        goto fail1;
    if (PyDict_SetItemString(retval, "notAfter", pnotAfter) < 0) {
        Py_DECREF(pnotAfter);
        goto fail1;
    }
    Py_DECREF(pnotAfter);

    /* Now look for subjectAltName */

    peer_alt_names = _get_peer_alt_names(state, certificate);
    if (peer_alt_names == NULL)
        goto fail1;
    else if (peer_alt_names != Py_None) {
        if (PyDict_SetItemString(retval, "subjectAltName",
                                 peer_alt_names) < 0) {
            Py_DECREF(peer_alt_names);
            goto fail1;
        }
        Py_DECREF(peer_alt_names);
    }

    /* Authority Information Access: OCSP URIs */
    obj = _get_aia_uri(certificate, NID_ad_OCSP);
    if (obj == NULL) {
        goto fail1;
    } else if (obj != Py_None) {
        result = PyDict_SetItemString(retval, "OCSP", obj);
        Py_DECREF(obj);
        if (result < 0) {
            goto fail1;
        }
    }

    obj = _get_aia_uri(certificate, NID_ad_ca_issuers);
    if (obj == NULL) {
        goto fail1;
    } else if (obj != Py_None) {
        result = PyDict_SetItemString(retval, "caIssuers", obj);
        Py_DECREF(obj);
        if (result < 0) {
            goto fail1;
        }
    }

    /* CDP (CRL distribution points) */
    obj = _get_crl_dp(certificate);
    if (obj == NULL) {
        goto fail1;
    } else if (obj != Py_None) {
        result = PyDict_SetItemString(retval, "crlDistributionPoints", obj);
        Py_DECREF(obj);
        if (result < 0) {
            goto fail1;
        }
    }

    BIO_free(biobuf);
    return retval;

  fail1:
    if (biobuf != NULL)
        BIO_free(biobuf);
  fail0:
    Py_XDECREF(retval);
    return NULL;
}

static PyObject *
_certificate_to_der(_sslmodulestate *state, X509 *certificate)
{
    unsigned char *bytes_buf = NULL;
    int len;
    PyObject *retval;

    bytes_buf = NULL;
    len = i2d_X509(certificate, &bytes_buf);
    if (len < 0) {
        _setSSLError(state, NULL, 0, __FILE__, __LINE__);
        return NULL;
    }
    /* this is actually an immutable bytes sequence */
    retval = PyBytes_FromStringAndSize((const char *) bytes_buf, len);
    OPENSSL_free(bytes_buf);
    return retval;
}

#include "_ssl/misc.c"
#include "_ssl/cert.c"

/*[clinic input]
_ssl._test_decode_cert
    path: object(converter="PyUnicode_FSConverter")
    /

[clinic start generated code]*/

static PyObject *
_ssl__test_decode_cert_impl(PyObject *module, PyObject *path)
/*[clinic end generated code: output=96becb9abb23c091 input=cdeaaf02d4346628]*/
{
    PyObject *retval = NULL;
    X509 *x=NULL;
    BIO *cert;
    _sslmodulestate *state = get_ssl_state(module);

    if ((cert=BIO_new(BIO_s_file())) == NULL) {
        PyErr_SetString(state->PySSLErrorObject,
                        "Can't malloc memory to read file");
        goto fail0;
    }

    if (BIO_read_filename(cert, PyBytes_AsString(path)) <= 0) {
        PyErr_SetString(state->PySSLErrorObject,
                        "Can't open file");
        goto fail0;
    }

    x = PEM_read_bio_X509(cert, NULL, NULL, NULL);
    if (x == NULL) {
        PyErr_SetString(state->PySSLErrorObject,
                        "Error decoding PEM-encoded file");
        goto fail0;
    }

    retval = _decode_certificate(state, x);
    X509_free(x);

  fail0:
    Py_DECREF(path);
    if (cert != NULL) BIO_free(cert);
    return retval;
}


/*[clinic input]
_ssl._SSLSocket.getpeercert
    der as binary_mode: bool = False
    /

Returns the certificate for the peer.

If no certificate was provided, returns None.  If a certificate was
provided, but not validated, returns an empty dictionary.  Otherwise
returns a dict containing information about the peer certificate.

If the optional argument is True, returns a DER-encoded copy of the
peer certificate, or None if no certificate was provided.  This will
return the certificate even if it wasn't validated.
[clinic start generated code]*/

static PyObject *
_ssl__SSLSocket_getpeercert_impl(PySSLSocket *self, int binary_mode)
/*[clinic end generated code: output=1f0ab66dfb693c88 input=c0fbe802e57629b7]*/
{
    int verification;
    X509 *peer_cert;
    PyObject *result;

    if (!SSL_is_init_finished(self->ssl)) {
        PyErr_SetString(PyExc_ValueError,
                        "handshake not done yet");
        return NULL;
    }
    peer_cert = SSL_get_peer_certificate(self->ssl);
    if (peer_cert == NULL)
        Py_RETURN_NONE;

    if (binary_mode) {
        /* return cert in DER-encoded format */
        result = _certificate_to_der(get_state_sock(self), peer_cert);
    } else {
        verification = SSL_CTX_get_verify_mode(SSL_get_SSL_CTX(self->ssl));
        if ((verification & SSL_VERIFY_PEER) == 0)
            result = PyDict_New();
        else
            result = _decode_certificate(get_state_sock(self), peer_cert);
    }
    X509_free(peer_cert);
    return result;
}

/*[clinic input]
_ssl._SSLSocket.get_verified_chain

[clinic start generated code]*/

static PyObject *
_ssl__SSLSocket_get_verified_chain_impl(PySSLSocket *self)
/*[clinic end generated code: output=802421163cdc3110 input=5fb0714f77e2bd51]*/
{
    /* borrowed reference */
    STACK_OF(X509) *chain = SSL_get0_verified_chain(self->ssl);
    if (chain == NULL) {
        Py_RETURN_NONE;
    }
    return _PySSL_CertificateFromX509Stack(self->ctx->state, chain, 1);
}

/*[clinic input]
_ssl._SSLSocket.get_unverified_chain

[clinic start generated code]*/

static PyObject *
_ssl__SSLSocket_get_unverified_chain_impl(PySSLSocket *self)
/*[clinic end generated code: output=5acdae414e13f913 input=78c33c360c635cb5]*/
{
    PyObject *retval;
    /* borrowed reference */
    /* TODO: include SSL_get_peer_certificate() for server-side sockets */
    STACK_OF(X509) *chain = SSL_get_peer_cert_chain(self->ssl);
    if (chain == NULL) {
        Py_RETURN_NONE;
    }
    retval = _PySSL_CertificateFromX509Stack(self->ctx->state, chain, 1);
    if (retval == NULL) {
        return NULL;
    }
    /* OpenSSL does not include peer cert for server side connections */
    if (self->socket_type == PY_SSL_SERVER) {
        PyObject *peerobj = NULL;
        X509 *peer = SSL_get_peer_certificate(self->ssl);

        if (peer == NULL) {
            peerobj = Py_NewRef(Py_None);
        } else {
            /* consume X509 reference on success */
            peerobj = _PySSL_CertificateFromX509(self->ctx->state, peer, 0);
            if (peerobj == NULL) {
                X509_free(peer);
                Py_DECREF(retval);
                return NULL;
            }
        }
        int res = PyList_Insert(retval, 0, peerobj);
        Py_DECREF(peerobj);
        if (res < 0) {
            Py_DECREF(retval);
            return NULL;
        }
    }
    return retval;
}

static PyObject *
cipher_to_tuple(const SSL_CIPHER *cipher)
{
    const char *cipher_name, *cipher_protocol;
    PyObject *v, *retval = PyTuple_New(3);
    if (retval == NULL)
        return NULL;

    cipher_name = SSL_CIPHER_get_name(cipher);
    if (cipher_name == NULL) {
        PyTuple_SET_ITEM(retval, 0, Py_NewRef(Py_None));
    } else {
        v = PyUnicode_FromString(cipher_name);
        if (v == NULL)
            goto fail;
        PyTuple_SET_ITEM(retval, 0, v);
    }

    cipher_protocol = SSL_CIPHER_get_version(cipher);
    if (cipher_protocol == NULL) {
        PyTuple_SET_ITEM(retval, 1, Py_NewRef(Py_None));
    } else {
        v = PyUnicode_FromString(cipher_protocol);
        if (v == NULL)
            goto fail;
        PyTuple_SET_ITEM(retval, 1, v);
    }

    v = PyLong_FromLong(SSL_CIPHER_get_bits(cipher, NULL));
    if (v == NULL)
        goto fail;
    PyTuple_SET_ITEM(retval, 2, v);

    return retval;

  fail:
    Py_DECREF(retval);
    return NULL;
}

static PyObject *
cipher_to_dict(const SSL_CIPHER *cipher)
{
    const char *cipher_name, *cipher_protocol;

    unsigned long cipher_id;
    int alg_bits, strength_bits, len;
    char buf[512] = {0};
    int aead, nid;
    const char *skcipher = NULL, *digest = NULL, *kx = NULL, *auth = NULL;

    /* can be NULL */
    cipher_name = SSL_CIPHER_get_name(cipher);
    cipher_protocol = SSL_CIPHER_get_version(cipher);
    cipher_id = SSL_CIPHER_get_id(cipher);
    SSL_CIPHER_description(cipher, buf, sizeof(buf) - 1);
    /* Downcast to avoid a warning. Safe since buf is always 512 bytes */
    len = (int)strlen(buf);
    if (len > 1 && buf[len-1] == '\n')
        buf[len-1] = '\0';
    strength_bits = SSL_CIPHER_get_bits(cipher, &alg_bits);

    aead = SSL_CIPHER_is_aead(cipher);
    nid = SSL_CIPHER_get_cipher_nid(cipher);
    skcipher = nid != NID_undef ? OBJ_nid2ln(nid) : NULL;
    nid = SSL_CIPHER_get_digest_nid(cipher);
    digest = nid != NID_undef ? OBJ_nid2ln(nid) : NULL;
    nid = SSL_CIPHER_get_kx_nid(cipher);
    kx = nid != NID_undef ? OBJ_nid2ln(nid) : NULL;
    nid = SSL_CIPHER_get_auth_nid(cipher);
    auth = nid != NID_undef ? OBJ_nid2ln(nid) : NULL;

    return Py_BuildValue(
        "{sksssssssisi"
        "sOssssssss"
        "}",
        "id", cipher_id,
        "name", cipher_name,
        "protocol", cipher_protocol,
        "description", buf,
        "strength_bits", strength_bits,
        "alg_bits", alg_bits
        ,"aead", aead ? Py_True : Py_False,
        "symmetric", skcipher,
        "digest", digest,
        "kea", kx,
        "auth", auth
       );
}

/*[clinic input]
_ssl._SSLSocket.shared_ciphers
[clinic start generated code]*/

static PyObject *
_ssl__SSLSocket_shared_ciphers_impl(PySSLSocket *self)
/*[clinic end generated code: output=3d174ead2e42c4fd input=0bfe149da8fe6306]*/
{
    STACK_OF(SSL_CIPHER) *server_ciphers;
    STACK_OF(SSL_CIPHER) *client_ciphers;
    int i, len;
    PyObject *res;
    const SSL_CIPHER* cipher;

    /* Rather than use SSL_get_shared_ciphers, we use an equivalent algorithm because:

       1) It returns a colon separated list of strings, in an undefined
          order, that we would have to post process back into tuples.
       2) It will return a truncated string with no indication that it has
          done so, if the buffer is too small.
     */

    server_ciphers = SSL_get_ciphers(self->ssl);
    if (!server_ciphers)
        Py_RETURN_NONE;
    client_ciphers = SSL_get_client_ciphers(self->ssl);
    if (!client_ciphers)
        Py_RETURN_NONE;

    res = PyList_New(sk_SSL_CIPHER_num(server_ciphers));
    if (!res)
        return NULL;
    len = 0;
    for (i = 0; i < sk_SSL_CIPHER_num(server_ciphers); i++) {
        cipher = sk_SSL_CIPHER_value(server_ciphers, i);
        if (sk_SSL_CIPHER_find(client_ciphers, cipher) < 0)
            continue;

        PyObject *tup = cipher_to_tuple(cipher);
        if (!tup) {
            Py_DECREF(res);
            return NULL;
        }
        PyList_SET_ITEM(res, len++, tup);
    }
    Py_SET_SIZE(res, len);
    return res;
}

/*[clinic input]
_ssl._SSLSocket.cipher
[clinic start generated code]*/

static PyObject *
_ssl__SSLSocket_cipher_impl(PySSLSocket *self)
/*[clinic end generated code: output=376417c16d0e5815 input=548fb0e27243796d]*/
{
    const SSL_CIPHER *current;

    if (self->ssl == NULL)
        Py_RETURN_NONE;
    current = SSL_get_current_cipher(self->ssl);
    if (current == NULL)
        Py_RETURN_NONE;
    return cipher_to_tuple(current);
}

/*[clinic input]
_ssl._SSLSocket.version
[clinic start generated code]*/

static PyObject *
_ssl__SSLSocket_version_impl(PySSLSocket *self)
/*[clinic end generated code: output=178aed33193b2cdb input=900186a503436fd6]*/
{
    const char *version;

    if (self->ssl == NULL)
        Py_RETURN_NONE;
    if (!SSL_is_init_finished(self->ssl)) {
        /* handshake not finished */
        Py_RETURN_NONE;
    }
    version = SSL_get_version(self->ssl);
    if (!strcmp(version, "unknown"))
        Py_RETURN_NONE;
    return PyUnicode_FromString(version);
}

/*[clinic input]
_ssl._SSLSocket.selected_alpn_protocol
[clinic start generated code]*/

static PyObject *
_ssl__SSLSocket_selected_alpn_protocol_impl(PySSLSocket *self)
/*[clinic end generated code: output=ec33688b303d250f input=442de30e35bc2913]*/
{
    const unsigned char *out;
    unsigned int outlen;

    SSL_get0_alpn_selected(self->ssl, &out, &outlen);

    if (out == NULL)
        Py_RETURN_NONE;
    return PyUnicode_FromStringAndSize((char *)out, outlen);
}

/*[clinic input]
_ssl._SSLSocket.compression
[clinic start generated code]*/

static PyObject *
_ssl__SSLSocket_compression_impl(PySSLSocket *self)
/*[clinic end generated code: output=bd16cb1bb4646ae7 input=5d059d0a2bbc32c8]*/
{
#ifdef OPENSSL_NO_COMP
    Py_RETURN_NONE;
#else
    const COMP_METHOD *comp_method;
    const char *short_name;

    if (self->ssl == NULL)
        Py_RETURN_NONE;
    comp_method = SSL_get_current_compression(self->ssl);
    if (comp_method == NULL || COMP_get_type(comp_method) == NID_undef)
        Py_RETURN_NONE;
    short_name = OBJ_nid2sn(COMP_get_type(comp_method));
    if (short_name == NULL)
        Py_RETURN_NONE;
    return PyUnicode_DecodeFSDefault(short_name);
#endif
}

static PySSLContext *PySSL_get_context(PySSLSocket *self, void *closure) {
    return (PySSLContext*)Py_NewRef(self->ctx);
}

static int PySSL_set_context(PySSLSocket *self, PyObject *value,
                                   void *closure) {

    if (PyObject_TypeCheck(value, self->ctx->state->PySSLContext_Type)) {
        Py_SETREF(self->ctx, (PySSLContext *)Py_NewRef(value));
        SSL_set_SSL_CTX(self->ssl, self->ctx->ctx);
        /* Set SSL* internal msg_callback to state of new context's state */
        SSL_set_msg_callback(
            self->ssl,
            self->ctx->msg_cb ? _PySSL_msg_callback : NULL
        );
    } else {
        PyErr_SetString(PyExc_TypeError, "The value must be a SSLContext");
        return -1;
    }

    return 0;
}

PyDoc_STRVAR(PySSL_set_context_doc,
"_setter_context(ctx)\n\
\
This changes the context associated with the SSLSocket. This is typically\n\
used from within a callback function set by the sni_callback\n\
on the SSLContext to change the certificate information associated with the\n\
SSLSocket before the cryptographic exchange handshake messages\n");


static PyObject *
PySSL_get_server_side(PySSLSocket *self, void *c)
{
    return PyBool_FromLong(self->socket_type == PY_SSL_SERVER);
}

PyDoc_STRVAR(PySSL_get_server_side_doc,
"Whether this is a server-side socket.");

static PyObject *
PySSL_get_server_hostname(PySSLSocket *self, void *c)
{
    if (self->server_hostname == NULL)
        Py_RETURN_NONE;
    return Py_NewRef(self->server_hostname);
}

PyDoc_STRVAR(PySSL_get_server_hostname_doc,
"The currently set server hostname (for SNI).");

static PyObject *
PySSL_get_owner(PySSLSocket *self, void *c)
{
    if (self->owner == NULL) {
        Py_RETURN_NONE;
    }
    PyObject *owner = _PyWeakref_GET_REF(self->owner);
    if (owner == NULL) {
        Py_RETURN_NONE;
    }
    return owner;
}

static int
PySSL_set_owner(PySSLSocket *self, PyObject *value, void *c)
{
    Py_XSETREF(self->owner, PyWeakref_NewRef(value, NULL));
    if (self->owner == NULL)
        return -1;
    return 0;
}

PyDoc_STRVAR(PySSL_get_owner_doc,
"The Python-level owner of this object.\
Passed as \"self\" in servername callback.");

static int
PySSL_traverse(PySSLSocket *self, visitproc visit, void *arg)
{
    Py_VISIT(self->exc);
    Py_VISIT(Py_TYPE(self));
    return 0;
}

static int
PySSL_clear(PySSLSocket *self)
{
    Py_CLEAR(self->exc);
    return 0;
}

static void
PySSL_dealloc(PySSLSocket *self)
{
    PyTypeObject *tp = Py_TYPE(self);
    PyObject_GC_UnTrack(self);
    if (self->ssl) {
        SSL_free(self->ssl);
    }
    Py_XDECREF(self->Socket);
    Py_XDECREF(self->ctx);
    Py_XDECREF(self->server_hostname);
    Py_XDECREF(self->owner);
    PyObject_GC_Del(self);
    Py_DECREF(tp);
}

/* If the socket has a timeout, do a select()/poll() on the socket.
   The argument writing indicates the direction.
   Returns one of the possibilities in the timeout_state enum (above).
 */

static int
PySSL_select(PySocketSockObject *s, int writing, _PyTime_t timeout)
{
    int rc;
#ifdef HAVE_POLL
    struct pollfd pollfd;
    _PyTime_t ms;
#else
    int nfds;
    fd_set fds;
    struct timeval tv;
#endif

    /* Nothing to do unless we're in timeout mode (not non-blocking) */
    if ((s == NULL) || (timeout == 0))
        return SOCKET_IS_NONBLOCKING;
    else if (timeout < 0) {
        if (s->sock_timeout > 0)
            return SOCKET_HAS_TIMED_OUT;
        else
            return SOCKET_IS_BLOCKING;
    }

    /* Guard against closed socket */
    if (s->sock_fd == INVALID_SOCKET)
        return SOCKET_HAS_BEEN_CLOSED;

    /* Prefer poll, if available, since you can poll() any fd
     * which can't be done with select(). */
#ifdef HAVE_POLL
    pollfd.fd = s->sock_fd;
    pollfd.events = writing ? POLLOUT : POLLIN;

    /* timeout is in seconds, poll() uses milliseconds */
    ms = (int)_PyTime_AsMilliseconds(timeout, _PyTime_ROUND_CEILING);
    assert(ms <= INT_MAX);

    PySSL_BEGIN_ALLOW_THREADS
    rc = poll(&pollfd, 1, (int)ms);
    PySSL_END_ALLOW_THREADS
#else
    /* Guard against socket too large for select*/
    if (!_PyIsSelectable_fd(s->sock_fd))
        return SOCKET_TOO_LARGE_FOR_SELECT;

    _PyTime_AsTimeval_clamp(timeout, &tv, _PyTime_ROUND_CEILING);

    FD_ZERO(&fds);
    FD_SET(s->sock_fd, &fds);

    /* Wait until the socket becomes ready */
    PySSL_BEGIN_ALLOW_THREADS
    nfds = Py_SAFE_DOWNCAST(s->sock_fd+1, SOCKET_T, int);
    if (writing)
        rc = select(nfds, NULL, &fds, NULL, &tv);
    else
        rc = select(nfds, &fds, NULL, NULL, &tv);
    PySSL_END_ALLOW_THREADS
#endif

    /* Return SOCKET_TIMED_OUT on timeout, SOCKET_OPERATION_OK otherwise
       (when we are able to write or when there's something to read) */
    return rc == 0 ? SOCKET_HAS_TIMED_OUT : SOCKET_OPERATION_OK;
}

/*[clinic input]
_ssl._SSLSocket.write
    b: Py_buffer
    /

Writes the bytes-like object b into the SSL object.

Returns the number of bytes written.
[clinic start generated code]*/

static PyObject *
_ssl__SSLSocket_write_impl(PySSLSocket *self, Py_buffer *b)
/*[clinic end generated code: output=aa7a6be5527358d8 input=77262d994fe5100a]*/
{
    size_t count = 0;
    int retval;
    int sockstate;
    _PySSLError err;
    int nonblocking;
    PySocketSockObject *sock = GET_SOCKET(self);
    _PyTime_t timeout, deadline = 0;
    int has_timeout;

    if (sock != NULL) {
        if (((PyObject*)sock) == Py_None) {
            _setSSLError(get_state_sock(self),
                         "Underlying socket connection gone",
                         PY_SSL_ERROR_NO_SOCKET, __FILE__, __LINE__);
            return NULL;
        }
        Py_INCREF(sock);
    }

    if (sock != NULL) {
        /* just in case the blocking state of the socket has been changed */
        nonblocking = (sock->sock_timeout >= 0);
        BIO_set_nbio(SSL_get_rbio(self->ssl), nonblocking);
        BIO_set_nbio(SSL_get_wbio(self->ssl), nonblocking);
    }

    timeout = GET_SOCKET_TIMEOUT(sock);
    has_timeout = (timeout > 0);
    if (has_timeout) {
        deadline = _PyDeadline_Init(timeout);
    }

    sockstate = PySSL_select(sock, 1, timeout);
    if (sockstate == SOCKET_HAS_TIMED_OUT) {
        PyErr_SetString(PyExc_TimeoutError,
                        "The write operation timed out");
        goto error;
    } else if (sockstate == SOCKET_HAS_BEEN_CLOSED) {
        PyErr_SetString(get_state_sock(self)->PySSLErrorObject,
                        "Underlying socket has been closed.");
        goto error;
    } else if (sockstate == SOCKET_TOO_LARGE_FOR_SELECT) {
        PyErr_SetString(get_state_sock(self)->PySSLErrorObject,
                        "Underlying socket too large for select().");
        goto error;
    }

    do {
        PySSL_BEGIN_ALLOW_THREADS
        retval = SSL_write_ex(self->ssl, b->buf, (size_t)b->len, &count);
        err = _PySSL_errno(retval == 0, self->ssl, retval);
        PySSL_END_ALLOW_THREADS
        self->err = err;

        if (PyErr_CheckSignals())
            goto error;

        if (has_timeout) {
            timeout = _PyDeadline_Get(deadline);
        }

        if (err.ssl == SSL_ERROR_WANT_READ) {
            sockstate = PySSL_select(sock, 0, timeout);
        } else if (err.ssl == SSL_ERROR_WANT_WRITE) {
            sockstate = PySSL_select(sock, 1, timeout);
        } else {
            sockstate = SOCKET_OPERATION_OK;
        }

        if (sockstate == SOCKET_HAS_TIMED_OUT) {
            PyErr_SetString(PyExc_TimeoutError,
                            "The write operation timed out");
            goto error;
        } else if (sockstate == SOCKET_HAS_BEEN_CLOSED) {
            PyErr_SetString(get_state_sock(self)->PySSLErrorObject,
                            "Underlying socket has been closed.");
            goto error;
        } else if (sockstate == SOCKET_IS_NONBLOCKING) {
            break;
        }
    } while (err.ssl == SSL_ERROR_WANT_READ ||
             err.ssl == SSL_ERROR_WANT_WRITE);

    Py_XDECREF(sock);
    if (retval == 0)
        return PySSL_SetError(self, retval, __FILE__, __LINE__);
    if (PySSL_ChainExceptions(self) < 0)
        return NULL;
    return PyLong_FromSize_t(count);
error:
    Py_XDECREF(sock);
    PySSL_ChainExceptions(self);
    return NULL;
}

/*[clinic input]
_ssl._SSLSocket.pending

Returns the number of already decrypted bytes available for read, pending on the connection.
[clinic start generated code]*/

static PyObject *
_ssl__SSLSocket_pending_impl(PySSLSocket *self)
/*[clinic end generated code: output=983d9fecdc308a83 input=2b77487d6dfd597f]*/
{
    int count = 0;
    _PySSLError err;

    PySSL_BEGIN_ALLOW_THREADS
    count = SSL_pending(self->ssl);
    err = _PySSL_errno(count < 0, self->ssl, count);
    PySSL_END_ALLOW_THREADS
    self->err = err;

    if (count < 0)
        return PySSL_SetError(self, count, __FILE__, __LINE__);
    else
        return PyLong_FromLong(count);
}

/*[clinic input]
_ssl._SSLSocket.read
    size as len: Py_ssize_t
    [
    buffer: Py_buffer(accept={rwbuffer})
    ]
    /

Read up to size bytes from the SSL socket.
[clinic start generated code]*/

static PyObject *
_ssl__SSLSocket_read_impl(PySSLSocket *self, Py_ssize_t len,
                          int group_right_1, Py_buffer *buffer)
/*[clinic end generated code: output=49b16e6406023734 input=ec48bf622be1c4a1]*/
{
    PyObject *dest = NULL;
    char *mem;
    size_t count = 0;
    int retval;
    int sockstate;
    _PySSLError err;
    int nonblocking;
    PySocketSockObject *sock = GET_SOCKET(self);
    _PyTime_t timeout, deadline = 0;
    int has_timeout;

    if (!group_right_1 && len < 0) {
        PyErr_SetString(PyExc_ValueError, "size should not be negative");
        return NULL;
    }

    if (sock != NULL) {
        if (((PyObject*)sock) == Py_None) {
            _setSSLError(get_state_sock(self),
                         "Underlying socket connection gone",
                         PY_SSL_ERROR_NO_SOCKET, __FILE__, __LINE__);
            return NULL;
        }
        Py_INCREF(sock);
    }

    if (!group_right_1) {
        dest = PyBytes_FromStringAndSize(NULL, len);
        if (dest == NULL)
            goto error;
        if (len == 0) {
            Py_XDECREF(sock);
            return dest;
        }
        mem = PyBytes_AS_STRING(dest);
    }
    else {
        mem = buffer->buf;
        if (len <= 0 || len > buffer->len) {
            len = (int) buffer->len;
            if (buffer->len != len) {
                PyErr_SetString(PyExc_OverflowError,
                                "maximum length can't fit in a C 'int'");
                goto error;
            }
            if (len == 0) {
                count = 0;
                goto done;
            }
        }
    }

    if (sock != NULL) {
        /* just in case the blocking state of the socket has been changed */
        nonblocking = (sock->sock_timeout >= 0);
        BIO_set_nbio(SSL_get_rbio(self->ssl), nonblocking);
        BIO_set_nbio(SSL_get_wbio(self->ssl), nonblocking);
    }

    timeout = GET_SOCKET_TIMEOUT(sock);
    has_timeout = (timeout > 0);
    if (has_timeout)
        deadline = _PyDeadline_Init(timeout);

    do {
        PySSL_BEGIN_ALLOW_THREADS
        retval = SSL_read_ex(self->ssl, mem, (size_t)len, &count);
        err = _PySSL_errno(retval == 0, self->ssl, retval);
        PySSL_END_ALLOW_THREADS
        self->err = err;

        if (PyErr_CheckSignals())
            goto error;

        if (has_timeout) {
            timeout = _PyDeadline_Get(deadline);
        }

        if (err.ssl == SSL_ERROR_WANT_READ) {
            sockstate = PySSL_select(sock, 0, timeout);
        } else if (err.ssl == SSL_ERROR_WANT_WRITE) {
            sockstate = PySSL_select(sock, 1, timeout);
        } else if (err.ssl == SSL_ERROR_ZERO_RETURN &&
                   SSL_get_shutdown(self->ssl) == SSL_RECEIVED_SHUTDOWN)
        {
            count = 0;
            goto done;
        }
        else
            sockstate = SOCKET_OPERATION_OK;

        if (sockstate == SOCKET_HAS_TIMED_OUT) {
            PyErr_SetString(PyExc_TimeoutError,
                            "The read operation timed out");
            goto error;
        } else if (sockstate == SOCKET_IS_NONBLOCKING) {
            break;
        }
    } while (err.ssl == SSL_ERROR_WANT_READ ||
             err.ssl == SSL_ERROR_WANT_WRITE);

    if (retval == 0) {
        PySSL_SetError(self, retval, __FILE__, __LINE__);
        goto error;
    }
    if (self->exc != NULL)
        goto error;

done:
    Py_XDECREF(sock);
    if (!group_right_1) {
        _PyBytes_Resize(&dest, count);
        return dest;
    }
    else {
        return PyLong_FromSize_t(count);
    }

error:
    PySSL_ChainExceptions(self);
    Py_XDECREF(sock);
    if (!group_right_1)
        Py_XDECREF(dest);
    return NULL;
}

/*[clinic input]
_ssl._SSLSocket.shutdown

Does the SSL shutdown handshake with the remote end.
[clinic start generated code]*/

static PyObject *
_ssl__SSLSocket_shutdown_impl(PySSLSocket *self)
/*[clinic end generated code: output=ca1aa7ed9d25ca42 input=11d39e69b0a2bf4a]*/
{
    _PySSLError err;
    int sockstate, nonblocking, ret;
    int zeros = 0;
    PySocketSockObject *sock = GET_SOCKET(self);
    _PyTime_t timeout, deadline = 0;
    int has_timeout;

    if (sock != NULL) {
        /* Guard against closed socket */
        if ((((PyObject*)sock) == Py_None) || (sock->sock_fd == INVALID_SOCKET)) {
            _setSSLError(get_state_sock(self),
                         "Underlying socket connection gone",
                         PY_SSL_ERROR_NO_SOCKET, __FILE__, __LINE__);
            return NULL;
        }
        Py_INCREF(sock);

        /* Just in case the blocking state of the socket has been changed */
        nonblocking = (sock->sock_timeout >= 0);
        BIO_set_nbio(SSL_get_rbio(self->ssl), nonblocking);
        BIO_set_nbio(SSL_get_wbio(self->ssl), nonblocking);
    }

    timeout = GET_SOCKET_TIMEOUT(sock);
    has_timeout = (timeout > 0);
    if (has_timeout) {
        deadline = _PyDeadline_Init(timeout);
    }

    while (1) {
        PySSL_BEGIN_ALLOW_THREADS
        /* Disable read-ahead so that unwrap can work correctly.
         * Otherwise OpenSSL might read in too much data,
         * eating clear text data that happens to be
         * transmitted after the SSL shutdown.
         * Should be safe to call repeatedly every time this
         * function is used and the shutdown_seen_zero != 0
         * condition is met.
         */
        if (self->shutdown_seen_zero)
            SSL_set_read_ahead(self->ssl, 0);
        ret = SSL_shutdown(self->ssl);
        err = _PySSL_errno(ret < 0, self->ssl, ret);
        PySSL_END_ALLOW_THREADS
        self->err = err;

        /* If err == 1, a secure shutdown with SSL_shutdown() is complete */
        if (ret > 0)
            break;
        if (ret == 0) {
            /* Don't loop endlessly; instead preserve legacy
               behaviour of trying SSL_shutdown() only twice.
               This looks necessary for OpenSSL < 0.9.8m */
            if (++zeros > 1)
                break;
            /* Shutdown was sent, now try receiving */
            self->shutdown_seen_zero = 1;
            continue;
        }

        if (has_timeout) {
            timeout = _PyDeadline_Get(deadline);
        }

        /* Possibly retry shutdown until timeout or failure */
        if (err.ssl == SSL_ERROR_WANT_READ)
            sockstate = PySSL_select(sock, 0, timeout);
        else if (err.ssl == SSL_ERROR_WANT_WRITE)
            sockstate = PySSL_select(sock, 1, timeout);
        else
            break;

        if (sockstate == SOCKET_HAS_TIMED_OUT) {
            if (err.ssl == SSL_ERROR_WANT_READ)
                PyErr_SetString(PyExc_TimeoutError,
                                "The read operation timed out");
            else
                PyErr_SetString(PyExc_TimeoutError,
                                "The write operation timed out");
            goto error;
        }
        else if (sockstate == SOCKET_TOO_LARGE_FOR_SELECT) {
            PyErr_SetString(get_state_sock(self)->PySSLErrorObject,
                            "Underlying socket too large for select().");
            goto error;
        }
        else if (sockstate != SOCKET_OPERATION_OK)
            /* Retain the SSL error code */
            break;
    }
    if (ret < 0) {
        Py_XDECREF(sock);
        PySSL_SetError(self, ret, __FILE__, __LINE__);
        return NULL;
    }
    if (self->exc != NULL)
        goto error;
    if (sock)
        /* It's already INCREF'ed */
        return (PyObject *) sock;
    else
        Py_RETURN_NONE;

error:
    Py_XDECREF(sock);
    PySSL_ChainExceptions(self);
    return NULL;
}

/*[clinic input]
_ssl._SSLSocket.get_channel_binding
   cb_type: str = "tls-unique"

Get channel binding data for current connection.

Raise ValueError if the requested `cb_type` is not supported.  Return bytes
of the data or None if the data is not available (e.g. before the handshake).
Only 'tls-unique' channel binding data from RFC 5929 is supported.
[clinic start generated code]*/

static PyObject *
_ssl__SSLSocket_get_channel_binding_impl(PySSLSocket *self,
                                         const char *cb_type)
/*[clinic end generated code: output=34bac9acb6a61d31 input=08b7e43b99c17d41]*/
{
    char buf[PySSL_CB_MAXLEN];
    size_t len;

    if (strcmp(cb_type, "tls-unique") == 0) {
        if (SSL_session_reused(self->ssl) ^ !self->socket_type) {
            /* if session is resumed XOR we are the client */
            len = SSL_get_finished(self->ssl, buf, PySSL_CB_MAXLEN);
        }
        else {
            /* if a new session XOR we are the server */
            len = SSL_get_peer_finished(self->ssl, buf, PySSL_CB_MAXLEN);
        }
    }
    else {
        PyErr_Format(
            PyExc_ValueError,
            "'%s' channel binding type not implemented",
            cb_type
        );
        return NULL;
    }

    /* It cannot be negative in current OpenSSL version as of July 2011 */
    if (len == 0)
        Py_RETURN_NONE;

    return PyBytes_FromStringAndSize(buf, len);
}

/*[clinic input]
_ssl._SSLSocket.verify_client_post_handshake

Initiate TLS 1.3 post-handshake authentication
[clinic start generated code]*/

static PyObject *
_ssl__SSLSocket_verify_client_post_handshake_impl(PySSLSocket *self)
/*[clinic end generated code: output=532147f3b1341425 input=6bfa874810a3d889]*/
{
#ifdef TLS1_3_VERSION
    int err = SSL_verify_client_post_handshake(self->ssl);
    if (err == 0)
        return _setSSLError(get_state_sock(self), NULL, 0, __FILE__, __LINE__);
    else
        Py_RETURN_NONE;
#else
    PyErr_SetString(PyExc_NotImplementedError,
                    "Post-handshake auth is not supported by your "
                    "OpenSSL version.");
    return NULL;
#endif
}

static SSL_SESSION*
_ssl_session_dup(SSL_SESSION *session) {
    SSL_SESSION *newsession = NULL;
    int slen;
    unsigned char *senc = NULL, *p;
    const unsigned char *const_p;

    if (session == NULL) {
        PyErr_SetString(PyExc_ValueError, "Invalid session");
        goto error;
    }

    /* get length */
    slen = i2d_SSL_SESSION(session, NULL);
    if (slen == 0 || slen > 0xFF00) {
        PyErr_SetString(PyExc_ValueError, "i2d() failed.");
        goto error;
    }
    if ((senc = PyMem_Malloc(slen)) == NULL) {
        PyErr_NoMemory();
        goto error;
    }
    p = senc;
    if (!i2d_SSL_SESSION(session, &p)) {
        PyErr_SetString(PyExc_ValueError, "i2d() failed.");
        goto error;
    }
    const_p = senc;
    newsession = d2i_SSL_SESSION(NULL, &const_p, slen);
    if (session == NULL) {
        goto error;
    }
    PyMem_Free(senc);
    return newsession;
  error:
    if (senc != NULL) {
        PyMem_Free(senc);
    }
    return NULL;
}

static PyObject *
PySSL_get_session(PySSLSocket *self, void *closure) {
    /* get_session can return sessions from a server-side connection,
     * it does not check for handshake done or client socket. */
    PySSLSession *pysess;
    SSL_SESSION *session;

    /* duplicate session as workaround for session bug in OpenSSL 1.1.0,
     * https://github.com/openssl/openssl/issues/1550 */
    session = SSL_get0_session(self->ssl);  /* borrowed reference */
    if (session == NULL) {
        Py_RETURN_NONE;
    }
    if ((session = _ssl_session_dup(session)) == NULL) {
        return NULL;
    }
    session = SSL_get1_session(self->ssl);
    if (session == NULL) {
        Py_RETURN_NONE;
    }
    pysess = PyObject_GC_New(PySSLSession, self->ctx->state->PySSLSession_Type);
    if (pysess == NULL) {
        SSL_SESSION_free(session);
        return NULL;
    }

    assert(self->ctx);
    pysess->ctx = (PySSLContext*)Py_NewRef(self->ctx);
    pysess->session = session;
    PyObject_GC_Track(pysess);
    return (PyObject *)pysess;
}

static int PySSL_set_session(PySSLSocket *self, PyObject *value,
                             void *closure)
                              {
    PySSLSession *pysess;
    SSL_SESSION *session;
    int result;

    if (!Py_IS_TYPE(value, get_state_sock(self)->PySSLSession_Type)) {
        PyErr_SetString(PyExc_TypeError, "Value is not a SSLSession.");
        return -1;
    }
    pysess = (PySSLSession *)value;

    if (self->ctx->ctx != pysess->ctx->ctx) {
        PyErr_SetString(PyExc_ValueError,
                        "Session refers to a different SSLContext.");
        return -1;
    }
    if (self->socket_type != PY_SSL_CLIENT) {
        PyErr_SetString(PyExc_ValueError,
                        "Cannot set session for server-side SSLSocket.");
        return -1;
    }
    if (SSL_is_init_finished(self->ssl)) {
        PyErr_SetString(PyExc_ValueError,
                        "Cannot set session after handshake.");
        return -1;
    }
    /* duplicate session */
    if ((session = _ssl_session_dup(pysess->session)) == NULL) {
        return -1;
    }
    result = SSL_set_session(self->ssl, session);
    /* free duplicate, SSL_set_session() bumps ref count */
    SSL_SESSION_free(session);
    if (result == 0) {
        _setSSLError(get_state_sock(self), NULL, 0, __FILE__, __LINE__);
        return -1;
    }
    return 0;
}

PyDoc_STRVAR(PySSL_set_session_doc,
"_setter_session(session)\n\
\
Get / set SSLSession.");

static PyObject *
PySSL_get_session_reused(PySSLSocket *self, void *closure) {
    if (SSL_session_reused(self->ssl)) {
        Py_RETURN_TRUE;
    } else {
        Py_RETURN_FALSE;
    }
}

PyDoc_STRVAR(PySSL_get_session_reused_doc,
"Was the client session reused during handshake?");

static PyGetSetDef ssl_getsetlist[] = {
    {"context", (getter) PySSL_get_context,
                (setter) PySSL_set_context, PySSL_set_context_doc},
    {"server_side", (getter) PySSL_get_server_side, NULL,
                    PySSL_get_server_side_doc},
    {"server_hostname", (getter) PySSL_get_server_hostname, NULL,
                        PySSL_get_server_hostname_doc},
    {"owner", (getter) PySSL_get_owner, (setter) PySSL_set_owner,
              PySSL_get_owner_doc},
    {"session", (getter) PySSL_get_session,
                (setter) PySSL_set_session, PySSL_set_session_doc},
    {"session_reused", (getter) PySSL_get_session_reused, NULL,
              PySSL_get_session_reused_doc},
    {NULL},            /* sentinel */
};

static PyMethodDef PySSLMethods[] = {
    _SSL__SSLSOCKET_DO_HANDSHAKE_METHODDEF
    _SSL__SSLSOCKET_WRITE_METHODDEF
    _SSL__SSLSOCKET_READ_METHODDEF
    _SSL__SSLSOCKET_PENDING_METHODDEF
    _SSL__SSLSOCKET_GETPEERCERT_METHODDEF
    _SSL__SSLSOCKET_GET_CHANNEL_BINDING_METHODDEF
    _SSL__SSLSOCKET_CIPHER_METHODDEF
    _SSL__SSLSOCKET_SHARED_CIPHERS_METHODDEF
    _SSL__SSLSOCKET_VERSION_METHODDEF
    _SSL__SSLSOCKET_SELECTED_ALPN_PROTOCOL_METHODDEF
    _SSL__SSLSOCKET_COMPRESSION_METHODDEF
    _SSL__SSLSOCKET_SHUTDOWN_METHODDEF
    _SSL__SSLSOCKET_VERIFY_CLIENT_POST_HANDSHAKE_METHODDEF
    _SSL__SSLSOCKET_GET_UNVERIFIED_CHAIN_METHODDEF
    _SSL__SSLSOCKET_GET_VERIFIED_CHAIN_METHODDEF
    {NULL, NULL}
};

static PyType_Slot PySSLSocket_slots[] = {
    {Py_tp_methods, PySSLMethods},
    {Py_tp_getset, ssl_getsetlist},
    {Py_tp_dealloc, PySSL_dealloc},
    {Py_tp_traverse, PySSL_traverse},
    {Py_tp_clear, PySSL_clear},
    {0, 0},
};

static PyType_Spec PySSLSocket_spec = {
    .name = "_ssl._SSLSocket",
    .basicsize = sizeof(PySSLSocket),
    .flags = (Py_TPFLAGS_DEFAULT | Py_TPFLAGS_IMMUTABLETYPE |
              Py_TPFLAGS_HAVE_GC),
    .slots = PySSLSocket_slots,
};

/*
 * _SSLContext objects
 */

static int
_set_verify_mode(PySSLContext *self, enum py_ssl_cert_requirements n)
{
    int mode;
    int (*verify_cb)(int, X509_STORE_CTX *) = NULL;

    switch(n) {
    case PY_SSL_CERT_NONE:
        mode = SSL_VERIFY_NONE;
        break;
    case PY_SSL_CERT_OPTIONAL:
        mode = SSL_VERIFY_PEER;
        break;
    case PY_SSL_CERT_REQUIRED:
        mode = SSL_VERIFY_PEER | SSL_VERIFY_FAIL_IF_NO_PEER_CERT;
        break;
    default:
         PyErr_SetString(PyExc_ValueError,
                        "invalid value for verify_mode");
        return -1;
    }

    /* bpo-37428: newPySSLSocket() sets SSL_VERIFY_POST_HANDSHAKE flag for
     * server sockets and SSL_set_post_handshake_auth() for client. */

    /* keep current verify cb */
    verify_cb = SSL_CTX_get_verify_callback(self->ctx);
    SSL_CTX_set_verify(self->ctx, mode, verify_cb);
    return 0;
}

/*[clinic input]
@classmethod
_ssl._SSLContext.__new__
    protocol as proto_version: int
    /
[clinic start generated code]*/

static PyObject *
_ssl__SSLContext_impl(PyTypeObject *type, int proto_version)
/*[clinic end generated code: output=2cf0d7a0741b6bd1 input=8d58a805b95fc534]*/
{
    PySSLContext *self;
    long options;
    const SSL_METHOD *method = NULL;
    SSL_CTX *ctx = NULL;
    X509_VERIFY_PARAM *params;
    int result;

   /* slower approach, walk MRO and get borrowed reference to module.
    * PyType_GetModuleByDef is required for SSLContext subclasses */
    PyObject *module = PyType_GetModuleByDef(type, &_sslmodule_def);
    if (module == NULL) {
        PyErr_SetString(PyExc_RuntimeError,
                        "Cannot find internal module state");
        return NULL;
    }

    switch(proto_version) {
#if defined(SSL3_VERSION) && !defined(OPENSSL_NO_SSL3)
    case PY_SSL_VERSION_SSL3:
        PY_SSL_DEPRECATED("ssl.PROTOCOL_SSLv3 is deprecated", 2, NULL);
        method = SSLv3_method();
        break;
#endif
#if (defined(TLS1_VERSION) && \
        !defined(OPENSSL_NO_TLS1) && \
        !defined(OPENSSL_NO_TLS1_METHOD))
    case PY_SSL_VERSION_TLS1:
        PY_SSL_DEPRECATED("ssl.PROTOCOL_TLSv1 is deprecated", 2, NULL);
        method = TLSv1_method();
        break;
#endif
#if (defined(TLS1_1_VERSION) && \
        !defined(OPENSSL_NO_TLS1_1) && \
        !defined(OPENSSL_NO_TLS1_1_METHOD))
    case PY_SSL_VERSION_TLS1_1:
        PY_SSL_DEPRECATED("ssl.PROTOCOL_TLSv1_1 is deprecated", 2, NULL);
        method = TLSv1_1_method();
        break;
#endif
#if (defined(TLS1_2_VERSION) && \
        !defined(OPENSSL_NO_TLS1_2) && \
        !defined(OPENSSL_NO_TLS1_2_METHOD))
    case PY_SSL_VERSION_TLS1_2:
        PY_SSL_DEPRECATED("ssl.PROTOCOL_TLSv1_2 is deprecated", 2, NULL);
        method = TLSv1_2_method();
        break;
#endif
    case PY_SSL_VERSION_TLS:
        PY_SSL_DEPRECATED("ssl.PROTOCOL_TLS is deprecated", 2, NULL);
        method = TLS_method();
        break;
    case PY_SSL_VERSION_TLS_CLIENT:
        method = TLS_client_method();
        break;
    case PY_SSL_VERSION_TLS_SERVER:
        method = TLS_server_method();
        break;
    default:
        method = NULL;
    }

    if (method == NULL) {
        PyErr_Format(PyExc_ValueError,
                     "invalid or unsupported protocol version %i",
                     proto_version);
        return NULL;
    }

    PySSL_BEGIN_ALLOW_THREADS
    ctx = SSL_CTX_new(method);
    PySSL_END_ALLOW_THREADS

    if (ctx == NULL) {
        _setSSLError(get_ssl_state(module), NULL, 0, __FILE__, __LINE__);
        return NULL;
    }

    assert(type != NULL && type->tp_alloc != NULL);
    self = (PySSLContext *) type->tp_alloc(type, 0);
    if (self == NULL) {
        SSL_CTX_free(ctx);
        return NULL;
    }
    self->ctx = ctx;
    self->hostflags = X509_CHECK_FLAG_NO_PARTIAL_WILDCARDS;
    self->protocol = proto_version;
    self->msg_cb = NULL;
    self->keylog_filename = NULL;
    self->keylog_bio = NULL;
    self->alpn_protocols = NULL;
    self->set_sni_cb = NULL;
    self->state = get_ssl_state(module);
    self->psk_client_callback = NULL;
    self->psk_server_callback = NULL;

    /* Don't check host name by default */
    if (proto_version == PY_SSL_VERSION_TLS_CLIENT) {
        self->check_hostname = 1;
        if (_set_verify_mode(self, PY_SSL_CERT_REQUIRED) == -1) {
            Py_DECREF(self);
            return NULL;
        }
    } else {
        self->check_hostname = 0;
        if (_set_verify_mode(self, PY_SSL_CERT_NONE) == -1) {
            Py_DECREF(self);
            return NULL;
        }
    }
    /* Defaults */
    options = SSL_OP_ALL & ~SSL_OP_DONT_INSERT_EMPTY_FRAGMENTS;
    if (proto_version != PY_SSL_VERSION_SSL2)
        options |= SSL_OP_NO_SSLv2;
    if (proto_version != PY_SSL_VERSION_SSL3)
        options |= SSL_OP_NO_SSLv3;
    /* Minimal security flags for server and client side context.
     * Client sockets ignore server-side parameters. */
#ifdef SSL_OP_NO_COMPRESSION
    options |= SSL_OP_NO_COMPRESSION;
#endif
#ifdef SSL_OP_CIPHER_SERVER_PREFERENCE
    options |= SSL_OP_CIPHER_SERVER_PREFERENCE;
#endif
#ifdef SSL_OP_SINGLE_DH_USE
    options |= SSL_OP_SINGLE_DH_USE;
#endif
#ifdef SSL_OP_SINGLE_ECDH_USE
    options |= SSL_OP_SINGLE_ECDH_USE;
#endif
    SSL_CTX_set_options(self->ctx, options);

    /* A bare minimum cipher list without completely broken cipher suites.
     * It's far from perfect but gives users a better head start. */
    if (proto_version != PY_SSL_VERSION_SSL2) {
#if PY_SSL_DEFAULT_CIPHERS == 2
        /* stick to OpenSSL's default settings */
        result = 1;
#else
        result = SSL_CTX_set_cipher_list(ctx, PY_SSL_DEFAULT_CIPHER_STRING);
#endif
    } else {
        /* SSLv2 needs MD5 */
        result = SSL_CTX_set_cipher_list(ctx, "HIGH:!aNULL:!eNULL");
    }
    if (result == 0) {
        Py_DECREF(self);
        ERR_clear_error();
        PyErr_SetString(get_state_ctx(self)->PySSLErrorObject,
                        "No cipher can be selected.");
        goto error;
    }
#ifdef PY_SSL_MIN_PROTOCOL
    switch(proto_version) {
    case PY_SSL_VERSION_TLS:
    case PY_SSL_VERSION_TLS_CLIENT:
    case PY_SSL_VERSION_TLS_SERVER:
        result = SSL_CTX_set_min_proto_version(ctx, PY_SSL_MIN_PROTOCOL);
        if (result == 0) {
            PyErr_Format(PyExc_ValueError,
                         "Failed to set minimum protocol 0x%x",
                          PY_SSL_MIN_PROTOCOL);
            goto error;
        }
        break;
    default:
        break;
    }
#endif

    /* Set SSL_MODE_RELEASE_BUFFERS. This potentially greatly reduces memory
       usage for no cost at all. */
    SSL_CTX_set_mode(self->ctx, SSL_MODE_RELEASE_BUFFERS);

<<<<<<< HEAD
    /* Setting the session id context is a server-side only operation.
     * It can cause unexpected behaviour on client-side connections. */
    if (proto_version == PY_SSL_VERSION_TLS_SERVER) {
#define SID_CTX "Python"
        SSL_CTX_set_session_id_context(self->ctx, (const unsigned char *) SID_CTX,
                                       sizeof(SID_CTX));
#undef SID_CTX
    }

=======
>>>>>>> 21d98be4
    params = SSL_CTX_get0_param(self->ctx);
    /* Improve trust chain building when cross-signed intermediate
       certificates are present. See https://bugs.python.org/issue23476. */
    X509_VERIFY_PARAM_set_flags(params, X509_V_FLAG_TRUSTED_FIRST);
    X509_VERIFY_PARAM_set_hostflags(params, self->hostflags);

#ifdef TLS1_3_VERSION
    self->post_handshake_auth = 0;
    SSL_CTX_set_post_handshake_auth(self->ctx, self->post_handshake_auth);
#endif

    return (PyObject *)self;
  error:
    Py_XDECREF(self);
    ERR_clear_error();
    return NULL;
}

static int
context_traverse(PySSLContext *self, visitproc visit, void *arg)
{
    Py_VISIT(self->set_sni_cb);
    Py_VISIT(self->msg_cb);
    Py_VISIT(Py_TYPE(self));
    return 0;
}

static int
context_clear(PySSLContext *self)
{
    Py_CLEAR(self->set_sni_cb);
    Py_CLEAR(self->msg_cb);
    Py_CLEAR(self->keylog_filename);
    if (self->keylog_bio != NULL) {
        PySSL_BEGIN_ALLOW_THREADS
        BIO_free_all(self->keylog_bio);
        PySSL_END_ALLOW_THREADS
        self->keylog_bio = NULL;
    }
    return 0;
}

static void
context_dealloc(PySSLContext *self)
{
    PyTypeObject *tp = Py_TYPE(self);
    /* bpo-31095: UnTrack is needed before calling any callbacks */
    PyObject_GC_UnTrack(self);
    context_clear(self);
    SSL_CTX_free(self->ctx);
    PyMem_FREE(self->alpn_protocols);
    Py_TYPE(self)->tp_free(self);
    Py_DECREF(tp);
}

/*[clinic input]
_ssl._SSLContext.set_ciphers
    cipherlist: str
    /
[clinic start generated code]*/

static PyObject *
_ssl__SSLContext_set_ciphers_impl(PySSLContext *self, const char *cipherlist)
/*[clinic end generated code: output=3a3162f3557c0f3f input=a7ac931b9f3ca7fc]*/
{
    int ret = SSL_CTX_set_cipher_list(self->ctx, cipherlist);
    if (ret == 0) {
        /* Clearing the error queue is necessary on some OpenSSL versions,
           otherwise the error will be reported again when another SSL call
           is done. */
        ERR_clear_error();
        PyErr_SetString(get_state_ctx(self)->PySSLErrorObject,
                        "No cipher can be selected.");
        return NULL;
    }
    Py_RETURN_NONE;
}

/*[clinic input]
_ssl._SSLContext.get_ciphers
[clinic start generated code]*/

static PyObject *
_ssl__SSLContext_get_ciphers_impl(PySSLContext *self)
/*[clinic end generated code: output=a56e4d68a406dfc4 input=a2aadc9af89b79c5]*/
{
    SSL *ssl = NULL;
    STACK_OF(SSL_CIPHER) *sk = NULL;
    const SSL_CIPHER *cipher;
    int i=0;
    PyObject *result = NULL, *dct;

    ssl = SSL_new(self->ctx);
    if (ssl == NULL) {
        _setSSLError(get_state_ctx(self), NULL, 0, __FILE__, __LINE__);
        goto exit;
    }
    sk = SSL_get_ciphers(ssl);

    result = PyList_New(sk_SSL_CIPHER_num(sk));
    if (result == NULL) {
        goto exit;
    }

    for (i = 0; i < sk_SSL_CIPHER_num(sk); i++) {
        cipher = sk_SSL_CIPHER_value(sk, i);
        dct = cipher_to_dict(cipher);
        if (dct == NULL) {
            Py_CLEAR(result);
            goto exit;
        }
        PyList_SET_ITEM(result, i, dct);
    }

  exit:
    if (ssl != NULL)
        SSL_free(ssl);
    return result;

}


static int
do_protocol_selection(int alpn, unsigned char **out, unsigned char *outlen,
                      const unsigned char *server_protocols, unsigned int server_protocols_len,
                      const unsigned char *client_protocols, unsigned int client_protocols_len)
{
    int ret;
    if (client_protocols == NULL) {
        client_protocols = (unsigned char *)"";
        client_protocols_len = 0;
    }
    if (server_protocols == NULL) {
        server_protocols = (unsigned char *)"";
        server_protocols_len = 0;
    }

    ret = SSL_select_next_proto(out, outlen,
                                server_protocols, server_protocols_len,
                                client_protocols, client_protocols_len);
    if (alpn && ret != OPENSSL_NPN_NEGOTIATED)
        return SSL_TLSEXT_ERR_NOACK;

    return SSL_TLSEXT_ERR_OK;
}

static int
_selectALPN_cb(SSL *s,
              const unsigned char **out, unsigned char *outlen,
              const unsigned char *client_protocols, unsigned int client_protocols_len,
              void *args)
{
    PySSLContext *ctx = (PySSLContext *)args;
    return do_protocol_selection(1, (unsigned char **)out, outlen,
                                 ctx->alpn_protocols, ctx->alpn_protocols_len,
                                 client_protocols, client_protocols_len);
}

/*[clinic input]
_ssl._SSLContext._set_alpn_protocols
    protos: Py_buffer
    /
[clinic start generated code]*/

static PyObject *
_ssl__SSLContext__set_alpn_protocols_impl(PySSLContext *self,
                                          Py_buffer *protos)
/*[clinic end generated code: output=87599a7f76651a9b input=9bba964595d519be]*/
{
    if ((size_t)protos->len > UINT_MAX) {
        PyErr_Format(PyExc_OverflowError,
            "protocols longer than %u bytes", UINT_MAX);
        return NULL;
    }

    PyMem_Free(self->alpn_protocols);
    self->alpn_protocols = PyMem_Malloc(protos->len);
    if (!self->alpn_protocols)
        return PyErr_NoMemory();
    memcpy(self->alpn_protocols, protos->buf, protos->len);
    self->alpn_protocols_len = (unsigned int)protos->len;

    if (SSL_CTX_set_alpn_protos(self->ctx, self->alpn_protocols, self->alpn_protocols_len))
        return PyErr_NoMemory();
    SSL_CTX_set_alpn_select_cb(self->ctx, _selectALPN_cb, self);

    Py_RETURN_NONE;
}

static PyObject *
get_verify_mode(PySSLContext *self, void *c)
{
    /* ignore SSL_VERIFY_CLIENT_ONCE and SSL_VERIFY_POST_HANDSHAKE */
    int mask = (SSL_VERIFY_NONE | SSL_VERIFY_PEER |
                SSL_VERIFY_FAIL_IF_NO_PEER_CERT);
    switch (SSL_CTX_get_verify_mode(self->ctx) & mask) {
    case SSL_VERIFY_NONE:
        return PyLong_FromLong(PY_SSL_CERT_NONE);
    case SSL_VERIFY_PEER:
        return PyLong_FromLong(PY_SSL_CERT_OPTIONAL);
    case SSL_VERIFY_PEER | SSL_VERIFY_FAIL_IF_NO_PEER_CERT:
        return PyLong_FromLong(PY_SSL_CERT_REQUIRED);
    }
    PyErr_SetString(get_state_ctx(self)->PySSLErrorObject,
                    "invalid return value from SSL_CTX_get_verify_mode");
    return NULL;
}

static int
set_verify_mode(PySSLContext *self, PyObject *arg, void *c)
{
    int n;
    if (!PyArg_Parse(arg, "i", &n))
        return -1;
    if (n == PY_SSL_CERT_NONE && self->check_hostname) {
        PyErr_SetString(PyExc_ValueError,
                        "Cannot set verify_mode to CERT_NONE when "
                        "check_hostname is enabled.");
        return -1;
    }
    return _set_verify_mode(self, n);
}

static PyObject *
get_verify_flags(PySSLContext *self, void *c)
{
    X509_VERIFY_PARAM *param;
    unsigned long flags;

    param = SSL_CTX_get0_param(self->ctx);
    flags = X509_VERIFY_PARAM_get_flags(param);
    return PyLong_FromUnsignedLong(flags);
}

static int
set_verify_flags(PySSLContext *self, PyObject *arg, void *c)
{
    X509_VERIFY_PARAM *param;
    unsigned long new_flags, flags, set, clear;

    if (!PyArg_Parse(arg, "k", &new_flags))
        return -1;
    param = SSL_CTX_get0_param(self->ctx);
    flags = X509_VERIFY_PARAM_get_flags(param);
    clear = flags & ~new_flags;
    set = ~flags & new_flags;
    if (clear) {
        if (!X509_VERIFY_PARAM_clear_flags(param, clear)) {
            _setSSLError(get_state_ctx(self), NULL, 0, __FILE__, __LINE__);
            return -1;
        }
    }
    if (set) {
        if (!X509_VERIFY_PARAM_set_flags(param, set)) {
            _setSSLError(get_state_ctx(self), NULL, 0, __FILE__, __LINE__);
            return -1;
        }
    }
    return 0;
}

/* Getter and setter for protocol version */
static int
set_min_max_proto_version(PySSLContext *self, PyObject *arg, int what)
{
    long v;
    int result;

    if (!PyArg_Parse(arg, "l", &v))
        return -1;
    if (v > INT_MAX) {
        PyErr_SetString(PyExc_OverflowError, "Option is too long");
        return -1;
    }

    switch(self->protocol) {
    case PY_SSL_VERSION_TLS_CLIENT:  /* fall through */
    case PY_SSL_VERSION_TLS_SERVER:  /* fall through */
    case PY_SSL_VERSION_TLS:
        break;
    default:
        PyErr_SetString(
            PyExc_ValueError,
            "The context's protocol doesn't support modification of "
            "highest and lowest version."
        );
        return -1;
    }

    /* check for deprecations and supported values */
    switch(v) {
        case PY_PROTO_SSLv3:
            PY_SSL_DEPRECATED("ssl.TLSVersion.SSLv3 is deprecated", 2, -1);
            break;
        case PY_PROTO_TLSv1:
            PY_SSL_DEPRECATED("ssl.TLSVersion.TLSv1 is deprecated", 2, -1);
            break;
        case PY_PROTO_TLSv1_1:
            PY_SSL_DEPRECATED("ssl.TLSVersion.TLSv1_1 is deprecated", 2, -1);
            break;
        case PY_PROTO_MINIMUM_SUPPORTED:
        case PY_PROTO_MAXIMUM_SUPPORTED:
        case PY_PROTO_TLSv1_2:
        case PY_PROTO_TLSv1_3:
            /* ok */
            break;
        default:
            PyErr_Format(PyExc_ValueError,
                     "Unsupported TLS/SSL version 0x%x", v);
            return -1;
    }

    if (what == 0) {
        switch(v) {
        case PY_PROTO_MINIMUM_SUPPORTED:
            v = 0;
            break;
        case PY_PROTO_MAXIMUM_SUPPORTED:
            /* Emulate max for set_min_proto_version */
            v = PY_PROTO_MAXIMUM_AVAILABLE;
            break;
        default:
            break;
        }
        result = SSL_CTX_set_min_proto_version(self->ctx, v);
    }
    else {
        switch(v) {
        case PY_PROTO_MAXIMUM_SUPPORTED:
            v = 0;
            break;
        case PY_PROTO_MINIMUM_SUPPORTED:
            /* Emulate max for set_min_proto_version */
            v = PY_PROTO_MINIMUM_AVAILABLE;
            break;
        default:
            break;
        }
        result = SSL_CTX_set_max_proto_version(self->ctx, v);
    }
    if (result == 0) {
        PyErr_Format(PyExc_ValueError,
                     "Unsupported protocol version 0x%x", v);
        return -1;
    }
    return 0;
}

static PyObject *
get_minimum_version(PySSLContext *self, void *c)
{
    int v = SSL_CTX_get_min_proto_version(self->ctx);
    if (v == 0) {
        v = PY_PROTO_MINIMUM_SUPPORTED;
    }
    return PyLong_FromLong(v);
}

static int
set_minimum_version(PySSLContext *self, PyObject *arg, void *c)
{
    return set_min_max_proto_version(self, arg, 0);
}

static PyObject *
get_maximum_version(PySSLContext *self, void *c)
{
    int v = SSL_CTX_get_max_proto_version(self->ctx);
    if (v == 0) {
        v = PY_PROTO_MAXIMUM_SUPPORTED;
    }
    return PyLong_FromLong(v);
}

static int
set_maximum_version(PySSLContext *self, PyObject *arg, void *c)
{
    return set_min_max_proto_version(self, arg, 1);
}

#ifdef TLS1_3_VERSION
static PyObject *
get_num_tickets(PySSLContext *self, void *c)
{
    return PyLong_FromSize_t(SSL_CTX_get_num_tickets(self->ctx));
}

static int
set_num_tickets(PySSLContext *self, PyObject *arg, void *c)
{
    long num;
    if (!PyArg_Parse(arg, "l", &num))
        return -1;
    if (num < 0) {
        PyErr_SetString(PyExc_ValueError, "value must be non-negative");
        return -1;
    }
    if (self->protocol != PY_SSL_VERSION_TLS_SERVER) {
        PyErr_SetString(PyExc_ValueError,
                        "SSLContext is not a server context.");
        return -1;
    }
    if (SSL_CTX_set_num_tickets(self->ctx, num) != 1) {
        PyErr_SetString(PyExc_ValueError, "failed to set num tickets.");
        return -1;
    }
    return 0;
}

PyDoc_STRVAR(PySSLContext_num_tickets_doc,
"Control the number of TLSv1.3 session tickets");
#endif /* TLS1_3_VERSION */

static PyObject *
get_security_level(PySSLContext *self, void *c)
{
    return PyLong_FromLong(SSL_CTX_get_security_level(self->ctx));
}
PyDoc_STRVAR(PySSLContext_security_level_doc, "The current security level");

static PyObject *
get_options(PySSLContext *self, void *c)
{
    return PyLong_FromLong(SSL_CTX_get_options(self->ctx));
}

static int
set_options(PySSLContext *self, PyObject *arg, void *c)
{
    long new_opts, opts, set, clear;
    long opt_no = (
        SSL_OP_NO_SSLv2 | SSL_OP_NO_SSLv3 | SSL_OP_NO_TLSv1 |
        SSL_OP_NO_TLSv1_1 | SSL_OP_NO_TLSv1_2 | SSL_OP_NO_TLSv1_3
    );

    if (!PyArg_Parse(arg, "l", &new_opts))
        return -1;
    opts = SSL_CTX_get_options(self->ctx);
    clear = opts & ~new_opts;
    set = ~opts & new_opts;

    if ((set & opt_no) != 0) {
        if (_ssl_deprecated("ssl.OP_NO_SSL*/ssl.OP_NO_TLS* options are "
                            "deprecated", 2) < 0) {
            return -1;
        }
    }
    if (clear) {
        SSL_CTX_clear_options(self->ctx, clear);
    }
    if (set)
        SSL_CTX_set_options(self->ctx, set);
    return 0;
}

static PyObject *
get_host_flags(PySSLContext *self, void *c)
{
    return PyLong_FromUnsignedLong(self->hostflags);
}

static int
set_host_flags(PySSLContext *self, PyObject *arg, void *c)
{
    X509_VERIFY_PARAM *param;
    unsigned int new_flags = 0;

    if (!PyArg_Parse(arg, "I", &new_flags))
        return -1;

    param = SSL_CTX_get0_param(self->ctx);
    self->hostflags = new_flags;
    X509_VERIFY_PARAM_set_hostflags(param, new_flags);
    return 0;
}

static PyObject *
get_check_hostname(PySSLContext *self, void *c)
{
    return PyBool_FromLong(self->check_hostname);
}

static int
set_check_hostname(PySSLContext *self, PyObject *arg, void *c)
{
    int check_hostname;
    if (!PyArg_Parse(arg, "p", &check_hostname))
        return -1;
    if (check_hostname &&
            SSL_CTX_get_verify_mode(self->ctx) == SSL_VERIFY_NONE) {
        /* check_hostname = True sets verify_mode = CERT_REQUIRED */
        if (_set_verify_mode(self, PY_SSL_CERT_REQUIRED) == -1) {
            return -1;
        }
    }
    self->check_hostname = check_hostname;
    return 0;
}

static PyObject *
get_post_handshake_auth(PySSLContext *self, void *c) {
#if TLS1_3_VERSION
    return PyBool_FromLong(self->post_handshake_auth);
#else
    Py_RETURN_NONE;
#endif
}

#if TLS1_3_VERSION
static int
set_post_handshake_auth(PySSLContext *self, PyObject *arg, void *c) {
    if (arg == NULL) {
        PyErr_SetString(PyExc_AttributeError, "cannot delete attribute");
        return -1;
    }
    int pha = PyObject_IsTrue(arg);

    if (pha == -1) {
        return -1;
    }
    self->post_handshake_auth = pha;

    /* bpo-37428: newPySSLSocket() sets SSL_VERIFY_POST_HANDSHAKE flag for
     * server sockets and SSL_set_post_handshake_auth() for client. */

    return 0;
}
#endif

static PyObject *
get_protocol(PySSLContext *self, void *c) {
    return PyLong_FromLong(self->protocol);
}

typedef struct {
    PyThreadState *thread_state;
    PyObject *callable;
    char *password;
    int size;
    int error;
} _PySSLPasswordInfo;

static int
_pwinfo_set(_PySSLPasswordInfo *pw_info, PyObject* password,
            const char *bad_type_error)
{
    /* Set the password and size fields of a _PySSLPasswordInfo struct
       from a unicode, bytes, or byte array object.
       The password field will be dynamically allocated and must be freed
       by the caller */
    PyObject *password_bytes = NULL;
    const char *data = NULL;
    Py_ssize_t size;

    if (PyUnicode_Check(password)) {
        password_bytes = PyUnicode_AsUTF8String(password);
        if (!password_bytes) {
            goto error;
        }
        data = PyBytes_AS_STRING(password_bytes);
        size = PyBytes_GET_SIZE(password_bytes);
    } else if (PyBytes_Check(password)) {
        data = PyBytes_AS_STRING(password);
        size = PyBytes_GET_SIZE(password);
    } else if (PyByteArray_Check(password)) {
        data = PyByteArray_AS_STRING(password);
        size = PyByteArray_GET_SIZE(password);
    } else {
        PyErr_SetString(PyExc_TypeError, bad_type_error);
        goto error;
    }

    if (size > (Py_ssize_t)INT_MAX) {
        PyErr_Format(PyExc_ValueError,
                     "password cannot be longer than %d bytes", INT_MAX);
        goto error;
    }

    PyMem_Free(pw_info->password);
    pw_info->password = PyMem_Malloc(size);
    if (!pw_info->password) {
        PyErr_SetString(PyExc_MemoryError,
                        "unable to allocate password buffer");
        goto error;
    }
    memcpy(pw_info->password, data, size);
    pw_info->size = (int)size;

    Py_XDECREF(password_bytes);
    return 1;

error:
    Py_XDECREF(password_bytes);
    return 0;
}

static int
_password_callback(char *buf, int size, int rwflag, void *userdata)
{
    _PySSLPasswordInfo *pw_info = (_PySSLPasswordInfo*) userdata;
    PyObject *fn_ret = NULL;

    PySSL_END_ALLOW_THREADS_S(pw_info->thread_state);

    if (pw_info->error) {
        /* already failed previously. OpenSSL 3.0.0-alpha14 invokes the
         * callback multiple times which can lead to fatal Python error in
         * exception check. */
        goto error;
    }

    if (pw_info->callable) {
        fn_ret = PyObject_CallNoArgs(pw_info->callable);
        if (!fn_ret) {
            /* TODO: It would be nice to move _ctypes_add_traceback() into the
               core python API, so we could use it to add a frame here */
            goto error;
        }

        if (!_pwinfo_set(pw_info, fn_ret,
                         "password callback must return a string")) {
            goto error;
        }
        Py_CLEAR(fn_ret);
    }

    if (pw_info->size > size) {
        PyErr_Format(PyExc_ValueError,
                     "password cannot be longer than %d bytes", size);
        goto error;
    }

    PySSL_BEGIN_ALLOW_THREADS_S(pw_info->thread_state);
    memcpy(buf, pw_info->password, pw_info->size);
    return pw_info->size;

error:
    Py_XDECREF(fn_ret);
    PySSL_BEGIN_ALLOW_THREADS_S(pw_info->thread_state);
    pw_info->error = 1;
    return -1;
}

/*[clinic input]
_ssl._SSLContext.load_cert_chain
    certfile: object
    keyfile: object = None
    password: object = None

[clinic start generated code]*/

static PyObject *
_ssl__SSLContext_load_cert_chain_impl(PySSLContext *self, PyObject *certfile,
                                      PyObject *keyfile, PyObject *password)
/*[clinic end generated code: output=9480bc1c380e2095 input=30bc7e967ea01a58]*/
{
    PyObject *certfile_bytes = NULL, *keyfile_bytes = NULL;
    pem_password_cb *orig_passwd_cb = SSL_CTX_get_default_passwd_cb(self->ctx);
    void *orig_passwd_userdata = SSL_CTX_get_default_passwd_cb_userdata(self->ctx);
    _PySSLPasswordInfo pw_info = { NULL, NULL, NULL, 0, 0 };
    int r;

    errno = 0;
    ERR_clear_error();
    if (keyfile == Py_None)
        keyfile = NULL;
    if (!PyUnicode_FSConverter(certfile, &certfile_bytes)) {
        if (PyErr_ExceptionMatches(PyExc_TypeError)) {
            PyErr_SetString(PyExc_TypeError,
                            "certfile should be a valid filesystem path");
        }
        return NULL;
    }
    if (keyfile && !PyUnicode_FSConverter(keyfile, &keyfile_bytes)) {
        if (PyErr_ExceptionMatches(PyExc_TypeError)) {
            PyErr_SetString(PyExc_TypeError,
                            "keyfile should be a valid filesystem path");
        }
        goto error;
    }
    if (password != Py_None) {
        if (PyCallable_Check(password)) {
            pw_info.callable = password;
        } else if (!_pwinfo_set(&pw_info, password,
                                "password should be a string or callable")) {
            goto error;
        }
        SSL_CTX_set_default_passwd_cb(self->ctx, _password_callback);
        SSL_CTX_set_default_passwd_cb_userdata(self->ctx, &pw_info);
    }
    PySSL_BEGIN_ALLOW_THREADS_S(pw_info.thread_state);
    r = SSL_CTX_use_certificate_chain_file(self->ctx,
        PyBytes_AS_STRING(certfile_bytes));
    PySSL_END_ALLOW_THREADS_S(pw_info.thread_state);
    if (r != 1) {
        if (pw_info.error) {
            ERR_clear_error();
            /* the password callback has already set the error information */
        }
        else if (errno != 0) {
            ERR_clear_error();
            PyErr_SetFromErrno(PyExc_OSError);
        }
        else {
            _setSSLError(get_state_ctx(self), NULL, 0, __FILE__, __LINE__);
        }
        goto error;
    }
    PySSL_BEGIN_ALLOW_THREADS_S(pw_info.thread_state);
    r = SSL_CTX_use_PrivateKey_file(self->ctx,
        PyBytes_AS_STRING(keyfile ? keyfile_bytes : certfile_bytes),
        SSL_FILETYPE_PEM);
    PySSL_END_ALLOW_THREADS_S(pw_info.thread_state);
    Py_CLEAR(keyfile_bytes);
    Py_CLEAR(certfile_bytes);
    if (r != 1) {
        if (pw_info.error) {
            ERR_clear_error();
            /* the password callback has already set the error information */
        }
        else if (errno != 0) {
            ERR_clear_error();
            PyErr_SetFromErrno(PyExc_OSError);
        }
        else {
            _setSSLError(get_state_ctx(self), NULL, 0, __FILE__, __LINE__);
        }
        goto error;
    }
    PySSL_BEGIN_ALLOW_THREADS_S(pw_info.thread_state);
    r = SSL_CTX_check_private_key(self->ctx);
    PySSL_END_ALLOW_THREADS_S(pw_info.thread_state);
    if (r != 1) {
        _setSSLError(get_state_ctx(self), NULL, 0, __FILE__, __LINE__);
        goto error;
    }
    SSL_CTX_set_default_passwd_cb(self->ctx, orig_passwd_cb);
    SSL_CTX_set_default_passwd_cb_userdata(self->ctx, orig_passwd_userdata);
    PyMem_Free(pw_info.password);
    Py_RETURN_NONE;

error:
    SSL_CTX_set_default_passwd_cb(self->ctx, orig_passwd_cb);
    SSL_CTX_set_default_passwd_cb_userdata(self->ctx, orig_passwd_userdata);
    PyMem_Free(pw_info.password);
    Py_XDECREF(keyfile_bytes);
    Py_XDECREF(certfile_bytes);
    return NULL;
}

/* internal helper function, returns -1 on error
 */
static int
_add_ca_certs(PySSLContext *self, const void *data, Py_ssize_t len,
              int filetype)
{
    BIO *biobuf = NULL;
    X509_STORE *store;
    int retval = -1, err, loaded = 0, was_bio_eof = 0;

    assert(filetype == SSL_FILETYPE_ASN1 || filetype == SSL_FILETYPE_PEM);

    if (len <= 0) {
        PyErr_SetString(PyExc_ValueError,
                        "Empty certificate data");
        return -1;
    } else if (len > INT_MAX) {
        PyErr_SetString(PyExc_OverflowError,
                        "Certificate data is too long.");
        return -1;
    }

    biobuf = BIO_new_mem_buf(data, (int)len);
    if (biobuf == NULL) {
        _setSSLError(get_state_ctx(self), "Can't allocate buffer", 0, __FILE__, __LINE__);
        return -1;
    }

    store = SSL_CTX_get_cert_store(self->ctx);
    assert(store != NULL);

    while (1) {
        X509 *cert = NULL;
        int r;

        if (filetype == SSL_FILETYPE_ASN1) {
            if (BIO_eof(biobuf)) {
                was_bio_eof = 1;
                break;
            }
            cert = d2i_X509_bio(biobuf, NULL);
        } else {
            cert = PEM_read_bio_X509(biobuf, NULL,
                                     SSL_CTX_get_default_passwd_cb(self->ctx),
                                     SSL_CTX_get_default_passwd_cb_userdata(self->ctx)
                                    );
        }
        if (cert == NULL) {
            break;
        }
        r = X509_STORE_add_cert(store, cert);
        X509_free(cert);
        if (!r) {
            err = ERR_peek_last_error();
            if ((ERR_GET_LIB(err) == ERR_LIB_X509) &&
                (ERR_GET_REASON(err) == X509_R_CERT_ALREADY_IN_HASH_TABLE)) {
                /* cert already in hash table, not an error */
                ERR_clear_error();
            } else {
                break;
            }
        }
        loaded++;
    }

    err = ERR_peek_last_error();
    if (loaded == 0) {
        const char *msg = NULL;
        if (filetype == SSL_FILETYPE_PEM) {
            msg = "no start line: cadata does not contain a certificate";
        } else {
            msg = "not enough data: cadata does not contain a certificate";
        }
        _setSSLError(get_state_ctx(self), msg, 0, __FILE__, __LINE__);
        retval = -1;
    } else if ((filetype == SSL_FILETYPE_ASN1) && was_bio_eof) {
        /* EOF ASN1 file, not an error */
        ERR_clear_error();
        retval = 0;
    } else if ((filetype == SSL_FILETYPE_PEM) &&
                   (ERR_GET_LIB(err) == ERR_LIB_PEM) &&
                   (ERR_GET_REASON(err) == PEM_R_NO_START_LINE)) {
        /* EOF PEM file, not an error */
        ERR_clear_error();
        retval = 0;
    } else if (err != 0) {
        _setSSLError(get_state_ctx(self), NULL, 0, __FILE__, __LINE__);
        retval = -1;
    } else {
        retval = 0;
    }

    BIO_free(biobuf);
    return retval;
}


/*[clinic input]
_ssl._SSLContext.load_verify_locations
    cafile: object = None
    capath: object = None
    cadata: object = None

[clinic start generated code]*/

static PyObject *
_ssl__SSLContext_load_verify_locations_impl(PySSLContext *self,
                                            PyObject *cafile,
                                            PyObject *capath,
                                            PyObject *cadata)
/*[clinic end generated code: output=454c7e41230ca551 input=42ecfe258233e194]*/
{
    PyObject *cafile_bytes = NULL, *capath_bytes = NULL;
    const char *cafile_buf = NULL, *capath_buf = NULL;
    int r = 0, ok = 1;

    errno = 0;
    if (cafile == Py_None)
        cafile = NULL;
    if (capath == Py_None)
        capath = NULL;
    if (cadata == Py_None)
        cadata = NULL;

    if (cafile == NULL && capath == NULL && cadata == NULL) {
        PyErr_SetString(PyExc_TypeError,
                        "cafile, capath and cadata cannot be all omitted");
        goto error;
    }
    if (cafile && !PyUnicode_FSConverter(cafile, &cafile_bytes)) {
        if (PyErr_ExceptionMatches(PyExc_TypeError)) {
            PyErr_SetString(PyExc_TypeError,
                            "cafile should be a valid filesystem path");
        }
        goto error;
    }
    if (capath && !PyUnicode_FSConverter(capath, &capath_bytes)) {
        if (PyErr_ExceptionMatches(PyExc_TypeError)) {
            PyErr_SetString(PyExc_TypeError,
                            "capath should be a valid filesystem path");
        }
        goto error;
    }

    /* validate cadata type and load cadata */
    if (cadata) {
        if (PyUnicode_Check(cadata)) {
            PyObject *cadata_ascii = PyUnicode_AsASCIIString(cadata);
            if (cadata_ascii == NULL) {
                if (PyErr_ExceptionMatches(PyExc_UnicodeEncodeError)) {
                    goto invalid_cadata;
                }
                goto error;
            }
            r = _add_ca_certs(self,
                              PyBytes_AS_STRING(cadata_ascii),
                              PyBytes_GET_SIZE(cadata_ascii),
                              SSL_FILETYPE_PEM);
            Py_DECREF(cadata_ascii);
            if (r == -1) {
                goto error;
            }
        }
        else if (PyObject_CheckBuffer(cadata)) {
            Py_buffer buf;
            if (PyObject_GetBuffer(cadata, &buf, PyBUF_SIMPLE)) {
                goto error;
            }
            if (!PyBuffer_IsContiguous(&buf, 'C') || buf.ndim > 1) {
                PyBuffer_Release(&buf);
                PyErr_SetString(PyExc_TypeError,
                                "cadata should be a contiguous buffer with "
                                "a single dimension");
                goto error;
            }
            r = _add_ca_certs(self, buf.buf, buf.len, SSL_FILETYPE_ASN1);
            PyBuffer_Release(&buf);
            if (r == -1) {
                goto error;
            }
        }
        else {
  invalid_cadata:
            PyErr_SetString(PyExc_TypeError,
                            "cadata should be an ASCII string or a "
                            "bytes-like object");
            goto error;
        }
    }

    /* load cafile or capath */
    if (cafile || capath) {
        if (cafile)
            cafile_buf = PyBytes_AS_STRING(cafile_bytes);
        if (capath)
            capath_buf = PyBytes_AS_STRING(capath_bytes);
        PySSL_BEGIN_ALLOW_THREADS
        r = SSL_CTX_load_verify_locations(self->ctx, cafile_buf, capath_buf);
        PySSL_END_ALLOW_THREADS
        if (r != 1) {
            if (errno != 0) {
                ERR_clear_error();
                PyErr_SetFromErrno(PyExc_OSError);
            }
            else {
                _setSSLError(get_state_ctx(self), NULL, 0, __FILE__, __LINE__);
            }
            goto error;
        }
    }
    goto end;

  error:
    ok = 0;
  end:
    Py_XDECREF(cafile_bytes);
    Py_XDECREF(capath_bytes);
    if (ok) {
        Py_RETURN_NONE;
    } else {
        return NULL;
    }
}

/*[clinic input]
_ssl._SSLContext.load_dh_params
    path as filepath: object
    /

[clinic start generated code]*/

static PyObject *
_ssl__SSLContext_load_dh_params(PySSLContext *self, PyObject *filepath)
/*[clinic end generated code: output=1c8e57a38e055af0 input=c8871f3c796ae1d6]*/
{
    FILE *f;
    DH *dh;

    f = _Py_fopen_obj(filepath, "rb");
    if (f == NULL)
        return NULL;

    errno = 0;
    PySSL_BEGIN_ALLOW_THREADS
    dh = PEM_read_DHparams(f, NULL, NULL, NULL);
    fclose(f);
    PySSL_END_ALLOW_THREADS
    if (dh == NULL) {
        if (errno != 0) {
            ERR_clear_error();
            PyErr_SetFromErrnoWithFilenameObject(PyExc_OSError, filepath);
        }
        else {
            _setSSLError(get_state_ctx(self), NULL, 0, __FILE__, __LINE__);
        }
        return NULL;
    }
    if (!SSL_CTX_set_tmp_dh(self->ctx, dh)) {
        DH_free(dh);
        return _setSSLError(get_state_ctx(self), NULL, 0, __FILE__, __LINE__);
    }
    DH_free(dh);
    Py_RETURN_NONE;
}

/*[clinic input]
_ssl._SSLContext._wrap_socket
    sock: object(subclass_of="get_state_ctx(self)->Sock_Type")
    server_side: bool
    server_hostname as hostname_obj: object = None
    *
    owner: object = None
    session: object = None

[clinic start generated code]*/

static PyObject *
_ssl__SSLContext__wrap_socket_impl(PySSLContext *self, PyObject *sock,
                                   int server_side, PyObject *hostname_obj,
                                   PyObject *owner, PyObject *session)
/*[clinic end generated code: output=f103f238633940b4 input=700ca8fedff53994]*/
{
    char *hostname = NULL;
    PyObject *res;

    /* server_hostname is either None (or absent), or to be encoded
       as IDN A-label (ASCII str) without NULL bytes. */
    if (hostname_obj != Py_None) {
        if (!PyArg_Parse(hostname_obj, "es", "ascii", &hostname))
            return NULL;
    }

    res = (PyObject *) newPySSLSocket(self, (PySocketSockObject *)sock,
                                      server_side, hostname,
                                      owner, session,
                                      NULL, NULL);
    if (hostname != NULL)
        PyMem_Free(hostname);
    return res;
}

/*[clinic input]
_ssl._SSLContext._wrap_bio
    incoming: object(subclass_of="get_state_ctx(self)->PySSLMemoryBIO_Type", type="PySSLMemoryBIO *")
    outgoing: object(subclass_of="get_state_ctx(self)->PySSLMemoryBIO_Type", type="PySSLMemoryBIO *")
    server_side: bool
    server_hostname as hostname_obj: object = None
    *
    owner: object = None
    session: object = None

[clinic start generated code]*/

static PyObject *
_ssl__SSLContext__wrap_bio_impl(PySSLContext *self, PySSLMemoryBIO *incoming,
                                PySSLMemoryBIO *outgoing, int server_side,
                                PyObject *hostname_obj, PyObject *owner,
                                PyObject *session)
/*[clinic end generated code: output=5c5d6d9b41f99332 input=a9205d097fd45a82]*/
{
    char *hostname = NULL;
    PyObject *res;

    /* server_hostname is either None (or absent), or to be encoded
       as IDN A-label (ASCII str) without NULL bytes. */
    if (hostname_obj != Py_None) {
        if (!PyArg_Parse(hostname_obj, "es", "ascii", &hostname))
            return NULL;
    }

    res = (PyObject *) newPySSLSocket(self, NULL, server_side, hostname,
                                      owner, session,
                                      incoming, outgoing);

    PyMem_Free(hostname);
    return res;
}

/*[clinic input]
_ssl._SSLContext.session_stats
[clinic start generated code]*/

static PyObject *
_ssl__SSLContext_session_stats_impl(PySSLContext *self)
/*[clinic end generated code: output=0d96411c42893bfb input=7e0a81fb11102c8b]*/
{
    int r;
    PyObject *value, *stats = PyDict_New();
    if (!stats)
        return NULL;

#define ADD_STATS(SSL_NAME, KEY_NAME) \
    value = PyLong_FromLong(SSL_CTX_sess_ ## SSL_NAME (self->ctx)); \
    if (value == NULL) \
        goto error; \
    r = PyDict_SetItemString(stats, KEY_NAME, value); \
    Py_DECREF(value); \
    if (r < 0) \
        goto error;

    ADD_STATS(number, "number");
    ADD_STATS(connect, "connect");
    ADD_STATS(connect_good, "connect_good");
    ADD_STATS(connect_renegotiate, "connect_renegotiate");
    ADD_STATS(accept, "accept");
    ADD_STATS(accept_good, "accept_good");
    ADD_STATS(accept_renegotiate, "accept_renegotiate");
    ADD_STATS(accept, "accept");
    ADD_STATS(hits, "hits");
    ADD_STATS(misses, "misses");
    ADD_STATS(timeouts, "timeouts");
    ADD_STATS(cache_full, "cache_full");

#undef ADD_STATS

    return stats;

error:
    Py_DECREF(stats);
    return NULL;
}

/*[clinic input]
_ssl._SSLContext.set_default_verify_paths
[clinic start generated code]*/

static PyObject *
_ssl__SSLContext_set_default_verify_paths_impl(PySSLContext *self)
/*[clinic end generated code: output=0bee74e6e09deaaa input=35f3408021463d74]*/
{
    int rc;
    Py_BEGIN_ALLOW_THREADS
    rc = SSL_CTX_set_default_verify_paths(self->ctx);
    Py_END_ALLOW_THREADS
    if (!rc) {
        _setSSLError(get_state_ctx(self), NULL, 0, __FILE__, __LINE__);
        return NULL;
    }
    Py_RETURN_NONE;
}

/*[clinic input]
_ssl._SSLContext.set_ecdh_curve
    name: object
    /

[clinic start generated code]*/

static PyObject *
_ssl__SSLContext_set_ecdh_curve(PySSLContext *self, PyObject *name)
/*[clinic end generated code: output=23022c196e40d7d2 input=c2bafb6f6e34726b]*/
{
    PyObject *name_bytes;
    int nid;
    if (!PyUnicode_FSConverter(name, &name_bytes))
        return NULL;
    assert(PyBytes_Check(name_bytes));
    nid = OBJ_sn2nid(PyBytes_AS_STRING(name_bytes));
    Py_DECREF(name_bytes);
    if (nid == 0) {
        PyErr_Format(PyExc_ValueError,
                     "unknown elliptic curve name %R", name);
        return NULL;
    }
#if OPENSSL_VERSION_MAJOR < 3
    EC_KEY *key = EC_KEY_new_by_curve_name(nid);
    if (key == NULL) {
        _setSSLError(get_state_ctx(self), NULL, 0, __FILE__, __LINE__);
        return NULL;
    }
    SSL_CTX_set_tmp_ecdh(self->ctx, key);
    EC_KEY_free(key);
#else
    if (!SSL_CTX_set1_groups(self->ctx, &nid, 1)) {
        _setSSLError(get_state_ctx(self), NULL, 0, __FILE__, __LINE__);
        return NULL;
    }
#endif
    Py_RETURN_NONE;
}

static int
_servername_callback(SSL *s, int *al, void *args)
{
    int ret;
    PySSLContext *sslctx = (PySSLContext *) args;
    PySSLSocket *ssl;
    PyObject *result;
    /* The high-level ssl.SSLSocket object */
    PyObject *ssl_socket;
    const char *servername = SSL_get_servername(s, TLSEXT_NAMETYPE_host_name);
    PyGILState_STATE gstate = PyGILState_Ensure();

    if (sslctx->set_sni_cb == NULL) {
        /* remove race condition in this the call back while if removing the
         * callback is in progress */
        PyGILState_Release(gstate);
        return SSL_TLSEXT_ERR_OK;
    }

    ssl = SSL_get_app_data(s);
    assert(Py_IS_TYPE(ssl, get_state_ctx(sslctx)->PySSLSocket_Type));

    /* The servername callback expects an argument that represents the current
     * SSL connection and that has a .context attribute that can be changed to
     * identify the requested hostname. Since the official API is the Python
     * level API we want to pass the callback a Python level object rather than
     * a _ssl.SSLSocket instance. If there's an "owner" (typically an
     * SSLObject) that will be passed. Otherwise if there's a socket then that
     * will be passed. If both do not exist only then the C-level object is
     * passed. */
    if (ssl->owner)
        ssl_socket = _PyWeakref_GET_REF(ssl->owner);
    else if (ssl->Socket)
        ssl_socket = _PyWeakref_GET_REF(ssl->Socket);
    else
        ssl_socket = Py_NewRef(ssl);

    if (ssl_socket == NULL)
        goto error;

    if (servername == NULL) {
        result = PyObject_CallFunctionObjArgs(sslctx->set_sni_cb, ssl_socket,
                                              Py_None, sslctx, NULL);
    }
    else {
        PyObject *servername_bytes;
        PyObject *servername_str;

        servername_bytes = PyBytes_FromString(servername);
        if (servername_bytes == NULL) {
            PyErr_WriteUnraisable((PyObject *) sslctx);
            goto error;
        }
        /* server_hostname was encoded to an A-label by our caller; put it
         * back into a str object, but still as an A-label (bpo-28414)
         */
        servername_str = PyUnicode_FromEncodedObject(servername_bytes, "ascii", NULL);
        if (servername_str == NULL) {
            PyErr_WriteUnraisable(servername_bytes);
            Py_DECREF(servername_bytes);
            goto error;
        }
        Py_DECREF(servername_bytes);
        result = PyObject_CallFunctionObjArgs(
            sslctx->set_sni_cb, ssl_socket, servername_str,
            sslctx, NULL);
        Py_DECREF(servername_str);
    }
    Py_DECREF(ssl_socket);

    if (result == NULL) {
        PyErr_WriteUnraisable(sslctx->set_sni_cb);
        *al = SSL_AD_HANDSHAKE_FAILURE;
        ret = SSL_TLSEXT_ERR_ALERT_FATAL;
    }
    else {
        /* Result may be None, a SSLContext or an integer
         * None and SSLContext are OK, integer or other values are an error.
         */
        if (result == Py_None) {
            ret = SSL_TLSEXT_ERR_OK;
        } else {
            *al = (int) PyLong_AsLong(result);
            if (PyErr_Occurred()) {
                PyErr_WriteUnraisable(result);
                *al = SSL_AD_INTERNAL_ERROR;
            }
            ret = SSL_TLSEXT_ERR_ALERT_FATAL;
        }
        Py_DECREF(result);
    }

    PyGILState_Release(gstate);
    return ret;

error:
    Py_DECREF(ssl_socket);
    *al = SSL_AD_INTERNAL_ERROR;
    ret = SSL_TLSEXT_ERR_ALERT_FATAL;
    PyGILState_Release(gstate);
    return ret;
}

static PyObject *
get_sni_callback(PySSLContext *self, void *c)
{
    PyObject *cb = self->set_sni_cb;
    if (cb == NULL) {
        Py_RETURN_NONE;
    }
    return Py_NewRef(cb);
}

static int
set_sni_callback(PySSLContext *self, PyObject *arg, void *c)
{
    if (self->protocol == PY_SSL_VERSION_TLS_CLIENT) {
        PyErr_SetString(PyExc_ValueError,
                        "sni_callback cannot be set on TLS_CLIENT context");
        return -1;
    }
    Py_CLEAR(self->set_sni_cb);
    if (arg == Py_None) {
        SSL_CTX_set_tlsext_servername_callback(self->ctx, NULL);
    }
    else {
        if (!PyCallable_Check(arg)) {
            SSL_CTX_set_tlsext_servername_callback(self->ctx, NULL);
            PyErr_SetString(PyExc_TypeError,
                            "not a callable object");
            return -1;
        }
        self->set_sni_cb = Py_NewRef(arg);
        SSL_CTX_set_tlsext_servername_callback(self->ctx, _servername_callback);
        SSL_CTX_set_tlsext_servername_arg(self->ctx, self);
    }
    return 0;
}

PyDoc_STRVAR(PySSLContext_sni_callback_doc,
"Set a callback that will be called when a server name is provided by the SSL/TLS client in the SNI extension.\n\
\n\
If the argument is None then the callback is disabled. The method is called\n\
with the SSLSocket, the server name as a string, and the SSLContext object.\n\
See RFC 6066 for details of the SNI extension.");

/*[clinic input]
_ssl._SSLContext.cert_store_stats

Returns quantities of loaded X.509 certificates.

X.509 certificates with a CA extension and certificate revocation lists
inside the context's cert store.

NOTE: Certificates in a capath directory aren't loaded unless they have
been used at least once.
[clinic start generated code]*/

static PyObject *
_ssl__SSLContext_cert_store_stats_impl(PySSLContext *self)
/*[clinic end generated code: output=5f356f4d9cca874d input=eb40dd0f6d0e40cf]*/
{
    X509_STORE *store;
    STACK_OF(X509_OBJECT) *objs;
    X509_OBJECT *obj;
    int x509 = 0, crl = 0, ca = 0, i;

    store = SSL_CTX_get_cert_store(self->ctx);
    objs = X509_STORE_get0_objects(store);
    for (i = 0; i < sk_X509_OBJECT_num(objs); i++) {
        obj = sk_X509_OBJECT_value(objs, i);
        switch (X509_OBJECT_get_type(obj)) {
            case X509_LU_X509:
                x509++;
                if (X509_check_ca(X509_OBJECT_get0_X509(obj))) {
                    ca++;
                }
                break;
            case X509_LU_CRL:
                crl++;
                break;
            default:
                /* Ignore X509_LU_FAIL, X509_LU_RETRY, X509_LU_PKEY.
                 * As far as I can tell they are internal states and never
                 * stored in a cert store */
                break;
        }
    }
    return Py_BuildValue("{sisisi}", "x509", x509, "crl", crl,
        "x509_ca", ca);
}

/*[clinic input]
_ssl._SSLContext.get_ca_certs
    binary_form: bool = False

Returns a list of dicts with information of loaded CA certs.

If the optional argument is True, returns a DER-encoded copy of the CA
certificate.

NOTE: Certificates in a capath directory aren't loaded unless they have
been used at least once.
[clinic start generated code]*/

static PyObject *
_ssl__SSLContext_get_ca_certs_impl(PySSLContext *self, int binary_form)
/*[clinic end generated code: output=0d58f148f37e2938 input=6887b5a09b7f9076]*/
{
    X509_STORE *store;
    STACK_OF(X509_OBJECT) *objs;
    PyObject *ci = NULL, *rlist = NULL;
    int i;

    if ((rlist = PyList_New(0)) == NULL) {
        return NULL;
    }

    store = SSL_CTX_get_cert_store(self->ctx);
    objs = X509_STORE_get0_objects(store);
    for (i = 0; i < sk_X509_OBJECT_num(objs); i++) {
        X509_OBJECT *obj;
        X509 *cert;

        obj = sk_X509_OBJECT_value(objs, i);
        if (X509_OBJECT_get_type(obj) != X509_LU_X509) {
            /* not a x509 cert */
            continue;
        }
        /* CA for any purpose */
        cert = X509_OBJECT_get0_X509(obj);
        if (!X509_check_ca(cert)) {
            continue;
        }
        if (binary_form) {
            ci = _certificate_to_der(get_state_ctx(self), cert);
        } else {
            ci = _decode_certificate(get_state_ctx(self), cert);
        }
        if (ci == NULL) {
            goto error;
        }
        if (PyList_Append(rlist, ci) == -1) {
            goto error;
        }
        Py_CLEAR(ci);
    }
    return rlist;

  error:
    Py_XDECREF(ci);
    Py_XDECREF(rlist);
    return NULL;
}

static unsigned int psk_client_callback(SSL *s,
                                        const char *hint,
                                        char *identity,
                                        unsigned int max_identity_len,
                                        unsigned char *psk,
                                        unsigned int max_psk_len)
{
    PyGILState_STATE gstate = PyGILState_Ensure();

    PySSLSocket *ssl = SSL_get_app_data(s);
    if (ssl == NULL || ssl->ctx == NULL) {
        goto error;
    }
    PyObject *callback = ssl->ctx->psk_client_callback;
    if (callback == NULL) {
        goto error;
    }

    PyObject *hint_str = (hint != NULL) ?
            PyUnicode_DecodeUTF8(hint, strlen(hint), "strict") :
            Py_NewRef(Py_None);
    if (hint_str == NULL) {
        goto error;
    }
    PyObject *result = PyObject_CallFunctionObjArgs(callback, hint_str, NULL);
    Py_DECREF(hint_str);

    if (result == NULL) {
        goto error;
    }

    const char *psk_;
    const char *identity_;
    Py_ssize_t psk_len_;
    Py_ssize_t identity_len_;
    if (!PyArg_ParseTuple(result, "z#y#", &identity_, &identity_len_, &psk_, &psk_len_)) {
        Py_DECREF(result);
        goto error;
    }

    if (identity_len_ + 1 > max_identity_len || psk_len_ > max_psk_len) {
        Py_DECREF(result);
        goto error;
    }
    memcpy(psk, psk_, psk_len_);
    memcpy(identity, identity_, identity_len_);
    identity[identity_len_] = 0;

    Py_DECREF(result);

    PyGILState_Release(gstate);
    return (unsigned int)psk_len_;

error:
    PyGILState_Release(gstate);
    return 0;
}

/*[clinic input]
_ssl._SSLContext.set_psk_client_callback
    callback: object

[clinic start generated code]*/

static PyObject *
_ssl__SSLContext_set_psk_client_callback_impl(PySSLContext *self,
                                              PyObject *callback)
/*[clinic end generated code: output=0aba86f6ed75119e input=7627bae0e5ee7635]*/
{
    if (self->protocol == PY_SSL_VERSION_TLS_SERVER) {
        _setSSLError(get_state_ctx(self),
                     "Cannot add PSK client callback to a "
                     "PROTOCOL_TLS_SERVER context", 0, __FILE__, __LINE__);
        return NULL;
    }

    SSL_psk_client_cb_func ssl_callback;
    if (callback == Py_None) {
        callback = NULL;
        // Delete the existing callback
        ssl_callback = NULL;
    } else {
        if (!PyCallable_Check(callback)) {
            PyErr_SetString(PyExc_TypeError, "callback must be callable");
            return NULL;
        }
        Py_INCREF(callback);
        ssl_callback = psk_client_callback;
    }

    if (self->psk_client_callback != NULL) {
        Py_DECREF(self->psk_client_callback);
    }
    self->psk_client_callback = callback;
    SSL_CTX_set_psk_client_callback(self->ctx, ssl_callback);

    Py_RETURN_NONE;
}

static unsigned int psk_server_callback(SSL *s,
                                        const char *identity,
                                        unsigned char *psk,
                                        unsigned int max_psk_len)
{
    PyGILState_STATE gstate = PyGILState_Ensure();

    PySSLSocket *ssl = SSL_get_app_data(s);
    if (ssl == NULL || ssl->ctx == NULL) {
        goto error;
    }
    PyObject *callback = ssl->ctx->psk_server_callback;
    if (callback == NULL) {
        goto error;
    }

    PyObject *identity_str = (identity[0] != '\0') ?
            PyUnicode_DecodeUTF8(identity, strlen(identity), "strict") :
            Py_NewRef(Py_None);
    if (identity_str == NULL) {
        goto error;
    }
    PyObject *result = PyObject_CallFunctionObjArgs(callback, identity_str, NULL);
    Py_DECREF(identity_str);

    if (result == NULL) {
        goto error;
    }

    const char *psk_;
    Py_ssize_t psk_len_;
    if (!PyArg_Parse(result, "y#", &psk_, &psk_len_)) {
        Py_DECREF(result);
        goto error;
    }

    if (psk_len_ > max_psk_len) {
        Py_DECREF(result);
        goto error;
    }
    memcpy(psk, psk_, psk_len_);

    Py_DECREF(result);

    PyGILState_Release(gstate);
    return (unsigned int)psk_len_;

error:
    PyGILState_Release(gstate);
    return 0;
}

/*[clinic input]
_ssl._SSLContext.set_psk_server_callback
    callback: object
    identity_hint: str(accept={str, NoneType}) = None

[clinic start generated code]*/

static PyObject *
_ssl__SSLContext_set_psk_server_callback_impl(PySSLContext *self,
                                              PyObject *callback,
                                              const char *identity_hint)
/*[clinic end generated code: output=1f4d6a4e09a92b03 input=65d4b6022aa85ea3]*/
{
    if (self->protocol == PY_SSL_VERSION_TLS_CLIENT) {
        _setSSLError(get_state_ctx(self),
                     "Cannot add PSK server callback to a "
                     "PROTOCOL_TLS_CLIENT context", 0, __FILE__, __LINE__);
        return NULL;
    }

    SSL_psk_server_cb_func ssl_callback;
    if (callback == Py_None) {
        callback = NULL;
        // Delete the existing callback and hint
        ssl_callback = NULL;
        identity_hint = NULL;
    } else {
        if (!PyCallable_Check(callback)) {
            PyErr_SetString(PyExc_TypeError, "callback must be callable");
            return NULL;
        }
        Py_INCREF(callback);
        ssl_callback = psk_server_callback;
    }

    if (self->psk_server_callback != NULL) {
        Py_DECREF(self->psk_server_callback);
    }
    self->psk_server_callback = callback;
    SSL_CTX_set_psk_server_callback(self->ctx, ssl_callback);
    SSL_CTX_use_psk_identity_hint(self->ctx, identity_hint);

    Py_RETURN_NONE;
}


static PyGetSetDef context_getsetlist[] = {
    {"check_hostname", (getter) get_check_hostname,
                       (setter) set_check_hostname, NULL},
    {"_host_flags", (getter) get_host_flags,
                    (setter) set_host_flags, NULL},
    {"minimum_version", (getter) get_minimum_version,
                        (setter) set_minimum_version, NULL},
    {"maximum_version", (getter) get_maximum_version,
                        (setter) set_maximum_version, NULL},
    {"keylog_filename", (getter) _PySSLContext_get_keylog_filename,
                        (setter) _PySSLContext_set_keylog_filename, NULL},
    {"_msg_callback", (getter) _PySSLContext_get_msg_callback,
                      (setter) _PySSLContext_set_msg_callback, NULL},
    {"sni_callback", (getter) get_sni_callback,
                     (setter) set_sni_callback, PySSLContext_sni_callback_doc},
#ifdef TLS1_3_VERSION
    {"num_tickets", (getter) get_num_tickets,
                    (setter) set_num_tickets, PySSLContext_num_tickets_doc},
#endif
    {"options", (getter) get_options,
                (setter) set_options, NULL},
    {"post_handshake_auth", (getter) get_post_handshake_auth,
#ifdef TLS1_3_VERSION
                            (setter) set_post_handshake_auth,
#else
                            NULL,
#endif
                            NULL},
    {"protocol", (getter) get_protocol,
                 NULL, NULL},
    {"verify_flags", (getter) get_verify_flags,
                     (setter) set_verify_flags, NULL},
    {"verify_mode", (getter) get_verify_mode,
                    (setter) set_verify_mode, NULL},
    {"security_level", (getter) get_security_level,
                       NULL, PySSLContext_security_level_doc},
    {NULL},            /* sentinel */
};

static struct PyMethodDef context_methods[] = {
    _SSL__SSLCONTEXT__WRAP_SOCKET_METHODDEF
    _SSL__SSLCONTEXT__WRAP_BIO_METHODDEF
    _SSL__SSLCONTEXT_SET_CIPHERS_METHODDEF
    _SSL__SSLCONTEXT__SET_ALPN_PROTOCOLS_METHODDEF
    _SSL__SSLCONTEXT_LOAD_CERT_CHAIN_METHODDEF
    _SSL__SSLCONTEXT_LOAD_DH_PARAMS_METHODDEF
    _SSL__SSLCONTEXT_LOAD_VERIFY_LOCATIONS_METHODDEF
    _SSL__SSLCONTEXT_SESSION_STATS_METHODDEF
    _SSL__SSLCONTEXT_SET_DEFAULT_VERIFY_PATHS_METHODDEF
    _SSL__SSLCONTEXT_SET_ECDH_CURVE_METHODDEF
    _SSL__SSLCONTEXT_CERT_STORE_STATS_METHODDEF
    _SSL__SSLCONTEXT_GET_CA_CERTS_METHODDEF
    _SSL__SSLCONTEXT_GET_CIPHERS_METHODDEF
    _SSL__SSLCONTEXT_SET_PSK_CLIENT_CALLBACK_METHODDEF
    _SSL__SSLCONTEXT_SET_PSK_SERVER_CALLBACK_METHODDEF
    {NULL, NULL}        /* sentinel */
};

static PyType_Slot PySSLContext_slots[] = {
    {Py_tp_methods, context_methods},
    {Py_tp_getset, context_getsetlist},
    {Py_tp_new, _ssl__SSLContext},
    {Py_tp_dealloc, context_dealloc},
    {Py_tp_traverse, context_traverse},
    {Py_tp_clear, context_clear},
    {0, 0},
};

static PyType_Spec PySSLContext_spec = {
    .name = "_ssl._SSLContext",
    .basicsize = sizeof(PySSLContext),
    .flags = (Py_TPFLAGS_DEFAULT | Py_TPFLAGS_BASETYPE | Py_TPFLAGS_HAVE_GC |
              Py_TPFLAGS_IMMUTABLETYPE),
    .slots = PySSLContext_slots,
};


/*
 * MemoryBIO objects
 */

/*[clinic input]
@classmethod
_ssl.MemoryBIO.__new__

[clinic start generated code]*/

static PyObject *
_ssl_MemoryBIO_impl(PyTypeObject *type)
/*[clinic end generated code: output=8820a58db78330ac input=26d22e4909ecb1b5]*/
{
    BIO *bio;
    PySSLMemoryBIO *self;

    bio = BIO_new(BIO_s_mem());
    if (bio == NULL) {
        PyErr_SetString(PyExc_MemoryError, "failed to allocate BIO");
        return NULL;
    }
    /* Since our BIO is non-blocking an empty read() does not indicate EOF,
     * just that no data is currently available. The SSL routines should retry
     * the read, which we can achieve by calling BIO_set_retry_read(). */
    BIO_set_retry_read(bio);
    BIO_set_mem_eof_return(bio, -1);

    assert(type != NULL && type->tp_alloc != NULL);
    self = (PySSLMemoryBIO *) type->tp_alloc(type, 0);
    if (self == NULL) {
        BIO_free(bio);
        return NULL;
    }
    self->bio = bio;
    self->eof_written = 0;

    return (PyObject *) self;
}

static int
memory_bio_traverse(PySSLMemoryBIO *self, visitproc visit, void *arg)
{
    Py_VISIT(Py_TYPE(self));
    return 0;
}

static void
memory_bio_dealloc(PySSLMemoryBIO *self)
{
    PyTypeObject *tp = Py_TYPE(self);
    PyObject_GC_UnTrack(self);
    BIO_free(self->bio);
    Py_TYPE(self)->tp_free(self);
    Py_DECREF(tp);
}

static PyObject *
memory_bio_get_pending(PySSLMemoryBIO *self, void *c)
{
    return PyLong_FromSize_t(BIO_ctrl_pending(self->bio));
}

PyDoc_STRVAR(PySSL_memory_bio_pending_doc,
"The number of bytes pending in the memory BIO.");

static PyObject *
memory_bio_get_eof(PySSLMemoryBIO *self, void *c)
{
    return PyBool_FromLong((BIO_ctrl_pending(self->bio) == 0)
                           && self->eof_written);
}

PyDoc_STRVAR(PySSL_memory_bio_eof_doc,
"Whether the memory BIO is at EOF.");

/*[clinic input]
_ssl.MemoryBIO.read
    size as len: int = -1
    /

Read up to size bytes from the memory BIO.

If size is not specified, read the entire buffer.
If the return value is an empty bytes instance, this means either
EOF or that no data is available. Use the "eof" property to
distinguish between the two.
[clinic start generated code]*/

static PyObject *
_ssl_MemoryBIO_read_impl(PySSLMemoryBIO *self, int len)
/*[clinic end generated code: output=a657aa1e79cd01b3 input=574d7be06a902366]*/
{
    int avail, nbytes;
    PyObject *result;

    avail = (int)Py_MIN(BIO_ctrl_pending(self->bio), INT_MAX);
    if ((len < 0) || (len > avail))
        len = avail;

    result = PyBytes_FromStringAndSize(NULL, len);
    if ((result == NULL) || (len == 0))
        return result;

    nbytes = BIO_read(self->bio, PyBytes_AS_STRING(result), len);
    if (nbytes < 0) {
        _sslmodulestate *state = get_state_mbio(self);
        Py_DECREF(result);
        _setSSLError(state, NULL, 0, __FILE__, __LINE__);
        return NULL;
    }

    /* There should never be any short reads but check anyway. */
    if (nbytes < len) {
        _PyBytes_Resize(&result, nbytes);
    }

    return result;
}

/*[clinic input]
_ssl.MemoryBIO.write
    b: Py_buffer
    /

Writes the bytes b into the memory BIO.

Returns the number of bytes written.
[clinic start generated code]*/

static PyObject *
_ssl_MemoryBIO_write_impl(PySSLMemoryBIO *self, Py_buffer *b)
/*[clinic end generated code: output=156ec59110d75935 input=e45757b3e17c4808]*/
{
    int nbytes;

    if (b->len > INT_MAX) {
        PyErr_Format(PyExc_OverflowError,
                     "string longer than %d bytes", INT_MAX);
        return NULL;
    }

    if (self->eof_written) {
        PyObject *module = PyType_GetModule(Py_TYPE(self));
        if (module == NULL)
            return NULL;
        PyErr_SetString(get_ssl_state(module)->PySSLErrorObject,
                        "cannot write() after write_eof()");
        return NULL;
    }

    nbytes = BIO_write(self->bio, b->buf, (int)b->len);
    if (nbytes < 0) {
        _sslmodulestate *state = get_state_mbio(self);
        _setSSLError(state, NULL, 0, __FILE__, __LINE__);
        return NULL;
    }

    return PyLong_FromLong(nbytes);
}

/*[clinic input]
_ssl.MemoryBIO.write_eof

Write an EOF marker to the memory BIO.

When all data has been read, the "eof" property will be True.
[clinic start generated code]*/

static PyObject *
_ssl_MemoryBIO_write_eof_impl(PySSLMemoryBIO *self)
/*[clinic end generated code: output=d4106276ccd1ed34 input=56a945f1d29e8bd6]*/
{
    self->eof_written = 1;
    /* After an EOF is written, a zero return from read() should be a real EOF
     * i.e. it should not be retried. Clear the SHOULD_RETRY flag. */
    BIO_clear_retry_flags(self->bio);
    BIO_set_mem_eof_return(self->bio, 0);

    Py_RETURN_NONE;
}

static PyGetSetDef memory_bio_getsetlist[] = {
    {"pending", (getter) memory_bio_get_pending, NULL,
                PySSL_memory_bio_pending_doc},
    {"eof", (getter) memory_bio_get_eof, NULL,
            PySSL_memory_bio_eof_doc},
    {NULL},            /* sentinel */
};

static struct PyMethodDef memory_bio_methods[] = {
    _SSL_MEMORYBIO_READ_METHODDEF
    _SSL_MEMORYBIO_WRITE_METHODDEF
    _SSL_MEMORYBIO_WRITE_EOF_METHODDEF
    {NULL, NULL}        /* sentinel */
};

static PyType_Slot PySSLMemoryBIO_slots[] = {
    {Py_tp_methods, memory_bio_methods},
    {Py_tp_getset, memory_bio_getsetlist},
    {Py_tp_new, _ssl_MemoryBIO},
    {Py_tp_dealloc, memory_bio_dealloc},
    {Py_tp_traverse, memory_bio_traverse},
    {0, 0},
};

static PyType_Spec PySSLMemoryBIO_spec = {
    .name = "_ssl.MemoryBIO",
    .basicsize = sizeof(PySSLMemoryBIO),
    .flags = (Py_TPFLAGS_DEFAULT | Py_TPFLAGS_IMMUTABLETYPE |
              Py_TPFLAGS_HAVE_GC),
    .slots = PySSLMemoryBIO_slots,
};

/*
 * SSL Session object
 */

static void
PySSLSession_dealloc(PySSLSession *self)
{
    PyTypeObject *tp = Py_TYPE(self);
    /* bpo-31095: UnTrack is needed before calling any callbacks */
    PyObject_GC_UnTrack(self);
    Py_XDECREF(self->ctx);
    if (self->session != NULL) {
        SSL_SESSION_free(self->session);
    }
    PyObject_GC_Del(self);
    Py_DECREF(tp);
}

static PyObject *
PySSLSession_richcompare(PyObject *left, PyObject *right, int op)
{
    int result;
    PyTypeObject *sesstype = ((PySSLSession*)left)->ctx->state->PySSLSession_Type;

    if (left == NULL || right == NULL) {
        PyErr_BadInternalCall();
        return NULL;
    }

    if (!Py_IS_TYPE(left, sesstype) || !Py_IS_TYPE(right, sesstype)) {
        Py_RETURN_NOTIMPLEMENTED;
    }

    if (left == right) {
        result = 0;
    } else {
        const unsigned char *left_id, *right_id;
        unsigned int left_len, right_len;
        left_id = SSL_SESSION_get_id(((PySSLSession *)left)->session,
                                     &left_len);
        right_id = SSL_SESSION_get_id(((PySSLSession *)right)->session,
                                      &right_len);
        if (left_len == right_len) {
            result = memcmp(left_id, right_id, left_len);
        } else {
            result = 1;
        }
    }

    switch (op) {
      case Py_EQ:
        if (result == 0) {
            Py_RETURN_TRUE;
        } else {
            Py_RETURN_FALSE;
        }
        break;
      case Py_NE:
        if (result != 0) {
            Py_RETURN_TRUE;
        } else {
            Py_RETURN_FALSE;
        }
        break;
      case Py_LT:
      case Py_LE:
      case Py_GT:
      case Py_GE:
        Py_RETURN_NOTIMPLEMENTED;
        break;
      default:
        PyErr_BadArgument();
        return NULL;
    }
}

static int
PySSLSession_traverse(PySSLSession *self, visitproc visit, void *arg)
{
    Py_VISIT(self->ctx);
    Py_VISIT(Py_TYPE(self));
    return 0;
}

static int
PySSLSession_clear(PySSLSession *self)
{
    Py_CLEAR(self->ctx);
    return 0;
}


static PyObject *
PySSLSession_get_time(PySSLSession *self, void *closure) {
    return PyLong_FromLong(SSL_SESSION_get_time(self->session));
}

PyDoc_STRVAR(PySSLSession_get_time_doc,
"Session creation time (seconds since epoch).");


static PyObject *
PySSLSession_get_timeout(PySSLSession *self, void *closure) {
    return PyLong_FromLong(SSL_SESSION_get_timeout(self->session));
}

PyDoc_STRVAR(PySSLSession_get_timeout_doc,
"Session timeout (delta in seconds).");


static PyObject *
PySSLSession_get_ticket_lifetime_hint(PySSLSession *self, void *closure) {
    unsigned long hint = SSL_SESSION_get_ticket_lifetime_hint(self->session);
    return PyLong_FromUnsignedLong(hint);
}

PyDoc_STRVAR(PySSLSession_get_ticket_lifetime_hint_doc,
"Ticket life time hint.");


static PyObject *
PySSLSession_get_session_id(PySSLSession *self, void *closure) {
    const unsigned char *id;
    unsigned int len;
    id = SSL_SESSION_get_id(self->session, &len);
    return PyBytes_FromStringAndSize((const char *)id, len);
}

PyDoc_STRVAR(PySSLSession_get_session_id_doc,
"Session id");


static PyObject *
PySSLSession_get_has_ticket(PySSLSession *self, void *closure) {
    if (SSL_SESSION_has_ticket(self->session)) {
        Py_RETURN_TRUE;
    } else {
        Py_RETURN_FALSE;
    }
}

PyDoc_STRVAR(PySSLSession_get_has_ticket_doc,
"Does the session contain a ticket?");


static PyGetSetDef PySSLSession_getsetlist[] = {
    {"has_ticket", (getter) PySSLSession_get_has_ticket, NULL,
              PySSLSession_get_has_ticket_doc},
    {"id",   (getter) PySSLSession_get_session_id, NULL,
              PySSLSession_get_session_id_doc},
    {"ticket_lifetime_hint", (getter) PySSLSession_get_ticket_lifetime_hint,
              NULL, PySSLSession_get_ticket_lifetime_hint_doc},
    {"time", (getter) PySSLSession_get_time, NULL,
              PySSLSession_get_time_doc},
    {"timeout", (getter) PySSLSession_get_timeout, NULL,
              PySSLSession_get_timeout_doc},
    {NULL},            /* sentinel */
};

static PyType_Slot PySSLSession_slots[] = {
    {Py_tp_getset,PySSLSession_getsetlist},
    {Py_tp_richcompare, PySSLSession_richcompare},
    {Py_tp_dealloc, PySSLSession_dealloc},
    {Py_tp_traverse, PySSLSession_traverse},
    {Py_tp_clear, PySSLSession_clear},
    {0, 0},
};

static PyType_Spec PySSLSession_spec = {
    .name = "_ssl.SSLSession",
    .basicsize = sizeof(PySSLSession),
    .flags = (Py_TPFLAGS_DEFAULT | Py_TPFLAGS_HAVE_GC |
              Py_TPFLAGS_IMMUTABLETYPE |
              Py_TPFLAGS_DISALLOW_INSTANTIATION),
    .slots = PySSLSession_slots,
};


/* helper routines for seeding the SSL PRNG */
/*[clinic input]
_ssl.RAND_add
    string as view: Py_buffer(accept={str, buffer})
    entropy: double
    /

Mix string into the OpenSSL PRNG state.

entropy (a float) is a lower bound on the entropy contained in
string.  See RFC 4086.
[clinic start generated code]*/

static PyObject *
_ssl_RAND_add_impl(PyObject *module, Py_buffer *view, double entropy)
/*[clinic end generated code: output=e6dd48df9c9024e9 input=5c33017422828f5c]*/
{
    const char *buf;
    Py_ssize_t len, written;

    buf = (const char *)view->buf;
    len = view->len;
    do {
        written = Py_MIN(len, INT_MAX);
        RAND_add(buf, (int)written, entropy);
        buf += written;
        len -= written;
    } while (len);
    Py_RETURN_NONE;
}

static PyObject *
PySSL_RAND(PyObject *module, int len, int pseudo)
{
    int ok;
    PyObject *bytes;
    unsigned long err;
    const char *errstr;
    PyObject *v;

    if (len < 0) {
        PyErr_SetString(PyExc_ValueError, "num must be positive");
        return NULL;
    }

    bytes = PyBytes_FromStringAndSize(NULL, len);
    if (bytes == NULL)
        return NULL;
    if (pseudo) {
        ok = RAND_bytes((unsigned char*)PyBytes_AS_STRING(bytes), len);
        if (ok == 0 || ok == 1)
            return Py_BuildValue("NO", bytes, ok == 1 ? Py_True : Py_False);
    }
    else {
        ok = RAND_bytes((unsigned char*)PyBytes_AS_STRING(bytes), len);
        if (ok == 1)
            return bytes;
    }
    Py_DECREF(bytes);

    err = ERR_get_error();
    errstr = ERR_reason_error_string(err);
    v = Py_BuildValue("(ks)", err, errstr);
    if (v != NULL) {
        PyErr_SetObject(get_ssl_state(module)->PySSLErrorObject, v);
        Py_DECREF(v);
    }
    return NULL;
}

/*[clinic input]
_ssl.RAND_bytes
    n: int
    /

Generate n cryptographically strong pseudo-random bytes.
[clinic start generated code]*/

static PyObject *
_ssl_RAND_bytes_impl(PyObject *module, int n)
/*[clinic end generated code: output=977da635e4838bc7 input=678ddf2872dfebfc]*/
{
    return PySSL_RAND(module, n, 0);
}


/*[clinic input]
_ssl.RAND_status

Returns True if the OpenSSL PRNG has been seeded with enough data and False if not.

It is necessary to seed the PRNG with RAND_add() on some platforms before
using the ssl() function.
[clinic start generated code]*/

static PyObject *
_ssl_RAND_status_impl(PyObject *module)
/*[clinic end generated code: output=7e0aaa2d39fdc1ad input=d5ae5aea52f36e01]*/
{
    return PyBool_FromLong(RAND_status());
}

/*[clinic input]
_ssl.get_default_verify_paths

Return search paths and environment vars that are used by SSLContext's set_default_verify_paths() to load default CAs.

The values are 'cert_file_env', 'cert_file', 'cert_dir_env', 'cert_dir'.
[clinic start generated code]*/

static PyObject *
_ssl_get_default_verify_paths_impl(PyObject *module)
/*[clinic end generated code: output=e5b62a466271928b input=5210c953d98c3eb5]*/
{
    PyObject *ofile_env = NULL;
    PyObject *ofile = NULL;
    PyObject *odir_env = NULL;
    PyObject *odir = NULL;

#define CONVERT(info, target) { \
        const char *tmp = (info); \
        target = NULL; \
        if (!tmp) { target = Py_NewRef(Py_None); } \
        else if ((target = PyUnicode_DecodeFSDefault(tmp)) == NULL) { \
            target = PyBytes_FromString(tmp); } \
        if (!target) goto error; \
    }

    CONVERT(X509_get_default_cert_file_env(), ofile_env);
    CONVERT(X509_get_default_cert_file(), ofile);
    CONVERT(X509_get_default_cert_dir_env(), odir_env);
    CONVERT(X509_get_default_cert_dir(), odir);
#undef CONVERT

    return Py_BuildValue("NNNN", ofile_env, ofile, odir_env, odir);

  error:
    Py_XDECREF(ofile_env);
    Py_XDECREF(ofile);
    Py_XDECREF(odir_env);
    Py_XDECREF(odir);
    return NULL;
}

static PyObject*
asn1obj2py(_sslmodulestate *state, ASN1_OBJECT *obj)
{
    int nid;
    const char *ln, *sn;

    nid = OBJ_obj2nid(obj);
    if (nid == NID_undef) {
        PyErr_Format(PyExc_ValueError, "Unknown object");
        return NULL;
    }
    sn = OBJ_nid2sn(nid);
    ln = OBJ_nid2ln(nid);
    return Py_BuildValue("issN", nid, sn, ln, _asn1obj2py(state, obj, 1));
}

/*[clinic input]
_ssl.txt2obj
    txt: str
    name: bool = False

Lookup NID, short name, long name and OID of an ASN1_OBJECT.

By default objects are looked up by OID. With name=True short and
long name are also matched.
[clinic start generated code]*/

static PyObject *
_ssl_txt2obj_impl(PyObject *module, const char *txt, int name)
/*[clinic end generated code: output=c38e3991347079c1 input=1c1e7d0aa7c48602]*/
{
    PyObject *result = NULL;
    ASN1_OBJECT *obj;

    obj = OBJ_txt2obj(txt, name ? 0 : 1);
    if (obj == NULL) {
        PyErr_Format(PyExc_ValueError, "unknown object '%.100s'", txt);
        return NULL;
    }
    result = asn1obj2py(get_ssl_state(module), obj);
    ASN1_OBJECT_free(obj);
    return result;
}

/*[clinic input]
_ssl.nid2obj
    nid: int
    /

Lookup NID, short name, long name and OID of an ASN1_OBJECT by NID.
[clinic start generated code]*/

static PyObject *
_ssl_nid2obj_impl(PyObject *module, int nid)
/*[clinic end generated code: output=4a98ab691cd4f84a input=51787a3bee7d8f98]*/
{
    PyObject *result = NULL;
    ASN1_OBJECT *obj;

    if (nid < NID_undef) {
        PyErr_SetString(PyExc_ValueError, "NID must be positive.");
        return NULL;
    }
    obj = OBJ_nid2obj(nid);
    if (obj == NULL) {
        PyErr_Format(PyExc_ValueError, "unknown NID %i", nid);
        return NULL;
    }
    result = asn1obj2py(get_ssl_state(module), obj);
    ASN1_OBJECT_free(obj);
    return result;
}

#ifdef _MSC_VER

static PyObject*
certEncodingType(DWORD encodingType)
{
    static PyObject *x509_asn = NULL;
    static PyObject *pkcs_7_asn = NULL;

    if (x509_asn == NULL) {
        x509_asn = PyUnicode_InternFromString("x509_asn");
        if (x509_asn == NULL)
            return NULL;
    }
    if (pkcs_7_asn == NULL) {
        pkcs_7_asn = PyUnicode_InternFromString("pkcs_7_asn");
        if (pkcs_7_asn == NULL)
            return NULL;
    }
    switch(encodingType) {
    case X509_ASN_ENCODING:
        return Py_NewRef(x509_asn);
    case PKCS_7_ASN_ENCODING:
        return Py_NewRef(pkcs_7_asn);
    default:
        return PyLong_FromLong(encodingType);
    }
}

static PyObject*
parseKeyUsage(PCCERT_CONTEXT pCertCtx, DWORD flags)
{
    CERT_ENHKEY_USAGE *usage;
    DWORD size, error, i;
    PyObject *retval;

    if (!CertGetEnhancedKeyUsage(pCertCtx, flags, NULL, &size)) {
        error = GetLastError();
        if (error == CRYPT_E_NOT_FOUND) {
            Py_RETURN_TRUE;
        }
        return PyErr_SetFromWindowsErr(error);
    }

    usage = (CERT_ENHKEY_USAGE*)PyMem_Malloc(size);
    if (usage == NULL) {
        return PyErr_NoMemory();
    }

    /* Now get the actual enhanced usage property */
    if (!CertGetEnhancedKeyUsage(pCertCtx, flags, usage, &size)) {
        PyMem_Free(usage);
        error = GetLastError();
        if (error == CRYPT_E_NOT_FOUND) {
            Py_RETURN_TRUE;
        }
        return PyErr_SetFromWindowsErr(error);
    }
    retval = PyFrozenSet_New(NULL);
    if (retval == NULL) {
        goto error;
    }
    for (i = 0; i < usage->cUsageIdentifier; ++i) {
        if (usage->rgpszUsageIdentifier[i]) {
            PyObject *oid;
            int err;
            oid = PyUnicode_FromString(usage->rgpszUsageIdentifier[i]);
            if (oid == NULL) {
                Py_CLEAR(retval);
                goto error;
            }
            err = PySet_Add(retval, oid);
            Py_DECREF(oid);
            if (err == -1) {
                Py_CLEAR(retval);
                goto error;
            }
        }
    }
  error:
    PyMem_Free(usage);
    return retval;
}

static HCERTSTORE
ssl_collect_certificates(const char *store_name)
{
/* this function collects the system certificate stores listed in
 * system_stores into a collection certificate store for being
 * enumerated. The store must be readable to be added to the
 * store collection.
 */

    HCERTSTORE hCollectionStore = NULL, hSystemStore = NULL;
    static DWORD system_stores[] = {
        CERT_SYSTEM_STORE_LOCAL_MACHINE,
        CERT_SYSTEM_STORE_LOCAL_MACHINE_ENTERPRISE,
        CERT_SYSTEM_STORE_LOCAL_MACHINE_GROUP_POLICY,
        CERT_SYSTEM_STORE_CURRENT_USER,
        CERT_SYSTEM_STORE_CURRENT_USER_GROUP_POLICY,
        CERT_SYSTEM_STORE_SERVICES,
        CERT_SYSTEM_STORE_USERS};
    size_t i, storesAdded;
    BOOL result;

    hCollectionStore = CertOpenStore(CERT_STORE_PROV_COLLECTION, 0,
                                     (HCRYPTPROV)NULL, 0, NULL);
    if (!hCollectionStore) {
        return NULL;
    }
    storesAdded = 0;
    for (i = 0; i < sizeof(system_stores) / sizeof(DWORD); i++) {
        hSystemStore = CertOpenStore(CERT_STORE_PROV_SYSTEM_A, 0,
                                     (HCRYPTPROV)NULL,
                                     CERT_STORE_READONLY_FLAG |
                                     system_stores[i], store_name);
        if (hSystemStore) {
            result = CertAddStoreToCollection(hCollectionStore, hSystemStore,
                                     CERT_PHYSICAL_STORE_ADD_ENABLE_FLAG, 0);
            if (result) {
                ++storesAdded;
            }
            CertCloseStore(hSystemStore, 0);  /* flag must be 0 */
        }
    }
    if (storesAdded == 0) {
        CertCloseStore(hCollectionStore, CERT_CLOSE_STORE_FORCE_FLAG);
        return NULL;
    }

    return hCollectionStore;
}

/*[clinic input]
_ssl.enum_certificates
    store_name: str

Retrieve certificates from Windows' cert store.

store_name may be one of 'CA', 'ROOT' or 'MY'.  The system may provide
more cert storages, too.  The function returns a list of (bytes,
encoding_type, trust) tuples.  The encoding_type flag can be interpreted
with X509_ASN_ENCODING or PKCS_7_ASN_ENCODING. The trust setting is either
a set of OIDs or the boolean True.
[clinic start generated code]*/

static PyObject *
_ssl_enum_certificates_impl(PyObject *module, const char *store_name)
/*[clinic end generated code: output=5134dc8bb3a3c893 input=915f60d70461ea4e]*/
{
    HCERTSTORE hCollectionStore = NULL;
    PCCERT_CONTEXT pCertCtx = NULL;
    PyObject *keyusage = NULL, *cert = NULL, *enc = NULL, *tup = NULL;
    PyObject *result = NULL;

    result = PySet_New(NULL);
    if (result == NULL) {
        return NULL;
    }
    hCollectionStore = ssl_collect_certificates(store_name);
    if (hCollectionStore == NULL) {
        Py_DECREF(result);
        return PyErr_SetFromWindowsErr(GetLastError());
    }

    while (pCertCtx = CertEnumCertificatesInStore(hCollectionStore, pCertCtx)) {
        cert = PyBytes_FromStringAndSize((const char*)pCertCtx->pbCertEncoded,
                                            pCertCtx->cbCertEncoded);
        if (!cert) {
            Py_CLEAR(result);
            break;
        }
        if ((enc = certEncodingType(pCertCtx->dwCertEncodingType)) == NULL) {
            Py_CLEAR(result);
            break;
        }
        keyusage = parseKeyUsage(pCertCtx, CERT_FIND_PROP_ONLY_ENHKEY_USAGE_FLAG);
        if (keyusage == Py_True) {
            Py_DECREF(keyusage);
            keyusage = parseKeyUsage(pCertCtx, CERT_FIND_EXT_ONLY_ENHKEY_USAGE_FLAG);
        }
        if (keyusage == NULL) {
            Py_CLEAR(result);
            break;
        }
        if ((tup = PyTuple_New(3)) == NULL) {
            Py_CLEAR(result);
            break;
        }
        PyTuple_SET_ITEM(tup, 0, cert);
        cert = NULL;
        PyTuple_SET_ITEM(tup, 1, enc);
        enc = NULL;
        PyTuple_SET_ITEM(tup, 2, keyusage);
        keyusage = NULL;
        if (PySet_Add(result, tup) == -1) {
            Py_CLEAR(result);
            Py_CLEAR(tup);
            break;
        }
        Py_CLEAR(tup);
    }
    if (pCertCtx) {
        /* loop ended with an error, need to clean up context manually */
        CertFreeCertificateContext(pCertCtx);
    }

    /* In error cases cert, enc and tup may not be NULL */
    Py_XDECREF(cert);
    Py_XDECREF(enc);
    Py_XDECREF(keyusage);
    Py_XDECREF(tup);

    /* CERT_CLOSE_STORE_FORCE_FLAG forces freeing of memory for all contexts
       associated with the store, in this case our collection store and the
       associated system stores. */
    if (!CertCloseStore(hCollectionStore, CERT_CLOSE_STORE_FORCE_FLAG)) {
        /* This error case might shadow another exception.*/
        Py_XDECREF(result);
        return PyErr_SetFromWindowsErr(GetLastError());
    }

    /* convert set to list */
    if (result == NULL) {
        return NULL;
    } else {
        PyObject *lst = PySequence_List(result);
        Py_DECREF(result);
        return lst;
    }
}

/*[clinic input]
_ssl.enum_crls
    store_name: str

Retrieve CRLs from Windows' cert store.

store_name may be one of 'CA', 'ROOT' or 'MY'.  The system may provide
more cert storages, too.  The function returns a list of (bytes,
encoding_type) tuples.  The encoding_type flag can be interpreted with
X509_ASN_ENCODING or PKCS_7_ASN_ENCODING.
[clinic start generated code]*/

static PyObject *
_ssl_enum_crls_impl(PyObject *module, const char *store_name)
/*[clinic end generated code: output=bce467f60ccd03b6 input=a1f1d7629f1c5d3d]*/
{
    HCERTSTORE hCollectionStore = NULL;
    PCCRL_CONTEXT pCrlCtx = NULL;
    PyObject *crl = NULL, *enc = NULL, *tup = NULL;
    PyObject *result = NULL;

    result = PySet_New(NULL);
    if (result == NULL) {
        return NULL;
    }
    hCollectionStore = ssl_collect_certificates(store_name);
    if (hCollectionStore == NULL) {
        Py_DECREF(result);
        return PyErr_SetFromWindowsErr(GetLastError());
    }

    while (pCrlCtx = CertEnumCRLsInStore(hCollectionStore, pCrlCtx)) {
        crl = PyBytes_FromStringAndSize((const char*)pCrlCtx->pbCrlEncoded,
                                            pCrlCtx->cbCrlEncoded);
        if (!crl) {
            Py_CLEAR(result);
            break;
        }
        if ((enc = certEncodingType(pCrlCtx->dwCertEncodingType)) == NULL) {
            Py_CLEAR(result);
            break;
        }
        if ((tup = PyTuple_New(2)) == NULL) {
            Py_CLEAR(result);
            break;
        }
        PyTuple_SET_ITEM(tup, 0, crl);
        crl = NULL;
        PyTuple_SET_ITEM(tup, 1, enc);
        enc = NULL;

        if (PySet_Add(result, tup) == -1) {
            Py_CLEAR(result);
            Py_CLEAR(tup);
            break;
        }
        Py_CLEAR(tup);
    }
    if (pCrlCtx) {
        /* loop ended with an error, need to clean up context manually */
        CertFreeCRLContext(pCrlCtx);
    }

    /* In error cases cert, enc and tup may not be NULL */
    Py_XDECREF(crl);
    Py_XDECREF(enc);
    Py_XDECREF(tup);

    /* CERT_CLOSE_STORE_FORCE_FLAG forces freeing of memory for all contexts
       associated with the store, in this case our collection store and the
       associated system stores. */
    if (!CertCloseStore(hCollectionStore, CERT_CLOSE_STORE_FORCE_FLAG)) {
        /* This error case might shadow another exception.*/
        Py_XDECREF(result);
        return PyErr_SetFromWindowsErr(GetLastError());
    }
    /* convert set to list */
    if (result == NULL) {
        return NULL;
    } else {
        PyObject *lst = PySequence_List(result);
        Py_DECREF(result);
        return lst;
    }
}

#endif /* _MSC_VER */

/* List of functions exported by this module. */
static PyMethodDef PySSL_methods[] = {
    _SSL__TEST_DECODE_CERT_METHODDEF
    _SSL_RAND_ADD_METHODDEF
    _SSL_RAND_BYTES_METHODDEF
    _SSL_RAND_STATUS_METHODDEF
    _SSL_GET_DEFAULT_VERIFY_PATHS_METHODDEF
    _SSL_ENUM_CERTIFICATES_METHODDEF
    _SSL_ENUM_CRLS_METHODDEF
    _SSL_TXT2OBJ_METHODDEF
    _SSL_NID2OBJ_METHODDEF
    {NULL,                  NULL}            /* Sentinel */
};


PyDoc_STRVAR(module_doc,
"Implementation module for SSL socket operations.  See the socket module\n\
for documentation.");

static int
sslmodule_init_exceptions(PyObject *module)
{
    _sslmodulestate *state = get_ssl_state(module);
    PyObject *bases = NULL;

#define add_exception(exc, name, doc, base)                                 \
do {                                                                        \
    (exc) = PyErr_NewExceptionWithDoc("ssl." name, (doc), (base), NULL);    \
    if ((state) == NULL) goto error;                                        \
    if (PyModule_AddObjectRef(module, name, exc) < 0) goto error;           \
} while(0)

    state->PySSLErrorObject = PyType_FromSpecWithBases(
        &sslerror_type_spec, PyExc_OSError);
    if (state->PySSLErrorObject == NULL) {
        goto error;
    }
    if (PyModule_AddObjectRef(module, "SSLError", state->PySSLErrorObject) < 0) {
        goto error;
    }

    /* ssl.CertificateError used to be a subclass of ValueError */
    bases = PyTuple_Pack(2, state->PySSLErrorObject, PyExc_ValueError);
    if (bases == NULL) {
        goto error;
    }
    add_exception(
        state->PySSLCertVerificationErrorObject,
        "SSLCertVerificationError",
        SSLCertVerificationError_doc,
        bases
    );
    Py_CLEAR(bases);

    add_exception(
        state->PySSLZeroReturnErrorObject,
        "SSLZeroReturnError",
        SSLZeroReturnError_doc,
        state->PySSLErrorObject
    );

    add_exception(
        state->PySSLWantWriteErrorObject,
        "SSLWantWriteError",
        SSLWantWriteError_doc,
        state->PySSLErrorObject
    );

    add_exception(
        state->PySSLWantReadErrorObject,
        "SSLWantReadError",
        SSLWantReadError_doc,
        state->PySSLErrorObject
    );

    add_exception(
        state->PySSLSyscallErrorObject,
        "SSLSyscallError",
        SSLSyscallError_doc,
        state->PySSLErrorObject
    );

    add_exception(
        state->PySSLEOFErrorObject,
        "SSLEOFError",
        SSLEOFError_doc,
        state->PySSLErrorObject
    );
#undef add_exception

    return 0;
  error:
    Py_XDECREF(bases);
    return -1;
}

static int
sslmodule_init_socketapi(PyObject *module)
{
    _sslmodulestate *state = get_ssl_state(module);
    PySocketModule_APIObject *sockmod = PySocketModule_ImportModuleAndAPI();

    if ((sockmod == NULL) || (sockmod->Sock_Type == NULL)) {
        return -1;
    }
    state->Sock_Type = (PyTypeObject*)Py_NewRef(sockmod->Sock_Type);
    return 0;
}

static int
sslmodule_init_constants(PyObject *m)
{

    PyModule_AddStringConstant(m, "_DEFAULT_CIPHERS",
                               PY_SSL_DEFAULT_CIPHER_STRING);

    PyModule_AddIntConstant(m, "SSL_ERROR_ZERO_RETURN",
                            PY_SSL_ERROR_ZERO_RETURN);
    PyModule_AddIntConstant(m, "SSL_ERROR_WANT_READ",
                            PY_SSL_ERROR_WANT_READ);
    PyModule_AddIntConstant(m, "SSL_ERROR_WANT_WRITE",
                            PY_SSL_ERROR_WANT_WRITE);
    PyModule_AddIntConstant(m, "SSL_ERROR_WANT_X509_LOOKUP",
                            PY_SSL_ERROR_WANT_X509_LOOKUP);
    PyModule_AddIntConstant(m, "SSL_ERROR_SYSCALL",
                            PY_SSL_ERROR_SYSCALL);
    PyModule_AddIntConstant(m, "SSL_ERROR_SSL",
                            PY_SSL_ERROR_SSL);
    PyModule_AddIntConstant(m, "SSL_ERROR_WANT_CONNECT",
                            PY_SSL_ERROR_WANT_CONNECT);
    /* non ssl.h errorcodes */
    PyModule_AddIntConstant(m, "SSL_ERROR_EOF",
                            PY_SSL_ERROR_EOF);
    PyModule_AddIntConstant(m, "SSL_ERROR_INVALID_ERROR_CODE",
                            PY_SSL_ERROR_INVALID_ERROR_CODE);
    /* cert requirements */
    PyModule_AddIntConstant(m, "CERT_NONE",
                            PY_SSL_CERT_NONE);
    PyModule_AddIntConstant(m, "CERT_OPTIONAL",
                            PY_SSL_CERT_OPTIONAL);
    PyModule_AddIntConstant(m, "CERT_REQUIRED",
                            PY_SSL_CERT_REQUIRED);
    /* CRL verification for verification_flags */
    PyModule_AddIntConstant(m, "VERIFY_DEFAULT",
                            0);
    PyModule_AddIntConstant(m, "VERIFY_CRL_CHECK_LEAF",
                            X509_V_FLAG_CRL_CHECK);
    PyModule_AddIntConstant(m, "VERIFY_CRL_CHECK_CHAIN",
                            X509_V_FLAG_CRL_CHECK|X509_V_FLAG_CRL_CHECK_ALL);
    PyModule_AddIntConstant(m, "VERIFY_X509_STRICT",
                            X509_V_FLAG_X509_STRICT);
    PyModule_AddIntConstant(m, "VERIFY_ALLOW_PROXY_CERTS",
                            X509_V_FLAG_ALLOW_PROXY_CERTS);
    PyModule_AddIntConstant(m, "VERIFY_X509_TRUSTED_FIRST",
                            X509_V_FLAG_TRUSTED_FIRST);

#ifdef X509_V_FLAG_PARTIAL_CHAIN
    PyModule_AddIntConstant(m, "VERIFY_X509_PARTIAL_CHAIN",
                            X509_V_FLAG_PARTIAL_CHAIN);
#endif

    /* Alert Descriptions from ssl.h */
    /* note RESERVED constants no longer intended for use have been removed */
    /* http://www.iana.org/assignments/tls-parameters/tls-parameters.xml#tls-parameters-6 */

#define ADD_AD_CONSTANT(s) \
    PyModule_AddIntConstant(m, "ALERT_DESCRIPTION_"#s, \
                            SSL_AD_##s)

    ADD_AD_CONSTANT(CLOSE_NOTIFY);
    ADD_AD_CONSTANT(UNEXPECTED_MESSAGE);
    ADD_AD_CONSTANT(BAD_RECORD_MAC);
    ADD_AD_CONSTANT(RECORD_OVERFLOW);
    ADD_AD_CONSTANT(DECOMPRESSION_FAILURE);
    ADD_AD_CONSTANT(HANDSHAKE_FAILURE);
    ADD_AD_CONSTANT(BAD_CERTIFICATE);
    ADD_AD_CONSTANT(UNSUPPORTED_CERTIFICATE);
    ADD_AD_CONSTANT(CERTIFICATE_REVOKED);
    ADD_AD_CONSTANT(CERTIFICATE_EXPIRED);
    ADD_AD_CONSTANT(CERTIFICATE_UNKNOWN);
    ADD_AD_CONSTANT(ILLEGAL_PARAMETER);
    ADD_AD_CONSTANT(UNKNOWN_CA);
    ADD_AD_CONSTANT(ACCESS_DENIED);
    ADD_AD_CONSTANT(DECODE_ERROR);
    ADD_AD_CONSTANT(DECRYPT_ERROR);
    ADD_AD_CONSTANT(PROTOCOL_VERSION);
    ADD_AD_CONSTANT(INSUFFICIENT_SECURITY);
    ADD_AD_CONSTANT(INTERNAL_ERROR);
    ADD_AD_CONSTANT(USER_CANCELLED);
    ADD_AD_CONSTANT(NO_RENEGOTIATION);
    /* Not all constants are in old OpenSSL versions */
#ifdef SSL_AD_UNSUPPORTED_EXTENSION
    ADD_AD_CONSTANT(UNSUPPORTED_EXTENSION);
#endif
#ifdef SSL_AD_CERTIFICATE_UNOBTAINABLE
    ADD_AD_CONSTANT(CERTIFICATE_UNOBTAINABLE);
#endif
#ifdef SSL_AD_UNRECOGNIZED_NAME
    ADD_AD_CONSTANT(UNRECOGNIZED_NAME);
#endif
#ifdef SSL_AD_BAD_CERTIFICATE_STATUS_RESPONSE
    ADD_AD_CONSTANT(BAD_CERTIFICATE_STATUS_RESPONSE);
#endif
#ifdef SSL_AD_BAD_CERTIFICATE_HASH_VALUE
    ADD_AD_CONSTANT(BAD_CERTIFICATE_HASH_VALUE);
#endif
#ifdef SSL_AD_UNKNOWN_PSK_IDENTITY
    ADD_AD_CONSTANT(UNKNOWN_PSK_IDENTITY);
#endif

#undef ADD_AD_CONSTANT

    /* protocol versions */
#ifndef OPENSSL_NO_SSL3
    PyModule_AddIntConstant(m, "PROTOCOL_SSLv3",
                            PY_SSL_VERSION_SSL3);
#endif
    PyModule_AddIntConstant(m, "PROTOCOL_SSLv23",
                            PY_SSL_VERSION_TLS);
    PyModule_AddIntConstant(m, "PROTOCOL_TLS",
                            PY_SSL_VERSION_TLS);
    PyModule_AddIntConstant(m, "PROTOCOL_TLS_CLIENT",
                            PY_SSL_VERSION_TLS_CLIENT);
    PyModule_AddIntConstant(m, "PROTOCOL_TLS_SERVER",
                            PY_SSL_VERSION_TLS_SERVER);
    PyModule_AddIntConstant(m, "PROTOCOL_TLSv1",
                            PY_SSL_VERSION_TLS1);
    PyModule_AddIntConstant(m, "PROTOCOL_TLSv1_1",
                            PY_SSL_VERSION_TLS1_1);
    PyModule_AddIntConstant(m, "PROTOCOL_TLSv1_2",
                            PY_SSL_VERSION_TLS1_2);

    /* protocol options */
    PyModule_AddIntConstant(m, "OP_ALL",
                            SSL_OP_ALL & ~SSL_OP_DONT_INSERT_EMPTY_FRAGMENTS);
    PyModule_AddIntConstant(m, "OP_NO_SSLv2", SSL_OP_NO_SSLv2);
    PyModule_AddIntConstant(m, "OP_NO_SSLv3", SSL_OP_NO_SSLv3);
    PyModule_AddIntConstant(m, "OP_NO_TLSv1", SSL_OP_NO_TLSv1);
    PyModule_AddIntConstant(m, "OP_NO_TLSv1_1", SSL_OP_NO_TLSv1_1);
    PyModule_AddIntConstant(m, "OP_NO_TLSv1_2", SSL_OP_NO_TLSv1_2);
#ifdef SSL_OP_NO_TLSv1_3
    PyModule_AddIntConstant(m, "OP_NO_TLSv1_3", SSL_OP_NO_TLSv1_3);
#else
    PyModule_AddIntConstant(m, "OP_NO_TLSv1_3", 0);
#endif
    PyModule_AddIntConstant(m, "OP_CIPHER_SERVER_PREFERENCE",
                            SSL_OP_CIPHER_SERVER_PREFERENCE);
    PyModule_AddIntConstant(m, "OP_SINGLE_DH_USE", SSL_OP_SINGLE_DH_USE);
    PyModule_AddIntConstant(m, "OP_NO_TICKET", SSL_OP_NO_TICKET);
    PyModule_AddIntConstant(m, "OP_LEGACY_SERVER_CONNECT",
                            SSL_OP_LEGACY_SERVER_CONNECT);
#ifdef SSL_OP_SINGLE_ECDH_USE
    PyModule_AddIntConstant(m, "OP_SINGLE_ECDH_USE", SSL_OP_SINGLE_ECDH_USE);
#endif
#ifdef SSL_OP_NO_COMPRESSION
    PyModule_AddIntConstant(m, "OP_NO_COMPRESSION",
                            SSL_OP_NO_COMPRESSION);
#endif
#ifdef SSL_OP_ENABLE_MIDDLEBOX_COMPAT
    PyModule_AddIntConstant(m, "OP_ENABLE_MIDDLEBOX_COMPAT",
                            SSL_OP_ENABLE_MIDDLEBOX_COMPAT);
#endif
#ifdef SSL_OP_NO_RENEGOTIATION
    PyModule_AddIntConstant(m, "OP_NO_RENEGOTIATION",
                            SSL_OP_NO_RENEGOTIATION);
#endif
#ifdef SSL_OP_IGNORE_UNEXPECTED_EOF
    PyModule_AddIntConstant(m, "OP_IGNORE_UNEXPECTED_EOF",
                            SSL_OP_IGNORE_UNEXPECTED_EOF);
#endif
#ifdef SSL_OP_ENABLE_KTLS
    PyModule_AddIntConstant(m, "OP_ENABLE_KTLS", SSL_OP_ENABLE_KTLS);
#endif

#ifdef X509_CHECK_FLAG_ALWAYS_CHECK_SUBJECT
    PyModule_AddIntConstant(m, "HOSTFLAG_ALWAYS_CHECK_SUBJECT",
                            X509_CHECK_FLAG_ALWAYS_CHECK_SUBJECT);
#endif
#ifdef X509_CHECK_FLAG_NEVER_CHECK_SUBJECT
    PyModule_AddIntConstant(m, "HOSTFLAG_NEVER_CHECK_SUBJECT",
                            X509_CHECK_FLAG_NEVER_CHECK_SUBJECT);
#endif
#ifdef X509_CHECK_FLAG_NO_WILDCARDS
    PyModule_AddIntConstant(m, "HOSTFLAG_NO_WILDCARDS",
                            X509_CHECK_FLAG_NO_WILDCARDS);
#endif
#ifdef X509_CHECK_FLAG_NO_PARTIAL_WILDCARDS
    PyModule_AddIntConstant(m, "HOSTFLAG_NO_PARTIAL_WILDCARDS",
                            X509_CHECK_FLAG_NO_PARTIAL_WILDCARDS);
#endif
#ifdef X509_CHECK_FLAG_MULTI_LABEL_WILDCARDS
    PyModule_AddIntConstant(m, "HOSTFLAG_MULTI_LABEL_WILDCARDS",
                            X509_CHECK_FLAG_MULTI_LABEL_WILDCARDS);
#endif
#ifdef X509_CHECK_FLAG_SINGLE_LABEL_SUBDOMAINS
    PyModule_AddIntConstant(m, "HOSTFLAG_SINGLE_LABEL_SUBDOMAINS",
                            X509_CHECK_FLAG_SINGLE_LABEL_SUBDOMAINS);
#endif

    /* file types */
    PyModule_AddIntConstant(m, "ENCODING_PEM", PY_SSL_ENCODING_PEM);
    PyModule_AddIntConstant(m, "ENCODING_DER", PY_SSL_ENCODING_DER);

    /* protocol versions */
    PyModule_AddIntConstant(m, "PROTO_MINIMUM_SUPPORTED",
                            PY_PROTO_MINIMUM_SUPPORTED);
    PyModule_AddIntConstant(m, "PROTO_MAXIMUM_SUPPORTED",
                            PY_PROTO_MAXIMUM_SUPPORTED);
    PyModule_AddIntConstant(m, "PROTO_SSLv3", PY_PROTO_SSLv3);
    PyModule_AddIntConstant(m, "PROTO_TLSv1", PY_PROTO_TLSv1);
    PyModule_AddIntConstant(m, "PROTO_TLSv1_1", PY_PROTO_TLSv1_1);
    PyModule_AddIntConstant(m, "PROTO_TLSv1_2", PY_PROTO_TLSv1_2);
    PyModule_AddIntConstant(m, "PROTO_TLSv1_3", PY_PROTO_TLSv1_3);

#define addbool(m, key, value) \
    do { \
        PyObject *bool_obj = (value) ? Py_True : Py_False; \
        PyModule_AddObject((m), (key), Py_NewRef(bool_obj)); \
    } while (0)

    addbool(m, "HAS_SNI", 1);
    addbool(m, "HAS_TLS_UNIQUE", 1);
    addbool(m, "HAS_ECDH", 1);
    addbool(m, "HAS_NPN", 0);
    addbool(m, "HAS_ALPN", 1);

    addbool(m, "HAS_SSLv2", 0);

#if defined(SSL3_VERSION) && !defined(OPENSSL_NO_SSL3)
    addbool(m, "HAS_SSLv3", 1);
#else
    addbool(m, "HAS_SSLv3", 0);
#endif

#if defined(TLS1_VERSION) && !defined(OPENSSL_NO_TLS1)
    addbool(m, "HAS_TLSv1", 1);
#else
    addbool(m, "HAS_TLSv1", 0);
#endif

#if defined(TLS1_1_VERSION) && !defined(OPENSSL_NO_TLS1_1)
    addbool(m, "HAS_TLSv1_1", 1);
#else
    addbool(m, "HAS_TLSv1_1", 0);
#endif

#if defined(TLS1_2_VERSION) && !defined(OPENSSL_NO_TLS1_2)
    addbool(m, "HAS_TLSv1_2", 1);
#else
    addbool(m, "HAS_TLSv1_2", 0);
#endif

#if defined(TLS1_3_VERSION) && !defined(OPENSSL_NO_TLS1_3)
    addbool(m, "HAS_TLSv1_3", 1);
#else
    addbool(m, "HAS_TLSv1_3", 0);
#endif

    return 0;
}

static int
sslmodule_init_errorcodes(PyObject *module)
{
    _sslmodulestate *state = get_ssl_state(module);

    struct py_ssl_error_code *errcode;
    struct py_ssl_library_code *libcode;

    /* Mappings for error codes */
    state->err_codes_to_names = PyDict_New();
    if (state->err_codes_to_names == NULL)
        return -1;
    state->lib_codes_to_names = PyDict_New();
    if (state->lib_codes_to_names == NULL)
        return -1;

    errcode = error_codes;
    while (errcode->mnemonic != NULL) {
        PyObject *mnemo = PyUnicode_FromString(errcode->mnemonic);
        if (mnemo == NULL) {
            return -1;
        }
        PyObject *key = Py_BuildValue("ii", errcode->library, errcode->reason);
        if (key == NULL) {
            Py_DECREF(mnemo);
            return -1;
        }
        int rc = PyDict_SetItem(state->err_codes_to_names, key, mnemo);
        Py_DECREF(key);
        Py_DECREF(mnemo);
        if (rc < 0) {
            return -1;
        }
        errcode++;
    }

    libcode = library_codes;
    while (libcode->library != NULL) {
        PyObject *mnemo, *key;
        key = PyLong_FromLong(libcode->code);
        mnemo = PyUnicode_FromString(libcode->library);
        if (key == NULL || mnemo == NULL)
            return -1;
        if (PyDict_SetItem(state->lib_codes_to_names, key, mnemo))
            return -1;
        Py_DECREF(key);
        Py_DECREF(mnemo);
        libcode++;
    }

    return 0;
}

static void
parse_openssl_version(unsigned long libver,
                      unsigned int *major, unsigned int *minor,
                      unsigned int *fix, unsigned int *patch,
                      unsigned int *status)
{
    *status = libver & 0xF;
    libver >>= 4;
    *patch = libver & 0xFF;
    libver >>= 8;
    *fix = libver & 0xFF;
    libver >>= 8;
    *minor = libver & 0xFF;
    libver >>= 8;
    *major = libver & 0xFF;
}

static int
sslmodule_init_versioninfo(PyObject *m)
{
    PyObject *r;
    unsigned long libver;
    unsigned int major, minor, fix, patch, status;

    /* OpenSSL version */
    /* SSLeay() gives us the version of the library linked against,
       which could be different from the headers version.
    */
    libver = OpenSSL_version_num();
    r = PyLong_FromUnsignedLong(libver);
    if (r == NULL || PyModule_AddObject(m, "OPENSSL_VERSION_NUMBER", r))
        return -1;

    parse_openssl_version(libver, &major, &minor, &fix, &patch, &status);
    r = Py_BuildValue("IIIII", major, minor, fix, patch, status);
    if (r == NULL || PyModule_AddObject(m, "OPENSSL_VERSION_INFO", r))
        return -1;

    r = PyUnicode_FromString(OpenSSL_version(OPENSSL_VERSION));
    if (r == NULL || PyModule_AddObject(m, "OPENSSL_VERSION", r))
        return -1;

    libver = OPENSSL_VERSION_NUMBER;
    parse_openssl_version(libver, &major, &minor, &fix, &patch, &status);
    r = Py_BuildValue("IIIII", major, minor, fix, patch, status);
    if (r == NULL || PyModule_AddObject(m, "_OPENSSL_API_VERSION", r))
        return -1;

    return 0;
}

static int
sslmodule_init_types(PyObject *module)
{
    _sslmodulestate *state = get_ssl_state(module);

    state->PySSLContext_Type = (PyTypeObject *)PyType_FromModuleAndSpec(
        module, &PySSLContext_spec, NULL
    );
    if (state->PySSLContext_Type == NULL)
        return -1;

    state->PySSLSocket_Type = (PyTypeObject *)PyType_FromModuleAndSpec(
        module, &PySSLSocket_spec, NULL
    );
    if (state->PySSLSocket_Type == NULL)
        return -1;

    state->PySSLMemoryBIO_Type = (PyTypeObject *)PyType_FromModuleAndSpec(
        module, &PySSLMemoryBIO_spec, NULL
    );
    if (state->PySSLMemoryBIO_Type == NULL)
        return -1;

    state->PySSLSession_Type = (PyTypeObject *)PyType_FromModuleAndSpec(
        module, &PySSLSession_spec, NULL
    );
    if (state->PySSLSession_Type == NULL)
        return -1;

    state->PySSLCertificate_Type = (PyTypeObject *)PyType_FromModuleAndSpec(
        module, &PySSLCertificate_spec, NULL
    );
    if (state->PySSLCertificate_Type == NULL)
        return -1;

    if (PyModule_AddType(module, state->PySSLContext_Type))
        return -1;
    if (PyModule_AddType(module, state->PySSLSocket_Type))
        return -1;
    if (PyModule_AddType(module, state->PySSLMemoryBIO_Type))
        return -1;
    if (PyModule_AddType(module, state->PySSLSession_Type))
        return -1;
    if (PyModule_AddType(module, state->PySSLCertificate_Type))
        return -1;
    return 0;
}

static int
sslmodule_init_strings(PyObject *module)
{
    _sslmodulestate *state = get_ssl_state(module);
    state->str_library = PyUnicode_InternFromString("library");
    if (state->str_library == NULL) {
        return -1;
    }
    state->str_reason = PyUnicode_InternFromString("reason");
    if (state->str_reason == NULL) {
        return -1;
    }
    state->str_verify_message = PyUnicode_InternFromString("verify_message");
    if (state->str_verify_message == NULL) {
        return -1;
    }
    state->str_verify_code = PyUnicode_InternFromString("verify_code");
    if (state->str_verify_code == NULL) {
        return -1;
    }
    return 0;
}

static int
sslmodule_init_lock(PyObject *module)
{
    _sslmodulestate *state = get_ssl_state(module);
    state->keylog_lock = PyThread_allocate_lock();
    if (state->keylog_lock == NULL) {
        PyErr_NoMemory();
        return -1;
    }
    return 0;
}

static PyModuleDef_Slot sslmodule_slots[] = {
    {Py_mod_exec, sslmodule_init_types},
    {Py_mod_exec, sslmodule_init_exceptions},
    {Py_mod_exec, sslmodule_init_socketapi},
    {Py_mod_exec, sslmodule_init_errorcodes},
    {Py_mod_exec, sslmodule_init_constants},
    {Py_mod_exec, sslmodule_init_versioninfo},
    {Py_mod_exec, sslmodule_init_strings},
    {Py_mod_exec, sslmodule_init_lock},
    {Py_mod_multiple_interpreters, Py_MOD_PER_INTERPRETER_GIL_SUPPORTED},
    {0, NULL}
};

static int
sslmodule_traverse(PyObject *m, visitproc visit, void *arg)
{
    _sslmodulestate *state = get_ssl_state(m);

    Py_VISIT(state->PySSLContext_Type);
    Py_VISIT(state->PySSLSocket_Type);
    Py_VISIT(state->PySSLMemoryBIO_Type);
    Py_VISIT(state->PySSLSession_Type);
    Py_VISIT(state->PySSLCertificate_Type);
    Py_VISIT(state->PySSLErrorObject);
    Py_VISIT(state->PySSLCertVerificationErrorObject);
    Py_VISIT(state->PySSLZeroReturnErrorObject);
    Py_VISIT(state->PySSLWantReadErrorObject);
    Py_VISIT(state->PySSLWantWriteErrorObject);
    Py_VISIT(state->PySSLSyscallErrorObject);
    Py_VISIT(state->PySSLEOFErrorObject);
    Py_VISIT(state->err_codes_to_names);
    Py_VISIT(state->lib_codes_to_names);
    Py_VISIT(state->Sock_Type);

    return 0;
}

static int
sslmodule_clear(PyObject *m)
{
    _sslmodulestate *state = get_ssl_state(m);

    Py_CLEAR(state->PySSLContext_Type);
    Py_CLEAR(state->PySSLSocket_Type);
    Py_CLEAR(state->PySSLMemoryBIO_Type);
    Py_CLEAR(state->PySSLSession_Type);
    Py_CLEAR(state->PySSLCertificate_Type);
    Py_CLEAR(state->PySSLErrorObject);
    Py_CLEAR(state->PySSLCertVerificationErrorObject);
    Py_CLEAR(state->PySSLZeroReturnErrorObject);
    Py_CLEAR(state->PySSLWantReadErrorObject);
    Py_CLEAR(state->PySSLWantWriteErrorObject);
    Py_CLEAR(state->PySSLSyscallErrorObject);
    Py_CLEAR(state->PySSLEOFErrorObject);
    Py_CLEAR(state->err_codes_to_names);
    Py_CLEAR(state->lib_codes_to_names);
    Py_CLEAR(state->Sock_Type);
    Py_CLEAR(state->str_library);
    Py_CLEAR(state->str_reason);
    Py_CLEAR(state->str_verify_code);
    Py_CLEAR(state->str_verify_message);
    return 0;
}

static void
sslmodule_free(void *m)
{
    sslmodule_clear((PyObject *)m);
    _sslmodulestate *state = get_ssl_state(m);
    PyThread_free_lock(state->keylog_lock);
}

static struct PyModuleDef _sslmodule_def = {
    PyModuleDef_HEAD_INIT,
    .m_name = "_ssl",
    .m_doc = module_doc,
    .m_size = sizeof(_sslmodulestate),
    .m_methods = PySSL_methods,
    .m_slots = sslmodule_slots,
    .m_traverse = sslmodule_traverse,
    .m_clear = sslmodule_clear,
    .m_free = sslmodule_free
};

PyMODINIT_FUNC
PyInit__ssl(void)
{
    return PyModuleDef_Init(&_sslmodule_def);
}<|MERGE_RESOLUTION|>--- conflicted
+++ resolved
@@ -3199,18 +3199,6 @@
        usage for no cost at all. */
     SSL_CTX_set_mode(self->ctx, SSL_MODE_RELEASE_BUFFERS);
 
-<<<<<<< HEAD
-    /* Setting the session id context is a server-side only operation.
-     * It can cause unexpected behaviour on client-side connections. */
-    if (proto_version == PY_SSL_VERSION_TLS_SERVER) {
-#define SID_CTX "Python"
-        SSL_CTX_set_session_id_context(self->ctx, (const unsigned char *) SID_CTX,
-                                       sizeof(SID_CTX));
-#undef SID_CTX
-    }
-
-=======
->>>>>>> 21d98be4
     params = SSL_CTX_get0_param(self->ctx);
     /* Improve trust chain building when cross-signed intermediate
        certificates are present. See https://bugs.python.org/issue23476. */
