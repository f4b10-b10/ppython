--- conflicted
+++ resolved
@@ -636,12 +636,9 @@
     PyObject *RetVal = NULL;
     Py_ssize_t obuflen = DEF_BUF_SIZE;
     int err;
-
-<<<<<<< HEAD
+    zlibstate *state = PyType_GetModuleState(cls);
+
     ENTER_ZLIB(self);
-=======
-    zlibstate *state = PyType_GetModuleState(cls);
->>>>>>> 2aabc320
 
     self->zst.next_in = data->buf;
     Py_ssize_t ibuflen = data->len;
