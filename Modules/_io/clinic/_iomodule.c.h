--- conflicted
+++ resolved
@@ -256,13 +256,8 @@
         }
     }
     if (args[6]) {
-<<<<<<< HEAD
         closefd = PyObject_IsTrue(args[6]);
         if (closefd < 0) {
-=======
-        closefd = _PyLong_AsInt(args[6]);
-        if (closefd == -1 && PyErr_Occurred()) {
->>>>>>> 8e19c8be
             goto exit;
         }
         if (!--noptargs) {
@@ -318,8 +313,4 @@
 exit:
     return return_value;
 }
-<<<<<<< HEAD
-/*[clinic end generated code: output=e140eb007327c12f input=a9049054013a1b77]*/
-=======
-/*[clinic end generated code: output=5c0dd7a262c30ebc input=a9049054013a1b77]*/
->>>>>>> 8e19c8be
+/*[clinic end generated code: output=1dace64e8c24a2b4 input=a9049054013a1b77]*/