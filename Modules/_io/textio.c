--- conflicted
+++ resolved
@@ -1035,15 +1035,9 @@
     buffer: object
     encoding: str(accept={str, NoneType}) = None
     errors: object = None
-<<<<<<< HEAD
-    newline: str(accept={str, NoneType}) = NULL
+    newline: str(accept={str, NoneType}) = None
     line_buffering: bool = False
     write_through: bool = False
-=======
-    newline: str(accept={str, NoneType}) = None
-    line_buffering: bool(accept={int}) = False
-    write_through: bool(accept={int}) = False
->>>>>>> 8e19c8be
 
 Character and line based layer over a BufferedIOBase object, buffer.
 
@@ -1080,11 +1074,7 @@
                                 const char *encoding, PyObject *errors,
                                 const char *newline, int line_buffering,
                                 int write_through)
-<<<<<<< HEAD
-/*[clinic end generated code: output=72267c0c01032ed2 input=ad7234e548e219b7]*/
-=======
-/*[clinic end generated code: output=72267c0c01032ed2 input=77d8696d1a1f460b]*/
->>>>>>> 8e19c8be
+/*[clinic end generated code: output=72267c0c01032ed2 input=9f5f02e6f5e5053e]*/
 {
     PyObject *raw, *codec_info = NULL;
     _PyIO_State *state = NULL;
