--- conflicted
+++ resolved
@@ -351,19 +351,12 @@
     flags |= O_BINARY;
 #endif
 
-<<<<<<< HEAD
-#ifdef O_APPEND
-    if (append)
-        flags |= O_APPEND;
-#endif
 #ifdef MS_WINDOWS
     flags |= O_NOINHERIT;
 #elif defined(O_CLOEXEC)
     flags |= O_CLOEXEC;
 #endif
 
-=======
->>>>>>> a9a8394b
     if (fd >= 0) {
         if (check_fd(fd))
             goto error;
