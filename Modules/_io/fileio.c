--- conflicted
+++ resolved
@@ -607,12 +607,8 @@
 #endif
     PyObject *result;
     Py_ssize_t total = 0;
-<<<<<<< HEAD
-    int n;
+    Py_ssize_t n;
     size_t newsize;
-=======
-    Py_ssize_t n;
->>>>>>> c44057df
 
     if (self->fd < 0)
         return err_closed();
