/*
    An implementation of Windows console I/O

    Classes defined here: _WindowsConsoleIO

    Written by Steve Dower
*/

#define PY_SSIZE_T_CLEAN
#include "Python.h"
#include "pycore_fileutils.h"     // _Py_BEGIN_SUPPRESS_IPH
#include "pycore_object.h"        // _PyObject_GC_UNTRACK()

#ifdef HAVE_WINDOWS_CONSOLE_IO

#include "structmember.h"         // PyMemberDef
#ifdef HAVE_SYS_TYPES_H
#include <sys/types.h>
#endif
#ifdef HAVE_SYS_STAT_H
#include <sys/stat.h>
#endif
#include <stddef.h> /* For offsetof */

#ifndef WIN32_LEAN_AND_MEAN
#define WIN32_LEAN_AND_MEAN
#endif
#include <windows.h>
#include <fcntl.h>

#include "_iomodule.h"

/* BUFSIZ determines how many characters can be typed at the console
   before it starts blocking. */
#if BUFSIZ < (16*1024)
#define SMALLCHUNK (2*1024)
#elif (BUFSIZ >= (2 << 25))
#error "unreasonable BUFSIZ > 64 MiB defined"
#else
#define SMALLCHUNK BUFSIZ
#endif

/* BUFMAX determines how many bytes can be read in one go. */
#define BUFMAX (32*1024*1024)

/* SMALLBUF determines how many utf-8 characters will be
   buffered within the stream, in order to support reads
   of less than one character */
#define SMALLBUF 4

char _get_console_type(HANDLE handle) {
    DWORD mode, peek_count;

    if (handle == INVALID_HANDLE_VALUE)
        return '\0';

    if (!GetConsoleMode(handle, &mode))
        return '\0';

    /* Peek at the handle to see whether it is an input or output handle */
    if (GetNumberOfConsoleInputEvents(handle, &peek_count))
        return 'r';
    return 'w';
}

char _PyIO_get_console_type(PyObject *path_or_fd) {
    int fd = PyLong_AsLong(path_or_fd);
    PyErr_Clear();
    if (fd >= 0) {
        HANDLE handle = _Py_get_osfhandle_noraise(fd);
        if (handle == INVALID_HANDLE_VALUE)
            return '\0';
        return _get_console_type(handle);
    }

    PyObject *decoded;
    wchar_t *decoded_wstr;

    if (!PyUnicode_FSDecoder(path_or_fd, &decoded)) {
        PyErr_Clear();
        return '\0';
    }
    decoded_wstr = PyUnicode_AsWideCharString(decoded, NULL);
    Py_CLEAR(decoded);
    if (!decoded_wstr) {
        PyErr_Clear();
        return '\0';
    }

    char m = '\0';
    if (!_wcsicmp(decoded_wstr, L"CONIN$")) {
        m = 'r';
    } else if (!_wcsicmp(decoded_wstr, L"CONOUT$")) {
        m = 'w';
    } else if (!_wcsicmp(decoded_wstr, L"CON")) {
        m = 'x';
    }
    if (m) {
        PyMem_Free(decoded_wstr);
        return m;
    }

    DWORD length;
    wchar_t name_buf[MAX_PATH], *pname_buf = name_buf;

    length = GetFullPathNameW(decoded_wstr, MAX_PATH, pname_buf, NULL);
    if (length > MAX_PATH) {
        pname_buf = PyMem_New(wchar_t, length);
        if (pname_buf)
            length = GetFullPathNameW(decoded_wstr, length, pname_buf, NULL);
        else
            length = 0;
    }
    PyMem_Free(decoded_wstr);

    if (length) {
        wchar_t *name = pname_buf;
        if (length >= 4 && name[3] == L'\\' &&
            (name[2] == L'.' || name[2] == L'?') &&
            name[1] == L'\\' && name[0] == L'\\') {
            name += 4;
        }
        if (!_wcsicmp(name, L"CONIN$")) {
            m = 'r';
        } else if (!_wcsicmp(name, L"CONOUT$")) {
            m = 'w';
        } else if (!_wcsicmp(name, L"CON")) {
            m = 'x';
        }
    }

    if (pname_buf != name_buf)
        PyMem_Free(pname_buf);
    return m;
}


/*[clinic input]
module _io
class _io._WindowsConsoleIO "winconsoleio *" "clinic_state()->PyWindowsConsoleIO_Type"
[clinic start generated code]*/
/*[clinic end generated code: output=da39a3ee5e6b4b0d input=05526e723011ab36]*/

typedef struct {
    PyObject_HEAD
    int fd;
    unsigned int created : 1;
    unsigned int readable : 1;
    unsigned int writable : 1;
    unsigned int closefd : 1;
    char finalizing;
    unsigned int blksize;
    PyObject *weakreflist;
    PyObject *dict;
    char buf[SMALLBUF];
    wchar_t wbuf;
} winconsoleio;

int
_PyWindowsConsoleIO_closed(PyObject *self)
{
    return ((winconsoleio *)self)->fd == -1;
}


/* Returns 0 on success, -1 with exception set on failure. */
static int
internal_close(winconsoleio *self)
{
    if (self->fd != -1) {
        if (self->closefd) {
            _Py_BEGIN_SUPPRESS_IPH
            close(self->fd);
            _Py_END_SUPPRESS_IPH
        }
        self->fd = -1;
    }
    return 0;
}

/*[clinic input]
_io._WindowsConsoleIO.close

    cls: defining_class
    /

Close the console object.

A closed console object cannot be used for further I/O operations.
close() may be called more than once without error.
[clinic start generated code]*/

static PyObject *
_io__WindowsConsoleIO_close_impl(winconsoleio *self, PyTypeObject *cls)
/*[clinic end generated code: output=e50c1808c063e1e2 input=f200f26059fb2ecf]*/
{
    PyObject *res;
    PyObject *exc;
    int rc;

    _PyIO_State *state = get_io_state_by_cls(cls);
    res = PyObject_CallMethodOneArg((PyObject*)state->PyRawIOBase_Type,
                                    &_Py_ID(close), (PyObject*)self);
    if (!self->closefd) {
        self->fd = -1;
        return res;
    }
    if (res == NULL) {
        exc = PyErr_GetRaisedException();
    }
    rc = internal_close(self);
    if (res == NULL) {
        _PyErr_ChainExceptions1(exc);
    }
    if (rc < 0) {
        Py_CLEAR(res);
    }
    return res;
}

static PyObject *
winconsoleio_new(PyTypeObject *type, PyObject *args, PyObject *kwds)
{
    winconsoleio *self;

    assert(type != NULL && type->tp_alloc != NULL);

    self = (winconsoleio *) type->tp_alloc(type, 0);
    if (self != NULL) {
        self->fd = -1;
        self->created = 0;
        self->readable = 0;
        self->writable = 0;
        self->closefd = 0;
        self->blksize = 0;
        self->weakreflist = NULL;
    }

    return (PyObject *) self;
}

/*[clinic input]
_io._WindowsConsoleIO.__init__
    file as nameobj: object
    mode: str = "r"
    closefd: bool = True
    opener: object = None

Open a console buffer by file descriptor.

The mode can be 'rb' (default), or 'wb' for reading or writing bytes. All
other mode characters will be ignored. Mode 'b' will be assumed if it is
omitted. The *opener* parameter is always ignored.
[clinic start generated code]*/

static int
_io__WindowsConsoleIO___init___impl(winconsoleio *self, PyObject *nameobj,
                                    const char *mode, int closefd,
                                    PyObject *opener)
/*[clinic end generated code: output=3fd9cbcdd8d95429 input=7a3eed6bbe998fd9]*/
{
    const char *s;
    wchar_t *name = NULL;
    char console_type = '\0';
    int ret = 0;
    int rwa = 0;
    int fd = -1;
    int fd_is_own = 0;
    HANDLE handle = NULL;

<<<<<<< HEAD
    _PyIO_State *state = find_io_state_by_def(Py_TYPE(self));
    assert(PyObject_TypeCheck(self, state->PyWindowsConsoleIO_Type));
=======
#ifdef Py_DEBUG
    _PyIO_State *state = find_io_state_by_def(Py_TYPE(self));
    assert(PyObject_TypeCheck(self, state->PyWindowsConsoleIO_Type));
#endif
>>>>>>> cab1298a
    if (self->fd >= 0) {
        if (self->closefd) {
            /* Have to close the existing file first. */
            if (internal_close(self) < 0)
                return -1;
        }
        else
            self->fd = -1;
    }

    fd = _PyLong_AsInt(nameobj);
    if (fd < 0) {
        if (!PyErr_Occurred()) {
            PyErr_SetString(PyExc_ValueError,
                            "negative file descriptor");
            return -1;
        }
        PyErr_Clear();
    }
    self->fd = fd;

    if (fd < 0) {
        PyObject *decodedname;

        int d = PyUnicode_FSDecoder(nameobj, (void*)&decodedname);
        if (!d)
            return -1;

        name = PyUnicode_AsWideCharString(decodedname, NULL);
        console_type = _PyIO_get_console_type(decodedname);
        Py_CLEAR(decodedname);
        if (name == NULL)
            return -1;
    }

    s = mode;
    while (*s) {
        switch (*s++) {
        case '+':
        case 'a':
        case 'b':
        case 'x':
            break;
        case 'r':
            if (rwa)
                goto bad_mode;
            rwa = 1;
            self->readable = 1;
            if (console_type == 'x')
                console_type = 'r';
            break;
        case 'w':
            if (rwa)
                goto bad_mode;
            rwa = 1;
            self->writable = 1;
            if (console_type == 'x')
                console_type = 'w';
            break;
        default:
            PyErr_Format(PyExc_ValueError,
                         "invalid mode: %.200s", mode);
            goto error;
        }
    }

    if (!rwa)
        goto bad_mode;

    if (fd >= 0) {
        handle = _Py_get_osfhandle_noraise(fd);
        self->closefd = 0;
    } else {
        DWORD access = GENERIC_READ;

        self->closefd = 1;
        if (!closefd) {
            PyErr_SetString(PyExc_ValueError,
                "Cannot use closefd=False with file name");
            goto error;
        }

        if (self->writable)
            access = GENERIC_WRITE;

        Py_BEGIN_ALLOW_THREADS
        /* Attempt to open for read/write initially, then fall back
           on the specific access. This is required for modern names
           CONIN$ and CONOUT$, which allow reading/writing state as
           well as reading/writing content. */
        handle = CreateFileW(name, GENERIC_READ | GENERIC_WRITE,
            FILE_SHARE_READ | FILE_SHARE_WRITE, NULL, OPEN_EXISTING, 0, NULL);
        if (handle == INVALID_HANDLE_VALUE)
            handle = CreateFileW(name, access,
                FILE_SHARE_READ | FILE_SHARE_WRITE, NULL, OPEN_EXISTING, 0, NULL);
        Py_END_ALLOW_THREADS

        if (handle == INVALID_HANDLE_VALUE) {
            PyErr_SetExcFromWindowsErrWithFilenameObject(PyExc_OSError, GetLastError(), nameobj);
            goto error;
        }

        if (self->writable)
            self->fd = _Py_open_osfhandle_noraise(handle, _O_WRONLY | _O_BINARY);
        else
            self->fd = _Py_open_osfhandle_noraise(handle, _O_RDONLY | _O_BINARY);
        if (self->fd < 0) {
            CloseHandle(handle);
            PyErr_SetFromErrnoWithFilenameObject(PyExc_OSError, nameobj);
            goto error;
        }
    }

    if (console_type == '\0')
        console_type = _get_console_type(handle);

    if (self->writable && console_type != 'w') {
        PyErr_SetString(PyExc_ValueError,
            "Cannot open console input buffer for writing");
        goto error;
    }
    if (self->readable && console_type != 'r') {
        PyErr_SetString(PyExc_ValueError,
            "Cannot open console output buffer for reading");
        goto error;
    }

    self->blksize = DEFAULT_BUFFER_SIZE;
    memset(self->buf, 0, 4);

    if (PyObject_SetAttr((PyObject *)self, &_Py_ID(name), nameobj) < 0)
        goto error;

    goto done;

bad_mode:
    PyErr_SetString(PyExc_ValueError,
                    "Must have exactly one of read or write mode");
error:
    ret = -1;
    internal_close(self);

done:
    if (name)
        PyMem_Free(name);
    return ret;
}

static int
winconsoleio_traverse(winconsoleio *self, visitproc visit, void *arg)
{
    Py_VISIT(Py_TYPE(self));
    Py_VISIT(self->dict);
    return 0;
}

static int
winconsoleio_clear(winconsoleio *self)
{
    Py_CLEAR(self->dict);
    return 0;
}

static void
winconsoleio_dealloc(winconsoleio *self)
{
    PyTypeObject *tp = Py_TYPE(self);
    self->finalizing = 1;
    if (_PyIOBase_finalize((PyObject *) self) < 0)
        return;
    _PyObject_GC_UNTRACK(self);
    if (self->weakreflist != NULL)
        PyObject_ClearWeakRefs((PyObject *) self);
    Py_CLEAR(self->dict);
    tp->tp_free((PyObject *)self);
    Py_DECREF(tp);
}

static PyObject *
err_closed(void)
{
    PyErr_SetString(PyExc_ValueError, "I/O operation on closed file");
    return NULL;
}

static PyObject *
err_mode(_PyIO_State *state, const char *action)
{
    PyErr_Format(state->unsupported_operation,
                 "Console buffer does not support %s", action);
    return NULL;
}

/*[clinic input]
_io._WindowsConsoleIO.fileno

Return the underlying file descriptor (an integer).

[clinic start generated code]*/

static PyObject *
_io__WindowsConsoleIO_fileno_impl(winconsoleio *self)
/*[clinic end generated code: output=006fa74ce3b5cfbf input=845c47ebbc3a2f67]*/
{
    if (self->fd < 0)
        return err_closed();
    return PyLong_FromLong(self->fd);
}

/*[clinic input]
_io._WindowsConsoleIO.readable

True if console is an input buffer.
[clinic start generated code]*/

static PyObject *
_io__WindowsConsoleIO_readable_impl(winconsoleio *self)
/*[clinic end generated code: output=daf9cef2743becf0 input=6be9defb5302daae]*/
{
    if (self->fd == -1)
        return err_closed();
    return PyBool_FromLong((long) self->readable);
}

/*[clinic input]
_io._WindowsConsoleIO.writable

True if console is an output buffer.
[clinic start generated code]*/

static PyObject *
_io__WindowsConsoleIO_writable_impl(winconsoleio *self)
/*[clinic end generated code: output=e0a2ad7eae5abf67 input=cefbd8abc24df6a0]*/
{
    if (self->fd == -1)
        return err_closed();
    return PyBool_FromLong((long) self->writable);
}

static DWORD
_buflen(winconsoleio *self)
{
    for (DWORD i = 0; i < SMALLBUF; ++i) {
        if (!self->buf[i])
            return i;
    }
    return SMALLBUF;
}

static DWORD
_copyfrombuf(winconsoleio *self, char *buf, DWORD len)
{
    DWORD n = 0;

    while (self->buf[0] && len--) {
        buf[n++] = self->buf[0];
        for (int i = 1; i < SMALLBUF; ++i)
            self->buf[i - 1] = self->buf[i];
        self->buf[SMALLBUF - 1] = 0;
    }

    return n;
}

static wchar_t *
read_console_w(HANDLE handle, DWORD maxlen, DWORD *readlen) {
    int err = 0, sig = 0;

    wchar_t *buf = (wchar_t*)PyMem_Malloc(maxlen * sizeof(wchar_t));
    if (!buf)
        goto error;

    *readlen = 0;

    //DebugBreak();
    Py_BEGIN_ALLOW_THREADS
    DWORD off = 0;
    while (off < maxlen) {
        DWORD n = (DWORD)-1;
        DWORD len = min(maxlen - off, BUFSIZ);
        SetLastError(0);
        BOOL res = ReadConsoleW(handle, &buf[off], len, &n, NULL);

        if (!res) {
            err = GetLastError();
            break;
        }
        if (n == (DWORD)-1 && (err = GetLastError()) == ERROR_OPERATION_ABORTED) {
            break;
        }
        if (n == 0) {
            err = GetLastError();
            if (err != ERROR_OPERATION_ABORTED)
                break;
            err = 0;
            HANDLE hInterruptEvent = _PyOS_SigintEvent();
            if (WaitForSingleObjectEx(hInterruptEvent, 100, FALSE)
                    == WAIT_OBJECT_0) {
                ResetEvent(hInterruptEvent);
                Py_BLOCK_THREADS
                sig = PyErr_CheckSignals();
                Py_UNBLOCK_THREADS
                if (sig < 0)
                    break;
            }
        }
        *readlen += n;

        /* If we didn't read a full buffer that time, don't try
           again or we will block a second time. */
        if (n < len)
            break;
        /* If the buffer ended with a newline, break out */
        if (buf[*readlen - 1] == '\n')
            break;
        /* If the buffer ends with a high surrogate, expand the
           buffer and read an extra character. */
        WORD char_type;
        if (off + BUFSIZ >= maxlen &&
            GetStringTypeW(CT_CTYPE3, &buf[*readlen - 1], 1, &char_type) &&
            char_type == C3_HIGHSURROGATE) {
            wchar_t *newbuf;
            maxlen += 1;
            Py_BLOCK_THREADS
            newbuf = (wchar_t*)PyMem_Realloc(buf, maxlen * sizeof(wchar_t));
            Py_UNBLOCK_THREADS
            if (!newbuf) {
                sig = -1;
                break;
            }
            buf = newbuf;
            /* Only advance by n and not BUFSIZ in this case */
            off += n;
            continue;
        }

        off += BUFSIZ;
    }

    Py_END_ALLOW_THREADS

    if (sig)
        goto error;
    if (err) {
        PyErr_SetFromWindowsErr(err);
        goto error;
    }

    if (*readlen > 0 && buf[0] == L'\x1a') {
        PyMem_Free(buf);
        buf = (wchar_t *)PyMem_Malloc(sizeof(wchar_t));
        if (!buf)
            goto error;
        buf[0] = L'\0';
        *readlen = 0;
    }

    return buf;

error:
    if (buf)
        PyMem_Free(buf);
    return NULL;
}


static Py_ssize_t
readinto(winconsoleio *self, char *buf, Py_ssize_t len)
{
    if (self->fd == -1) {
        err_closed();
        return -1;
    }
    if (!self->readable) {
        _PyIO_State *state = find_io_state_by_def(Py_TYPE(self));
        err_mode(state, "reading");
        return -1;
    }
    if (len == 0)
        return 0;
    if (len > BUFMAX) {
        PyErr_Format(PyExc_ValueError, "cannot read more than %d bytes", BUFMAX);
        return -1;
    }

    HANDLE handle = _Py_get_osfhandle(self->fd);
    if (handle == INVALID_HANDLE_VALUE)
        return -1;

    /* Each character may take up to 4 bytes in the final buffer.
       This is highly conservative, but necessary to avoid
       failure for any given Unicode input (e.g. \U0010ffff).
       If the caller requests fewer than 4 bytes, we buffer one
       character.
    */
    DWORD wlen = (DWORD)(len / 4);
    if (wlen == 0) {
        wlen = 1;
    }

    DWORD read_len = _copyfrombuf(self, buf, (DWORD)len);
    if (read_len) {
        buf = &buf[read_len];
        len -= read_len;
        wlen -= 1;
    }
    if (len == read_len || wlen == 0)
        return read_len;

    DWORD n;
    wchar_t *wbuf = read_console_w(handle, wlen, &n);
    if (wbuf == NULL)
        return -1;
    if (n == 0) {
        PyMem_Free(wbuf);
        return read_len;
    }

    int err = 0;
    DWORD u8n = 0;

    Py_BEGIN_ALLOW_THREADS
    if (len < 4) {
        if (WideCharToMultiByte(CP_UTF8, 0, wbuf, n,
                self->buf, sizeof(self->buf) / sizeof(self->buf[0]),
                NULL, NULL))
            u8n = _copyfrombuf(self, buf, (DWORD)len);
    } else {
        u8n = WideCharToMultiByte(CP_UTF8, 0, wbuf, n,
            buf, (DWORD)len, NULL, NULL);
    }

    if (u8n) {
        read_len += u8n;
        u8n = 0;
    } else {
        err = GetLastError();
        if (err == ERROR_INSUFFICIENT_BUFFER) {
            /* Calculate the needed buffer for a more useful error, as this
                means our "/ 4" logic above is insufficient for some input.
            */
            u8n = WideCharToMultiByte(CP_UTF8, 0, wbuf, n,
                NULL, 0, NULL, NULL);
        }
    }
    Py_END_ALLOW_THREADS

    PyMem_Free(wbuf);

    if (u8n) {
        PyErr_Format(PyExc_SystemError,
            "Buffer had room for %zd bytes but %u bytes required",
            len, u8n);
        return -1;
    }
    if (err) {
        PyErr_SetFromWindowsErr(err);
        return -1;
    }

    return read_len;
}

/*[clinic input]
_io._WindowsConsoleIO.readinto
    buffer: Py_buffer(accept={rwbuffer})
    /

Same as RawIOBase.readinto().
[clinic start generated code]*/

static PyObject *
_io__WindowsConsoleIO_readinto_impl(winconsoleio *self, Py_buffer *buffer)
/*[clinic end generated code: output=66d1bdfa3f20af39 input=4ed68da48a6baffe]*/
{
    Py_ssize_t len = readinto(self, buffer->buf, buffer->len);
    if (len < 0)
        return NULL;

    return PyLong_FromSsize_t(len);
}

static DWORD
new_buffersize(winconsoleio *self, DWORD currentsize)
{
    DWORD addend;

    /* Expand the buffer by an amount proportional to the current size,
       giving us amortized linear-time behavior.  For bigger sizes, use a
       less-than-double growth factor to avoid excessive allocation. */
    if (currentsize > 65536)
        addend = currentsize >> 3;
    else
        addend = 256 + currentsize;
    if (addend < SMALLCHUNK)
        /* Avoid tiny read() calls. */
        addend = SMALLCHUNK;
    return addend + currentsize;
}

/*[clinic input]
_io._WindowsConsoleIO.readall

Read all data from the console, returned as bytes.

Return an empty bytes object at EOF.
[clinic start generated code]*/

static PyObject *
_io__WindowsConsoleIO_readall_impl(winconsoleio *self)
/*[clinic end generated code: output=e6d312c684f6e23b input=4024d649a1006e69]*/
{
    wchar_t *buf;
    DWORD bufsize, n, len = 0;
    PyObject *bytes;
    DWORD bytes_size, rn;
    HANDLE handle;

    if (self->fd == -1)
        return err_closed();

    handle = _Py_get_osfhandle(self->fd);
    if (handle == INVALID_HANDLE_VALUE)
        return NULL;

    bufsize = BUFSIZ;

    buf = (wchar_t*)PyMem_Malloc((bufsize + 1) * sizeof(wchar_t));
    if (buf == NULL)
        return NULL;

    while (1) {
        wchar_t *subbuf;

        if (len >= (Py_ssize_t)bufsize) {
            DWORD newsize = new_buffersize(self, len);
            if (newsize > BUFMAX)
                break;
            if (newsize < bufsize) {
                PyErr_SetString(PyExc_OverflowError,
                                "unbounded read returned more bytes "
                                "than a Python bytes object can hold");
                PyMem_Free(buf);
                return NULL;
            }
            bufsize = newsize;

            wchar_t *tmp = PyMem_Realloc(buf,
                                         (bufsize + 1) * sizeof(wchar_t));
            if (tmp == NULL) {
                PyMem_Free(buf);
                return NULL;
            }
            buf = tmp;
        }

        subbuf = read_console_w(handle, bufsize - len, &n);

        if (subbuf == NULL) {
            PyMem_Free(buf);
            return NULL;
        }

        if (n > 0)
            wcsncpy_s(&buf[len], bufsize - len + 1, subbuf, n);

        PyMem_Free(subbuf);

        /* when the read is empty we break */
        if (n == 0)
            break;

        len += n;
    }

    if (len == 0 && _buflen(self) == 0) {
        /* when the result starts with ^Z we return an empty buffer */
        PyMem_Free(buf);
        return PyBytes_FromStringAndSize(NULL, 0);
    }

    if (len) {
        Py_BEGIN_ALLOW_THREADS
        bytes_size = WideCharToMultiByte(CP_UTF8, 0, buf, len,
            NULL, 0, NULL, NULL);
        Py_END_ALLOW_THREADS

        if (!bytes_size) {
            DWORD err = GetLastError();
            PyMem_Free(buf);
            return PyErr_SetFromWindowsErr(err);
        }
    } else {
        bytes_size = 0;
    }

    bytes_size += _buflen(self);
    bytes = PyBytes_FromStringAndSize(NULL, bytes_size);
    rn = _copyfrombuf(self, PyBytes_AS_STRING(bytes), bytes_size);

    if (len) {
        Py_BEGIN_ALLOW_THREADS
        bytes_size = WideCharToMultiByte(CP_UTF8, 0, buf, len,
            &PyBytes_AS_STRING(bytes)[rn], bytes_size - rn, NULL, NULL);
        Py_END_ALLOW_THREADS

        if (!bytes_size) {
            DWORD err = GetLastError();
            PyMem_Free(buf);
            Py_CLEAR(bytes);
            return PyErr_SetFromWindowsErr(err);
        }

        /* add back the number of preserved bytes */
        bytes_size += rn;
    }

    PyMem_Free(buf);
    if (bytes_size < (size_t)PyBytes_GET_SIZE(bytes)) {
        if (_PyBytes_Resize(&bytes, n * sizeof(wchar_t)) < 0) {
            Py_CLEAR(bytes);
            return NULL;
        }
    }
    return bytes;
}

/*[clinic input]
_io._WindowsConsoleIO.read
    cls: defining_class
    size: Py_ssize_t(accept={int, NoneType}) = -1
    /

Read at most size bytes, returned as bytes.

Only makes one system call when size is a positive integer,
so less data may be returned than requested.
Return an empty bytes object at EOF.
[clinic start generated code]*/

static PyObject *
_io__WindowsConsoleIO_read_impl(winconsoleio *self, PyTypeObject *cls,
                                Py_ssize_t size)
/*[clinic end generated code: output=7e569a586537c0ae input=a14570a5da273365]*/
{
    PyObject *bytes;
    Py_ssize_t bytes_size;

    if (self->fd == -1)
        return err_closed();
    if (!self->readable) {
        _PyIO_State *state = get_io_state_by_cls(cls);
        return err_mode(state, "reading");
    }

    if (size < 0)
        return _io__WindowsConsoleIO_readall_impl(self);
    if (size > BUFMAX) {
        PyErr_Format(PyExc_ValueError, "cannot read more than %d bytes", BUFMAX);
        return NULL;
    }

    bytes = PyBytes_FromStringAndSize(NULL, size);
    if (bytes == NULL)
        return NULL;

    bytes_size = readinto(self, PyBytes_AS_STRING(bytes), PyBytes_GET_SIZE(bytes));
    if (bytes_size < 0) {
        Py_CLEAR(bytes);
        return NULL;
    }

    if (bytes_size < PyBytes_GET_SIZE(bytes)) {
        if (_PyBytes_Resize(&bytes, bytes_size) < 0) {
            Py_CLEAR(bytes);
            return NULL;
        }
    }

    return bytes;
}

/*[clinic input]
_io._WindowsConsoleIO.write
    cls: defining_class
    b: Py_buffer
    /

Write buffer b to file, return number of bytes written.

Only makes one system call, so not all of the data may be written.
The number of bytes actually written is returned.
[clinic start generated code]*/

static PyObject *
_io__WindowsConsoleIO_write_impl(winconsoleio *self, PyTypeObject *cls,
                                 Py_buffer *b)
/*[clinic end generated code: output=e8019f480243cb29 input=10ac37c19339dfbe]*/
{
    BOOL res = TRUE;
    wchar_t *wbuf;
    DWORD len, wlen, orig_len, n = 0;
    HANDLE handle;

    if (self->fd == -1)
        return err_closed();
    if (!self->writable) {
        _PyIO_State *state = get_io_state_by_cls(cls);
        return err_mode(state, "writing");
    }

    handle = _Py_get_osfhandle(self->fd);
    if (handle == INVALID_HANDLE_VALUE)
        return NULL;

    if (!b->len) {
        return PyLong_FromLong(0);
    }
    if (b->len > BUFMAX)
        len = BUFMAX;
    else
        len = (DWORD)b->len;

    Py_BEGIN_ALLOW_THREADS
    wlen = MultiByteToWideChar(CP_UTF8, 0, b->buf, len, NULL, 0);

    /* issue11395 there is an unspecified upper bound on how many bytes
       can be written at once. We cap at 32k - the caller will have to
       handle partial writes.
       Since we don't know how many input bytes are being ignored, we
       have to reduce and recalculate. */
    while (wlen > 32766 / sizeof(wchar_t)) {
        len /= 2;
        orig_len = len;
        /* Reduce the length until we hit the final byte of a UTF-8 sequence
         * (top bit is unset). Fix for github issue 82052.
         */
        while (len > 0 && (((char *)b->buf)[len-1] & 0x80) != 0)
            --len;
        /* If we hit a length of 0, something has gone wrong. This shouldn't
         * be possible, as valid UTF-8 can have at most 3 non-final bytes
         * before a final one, and our buffer is way longer than that.
         * But to be on the safe side, if we hit this issue we just restore
         * the original length and let the console API sort it out.
         */
        if (len == 0) {
            len = orig_len;
        }
        wlen = MultiByteToWideChar(CP_UTF8, 0, b->buf, len, NULL, 0);
    }
    Py_END_ALLOW_THREADS

    if (!wlen)
        return PyErr_SetFromWindowsErr(0);

    wbuf = (wchar_t*)PyMem_Malloc(wlen * sizeof(wchar_t));

    Py_BEGIN_ALLOW_THREADS
    wlen = MultiByteToWideChar(CP_UTF8, 0, b->buf, len, wbuf, wlen);
    if (wlen) {
        res = WriteConsoleW(handle, wbuf, wlen, &n, NULL);
        if (res && n < wlen) {
            /* Wrote fewer characters than expected, which means our
             * len value may be wrong. So recalculate it from the
             * characters that were written. As this could potentially
             * result in a different value, we also validate that value.
             */
            len = WideCharToMultiByte(CP_UTF8, 0, wbuf, n,
                NULL, 0, NULL, NULL);
            if (len) {
                wlen = MultiByteToWideChar(CP_UTF8, 0, b->buf, len,
                    NULL, 0);
                assert(wlen == len);
            }
        }
    } else
        res = 0;
    Py_END_ALLOW_THREADS

    if (!res) {
        DWORD err = GetLastError();
        PyMem_Free(wbuf);
        return PyErr_SetFromWindowsErr(err);
    }

    PyMem_Free(wbuf);
    return PyLong_FromSsize_t(len);
}

static PyObject *
winconsoleio_repr(winconsoleio *self)
{
    if (self->fd == -1)
        return PyUnicode_FromFormat("<_io._WindowsConsoleIO [closed]>");

    if (self->readable)
        return PyUnicode_FromFormat("<_io._WindowsConsoleIO mode='rb' closefd=%s>",
            self->closefd ? "True" : "False");
    if (self->writable)
        return PyUnicode_FromFormat("<_io._WindowsConsoleIO mode='wb' closefd=%s>",
            self->closefd ? "True" : "False");

    PyErr_SetString(PyExc_SystemError, "_WindowsConsoleIO has invalid mode");
    return NULL;
}

/*[clinic input]
_io._WindowsConsoleIO.isatty

Always True.
[clinic start generated code]*/

static PyObject *
_io__WindowsConsoleIO_isatty_impl(winconsoleio *self)
/*[clinic end generated code: output=9eac09d287c11bd7 input=9b91591dbe356f86]*/
{
    if (self->fd == -1)
        return err_closed();

    Py_RETURN_TRUE;
}

<<<<<<< HEAD
#define clinic_state() (find_io_state_by_def(Py_TYPE(self)))
=======
#define clinic_state() (IO_STATE())
>>>>>>> cab1298a
#include "clinic/winconsoleio.c.h"
#undef clinic_state

static PyMethodDef winconsoleio_methods[] = {
    _IO__WINDOWSCONSOLEIO_READ_METHODDEF
    _IO__WINDOWSCONSOLEIO_READALL_METHODDEF
    _IO__WINDOWSCONSOLEIO_READINTO_METHODDEF
    _IO__WINDOWSCONSOLEIO_WRITE_METHODDEF
    _IO__WINDOWSCONSOLEIO_CLOSE_METHODDEF
    _IO__WINDOWSCONSOLEIO_READABLE_METHODDEF
    _IO__WINDOWSCONSOLEIO_WRITABLE_METHODDEF
    _IO__WINDOWSCONSOLEIO_FILENO_METHODDEF
    _IO__WINDOWSCONSOLEIO_ISATTY_METHODDEF
    {NULL,           NULL}             /* sentinel */
};

/* 'closed' and 'mode' are attributes for compatibility with FileIO. */

static PyObject *
get_closed(winconsoleio *self, void *closure)
{
    return PyBool_FromLong((long)(self->fd == -1));
}

static PyObject *
get_closefd(winconsoleio *self, void *closure)
{
    return PyBool_FromLong((long)(self->closefd));
}

static PyObject *
get_mode(winconsoleio *self, void *closure)
{
    return PyUnicode_FromString(self->readable ? "rb" : "wb");
}

static PyGetSetDef winconsoleio_getsetlist[] = {
    {"closed", (getter)get_closed, NULL, "True if the file is closed"},
    {"closefd", (getter)get_closefd, NULL,
        "True if the file descriptor will be closed by close()."},
    {"mode", (getter)get_mode, NULL, "String giving the file mode"},
    {NULL},
};

static PyMemberDef winconsoleio_members[] = {
    {"_blksize", T_UINT, offsetof(winconsoleio, blksize), 0},
    {"_finalizing", T_BOOL, offsetof(winconsoleio, finalizing), 0},
    {"__weaklistoffset__", T_PYSSIZET, offsetof(winconsoleio, weakreflist), READONLY},
    {"__dictoffset__", T_PYSSIZET, offsetof(winconsoleio, dict), READONLY},
    {NULL}
};

static PyType_Slot winconsoleio_slots[] = {
    {Py_tp_dealloc, winconsoleio_dealloc},
    {Py_tp_repr, winconsoleio_repr},
    {Py_tp_getattro, PyObject_GenericGetAttr},
    {Py_tp_doc, (void *)_io__WindowsConsoleIO___init____doc__},
    {Py_tp_traverse, winconsoleio_traverse},
    {Py_tp_clear, winconsoleio_clear},
    {Py_tp_methods, winconsoleio_methods},
    {Py_tp_members, winconsoleio_members},
    {Py_tp_getset, winconsoleio_getsetlist},
    {Py_tp_init, _io__WindowsConsoleIO___init__},
    {Py_tp_new, winconsoleio_new},
    {0, NULL},
};

PyType_Spec winconsoleio_spec = {
    .name = "_io._WindowsConsoleIO",
    .basicsize = sizeof(winconsoleio),
    .flags = (Py_TPFLAGS_DEFAULT | Py_TPFLAGS_BASETYPE | Py_TPFLAGS_HAVE_GC |
              Py_TPFLAGS_IMMUTABLETYPE),
    .slots = winconsoleio_slots,
};

#endif /* HAVE_WINDOWS_CONSOLE_IO */<|MERGE_RESOLUTION|>--- conflicted
+++ resolved
@@ -268,15 +268,10 @@
     int fd_is_own = 0;
     HANDLE handle = NULL;
 
-<<<<<<< HEAD
-    _PyIO_State *state = find_io_state_by_def(Py_TYPE(self));
-    assert(PyObject_TypeCheck(self, state->PyWindowsConsoleIO_Type));
-=======
 #ifdef Py_DEBUG
     _PyIO_State *state = find_io_state_by_def(Py_TYPE(self));
     assert(PyObject_TypeCheck(self, state->PyWindowsConsoleIO_Type));
 #endif
->>>>>>> cab1298a
     if (self->fd >= 0) {
         if (self->closefd) {
             /* Have to close the existing file first. */
@@ -1099,11 +1094,7 @@
     Py_RETURN_TRUE;
 }
 
-<<<<<<< HEAD
 #define clinic_state() (find_io_state_by_def(Py_TYPE(self)))
-=======
-#define clinic_state() (IO_STATE())
->>>>>>> cab1298a
 #include "clinic/winconsoleio.c.h"
 #undef clinic_state
 
