--- conflicted
+++ resolved
@@ -10,61 +10,12 @@
 #include "pycore_critical_section.h"// Py_BEGIN_CRITICAL_SECTION()
 #include "pycore_modsupport.h"    // _PyArg_CheckPositional()
 
-<<<<<<< HEAD
-PyDoc_STRVAR(_collections_deque_pop__doc__,
-=======
 PyDoc_STRVAR(deque_pop__doc__,
->>>>>>> aa3402ad
 "pop($self, /)\n"
 "--\n"
 "\n"
 "Remove and return the rightmost element.");
 
-<<<<<<< HEAD
-#define _COLLECTIONS_DEQUE_POP_METHODDEF    \
-    {"pop", (PyCFunction)_collections_deque_pop, METH_NOARGS, _collections_deque_pop__doc__},
-
-static PyObject *
-_collections_deque_pop_impl(dequeobject *deque);
-
-static PyObject *
-_collections_deque_pop(dequeobject *deque, PyObject *Py_UNUSED(ignored))
-{
-    PyObject *return_value = NULL;
-
-    Py_BEGIN_CRITICAL_SECTION(deque);
-    return_value = _collections_deque_pop_impl(deque);
-    Py_END_CRITICAL_SECTION();
-
-    return return_value;
-}
-
-PyDoc_STRVAR(_collections_deque_popleft__doc__,
-"popleft($self, /)\n"
-"--\n"
-"\n"
-"Remove and return the rightmost element.");
-
-#define _COLLECTIONS_DEQUE_POPLEFT_METHODDEF    \
-    {"popleft", (PyCFunction)_collections_deque_popleft, METH_NOARGS, _collections_deque_popleft__doc__},
-
-static PyObject *
-_collections_deque_popleft_impl(dequeobject *deque);
-
-static PyObject *
-_collections_deque_popleft(dequeobject *deque, PyObject *Py_UNUSED(ignored))
-{
-    PyObject *return_value = NULL;
-
-    Py_BEGIN_CRITICAL_SECTION(deque);
-    return_value = _collections_deque_popleft_impl(deque);
-    Py_END_CRITICAL_SECTION();
-
-    return return_value;
-}
-
-PyDoc_STRVAR(_collections_deque_append__doc__,
-=======
 #define DEQUE_POP_METHODDEF    \
     {"pop", (PyCFunction)deque_pop, METH_NOARGS, deque_pop__doc__},
 
@@ -74,7 +25,13 @@
 static PyObject *
 deque_pop(dequeobject *deque, PyObject *Py_UNUSED(ignored))
 {
-    return deque_pop_impl(deque);
+    PyObject *return_value = NULL;
+
+    Py_BEGIN_CRITICAL_SECTION(deque);
+    return_value = deque_pop_impl(deque);
+    Py_END_CRITICAL_SECTION();
+
+    return return_value;
 }
 
 PyDoc_STRVAR(deque_popleft__doc__,
@@ -92,119 +49,63 @@
 static PyObject *
 deque_popleft(dequeobject *deque, PyObject *Py_UNUSED(ignored))
 {
-    return deque_popleft_impl(deque);
+    PyObject *return_value = NULL;
+
+    Py_BEGIN_CRITICAL_SECTION(deque);
+    return_value = deque_popleft_impl(deque);
+    Py_END_CRITICAL_SECTION();
+
+    return return_value;
 }
 
 PyDoc_STRVAR(deque_append__doc__,
->>>>>>> aa3402ad
 "append($self, item, /)\n"
 "--\n"
 "\n"
 "Add an element to the right side of the deque.");
 
-<<<<<<< HEAD
-#define _COLLECTIONS_DEQUE_APPEND_METHODDEF    \
-    {"append", (PyCFunction)_collections_deque_append, METH_O, _collections_deque_append__doc__},
-
-static PyObject *
-_collections_deque_append_impl(dequeobject *deque, PyObject *item);
-
-static PyObject *
-_collections_deque_append(dequeobject *deque, PyObject *item)
-{
-    PyObject *return_value = NULL;
-
-    Py_BEGIN_CRITICAL_SECTION(deque);
-    return_value = _collections_deque_append_impl(deque, item);
-    Py_END_CRITICAL_SECTION();
-
-    return return_value;
-}
-
-PyDoc_STRVAR(_collections_deque_appendleft__doc__,
-=======
 #define DEQUE_APPEND_METHODDEF    \
     {"append", (PyCFunction)deque_append, METH_O, deque_append__doc__},
 
+static PyObject *
+deque_append_impl(dequeobject *deque, PyObject *item);
+
+static PyObject *
+deque_append(dequeobject *deque, PyObject *item)
+{
+    PyObject *return_value = NULL;
+
+    Py_BEGIN_CRITICAL_SECTION(deque);
+    return_value = deque_append_impl(deque, item);
+    Py_END_CRITICAL_SECTION();
+
+    return return_value;
+}
+
 PyDoc_STRVAR(deque_appendleft__doc__,
->>>>>>> aa3402ad
 "appendleft($self, item, /)\n"
 "--\n"
 "\n"
 "Add an element to the left side of the deque.");
 
-<<<<<<< HEAD
-#define _COLLECTIONS_DEQUE_APPENDLEFT_METHODDEF    \
-    {"appendleft", (PyCFunction)_collections_deque_appendleft, METH_O, _collections_deque_appendleft__doc__},
-
-static PyObject *
-_collections_deque_appendleft_impl(dequeobject *deque, PyObject *item);
-
-static PyObject *
-_collections_deque_appendleft(dequeobject *deque, PyObject *item)
-{
-    PyObject *return_value = NULL;
-
-    Py_BEGIN_CRITICAL_SECTION(deque);
-    return_value = _collections_deque_appendleft_impl(deque, item);
-    Py_END_CRITICAL_SECTION();
-
-    return return_value;
-}
-
-PyDoc_STRVAR(_collections_deque_extend__doc__,
-"extend($self, iterable, /)\n"
-"--\n"
-"\n"
-"Extend the right side of the deque with elements from the iterable");
-
-#define _COLLECTIONS_DEQUE_EXTEND_METHODDEF    \
-    {"extend", (PyCFunction)_collections_deque_extend, METH_O, _collections_deque_extend__doc__},
-
-static PyObject *
-_collections_deque_extend_impl(dequeobject *deque, PyObject *iterable);
-
-static PyObject *
-_collections_deque_extend(dequeobject *deque, PyObject *iterable)
-{
-    PyObject *return_value = NULL;
-
-    Py_BEGIN_CRITICAL_SECTION(deque);
-    return_value = _collections_deque_extend_impl(deque, iterable);
-    Py_END_CRITICAL_SECTION();
-
-    return return_value;
-}
-
-PyDoc_STRVAR(_collections_deque_extendleft__doc__,
-"extendleft($self, iterable, /)\n"
-"--\n"
-"\n"
-"Extend the left side of the deque with elements from the iterable");
-
-#define _COLLECTIONS_DEQUE_EXTENDLEFT_METHODDEF    \
-    {"extendleft", (PyCFunction)_collections_deque_extendleft, METH_O, _collections_deque_extendleft__doc__},
-
-static PyObject *
-_collections_deque_extendleft_impl(dequeobject *deque, PyObject *iterable);
-
-static PyObject *
-_collections_deque_extendleft(dequeobject *deque, PyObject *iterable)
-{
-    PyObject *return_value = NULL;
-
-    Py_BEGIN_CRITICAL_SECTION(deque);
-    return_value = _collections_deque_extendleft_impl(deque, iterable);
-    Py_END_CRITICAL_SECTION();
-
-    return return_value;
-}
-
-PyDoc_STRVAR(_collections_deque_copy__doc__,
-=======
 #define DEQUE_APPENDLEFT_METHODDEF    \
     {"appendleft", (PyCFunction)deque_appendleft, METH_O, deque_appendleft__doc__},
 
+static PyObject *
+deque_appendleft_impl(dequeobject *deque, PyObject *item);
+
+static PyObject *
+deque_appendleft(dequeobject *deque, PyObject *item)
+{
+    PyObject *return_value = NULL;
+
+    Py_BEGIN_CRITICAL_SECTION(deque);
+    return_value = deque_appendleft_impl(deque, item);
+    Py_END_CRITICAL_SECTION();
+
+    return return_value;
+}
+
 PyDoc_STRVAR(deque_extend__doc__,
 "extend($self, iterable, /)\n"
 "--\n"
@@ -214,6 +115,21 @@
 #define DEQUE_EXTEND_METHODDEF    \
     {"extend", (PyCFunction)deque_extend, METH_O, deque_extend__doc__},
 
+static PyObject *
+deque_extend_impl(dequeobject *deque, PyObject *iterable);
+
+static PyObject *
+deque_extend(dequeobject *deque, PyObject *iterable)
+{
+    PyObject *return_value = NULL;
+
+    Py_BEGIN_CRITICAL_SECTION(deque);
+    return_value = deque_extend_impl(deque, iterable);
+    Py_END_CRITICAL_SECTION();
+
+    return return_value;
+}
+
 PyDoc_STRVAR(deque_extendleft__doc__,
 "extendleft($self, iterable, /)\n"
 "--\n"
@@ -223,34 +139,27 @@
 #define DEQUE_EXTENDLEFT_METHODDEF    \
     {"extendleft", (PyCFunction)deque_extendleft, METH_O, deque_extendleft__doc__},
 
+static PyObject *
+deque_extendleft_impl(dequeobject *deque, PyObject *iterable);
+
+static PyObject *
+deque_extendleft(dequeobject *deque, PyObject *iterable)
+{
+    PyObject *return_value = NULL;
+
+    Py_BEGIN_CRITICAL_SECTION(deque);
+    return_value = deque_extendleft_impl(deque, iterable);
+    Py_END_CRITICAL_SECTION();
+
+    return return_value;
+}
+
 PyDoc_STRVAR(deque_copy__doc__,
->>>>>>> aa3402ad
 "copy($self, /)\n"
 "--\n"
 "\n"
 "Return a shallow copy of a deque.");
 
-<<<<<<< HEAD
-#define _COLLECTIONS_DEQUE_COPY_METHODDEF    \
-    {"copy", (PyCFunction)_collections_deque_copy, METH_NOARGS, _collections_deque_copy__doc__},
-
-static PyObject *
-_collections_deque_copy_impl(dequeobject *deque);
-
-static PyObject *
-_collections_deque_copy(dequeobject *deque, PyObject *Py_UNUSED(ignored))
-{
-    PyObject *return_value = NULL;
-
-    Py_BEGIN_CRITICAL_SECTION(deque);
-    return_value = _collections_deque_copy_impl(deque);
-    Py_END_CRITICAL_SECTION();
-
-    return return_value;
-}
-
-PyDoc_STRVAR(_collections_deque___copy____doc__,
-=======
 #define DEQUE_COPY_METHODDEF    \
     {"copy", (PyCFunction)deque_copy, METH_NOARGS, deque_copy__doc__},
 
@@ -260,37 +169,21 @@
 static PyObject *
 deque_copy(dequeobject *deque, PyObject *Py_UNUSED(ignored))
 {
-    return deque_copy_impl(deque);
+    PyObject *return_value = NULL;
+
+    Py_BEGIN_CRITICAL_SECTION(deque);
+    return_value = deque_copy_impl(deque);
+    Py_END_CRITICAL_SECTION();
+
+    return return_value;
 }
 
 PyDoc_STRVAR(deque___copy____doc__,
->>>>>>> aa3402ad
 "__copy__($self, /)\n"
 "--\n"
 "\n"
 "Return a shallow copy of a deque.");
 
-<<<<<<< HEAD
-#define _COLLECTIONS_DEQUE___COPY___METHODDEF    \
-    {"__copy__", (PyCFunction)_collections_deque___copy__, METH_NOARGS, _collections_deque___copy____doc__},
-
-static PyObject *
-_collections_deque___copy___impl(dequeobject *deque);
-
-static PyObject *
-_collections_deque___copy__(dequeobject *deque, PyObject *Py_UNUSED(ignored))
-{
-    PyObject *return_value = NULL;
-
-    Py_BEGIN_CRITICAL_SECTION(deque);
-    return_value = _collections_deque___copy___impl(deque);
-    Py_END_CRITICAL_SECTION();
-
-    return return_value;
-}
-
-PyDoc_STRVAR(_collections_deque_clear__doc__,
-=======
 #define DEQUE___COPY___METHODDEF    \
     {"__copy__", (PyCFunction)deque___copy__, METH_NOARGS, deque___copy____doc__},
 
@@ -300,37 +193,21 @@
 static PyObject *
 deque___copy__(dequeobject *deque, PyObject *Py_UNUSED(ignored))
 {
-    return deque___copy___impl(deque);
+    PyObject *return_value = NULL;
+
+    Py_BEGIN_CRITICAL_SECTION(deque);
+    return_value = deque___copy___impl(deque);
+    Py_END_CRITICAL_SECTION();
+
+    return return_value;
 }
 
 PyDoc_STRVAR(deque_clearmethod__doc__,
->>>>>>> aa3402ad
 "clear($self, /)\n"
 "--\n"
 "\n"
 "Remove all elements from the deque.");
 
-<<<<<<< HEAD
-#define _COLLECTIONS_DEQUE_CLEAR_METHODDEF    \
-    {"clear", (PyCFunction)_collections_deque_clear, METH_NOARGS, _collections_deque_clear__doc__},
-
-static PyObject *
-_collections_deque_clear_impl(dequeobject *deque);
-
-static PyObject *
-_collections_deque_clear(dequeobject *deque, PyObject *Py_UNUSED(ignored))
-{
-    PyObject *return_value = NULL;
-
-    Py_BEGIN_CRITICAL_SECTION(deque);
-    return_value = _collections_deque_clear_impl(deque);
-    Py_END_CRITICAL_SECTION();
-
-    return return_value;
-}
-
-PyDoc_STRVAR(_collections_deque_rotate__doc__,
-=======
 #define DEQUE_CLEARMETHOD_METHODDEF    \
     {"clear", (PyCFunction)deque_clearmethod, METH_NOARGS, deque_clearmethod__doc__},
 
@@ -340,26 +217,21 @@
 static PyObject *
 deque_clearmethod(dequeobject *deque, PyObject *Py_UNUSED(ignored))
 {
-    return deque_clearmethod_impl(deque);
+    PyObject *return_value = NULL;
+
+    Py_BEGIN_CRITICAL_SECTION(deque);
+    return_value = deque_clearmethod_impl(deque);
+    Py_END_CRITICAL_SECTION();
+
+    return return_value;
 }
 
 PyDoc_STRVAR(deque_rotate__doc__,
->>>>>>> aa3402ad
 "rotate($self, n=1, /)\n"
 "--\n"
 "\n"
 "Rotate the deque n steps to the right.  If n is negative, rotates left.");
 
-<<<<<<< HEAD
-#define _COLLECTIONS_DEQUE_ROTATE_METHODDEF    \
-    {"rotate", _PyCFunction_CAST(_collections_deque_rotate), METH_FASTCALL, _collections_deque_rotate__doc__},
-
-static PyObject *
-_collections_deque_rotate_impl(dequeobject *deque, Py_ssize_t n);
-
-static PyObject *
-_collections_deque_rotate(dequeobject *deque, PyObject *const *args, Py_ssize_t nargs)
-=======
 #define DEQUE_ROTATE_METHODDEF    \
     {"rotate", _PyCFunction_CAST(deque_rotate), METH_FASTCALL, deque_rotate__doc__},
 
@@ -368,7 +240,6 @@
 
 static PyObject *
 deque_rotate(dequeobject *deque, PyObject *const *args, Py_ssize_t nargs)
->>>>>>> aa3402ad
 {
     PyObject *return_value = NULL;
     Py_ssize_t n = 1;
@@ -392,69 +263,14 @@
         n = ival;
     }
 skip_optional:
-<<<<<<< HEAD
-    Py_BEGIN_CRITICAL_SECTION(deque);
-    return_value = _collections_deque_rotate_impl(deque, n);
-    Py_END_CRITICAL_SECTION();
-=======
+    Py_BEGIN_CRITICAL_SECTION(deque);
     return_value = deque_rotate_impl(deque, n);
->>>>>>> aa3402ad
+    Py_END_CRITICAL_SECTION();
 
 exit:
     return return_value;
 }
 
-<<<<<<< HEAD
-PyDoc_STRVAR(_collections_deque_reverse__doc__,
-"reverse($self, /)\n"
-"--\n"
-"\n"
-"Reverse *IN PLACE*");
-
-#define _COLLECTIONS_DEQUE_REVERSE_METHODDEF    \
-    {"reverse", (PyCFunction)_collections_deque_reverse, METH_NOARGS, _collections_deque_reverse__doc__},
-
-static PyObject *
-_collections_deque_reverse_impl(dequeobject *deque);
-
-static PyObject *
-_collections_deque_reverse(dequeobject *deque, PyObject *Py_UNUSED(ignored))
-{
-    PyObject *return_value = NULL;
-
-    Py_BEGIN_CRITICAL_SECTION(deque);
-    return_value = _collections_deque_reverse_impl(deque);
-    Py_END_CRITICAL_SECTION();
-
-    return return_value;
-}
-
-PyDoc_STRVAR(_collections_deque_count__doc__,
-"count($self, v, /)\n"
-"--\n"
-"\n"
-"Return number of occurrences of v");
-
-#define _COLLECTIONS_DEQUE_COUNT_METHODDEF    \
-    {"count", (PyCFunction)_collections_deque_count, METH_O, _collections_deque_count__doc__},
-
-static PyObject *
-_collections_deque_count_impl(dequeobject *deque, PyObject *v);
-
-static PyObject *
-_collections_deque_count(dequeobject *deque, PyObject *v)
-{
-    PyObject *return_value = NULL;
-
-    Py_BEGIN_CRITICAL_SECTION(deque);
-    return_value = _collections_deque_count_impl(deque, v);
-    Py_END_CRITICAL_SECTION();
-
-    return return_value;
-}
-
-PyDoc_STRVAR(_collections_deque_index__doc__,
-=======
 PyDoc_STRVAR(deque_reverse__doc__,
 "reverse($self, /)\n"
 "--\n"
@@ -470,7 +286,13 @@
 static PyObject *
 deque_reverse(dequeobject *deque, PyObject *Py_UNUSED(ignored))
 {
-    return deque_reverse_impl(deque);
+    PyObject *return_value = NULL;
+
+    Py_BEGIN_CRITICAL_SECTION(deque);
+    return_value = deque_reverse_impl(deque);
+    Py_END_CRITICAL_SECTION();
+
+    return return_value;
 }
 
 PyDoc_STRVAR(deque_count__doc__,
@@ -482,8 +304,22 @@
 #define DEQUE_COUNT_METHODDEF    \
     {"count", (PyCFunction)deque_count, METH_O, deque_count__doc__},
 
+static PyObject *
+deque_count_impl(dequeobject *deque, PyObject *v);
+
+static PyObject *
+deque_count(dequeobject *deque, PyObject *v)
+{
+    PyObject *return_value = NULL;
+
+    Py_BEGIN_CRITICAL_SECTION(deque);
+    return_value = deque_count_impl(deque, v);
+    Py_END_CRITICAL_SECTION();
+
+    return return_value;
+}
+
 PyDoc_STRVAR(deque_index__doc__,
->>>>>>> aa3402ad
 "index($self, value, [start, [stop]])\n"
 "--\n"
 "\n"
@@ -491,17 +327,6 @@
 "\n"
 "Raises ValueError if the value is not present.");
 
-<<<<<<< HEAD
-#define _COLLECTIONS_DEQUE_INDEX_METHODDEF    \
-    {"index", _PyCFunction_CAST(_collections_deque_index), METH_FASTCALL, _collections_deque_index__doc__},
-
-static PyObject *
-_collections_deque_index_impl(dequeobject *deque, PyObject *v,
-                              Py_ssize_t start, Py_ssize_t stop);
-
-static PyObject *
-_collections_deque_index(dequeobject *deque, PyObject *const *args, Py_ssize_t nargs)
-=======
 #define DEQUE_INDEX_METHODDEF    \
     {"index", _PyCFunction_CAST(deque_index), METH_FASTCALL, deque_index__doc__},
 
@@ -511,7 +336,6 @@
 
 static PyObject *
 deque_index(dequeobject *deque, PyObject *const *args, Py_ssize_t nargs)
->>>>>>> aa3402ad
 {
     PyObject *return_value = NULL;
     PyObject *v;
@@ -535,35 +359,14 @@
         goto exit;
     }
 skip_optional:
-<<<<<<< HEAD
-    Py_BEGIN_CRITICAL_SECTION(deque);
-    return_value = _collections_deque_index_impl(deque, v, start, stop);
-    Py_END_CRITICAL_SECTION();
-=======
+    Py_BEGIN_CRITICAL_SECTION(deque);
     return_value = deque_index_impl(deque, v, start, stop);
->>>>>>> aa3402ad
+    Py_END_CRITICAL_SECTION();
 
 exit:
     return return_value;
 }
 
-<<<<<<< HEAD
-PyDoc_STRVAR(_collections_deque_insert__doc__,
-"insert($self, index, value, /)\n"
-"--\n"
-"\n"
-"Insert value before index");
-
-#define _COLLECTIONS_DEQUE_INSERT_METHODDEF    \
-    {"insert", _PyCFunction_CAST(_collections_deque_insert), METH_FASTCALL, _collections_deque_insert__doc__},
-
-static PyObject *
-_collections_deque_insert_impl(dequeobject *deque, Py_ssize_t index,
-                               PyObject *value);
-
-static PyObject *
-_collections_deque_insert(dequeobject *deque, PyObject *const *args, Py_ssize_t nargs)
-=======
 PyDoc_STRVAR(deque_insert__doc__,
 "insert($self, index, value, /)\n"
 "--\n"
@@ -578,7 +381,6 @@
 
 static PyObject *
 deque_insert(dequeobject *deque, PyObject *const *args, Py_ssize_t nargs)
->>>>>>> aa3402ad
 {
     PyObject *return_value = NULL;
     Py_ssize_t index;
@@ -600,75 +402,44 @@
         index = ival;
     }
     value = args[1];
-<<<<<<< HEAD
-    Py_BEGIN_CRITICAL_SECTION(deque);
-    return_value = _collections_deque_insert_impl(deque, index, value);
-    Py_END_CRITICAL_SECTION();
-=======
+    Py_BEGIN_CRITICAL_SECTION(deque);
     return_value = deque_insert_impl(deque, index, value);
->>>>>>> aa3402ad
+    Py_END_CRITICAL_SECTION();
 
 exit:
     return return_value;
 }
 
-<<<<<<< HEAD
-PyDoc_STRVAR(_collections_deque_remove__doc__,
-=======
 PyDoc_STRVAR(deque_remove__doc__,
->>>>>>> aa3402ad
 "remove($self, value, /)\n"
 "--\n"
 "\n"
 "Remove first occurrence of value.");
 
-<<<<<<< HEAD
-#define _COLLECTIONS_DEQUE_REMOVE_METHODDEF    \
-    {"remove", (PyCFunction)_collections_deque_remove, METH_O, _collections_deque_remove__doc__},
-
-static PyObject *
-_collections_deque_remove_impl(dequeobject *deque, PyObject *value);
-
-static PyObject *
-_collections_deque_remove(dequeobject *deque, PyObject *value)
-{
-    PyObject *return_value = NULL;
-
-    Py_BEGIN_CRITICAL_SECTION(deque);
-    return_value = _collections_deque_remove_impl(deque, value);
-    Py_END_CRITICAL_SECTION();
-
-    return return_value;
-}
-
-PyDoc_STRVAR(_collections_deque___reduce____doc__,
-=======
 #define DEQUE_REMOVE_METHODDEF    \
     {"remove", (PyCFunction)deque_remove, METH_O, deque_remove__doc__},
 
+static PyObject *
+deque_remove_impl(dequeobject *deque, PyObject *value);
+
+static PyObject *
+deque_remove(dequeobject *deque, PyObject *value)
+{
+    PyObject *return_value = NULL;
+
+    Py_BEGIN_CRITICAL_SECTION(deque);
+    return_value = deque_remove_impl(deque, value);
+    Py_END_CRITICAL_SECTION();
+
+    return return_value;
+}
+
 PyDoc_STRVAR(deque___reduce____doc__,
->>>>>>> aa3402ad
 "__reduce__($self, /)\n"
 "--\n"
 "\n"
 "Return state information for pickling.");
 
-<<<<<<< HEAD
-#define _COLLECTIONS_DEQUE___REDUCE___METHODDEF    \
-    {"__reduce__", (PyCFunction)_collections_deque___reduce__, METH_NOARGS, _collections_deque___reduce____doc__},
-
-static PyObject *
-_collections_deque___reduce___impl(dequeobject *deque);
-
-static PyObject *
-_collections_deque___reduce__(dequeobject *deque, PyObject *Py_UNUSED(ignored))
-{
-    return _collections_deque___reduce___impl(deque);
-}
-
-PyDoc_STRVAR(_collections_deque___init____doc__,
-"deque($self, iterable=None, maxlen=None)\n"
-=======
 #define DEQUE___REDUCE___METHODDEF    \
     {"__reduce__", (PyCFunction)deque___reduce__, METH_NOARGS, deque___reduce____doc__},
 
@@ -683,24 +454,15 @@
 
 PyDoc_STRVAR(deque_init__doc__,
 "deque([iterable[, maxlen]])\n"
->>>>>>> aa3402ad
 "--\n"
 "\n"
 "A list-like sequence optimized for data accesses near its endpoints.");
 
 static int
-<<<<<<< HEAD
-_collections_deque___init___impl(dequeobject *deque, PyObject *iterable,
-                                 PyObject *maxlen);
-
-static int
-_collections_deque___init__(PyObject *deque, PyObject *args, PyObject *kwargs)
-=======
 deque_init_impl(dequeobject *deque, PyObject *iterable, PyObject *maxlenobj);
 
 static int
 deque_init(PyObject *deque, PyObject *args, PyObject *kwargs)
->>>>>>> aa3402ad
 {
     int return_value = -1;
     #if defined(Py_BUILD_CORE) && !defined(Py_BUILD_CORE_MODULE)
@@ -733,11 +495,7 @@
     Py_ssize_t nargs = PyTuple_GET_SIZE(args);
     Py_ssize_t noptargs = nargs + (kwargs ? PyDict_GET_SIZE(kwargs) : 0) - 0;
     PyObject *iterable = NULL;
-<<<<<<< HEAD
-    PyObject *maxlen = NULL;
-=======
     PyObject *maxlenobj = NULL;
->>>>>>> aa3402ad
 
     fastargs = _PyArg_UnpackKeywords(_PyTuple_CAST(args)->ob_item, nargs, kwargs, NULL, &_parser, 0, 2, 0, argsbuf);
     if (!fastargs) {
@@ -752,49 +510,16 @@
             goto skip_optional_pos;
         }
     }
-<<<<<<< HEAD
-    maxlen = fastargs[1];
-skip_optional_pos:
-    Py_BEGIN_CRITICAL_SECTION(deque);
-    return_value = _collections_deque___init___impl((dequeobject *)deque, iterable, maxlen);
-    Py_END_CRITICAL_SECTION();
-=======
     maxlenobj = fastargs[1];
 skip_optional_pos:
+    Py_BEGIN_CRITICAL_SECTION(deque);
     return_value = deque_init_impl((dequeobject *)deque, iterable, maxlenobj);
->>>>>>> aa3402ad
+    Py_END_CRITICAL_SECTION();
 
 exit:
     return return_value;
 }
 
-<<<<<<< HEAD
-PyDoc_STRVAR(_collections_deque___sizeof____doc__,
-"__sizeof__($self, /)\n"
-"--\n"
-"\n"
-"Return the size of the deque in memory, in bytes");
-
-#define _COLLECTIONS_DEQUE___SIZEOF___METHODDEF    \
-    {"__sizeof__", (PyCFunction)_collections_deque___sizeof__, METH_NOARGS, _collections_deque___sizeof____doc__},
-
-static PyObject *
-_collections_deque___sizeof___impl(dequeobject *deque);
-
-static PyObject *
-_collections_deque___sizeof__(dequeobject *deque, PyObject *Py_UNUSED(ignored))
-{
-    PyObject *return_value = NULL;
-
-    Py_BEGIN_CRITICAL_SECTION(deque);
-    return_value = _collections_deque___sizeof___impl(deque);
-    Py_END_CRITICAL_SECTION();
-
-    return return_value;
-}
-
-PyDoc_STRVAR(_collections_deque___reversed____doc__,
-=======
 PyDoc_STRVAR(deque___sizeof____doc__,
 "__sizeof__($self, /)\n"
 "--\n"
@@ -810,28 +535,21 @@
 static PyObject *
 deque___sizeof__(dequeobject *deque, PyObject *Py_UNUSED(ignored))
 {
-    return deque___sizeof___impl(deque);
+    PyObject *return_value = NULL;
+
+    Py_BEGIN_CRITICAL_SECTION(deque);
+    return_value = deque___sizeof___impl(deque);
+    Py_END_CRITICAL_SECTION();
+
+    return return_value;
 }
 
 PyDoc_STRVAR(deque___reversed____doc__,
->>>>>>> aa3402ad
 "__reversed__($self, /)\n"
 "--\n"
 "\n"
 "Return a reverse iterator over the deque.");
 
-<<<<<<< HEAD
-#define _COLLECTIONS_DEQUE___REVERSED___METHODDEF    \
-    {"__reversed__", (PyCFunction)_collections_deque___reversed__, METH_NOARGS, _collections_deque___reversed____doc__},
-
-static PyObject *
-_collections_deque___reversed___impl(dequeobject *deque);
-
-static PyObject *
-_collections_deque___reversed__(dequeobject *deque, PyObject *Py_UNUSED(ignored))
-{
-    return _collections_deque___reversed___impl(deque);
-=======
 #define DEQUE___REVERSED___METHODDEF    \
     {"__reversed__", (PyCFunction)deque___reversed__, METH_NOARGS, deque___reversed____doc__},
 
@@ -842,7 +560,6 @@
 deque___reversed__(dequeobject *deque, PyObject *Py_UNUSED(ignored))
 {
     return deque___reversed___impl(deque);
->>>>>>> aa3402ad
 }
 
 PyDoc_STRVAR(_collections__count_elements__doc__,
@@ -912,8 +629,4 @@
 exit:
     return return_value;
 }
-<<<<<<< HEAD
-/*[clinic end generated code: output=a34c1f2f2c576c0b input=a9049054013a1b77]*/
-=======
-/*[clinic end generated code: output=3633a5cbc23e8440 input=a9049054013a1b77]*/
->>>>>>> aa3402ad
+/*[clinic end generated code: output=64c32b16df7be07a input=a9049054013a1b77]*/