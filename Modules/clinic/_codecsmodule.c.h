/*[clinic input]
preserve
[clinic start generated code]*/

#if defined(Py_BUILD_CORE) && !defined(Py_BUILD_CORE_MODULE)
#  include "pycore_gc.h"            // PyGC_Head
#  include "pycore_runtime.h"       // _Py_ID()
#endif


PyDoc_STRVAR(_codecs_register__doc__,
"register($module, search_function, /)\n"
"--\n"
"\n"
"Register a codec search function.\n"
"\n"
"Search functions are expected to take one argument, the encoding name in\n"
"all lower case letters, and either return None, or a tuple of functions\n"
"(encoder, decoder, stream_reader, stream_writer) (or a CodecInfo object).");

#define _CODECS_REGISTER_METHODDEF    \
    {"register", (PyCFunction)_codecs_register, METH_O, _codecs_register__doc__},

PyDoc_STRVAR(_codecs_unregister__doc__,
"unregister($module, search_function, /)\n"
"--\n"
"\n"
"Unregister a codec search function and clear the registry\'s cache.\n"
"\n"
"If the search function is not registered, do nothing.");

#define _CODECS_UNREGISTER_METHODDEF    \
    {"unregister", (PyCFunction)_codecs_unregister, METH_O, _codecs_unregister__doc__},

PyDoc_STRVAR(_codecs_lookup__doc__,
"lookup($module, encoding, /)\n"
"--\n"
"\n"
"Looks up a codec tuple in the Python codec registry and returns a CodecInfo object.");

#define _CODECS_LOOKUP_METHODDEF    \
    {"lookup", (PyCFunction)_codecs_lookup, METH_O, _codecs_lookup__doc__},

static PyObject *
_codecs_lookup_impl(PyObject *module, const char *encoding);

static PyObject *
_codecs_lookup(PyObject *module, PyObject *arg)
{
    PyObject *return_value = NULL;
    const char *encoding;

    if (!PyUnicode_Check(arg)) {
        _PyArg_BadArgument("lookup", "argument", "str", arg);
        goto exit;
    }
    Py_ssize_t encoding_length;
    encoding = PyUnicode_AsUTF8AndSize(arg, &encoding_length);
    if (encoding == NULL) {
        goto exit;
    }
    if (strlen(encoding) != (size_t)encoding_length) {
        PyErr_SetString(PyExc_ValueError, "embedded null character");
        goto exit;
    }
    return_value = _codecs_lookup_impl(module, encoding);

exit:
    return return_value;
}

PyDoc_STRVAR(_codecs_encode__doc__,
"encode($module, /, obj, encoding=\'utf-8\', errors=\'strict\')\n"
"--\n"
"\n"
"Encodes obj using the codec registered for encoding.\n"
"\n"
"The default encoding is \'utf-8\'.  errors may be given to set a\n"
"different error handling scheme.  Default is \'strict\' meaning that encoding\n"
"errors raise a ValueError.  Other possible values are \'ignore\', \'replace\'\n"
"and \'backslashreplace\' as well as any other name registered with\n"
"codecs.register_error that can handle ValueErrors.");

#define _CODECS_ENCODE_METHODDEF    \
    {"encode", _PyCFunction_CAST(_codecs_encode), METH_FASTCALL|METH_KEYWORDS, _codecs_encode__doc__},

static PyObject *
_codecs_encode_impl(PyObject *module, PyObject *obj, const char *encoding,
                    const char *errors);

static PyObject *
_codecs_encode(PyObject *module, PyObject *const *args, Py_ssize_t nargs, PyObject *kwnames)
{
    PyObject *return_value = NULL;
    #if defined(Py_BUILD_CORE) && !defined(Py_BUILD_CORE_MODULE)

    #define NUM_KEYWORDS 3
    static struct {
        PyGC_Head _this_is_not_used;
        PyObject_VAR_HEAD
        PyObject *ob_item[NUM_KEYWORDS];
    } _kwtuple = {
        .ob_base = PyVarObject_HEAD_INIT(&PyTuple_Type, NUM_KEYWORDS)
        .ob_item = { &_Py_ID(obj), &_Py_ID(encoding), &_Py_ID(errors), },
    };
    #undef NUM_KEYWORDS
    #define KWTUPLE (&_kwtuple.ob_base.ob_base)

    #else  // !Py_BUILD_CORE
    #  define KWTUPLE NULL
    #endif  // !Py_BUILD_CORE

    static const char * const _keywords[] = {"obj", "encoding", "errors", NULL};
    static _PyArg_Parser _parser = {
        .keywords = _keywords,
        .fname = "encode",
        .kwtuple = KWTUPLE,
    };
    #undef KWTUPLE
    PyObject *argsbuf[3];
    Py_ssize_t noptargs = nargs + (kwnames ? PyTuple_GET_SIZE(kwnames) : 0) - 1;
    PyObject *obj;
    const char *encoding = NULL;
    const char *errors = NULL;

    args = _PyArg_UnpackKeywords(args, nargs, NULL, kwnames, &_parser, 1, 3, 0, argsbuf);
    if (!args) {
        goto exit;
    }
    obj = args[0];
    if (!noptargs) {
        goto skip_optional_pos;
    }
    if (args[1]) {
        if (!PyUnicode_Check(args[1])) {
            _PyArg_BadArgument("encode", "argument 'encoding'", "str", args[1]);
            goto exit;
        }
        Py_ssize_t encoding_length;
        encoding = PyUnicode_AsUTF8AndSize(args[1], &encoding_length);
        if (encoding == NULL) {
            goto exit;
        }
        if (strlen(encoding) != (size_t)encoding_length) {
            PyErr_SetString(PyExc_ValueError, "embedded null character");
            goto exit;
        }
        if (!--noptargs) {
            goto skip_optional_pos;
        }
    }
    if (!PyUnicode_Check(args[2])) {
        _PyArg_BadArgument("encode", "argument 'errors'", "str", args[2]);
        goto exit;
    }
    Py_ssize_t errors_length;
    errors = PyUnicode_AsUTF8AndSize(args[2], &errors_length);
    if (errors == NULL) {
        goto exit;
    }
    if (strlen(errors) != (size_t)errors_length) {
        PyErr_SetString(PyExc_ValueError, "embedded null character");
        goto exit;
    }
skip_optional_pos:
    return_value = _codecs_encode_impl(module, obj, encoding, errors);

exit:
    return return_value;
}

PyDoc_STRVAR(_codecs_decode__doc__,
"decode($module, /, obj, encoding=\'utf-8\', errors=\'strict\')\n"
"--\n"
"\n"
"Decodes obj using the codec registered for encoding.\n"
"\n"
"Default encoding is \'utf-8\'.  errors may be given to set a\n"
"different error handling scheme.  Default is \'strict\' meaning that encoding\n"
"errors raise a ValueError.  Other possible values are \'ignore\', \'replace\'\n"
"and \'backslashreplace\' as well as any other name registered with\n"
"codecs.register_error that can handle ValueErrors.");

#define _CODECS_DECODE_METHODDEF    \
    {"decode", _PyCFunction_CAST(_codecs_decode), METH_FASTCALL|METH_KEYWORDS, _codecs_decode__doc__},

static PyObject *
_codecs_decode_impl(PyObject *module, PyObject *obj, const char *encoding,
                    const char *errors);

static PyObject *
_codecs_decode(PyObject *module, PyObject *const *args, Py_ssize_t nargs, PyObject *kwnames)
{
    PyObject *return_value = NULL;
    #if defined(Py_BUILD_CORE) && !defined(Py_BUILD_CORE_MODULE)

    #define NUM_KEYWORDS 3
    static struct {
        PyGC_Head _this_is_not_used;
        PyObject_VAR_HEAD
        PyObject *ob_item[NUM_KEYWORDS];
    } _kwtuple = {
        .ob_base = PyVarObject_HEAD_INIT(&PyTuple_Type, NUM_KEYWORDS)
        .ob_item = { &_Py_ID(obj), &_Py_ID(encoding), &_Py_ID(errors), },
    };
    #undef NUM_KEYWORDS
    #define KWTUPLE (&_kwtuple.ob_base.ob_base)

    #else  // !Py_BUILD_CORE
    #  define KWTUPLE NULL
    #endif  // !Py_BUILD_CORE

    static const char * const _keywords[] = {"obj", "encoding", "errors", NULL};
    static _PyArg_Parser _parser = {
        .keywords = _keywords,
        .fname = "decode",
        .kwtuple = KWTUPLE,
    };
    #undef KWTUPLE
    PyObject *argsbuf[3];
    Py_ssize_t noptargs = nargs + (kwnames ? PyTuple_GET_SIZE(kwnames) : 0) - 1;
    PyObject *obj;
    const char *encoding = NULL;
    const char *errors = NULL;

    args = _PyArg_UnpackKeywords(args, nargs, NULL, kwnames, &_parser, 1, 3, 0, argsbuf);
    if (!args) {
        goto exit;
    }
    obj = args[0];
    if (!noptargs) {
        goto skip_optional_pos;
    }
    if (args[1]) {
        if (!PyUnicode_Check(args[1])) {
            _PyArg_BadArgument("decode", "argument 'encoding'", "str", args[1]);
            goto exit;
        }
        Py_ssize_t encoding_length;
        encoding = PyUnicode_AsUTF8AndSize(args[1], &encoding_length);
        if (encoding == NULL) {
            goto exit;
        }
        if (strlen(encoding) != (size_t)encoding_length) {
            PyErr_SetString(PyExc_ValueError, "embedded null character");
            goto exit;
        }
        if (!--noptargs) {
            goto skip_optional_pos;
        }
    }
    if (!PyUnicode_Check(args[2])) {
        _PyArg_BadArgument("decode", "argument 'errors'", "str", args[2]);
        goto exit;
    }
    Py_ssize_t errors_length;
    errors = PyUnicode_AsUTF8AndSize(args[2], &errors_length);
    if (errors == NULL) {
        goto exit;
    }
    if (strlen(errors) != (size_t)errors_length) {
        PyErr_SetString(PyExc_ValueError, "embedded null character");
        goto exit;
    }
skip_optional_pos:
    return_value = _codecs_decode_impl(module, obj, encoding, errors);

exit:
    return return_value;
}

PyDoc_STRVAR(_codecs_escape_decode__doc__,
"escape_decode($module, data, errors=None, /)\n"
"--\n"
"\n");

#define _CODECS_ESCAPE_DECODE_METHODDEF    \
    {"escape_decode", _PyCFunction_CAST(_codecs_escape_decode), METH_FASTCALL, _codecs_escape_decode__doc__},

static PyObject *
_codecs_escape_decode_impl(PyObject *module, Py_buffer *data,
                           const char *errors);

static PyObject *
_codecs_escape_decode(PyObject *module, PyObject *const *args, Py_ssize_t nargs)
{
    PyObject *return_value = NULL;
    Py_buffer data;
    const char *errors = NULL;
    /* initializers for data */
    data.buf = NULL;
    data.obj = NULL;

    if (!_PyArg_CheckPositional("escape_decode", nargs, 1, 2)) {
        goto exit;
    }
    if (PyUnicode_Check(args[0])) {
        Py_ssize_t len;
        const char *ptr = PyUnicode_AsUTF8AndSize(args[0], &len);
        if (ptr == NULL) {
            goto exit;
        }
        PyBuffer_FillInfo(&data, args[0], (void *)ptr, len, 1, 0);
    }
    else { /* any bytes-like object */
        if (PyObject_GetBuffer(args[0], &data, PyBUF_SIMPLE) != 0) {
            goto exit;
        }
        if (!PyBuffer_IsContiguous(&data, 'C')) {
            _PyArg_BadArgument("escape_decode", "argument 1", "contiguous buffer", args[0]);
            goto exit;
        }
    }
    if (nargs < 2) {
        goto skip_optional;
    }
    if (args[1] == Py_None) {
        errors = NULL;
    }
    else if (PyUnicode_Check(args[1])) {
        Py_ssize_t errors_length;
        errors = PyUnicode_AsUTF8AndSize(args[1], &errors_length);
        if (errors == NULL) {
            goto exit;
        }
        if (strlen(errors) != (size_t)errors_length) {
            PyErr_SetString(PyExc_ValueError, "embedded null character");
            goto exit;
        }
    }
    else {
        _PyArg_BadArgument("escape_decode", "argument 2", "str or None", args[1]);
        goto exit;
    }
skip_optional:
    return_value = _codecs_escape_decode_impl(module, &data, errors);

exit:
    /* Cleanup for data */
    if (data.obj) {
       PyBuffer_Release(&data);
    }

    return return_value;
}

PyDoc_STRVAR(_codecs_escape_encode__doc__,
"escape_encode($module, data, errors=None, /)\n"
"--\n"
"\n");

#define _CODECS_ESCAPE_ENCODE_METHODDEF    \
    {"escape_encode", _PyCFunction_CAST(_codecs_escape_encode), METH_FASTCALL, _codecs_escape_encode__doc__},

static PyObject *
_codecs_escape_encode_impl(PyObject *module, PyObject *data,
                           const char *errors);

static PyObject *
_codecs_escape_encode(PyObject *module, PyObject *const *args, Py_ssize_t nargs)
{
    PyObject *return_value = NULL;
    PyObject *data;
    const char *errors = NULL;

    if (!_PyArg_CheckPositional("escape_encode", nargs, 1, 2)) {
        goto exit;
    }
    if (!PyBytes_Check(args[0])) {
        _PyArg_BadArgument("escape_encode", "argument 1", "bytes", args[0]);
        goto exit;
    }
    data = args[0];
    if (nargs < 2) {
        goto skip_optional;
    }
    if (args[1] == Py_None) {
        errors = NULL;
    }
    else if (PyUnicode_Check(args[1])) {
        Py_ssize_t errors_length;
        errors = PyUnicode_AsUTF8AndSize(args[1], &errors_length);
        if (errors == NULL) {
            goto exit;
        }
        if (strlen(errors) != (size_t)errors_length) {
            PyErr_SetString(PyExc_ValueError, "embedded null character");
            goto exit;
        }
    }
    else {
        _PyArg_BadArgument("escape_encode", "argument 2", "str or None", args[1]);
        goto exit;
    }
skip_optional:
    return_value = _codecs_escape_encode_impl(module, data, errors);

exit:
    return return_value;
}

PyDoc_STRVAR(_codecs_utf_7_decode__doc__,
"utf_7_decode($module, data, errors=None, final=False, /)\n"
"--\n"
"\n");

#define _CODECS_UTF_7_DECODE_METHODDEF    \
    {"utf_7_decode", _PyCFunction_CAST(_codecs_utf_7_decode), METH_FASTCALL, _codecs_utf_7_decode__doc__},

static PyObject *
_codecs_utf_7_decode_impl(PyObject *module, Py_buffer *data,
                          const char *errors, int final);

static PyObject *
_codecs_utf_7_decode(PyObject *module, PyObject *const *args, Py_ssize_t nargs)
{
    PyObject *return_value = NULL;
    Py_buffer data;
    const char *errors = NULL;
    int final = 0;
    /* initializers for data */
    data.buf = NULL;
    data.obj = NULL;

    if (!_PyArg_CheckPositional("utf_7_decode", nargs, 1, 3)) {
        goto exit;
    }
    if (PyObject_GetBuffer(args[0], &data, PyBUF_SIMPLE) != 0) {
        goto exit;
    }
    if (!PyBuffer_IsContiguous(&data, 'C')) {
        _PyArg_BadArgument("utf_7_decode", "argument 1", "contiguous buffer", args[0]);
        goto exit;
    }
    if (nargs < 2) {
        goto skip_optional;
    }
    if (args[1] == Py_None) {
        errors = NULL;
    }
    else if (PyUnicode_Check(args[1])) {
        Py_ssize_t errors_length;
        errors = PyUnicode_AsUTF8AndSize(args[1], &errors_length);
        if (errors == NULL) {
            goto exit;
        }
        if (strlen(errors) != (size_t)errors_length) {
            PyErr_SetString(PyExc_ValueError, "embedded null character");
            goto exit;
        }
    }
    else {
        _PyArg_BadArgument("utf_7_decode", "argument 2", "str or None", args[1]);
        goto exit;
    }
    if (nargs < 3) {
        goto skip_optional;
    }
    final = PyObject_IsTrue(args[2]);
    if (final < 0) {
        goto exit;
    }
skip_optional:
    return_value = _codecs_utf_7_decode_impl(module, &data, errors, final);

exit:
    /* Cleanup for data */
    if (data.obj) {
       PyBuffer_Release(&data);
    }

    return return_value;
}

PyDoc_STRVAR(_codecs_utf_8_decode__doc__,
"utf_8_decode($module, data, errors=None, final=False, /)\n"
"--\n"
"\n");

#define _CODECS_UTF_8_DECODE_METHODDEF    \
    {"utf_8_decode", _PyCFunction_CAST(_codecs_utf_8_decode), METH_FASTCALL, _codecs_utf_8_decode__doc__},

static PyObject *
_codecs_utf_8_decode_impl(PyObject *module, Py_buffer *data,
                          const char *errors, int final);

static PyObject *
_codecs_utf_8_decode(PyObject *module, PyObject *const *args, Py_ssize_t nargs)
{
    PyObject *return_value = NULL;
    Py_buffer data;
    const char *errors = NULL;
    int final = 0;
    /* initializers for data */
    data.buf = NULL;
    data.obj = NULL;

    if (!_PyArg_CheckPositional("utf_8_decode", nargs, 1, 3)) {
        goto exit;
    }
    if (PyObject_GetBuffer(args[0], &data, PyBUF_SIMPLE) != 0) {
        goto exit;
    }
    if (!PyBuffer_IsContiguous(&data, 'C')) {
        _PyArg_BadArgument("utf_8_decode", "argument 1", "contiguous buffer", args[0]);
        goto exit;
    }
    if (nargs < 2) {
        goto skip_optional;
    }
    if (args[1] == Py_None) {
        errors = NULL;
    }
    else if (PyUnicode_Check(args[1])) {
        Py_ssize_t errors_length;
        errors = PyUnicode_AsUTF8AndSize(args[1], &errors_length);
        if (errors == NULL) {
            goto exit;
        }
        if (strlen(errors) != (size_t)errors_length) {
            PyErr_SetString(PyExc_ValueError, "embedded null character");
            goto exit;
        }
    }
    else {
        _PyArg_BadArgument("utf_8_decode", "argument 2", "str or None", args[1]);
        goto exit;
    }
    if (nargs < 3) {
        goto skip_optional;
    }
    final = PyObject_IsTrue(args[2]);
    if (final < 0) {
        goto exit;
    }
skip_optional:
    return_value = _codecs_utf_8_decode_impl(module, &data, errors, final);

exit:
    /* Cleanup for data */
    if (data.obj) {
       PyBuffer_Release(&data);
    }

    return return_value;
}

PyDoc_STRVAR(_codecs_utf_16_decode__doc__,
"utf_16_decode($module, data, errors=None, final=False, /)\n"
"--\n"
"\n");

#define _CODECS_UTF_16_DECODE_METHODDEF    \
    {"utf_16_decode", _PyCFunction_CAST(_codecs_utf_16_decode), METH_FASTCALL, _codecs_utf_16_decode__doc__},

static PyObject *
_codecs_utf_16_decode_impl(PyObject *module, Py_buffer *data,
                           const char *errors, int final);

static PyObject *
_codecs_utf_16_decode(PyObject *module, PyObject *const *args, Py_ssize_t nargs)
{
    PyObject *return_value = NULL;
    Py_buffer data;
    const char *errors = NULL;
    int final = 0;
    /* initializers for data */
    data.buf = NULL;
    data.obj = NULL;

    if (!_PyArg_CheckPositional("utf_16_decode", nargs, 1, 3)) {
        goto exit;
    }
    if (PyObject_GetBuffer(args[0], &data, PyBUF_SIMPLE) != 0) {
        goto exit;
    }
    if (!PyBuffer_IsContiguous(&data, 'C')) {
        _PyArg_BadArgument("utf_16_decode", "argument 1", "contiguous buffer", args[0]);
        goto exit;
    }
    if (nargs < 2) {
        goto skip_optional;
    }
    if (args[1] == Py_None) {
        errors = NULL;
    }
    else if (PyUnicode_Check(args[1])) {
        Py_ssize_t errors_length;
        errors = PyUnicode_AsUTF8AndSize(args[1], &errors_length);
        if (errors == NULL) {
            goto exit;
        }
        if (strlen(errors) != (size_t)errors_length) {
            PyErr_SetString(PyExc_ValueError, "embedded null character");
            goto exit;
        }
    }
    else {
        _PyArg_BadArgument("utf_16_decode", "argument 2", "str or None", args[1]);
        goto exit;
    }
    if (nargs < 3) {
        goto skip_optional;
    }
    final = PyObject_IsTrue(args[2]);
    if (final < 0) {
        goto exit;
    }
skip_optional:
    return_value = _codecs_utf_16_decode_impl(module, &data, errors, final);

exit:
    /* Cleanup for data */
    if (data.obj) {
       PyBuffer_Release(&data);
    }

    return return_value;
}

PyDoc_STRVAR(_codecs_utf_16_le_decode__doc__,
"utf_16_le_decode($module, data, errors=None, final=False, /)\n"
"--\n"
"\n");

#define _CODECS_UTF_16_LE_DECODE_METHODDEF    \
    {"utf_16_le_decode", _PyCFunction_CAST(_codecs_utf_16_le_decode), METH_FASTCALL, _codecs_utf_16_le_decode__doc__},

static PyObject *
_codecs_utf_16_le_decode_impl(PyObject *module, Py_buffer *data,
                              const char *errors, int final);

static PyObject *
_codecs_utf_16_le_decode(PyObject *module, PyObject *const *args, Py_ssize_t nargs)
{
    PyObject *return_value = NULL;
    Py_buffer data;
    const char *errors = NULL;
    int final = 0;
    /* initializers for data */
    data.buf = NULL;
    data.obj = NULL;

    if (!_PyArg_CheckPositional("utf_16_le_decode", nargs, 1, 3)) {
        goto exit;
    }
    if (PyObject_GetBuffer(args[0], &data, PyBUF_SIMPLE) != 0) {
        goto exit;
    }
    if (!PyBuffer_IsContiguous(&data, 'C')) {
        _PyArg_BadArgument("utf_16_le_decode", "argument 1", "contiguous buffer", args[0]);
        goto exit;
    }
    if (nargs < 2) {
        goto skip_optional;
    }
    if (args[1] == Py_None) {
        errors = NULL;
    }
    else if (PyUnicode_Check(args[1])) {
        Py_ssize_t errors_length;
        errors = PyUnicode_AsUTF8AndSize(args[1], &errors_length);
        if (errors == NULL) {
            goto exit;
        }
        if (strlen(errors) != (size_t)errors_length) {
            PyErr_SetString(PyExc_ValueError, "embedded null character");
            goto exit;
        }
    }
    else {
        _PyArg_BadArgument("utf_16_le_decode", "argument 2", "str or None", args[1]);
        goto exit;
    }
    if (nargs < 3) {
        goto skip_optional;
    }
    final = PyObject_IsTrue(args[2]);
    if (final < 0) {
        goto exit;
    }
skip_optional:
    return_value = _codecs_utf_16_le_decode_impl(module, &data, errors, final);

exit:
    /* Cleanup for data */
    if (data.obj) {
       PyBuffer_Release(&data);
    }

    return return_value;
}

PyDoc_STRVAR(_codecs_utf_16_be_decode__doc__,
"utf_16_be_decode($module, data, errors=None, final=False, /)\n"
"--\n"
"\n");

#define _CODECS_UTF_16_BE_DECODE_METHODDEF    \
    {"utf_16_be_decode", _PyCFunction_CAST(_codecs_utf_16_be_decode), METH_FASTCALL, _codecs_utf_16_be_decode__doc__},

static PyObject *
_codecs_utf_16_be_decode_impl(PyObject *module, Py_buffer *data,
                              const char *errors, int final);

static PyObject *
_codecs_utf_16_be_decode(PyObject *module, PyObject *const *args, Py_ssize_t nargs)
{
    PyObject *return_value = NULL;
    Py_buffer data;
    const char *errors = NULL;
    int final = 0;
    /* initializers for data */
    data.buf = NULL;
    data.obj = NULL;

    if (!_PyArg_CheckPositional("utf_16_be_decode", nargs, 1, 3)) {
        goto exit;
    }
    if (PyObject_GetBuffer(args[0], &data, PyBUF_SIMPLE) != 0) {
        goto exit;
    }
    if (!PyBuffer_IsContiguous(&data, 'C')) {
        _PyArg_BadArgument("utf_16_be_decode", "argument 1", "contiguous buffer", args[0]);
        goto exit;
    }
    if (nargs < 2) {
        goto skip_optional;
    }
    if (args[1] == Py_None) {
        errors = NULL;
    }
    else if (PyUnicode_Check(args[1])) {
        Py_ssize_t errors_length;
        errors = PyUnicode_AsUTF8AndSize(args[1], &errors_length);
        if (errors == NULL) {
            goto exit;
        }
        if (strlen(errors) != (size_t)errors_length) {
            PyErr_SetString(PyExc_ValueError, "embedded null character");
            goto exit;
        }
    }
    else {
        _PyArg_BadArgument("utf_16_be_decode", "argument 2", "str or None", args[1]);
        goto exit;
    }
    if (nargs < 3) {
        goto skip_optional;
    }
    final = PyObject_IsTrue(args[2]);
    if (final < 0) {
        goto exit;
    }
skip_optional:
    return_value = _codecs_utf_16_be_decode_impl(module, &data, errors, final);

exit:
    /* Cleanup for data */
    if (data.obj) {
       PyBuffer_Release(&data);
    }

    return return_value;
}

PyDoc_STRVAR(_codecs_utf_16_ex_decode__doc__,
"utf_16_ex_decode($module, data, errors=None, byteorder=0, final=False,\n"
"                 /)\n"
"--\n"
"\n");

#define _CODECS_UTF_16_EX_DECODE_METHODDEF    \
    {"utf_16_ex_decode", _PyCFunction_CAST(_codecs_utf_16_ex_decode), METH_FASTCALL, _codecs_utf_16_ex_decode__doc__},

static PyObject *
_codecs_utf_16_ex_decode_impl(PyObject *module, Py_buffer *data,
                              const char *errors, int byteorder, int final);

static PyObject *
_codecs_utf_16_ex_decode(PyObject *module, PyObject *const *args, Py_ssize_t nargs)
{
    PyObject *return_value = NULL;
    Py_buffer data;
    const char *errors = NULL;
    int byteorder = 0;
    int final = 0;
    /* initializers for data */
    data.buf = NULL;
    data.obj = NULL;

    if (!_PyArg_CheckPositional("utf_16_ex_decode", nargs, 1, 4)) {
        goto exit;
    }
    if (PyObject_GetBuffer(args[0], &data, PyBUF_SIMPLE) != 0) {
        goto exit;
    }
    if (!PyBuffer_IsContiguous(&data, 'C')) {
        _PyArg_BadArgument("utf_16_ex_decode", "argument 1", "contiguous buffer", args[0]);
        goto exit;
    }
    if (nargs < 2) {
        goto skip_optional;
    }
    if (args[1] == Py_None) {
        errors = NULL;
    }
    else if (PyUnicode_Check(args[1])) {
        Py_ssize_t errors_length;
        errors = PyUnicode_AsUTF8AndSize(args[1], &errors_length);
        if (errors == NULL) {
            goto exit;
        }
        if (strlen(errors) != (size_t)errors_length) {
            PyErr_SetString(PyExc_ValueError, "embedded null character");
            goto exit;
        }
    }
    else {
        _PyArg_BadArgument("utf_16_ex_decode", "argument 2", "str or None", args[1]);
        goto exit;
    }
    if (nargs < 3) {
        goto skip_optional;
    }
    byteorder = _PyLong_AsInt(args[2]);
    if (byteorder == -1 && PyErr_Occurred()) {
        goto exit;
    }
    if (nargs < 4) {
        goto skip_optional;
    }
    final = PyObject_IsTrue(args[3]);
    if (final < 0) {
        goto exit;
    }
skip_optional:
    return_value = _codecs_utf_16_ex_decode_impl(module, &data, errors, byteorder, final);

exit:
    /* Cleanup for data */
    if (data.obj) {
       PyBuffer_Release(&data);
    }

    return return_value;
}

PyDoc_STRVAR(_codecs_utf_32_decode__doc__,
"utf_32_decode($module, data, errors=None, final=False, /)\n"
"--\n"
"\n");

#define _CODECS_UTF_32_DECODE_METHODDEF    \
    {"utf_32_decode", _PyCFunction_CAST(_codecs_utf_32_decode), METH_FASTCALL, _codecs_utf_32_decode__doc__},

static PyObject *
_codecs_utf_32_decode_impl(PyObject *module, Py_buffer *data,
                           const char *errors, int final);

static PyObject *
_codecs_utf_32_decode(PyObject *module, PyObject *const *args, Py_ssize_t nargs)
{
    PyObject *return_value = NULL;
    Py_buffer data;
    const char *errors = NULL;
    int final = 0;
    /* initializers for data */
    data.buf = NULL;
    data.obj = NULL;

    if (!_PyArg_CheckPositional("utf_32_decode", nargs, 1, 3)) {
        goto exit;
    }
    if (PyObject_GetBuffer(args[0], &data, PyBUF_SIMPLE) != 0) {
        goto exit;
    }
    if (!PyBuffer_IsContiguous(&data, 'C')) {
        _PyArg_BadArgument("utf_32_decode", "argument 1", "contiguous buffer", args[0]);
        goto exit;
    }
    if (nargs < 2) {
        goto skip_optional;
    }
    if (args[1] == Py_None) {
        errors = NULL;
    }
    else if (PyUnicode_Check(args[1])) {
        Py_ssize_t errors_length;
        errors = PyUnicode_AsUTF8AndSize(args[1], &errors_length);
        if (errors == NULL) {
            goto exit;
        }
        if (strlen(errors) != (size_t)errors_length) {
            PyErr_SetString(PyExc_ValueError, "embedded null character");
            goto exit;
        }
    }
    else {
        _PyArg_BadArgument("utf_32_decode", "argument 2", "str or None", args[1]);
        goto exit;
    }
    if (nargs < 3) {
        goto skip_optional;
    }
    final = PyObject_IsTrue(args[2]);
    if (final < 0) {
        goto exit;
    }
skip_optional:
    return_value = _codecs_utf_32_decode_impl(module, &data, errors, final);

exit:
    /* Cleanup for data */
    if (data.obj) {
       PyBuffer_Release(&data);
    }

    return return_value;
}

PyDoc_STRVAR(_codecs_utf_32_le_decode__doc__,
"utf_32_le_decode($module, data, errors=None, final=False, /)\n"
"--\n"
"\n");

#define _CODECS_UTF_32_LE_DECODE_METHODDEF    \
    {"utf_32_le_decode", _PyCFunction_CAST(_codecs_utf_32_le_decode), METH_FASTCALL, _codecs_utf_32_le_decode__doc__},

static PyObject *
_codecs_utf_32_le_decode_impl(PyObject *module, Py_buffer *data,
                              const char *errors, int final);

static PyObject *
_codecs_utf_32_le_decode(PyObject *module, PyObject *const *args, Py_ssize_t nargs)
{
    PyObject *return_value = NULL;
    Py_buffer data;
    const char *errors = NULL;
    int final = 0;
    /* initializers for data */
    data.buf = NULL;
    data.obj = NULL;

    if (!_PyArg_CheckPositional("utf_32_le_decode", nargs, 1, 3)) {
        goto exit;
    }
    if (PyObject_GetBuffer(args[0], &data, PyBUF_SIMPLE) != 0) {
        goto exit;
    }
    if (!PyBuffer_IsContiguous(&data, 'C')) {
        _PyArg_BadArgument("utf_32_le_decode", "argument 1", "contiguous buffer", args[0]);
        goto exit;
    }
    if (nargs < 2) {
        goto skip_optional;
    }
    if (args[1] == Py_None) {
        errors = NULL;
    }
    else if (PyUnicode_Check(args[1])) {
        Py_ssize_t errors_length;
        errors = PyUnicode_AsUTF8AndSize(args[1], &errors_length);
        if (errors == NULL) {
            goto exit;
        }
        if (strlen(errors) != (size_t)errors_length) {
            PyErr_SetString(PyExc_ValueError, "embedded null character");
            goto exit;
        }
    }
    else {
        _PyArg_BadArgument("utf_32_le_decode", "argument 2", "str or None", args[1]);
        goto exit;
    }
    if (nargs < 3) {
        goto skip_optional;
    }
    final = PyObject_IsTrue(args[2]);
    if (final < 0) {
        goto exit;
    }
skip_optional:
    return_value = _codecs_utf_32_le_decode_impl(module, &data, errors, final);

exit:
    /* Cleanup for data */
    if (data.obj) {
       PyBuffer_Release(&data);
    }

    return return_value;
}

PyDoc_STRVAR(_codecs_utf_32_be_decode__doc__,
"utf_32_be_decode($module, data, errors=None, final=False, /)\n"
"--\n"
"\n");

#define _CODECS_UTF_32_BE_DECODE_METHODDEF    \
    {"utf_32_be_decode", _PyCFunction_CAST(_codecs_utf_32_be_decode), METH_FASTCALL, _codecs_utf_32_be_decode__doc__},

static PyObject *
_codecs_utf_32_be_decode_impl(PyObject *module, Py_buffer *data,
                              const char *errors, int final);

static PyObject *
_codecs_utf_32_be_decode(PyObject *module, PyObject *const *args, Py_ssize_t nargs)
{
    PyObject *return_value = NULL;
    Py_buffer data;
    const char *errors = NULL;
    int final = 0;
    /* initializers for data */
    data.buf = NULL;
    data.obj = NULL;

    if (!_PyArg_CheckPositional("utf_32_be_decode", nargs, 1, 3)) {
        goto exit;
    }
    if (PyObject_GetBuffer(args[0], &data, PyBUF_SIMPLE) != 0) {
        goto exit;
    }
    if (!PyBuffer_IsContiguous(&data, 'C')) {
        _PyArg_BadArgument("utf_32_be_decode", "argument 1", "contiguous buffer", args[0]);
        goto exit;
    }
    if (nargs < 2) {
        goto skip_optional;
    }
    if (args[1] == Py_None) {
        errors = NULL;
    }
    else if (PyUnicode_Check(args[1])) {
        Py_ssize_t errors_length;
        errors = PyUnicode_AsUTF8AndSize(args[1], &errors_length);
        if (errors == NULL) {
            goto exit;
        }
        if (strlen(errors) != (size_t)errors_length) {
            PyErr_SetString(PyExc_ValueError, "embedded null character");
            goto exit;
        }
    }
    else {
        _PyArg_BadArgument("utf_32_be_decode", "argument 2", "str or None", args[1]);
        goto exit;
    }
    if (nargs < 3) {
        goto skip_optional;
    }
    final = PyObject_IsTrue(args[2]);
    if (final < 0) {
        goto exit;
    }
skip_optional:
    return_value = _codecs_utf_32_be_decode_impl(module, &data, errors, final);

exit:
    /* Cleanup for data */
    if (data.obj) {
       PyBuffer_Release(&data);
    }

    return return_value;
}

PyDoc_STRVAR(_codecs_utf_32_ex_decode__doc__,
"utf_32_ex_decode($module, data, errors=None, byteorder=0, final=False,\n"
"                 /)\n"
"--\n"
"\n");

#define _CODECS_UTF_32_EX_DECODE_METHODDEF    \
    {"utf_32_ex_decode", _PyCFunction_CAST(_codecs_utf_32_ex_decode), METH_FASTCALL, _codecs_utf_32_ex_decode__doc__},

static PyObject *
_codecs_utf_32_ex_decode_impl(PyObject *module, Py_buffer *data,
                              const char *errors, int byteorder, int final);

static PyObject *
_codecs_utf_32_ex_decode(PyObject *module, PyObject *const *args, Py_ssize_t nargs)
{
    PyObject *return_value = NULL;
    Py_buffer data;
    const char *errors = NULL;
    int byteorder = 0;
    int final = 0;
    /* initializers for data */
    data.buf = NULL;
    data.obj = NULL;

    if (!_PyArg_CheckPositional("utf_32_ex_decode", nargs, 1, 4)) {
        goto exit;
    }
    if (PyObject_GetBuffer(args[0], &data, PyBUF_SIMPLE) != 0) {
        goto exit;
    }
    if (!PyBuffer_IsContiguous(&data, 'C')) {
        _PyArg_BadArgument("utf_32_ex_decode", "argument 1", "contiguous buffer", args[0]);
        goto exit;
    }
    if (nargs < 2) {
        goto skip_optional;
    }
    if (args[1] == Py_None) {
        errors = NULL;
    }
    else if (PyUnicode_Check(args[1])) {
        Py_ssize_t errors_length;
        errors = PyUnicode_AsUTF8AndSize(args[1], &errors_length);
        if (errors == NULL) {
            goto exit;
        }
        if (strlen(errors) != (size_t)errors_length) {
            PyErr_SetString(PyExc_ValueError, "embedded null character");
            goto exit;
        }
    }
    else {
        _PyArg_BadArgument("utf_32_ex_decode", "argument 2", "str or None", args[1]);
        goto exit;
    }
    if (nargs < 3) {
        goto skip_optional;
    }
    byteorder = _PyLong_AsInt(args[2]);
    if (byteorder == -1 && PyErr_Occurred()) {
        goto exit;
    }
    if (nargs < 4) {
        goto skip_optional;
    }
    final = PyObject_IsTrue(args[3]);
    if (final < 0) {
        goto exit;
    }
skip_optional:
    return_value = _codecs_utf_32_ex_decode_impl(module, &data, errors, byteorder, final);

exit:
    /* Cleanup for data */
    if (data.obj) {
       PyBuffer_Release(&data);
    }

    return return_value;
}

PyDoc_STRVAR(_codecs_unicode_escape_decode__doc__,
"unicode_escape_decode($module, data, errors=None, final=True, /)\n"
"--\n"
"\n");

#define _CODECS_UNICODE_ESCAPE_DECODE_METHODDEF    \
    {"unicode_escape_decode", _PyCFunction_CAST(_codecs_unicode_escape_decode), METH_FASTCALL, _codecs_unicode_escape_decode__doc__},

static PyObject *
_codecs_unicode_escape_decode_impl(PyObject *module, Py_buffer *data,
                                   const char *errors, int final);

static PyObject *
_codecs_unicode_escape_decode(PyObject *module, PyObject *const *args, Py_ssize_t nargs)
{
    PyObject *return_value = NULL;
    Py_buffer data;
    const char *errors = NULL;
<<<<<<< HEAD
    /* initializers for data */
    data.buf = NULL;
    data.obj = NULL;
=======
    int final = 1;
>>>>>>> 85c7bf5b

    if (!_PyArg_CheckPositional("unicode_escape_decode", nargs, 1, 3)) {
        goto exit;
    }
    if (PyUnicode_Check(args[0])) {
        Py_ssize_t len;
        const char *ptr = PyUnicode_AsUTF8AndSize(args[0], &len);
        if (ptr == NULL) {
            goto exit;
        }
        PyBuffer_FillInfo(&data, args[0], (void *)ptr, len, 1, 0);
    }
    else { /* any bytes-like object */
        if (PyObject_GetBuffer(args[0], &data, PyBUF_SIMPLE) != 0) {
            goto exit;
        }
        if (!PyBuffer_IsContiguous(&data, 'C')) {
            _PyArg_BadArgument("unicode_escape_decode", "argument 1", "contiguous buffer", args[0]);
            goto exit;
        }
    }
    if (nargs < 2) {
        goto skip_optional;
    }
    if (args[1] == Py_None) {
        errors = NULL;
    }
    else if (PyUnicode_Check(args[1])) {
        Py_ssize_t errors_length;
        errors = PyUnicode_AsUTF8AndSize(args[1], &errors_length);
        if (errors == NULL) {
            goto exit;
        }
        if (strlen(errors) != (size_t)errors_length) {
            PyErr_SetString(PyExc_ValueError, "embedded null character");
            goto exit;
        }
    }
    else {
        _PyArg_BadArgument("unicode_escape_decode", "argument 2", "str or None", args[1]);
        goto exit;
    }
    if (nargs < 3) {
        goto skip_optional;
    }
    final = PyObject_IsTrue(args[2]);
    if (final < 0) {
        goto exit;
    }
skip_optional:
    return_value = _codecs_unicode_escape_decode_impl(module, &data, errors, final);

exit:
    /* Cleanup for data */
    if (data.obj) {
       PyBuffer_Release(&data);
    }

    return return_value;
}

PyDoc_STRVAR(_codecs_raw_unicode_escape_decode__doc__,
"raw_unicode_escape_decode($module, data, errors=None, final=True, /)\n"
"--\n"
"\n");

#define _CODECS_RAW_UNICODE_ESCAPE_DECODE_METHODDEF    \
    {"raw_unicode_escape_decode", _PyCFunction_CAST(_codecs_raw_unicode_escape_decode), METH_FASTCALL, _codecs_raw_unicode_escape_decode__doc__},

static PyObject *
_codecs_raw_unicode_escape_decode_impl(PyObject *module, Py_buffer *data,
                                       const char *errors, int final);

static PyObject *
_codecs_raw_unicode_escape_decode(PyObject *module, PyObject *const *args, Py_ssize_t nargs)
{
    PyObject *return_value = NULL;
    Py_buffer data;
    const char *errors = NULL;
<<<<<<< HEAD
    /* initializers for data */
    data.buf = NULL;
    data.obj = NULL;
=======
    int final = 1;
>>>>>>> 85c7bf5b

    if (!_PyArg_CheckPositional("raw_unicode_escape_decode", nargs, 1, 3)) {
        goto exit;
    }
    if (PyUnicode_Check(args[0])) {
        Py_ssize_t len;
        const char *ptr = PyUnicode_AsUTF8AndSize(args[0], &len);
        if (ptr == NULL) {
            goto exit;
        }
        PyBuffer_FillInfo(&data, args[0], (void *)ptr, len, 1, 0);
    }
    else { /* any bytes-like object */
        if (PyObject_GetBuffer(args[0], &data, PyBUF_SIMPLE) != 0) {
            goto exit;
        }
        if (!PyBuffer_IsContiguous(&data, 'C')) {
            _PyArg_BadArgument("raw_unicode_escape_decode", "argument 1", "contiguous buffer", args[0]);
            goto exit;
        }
    }
    if (nargs < 2) {
        goto skip_optional;
    }
    if (args[1] == Py_None) {
        errors = NULL;
    }
    else if (PyUnicode_Check(args[1])) {
        Py_ssize_t errors_length;
        errors = PyUnicode_AsUTF8AndSize(args[1], &errors_length);
        if (errors == NULL) {
            goto exit;
        }
        if (strlen(errors) != (size_t)errors_length) {
            PyErr_SetString(PyExc_ValueError, "embedded null character");
            goto exit;
        }
    }
    else {
        _PyArg_BadArgument("raw_unicode_escape_decode", "argument 2", "str or None", args[1]);
        goto exit;
    }
    if (nargs < 3) {
        goto skip_optional;
    }
    final = PyObject_IsTrue(args[2]);
    if (final < 0) {
        goto exit;
    }
skip_optional:
    return_value = _codecs_raw_unicode_escape_decode_impl(module, &data, errors, final);

exit:
    /* Cleanup for data */
    if (data.obj) {
       PyBuffer_Release(&data);
    }

    return return_value;
}

PyDoc_STRVAR(_codecs_latin_1_decode__doc__,
"latin_1_decode($module, data, errors=None, /)\n"
"--\n"
"\n");

#define _CODECS_LATIN_1_DECODE_METHODDEF    \
    {"latin_1_decode", _PyCFunction_CAST(_codecs_latin_1_decode), METH_FASTCALL, _codecs_latin_1_decode__doc__},

static PyObject *
_codecs_latin_1_decode_impl(PyObject *module, Py_buffer *data,
                            const char *errors);

static PyObject *
_codecs_latin_1_decode(PyObject *module, PyObject *const *args, Py_ssize_t nargs)
{
    PyObject *return_value = NULL;
    Py_buffer data;
    const char *errors = NULL;
    /* initializers for data */
    data.buf = NULL;
    data.obj = NULL;

    if (!_PyArg_CheckPositional("latin_1_decode", nargs, 1, 2)) {
        goto exit;
    }
    if (PyObject_GetBuffer(args[0], &data, PyBUF_SIMPLE) != 0) {
        goto exit;
    }
    if (!PyBuffer_IsContiguous(&data, 'C')) {
        _PyArg_BadArgument("latin_1_decode", "argument 1", "contiguous buffer", args[0]);
        goto exit;
    }
    if (nargs < 2) {
        goto skip_optional;
    }
    if (args[1] == Py_None) {
        errors = NULL;
    }
    else if (PyUnicode_Check(args[1])) {
        Py_ssize_t errors_length;
        errors = PyUnicode_AsUTF8AndSize(args[1], &errors_length);
        if (errors == NULL) {
            goto exit;
        }
        if (strlen(errors) != (size_t)errors_length) {
            PyErr_SetString(PyExc_ValueError, "embedded null character");
            goto exit;
        }
    }
    else {
        _PyArg_BadArgument("latin_1_decode", "argument 2", "str or None", args[1]);
        goto exit;
    }
skip_optional:
    return_value = _codecs_latin_1_decode_impl(module, &data, errors);

exit:
    /* Cleanup for data */
    if (data.obj) {
       PyBuffer_Release(&data);
    }

    return return_value;
}

PyDoc_STRVAR(_codecs_ascii_decode__doc__,
"ascii_decode($module, data, errors=None, /)\n"
"--\n"
"\n");

#define _CODECS_ASCII_DECODE_METHODDEF    \
    {"ascii_decode", _PyCFunction_CAST(_codecs_ascii_decode), METH_FASTCALL, _codecs_ascii_decode__doc__},

static PyObject *
_codecs_ascii_decode_impl(PyObject *module, Py_buffer *data,
                          const char *errors);

static PyObject *
_codecs_ascii_decode(PyObject *module, PyObject *const *args, Py_ssize_t nargs)
{
    PyObject *return_value = NULL;
    Py_buffer data;
    const char *errors = NULL;
    /* initializers for data */
    data.buf = NULL;
    data.obj = NULL;

    if (!_PyArg_CheckPositional("ascii_decode", nargs, 1, 2)) {
        goto exit;
    }
    if (PyObject_GetBuffer(args[0], &data, PyBUF_SIMPLE) != 0) {
        goto exit;
    }
    if (!PyBuffer_IsContiguous(&data, 'C')) {
        _PyArg_BadArgument("ascii_decode", "argument 1", "contiguous buffer", args[0]);
        goto exit;
    }
    if (nargs < 2) {
        goto skip_optional;
    }
    if (args[1] == Py_None) {
        errors = NULL;
    }
    else if (PyUnicode_Check(args[1])) {
        Py_ssize_t errors_length;
        errors = PyUnicode_AsUTF8AndSize(args[1], &errors_length);
        if (errors == NULL) {
            goto exit;
        }
        if (strlen(errors) != (size_t)errors_length) {
            PyErr_SetString(PyExc_ValueError, "embedded null character");
            goto exit;
        }
    }
    else {
        _PyArg_BadArgument("ascii_decode", "argument 2", "str or None", args[1]);
        goto exit;
    }
skip_optional:
    return_value = _codecs_ascii_decode_impl(module, &data, errors);

exit:
    /* Cleanup for data */
    if (data.obj) {
       PyBuffer_Release(&data);
    }

    return return_value;
}

PyDoc_STRVAR(_codecs_charmap_decode__doc__,
"charmap_decode($module, data, errors=None, mapping=None, /)\n"
"--\n"
"\n");

#define _CODECS_CHARMAP_DECODE_METHODDEF    \
    {"charmap_decode", _PyCFunction_CAST(_codecs_charmap_decode), METH_FASTCALL, _codecs_charmap_decode__doc__},

static PyObject *
_codecs_charmap_decode_impl(PyObject *module, Py_buffer *data,
                            const char *errors, PyObject *mapping);

static PyObject *
_codecs_charmap_decode(PyObject *module, PyObject *const *args, Py_ssize_t nargs)
{
    PyObject *return_value = NULL;
    Py_buffer data;
    const char *errors = NULL;
<<<<<<< HEAD
    PyObject *mapping = NULL;
    /* initializers for data */
    data.buf = NULL;
    data.obj = NULL;
=======
    PyObject *mapping = Py_None;
>>>>>>> 85c7bf5b

    if (!_PyArg_CheckPositional("charmap_decode", nargs, 1, 3)) {
        goto exit;
    }
    if (PyObject_GetBuffer(args[0], &data, PyBUF_SIMPLE) != 0) {
        goto exit;
    }
    if (!PyBuffer_IsContiguous(&data, 'C')) {
        _PyArg_BadArgument("charmap_decode", "argument 1", "contiguous buffer", args[0]);
        goto exit;
    }
    if (nargs < 2) {
        goto skip_optional;
    }
    if (args[1] == Py_None) {
        errors = NULL;
    }
    else if (PyUnicode_Check(args[1])) {
        Py_ssize_t errors_length;
        errors = PyUnicode_AsUTF8AndSize(args[1], &errors_length);
        if (errors == NULL) {
            goto exit;
        }
        if (strlen(errors) != (size_t)errors_length) {
            PyErr_SetString(PyExc_ValueError, "embedded null character");
            goto exit;
        }
    }
    else {
        _PyArg_BadArgument("charmap_decode", "argument 2", "str or None", args[1]);
        goto exit;
    }
    if (nargs < 3) {
        goto skip_optional;
    }
    mapping = args[2];
skip_optional:
    return_value = _codecs_charmap_decode_impl(module, &data, errors, mapping);

exit:
    /* Cleanup for data */
    if (data.obj) {
       PyBuffer_Release(&data);
    }

    return return_value;
}

#if defined(MS_WINDOWS)

PyDoc_STRVAR(_codecs_mbcs_decode__doc__,
"mbcs_decode($module, data, errors=None, final=False, /)\n"
"--\n"
"\n");

#define _CODECS_MBCS_DECODE_METHODDEF    \
    {"mbcs_decode", _PyCFunction_CAST(_codecs_mbcs_decode), METH_FASTCALL, _codecs_mbcs_decode__doc__},

static PyObject *
_codecs_mbcs_decode_impl(PyObject *module, Py_buffer *data,
                         const char *errors, int final);

static PyObject *
_codecs_mbcs_decode(PyObject *module, PyObject *const *args, Py_ssize_t nargs)
{
    PyObject *return_value = NULL;
    Py_buffer data;
    const char *errors = NULL;
    int final = 0;
    /* initializers for data */
    data.buf = NULL;
    data.obj = NULL;

    if (!_PyArg_CheckPositional("mbcs_decode", nargs, 1, 3)) {
        goto exit;
    }
    if (PyObject_GetBuffer(args[0], &data, PyBUF_SIMPLE) != 0) {
        goto exit;
    }
    if (!PyBuffer_IsContiguous(&data, 'C')) {
        _PyArg_BadArgument("mbcs_decode", "argument 1", "contiguous buffer", args[0]);
        goto exit;
    }
    if (nargs < 2) {
        goto skip_optional;
    }
    if (args[1] == Py_None) {
        errors = NULL;
    }
    else if (PyUnicode_Check(args[1])) {
        Py_ssize_t errors_length;
        errors = PyUnicode_AsUTF8AndSize(args[1], &errors_length);
        if (errors == NULL) {
            goto exit;
        }
        if (strlen(errors) != (size_t)errors_length) {
            PyErr_SetString(PyExc_ValueError, "embedded null character");
            goto exit;
        }
    }
    else {
        _PyArg_BadArgument("mbcs_decode", "argument 2", "str or None", args[1]);
        goto exit;
    }
    if (nargs < 3) {
        goto skip_optional;
    }
    final = PyObject_IsTrue(args[2]);
    if (final < 0) {
        goto exit;
    }
skip_optional:
    return_value = _codecs_mbcs_decode_impl(module, &data, errors, final);

exit:
    /* Cleanup for data */
    if (data.obj) {
       PyBuffer_Release(&data);
    }

    return return_value;
}

#endif /* defined(MS_WINDOWS) */

#if defined(MS_WINDOWS)

PyDoc_STRVAR(_codecs_oem_decode__doc__,
"oem_decode($module, data, errors=None, final=False, /)\n"
"--\n"
"\n");

#define _CODECS_OEM_DECODE_METHODDEF    \
    {"oem_decode", _PyCFunction_CAST(_codecs_oem_decode), METH_FASTCALL, _codecs_oem_decode__doc__},

static PyObject *
_codecs_oem_decode_impl(PyObject *module, Py_buffer *data,
                        const char *errors, int final);

static PyObject *
_codecs_oem_decode(PyObject *module, PyObject *const *args, Py_ssize_t nargs)
{
    PyObject *return_value = NULL;
    Py_buffer data;
    const char *errors = NULL;
    int final = 0;
    /* initializers for data */
    data.buf = NULL;
    data.obj = NULL;

    if (!_PyArg_CheckPositional("oem_decode", nargs, 1, 3)) {
        goto exit;
    }
    if (PyObject_GetBuffer(args[0], &data, PyBUF_SIMPLE) != 0) {
        goto exit;
    }
    if (!PyBuffer_IsContiguous(&data, 'C')) {
        _PyArg_BadArgument("oem_decode", "argument 1", "contiguous buffer", args[0]);
        goto exit;
    }
    if (nargs < 2) {
        goto skip_optional;
    }
    if (args[1] == Py_None) {
        errors = NULL;
    }
    else if (PyUnicode_Check(args[1])) {
        Py_ssize_t errors_length;
        errors = PyUnicode_AsUTF8AndSize(args[1], &errors_length);
        if (errors == NULL) {
            goto exit;
        }
        if (strlen(errors) != (size_t)errors_length) {
            PyErr_SetString(PyExc_ValueError, "embedded null character");
            goto exit;
        }
    }
    else {
        _PyArg_BadArgument("oem_decode", "argument 2", "str or None", args[1]);
        goto exit;
    }
    if (nargs < 3) {
        goto skip_optional;
    }
    final = PyObject_IsTrue(args[2]);
    if (final < 0) {
        goto exit;
    }
skip_optional:
    return_value = _codecs_oem_decode_impl(module, &data, errors, final);

exit:
    /* Cleanup for data */
    if (data.obj) {
       PyBuffer_Release(&data);
    }

    return return_value;
}

#endif /* defined(MS_WINDOWS) */

#if defined(MS_WINDOWS)

PyDoc_STRVAR(_codecs_code_page_decode__doc__,
"code_page_decode($module, codepage, data, errors=None, final=False, /)\n"
"--\n"
"\n");

#define _CODECS_CODE_PAGE_DECODE_METHODDEF    \
    {"code_page_decode", _PyCFunction_CAST(_codecs_code_page_decode), METH_FASTCALL, _codecs_code_page_decode__doc__},

static PyObject *
_codecs_code_page_decode_impl(PyObject *module, int codepage,
                              Py_buffer *data, const char *errors, int final);

static PyObject *
_codecs_code_page_decode(PyObject *module, PyObject *const *args, Py_ssize_t nargs)
{
    PyObject *return_value = NULL;
    int codepage;
    Py_buffer data;
    const char *errors = NULL;
    int final = 0;
    /* initializers for data */
    data.buf = NULL;
    data.obj = NULL;

    if (!_PyArg_CheckPositional("code_page_decode", nargs, 2, 4)) {
        goto exit;
    }
    codepage = _PyLong_AsInt(args[0]);
    if (codepage == -1 && PyErr_Occurred()) {
        goto exit;
    }
    if (PyObject_GetBuffer(args[1], &data, PyBUF_SIMPLE) != 0) {
        goto exit;
    }
    if (!PyBuffer_IsContiguous(&data, 'C')) {
        _PyArg_BadArgument("code_page_decode", "argument 2", "contiguous buffer", args[1]);
        goto exit;
    }
    if (nargs < 3) {
        goto skip_optional;
    }
    if (args[2] == Py_None) {
        errors = NULL;
    }
    else if (PyUnicode_Check(args[2])) {
        Py_ssize_t errors_length;
        errors = PyUnicode_AsUTF8AndSize(args[2], &errors_length);
        if (errors == NULL) {
            goto exit;
        }
        if (strlen(errors) != (size_t)errors_length) {
            PyErr_SetString(PyExc_ValueError, "embedded null character");
            goto exit;
        }
    }
    else {
        _PyArg_BadArgument("code_page_decode", "argument 3", "str or None", args[2]);
        goto exit;
    }
    if (nargs < 4) {
        goto skip_optional;
    }
    final = PyObject_IsTrue(args[3]);
    if (final < 0) {
        goto exit;
    }
skip_optional:
    return_value = _codecs_code_page_decode_impl(module, codepage, &data, errors, final);

exit:
    /* Cleanup for data */
    if (data.obj) {
       PyBuffer_Release(&data);
    }

    return return_value;
}

#endif /* defined(MS_WINDOWS) */

PyDoc_STRVAR(_codecs_readbuffer_encode__doc__,
"readbuffer_encode($module, data, errors=None, /)\n"
"--\n"
"\n");

#define _CODECS_READBUFFER_ENCODE_METHODDEF    \
    {"readbuffer_encode", _PyCFunction_CAST(_codecs_readbuffer_encode), METH_FASTCALL, _codecs_readbuffer_encode__doc__},

static PyObject *
_codecs_readbuffer_encode_impl(PyObject *module, Py_buffer *data,
                               const char *errors);

static PyObject *
_codecs_readbuffer_encode(PyObject *module, PyObject *const *args, Py_ssize_t nargs)
{
    PyObject *return_value = NULL;
    Py_buffer data;
    const char *errors = NULL;
    /* initializers for data */
    data.buf = NULL;
    data.obj = NULL;

    if (!_PyArg_CheckPositional("readbuffer_encode", nargs, 1, 2)) {
        goto exit;
    }
    if (PyUnicode_Check(args[0])) {
        Py_ssize_t len;
        const char *ptr = PyUnicode_AsUTF8AndSize(args[0], &len);
        if (ptr == NULL) {
            goto exit;
        }
        PyBuffer_FillInfo(&data, args[0], (void *)ptr, len, 1, 0);
    }
    else { /* any bytes-like object */
        if (PyObject_GetBuffer(args[0], &data, PyBUF_SIMPLE) != 0) {
            goto exit;
        }
        if (!PyBuffer_IsContiguous(&data, 'C')) {
            _PyArg_BadArgument("readbuffer_encode", "argument 1", "contiguous buffer", args[0]);
            goto exit;
        }
    }
    if (nargs < 2) {
        goto skip_optional;
    }
    if (args[1] == Py_None) {
        errors = NULL;
    }
    else if (PyUnicode_Check(args[1])) {
        Py_ssize_t errors_length;
        errors = PyUnicode_AsUTF8AndSize(args[1], &errors_length);
        if (errors == NULL) {
            goto exit;
        }
        if (strlen(errors) != (size_t)errors_length) {
            PyErr_SetString(PyExc_ValueError, "embedded null character");
            goto exit;
        }
    }
    else {
        _PyArg_BadArgument("readbuffer_encode", "argument 2", "str or None", args[1]);
        goto exit;
    }
skip_optional:
    return_value = _codecs_readbuffer_encode_impl(module, &data, errors);

exit:
    /* Cleanup for data */
    if (data.obj) {
       PyBuffer_Release(&data);
    }

    return return_value;
}

PyDoc_STRVAR(_codecs_utf_7_encode__doc__,
"utf_7_encode($module, str, errors=None, /)\n"
"--\n"
"\n");

#define _CODECS_UTF_7_ENCODE_METHODDEF    \
    {"utf_7_encode", _PyCFunction_CAST(_codecs_utf_7_encode), METH_FASTCALL, _codecs_utf_7_encode__doc__},

static PyObject *
_codecs_utf_7_encode_impl(PyObject *module, PyObject *str,
                          const char *errors);

static PyObject *
_codecs_utf_7_encode(PyObject *module, PyObject *const *args, Py_ssize_t nargs)
{
    PyObject *return_value = NULL;
    PyObject *str;
    const char *errors = NULL;

    if (!_PyArg_CheckPositional("utf_7_encode", nargs, 1, 2)) {
        goto exit;
    }
    if (!PyUnicode_Check(args[0])) {
        _PyArg_BadArgument("utf_7_encode", "argument 1", "str", args[0]);
        goto exit;
    }
    if (PyUnicode_READY(args[0]) == -1) {
        goto exit;
    }
    str = args[0];
    if (nargs < 2) {
        goto skip_optional;
    }
    if (args[1] == Py_None) {
        errors = NULL;
    }
    else if (PyUnicode_Check(args[1])) {
        Py_ssize_t errors_length;
        errors = PyUnicode_AsUTF8AndSize(args[1], &errors_length);
        if (errors == NULL) {
            goto exit;
        }
        if (strlen(errors) != (size_t)errors_length) {
            PyErr_SetString(PyExc_ValueError, "embedded null character");
            goto exit;
        }
    }
    else {
        _PyArg_BadArgument("utf_7_encode", "argument 2", "str or None", args[1]);
        goto exit;
    }
skip_optional:
    return_value = _codecs_utf_7_encode_impl(module, str, errors);

exit:
    return return_value;
}

PyDoc_STRVAR(_codecs_utf_8_encode__doc__,
"utf_8_encode($module, str, errors=None, /)\n"
"--\n"
"\n");

#define _CODECS_UTF_8_ENCODE_METHODDEF    \
    {"utf_8_encode", _PyCFunction_CAST(_codecs_utf_8_encode), METH_FASTCALL, _codecs_utf_8_encode__doc__},

static PyObject *
_codecs_utf_8_encode_impl(PyObject *module, PyObject *str,
                          const char *errors);

static PyObject *
_codecs_utf_8_encode(PyObject *module, PyObject *const *args, Py_ssize_t nargs)
{
    PyObject *return_value = NULL;
    PyObject *str;
    const char *errors = NULL;

    if (!_PyArg_CheckPositional("utf_8_encode", nargs, 1, 2)) {
        goto exit;
    }
    if (!PyUnicode_Check(args[0])) {
        _PyArg_BadArgument("utf_8_encode", "argument 1", "str", args[0]);
        goto exit;
    }
    if (PyUnicode_READY(args[0]) == -1) {
        goto exit;
    }
    str = args[0];
    if (nargs < 2) {
        goto skip_optional;
    }
    if (args[1] == Py_None) {
        errors = NULL;
    }
    else if (PyUnicode_Check(args[1])) {
        Py_ssize_t errors_length;
        errors = PyUnicode_AsUTF8AndSize(args[1], &errors_length);
        if (errors == NULL) {
            goto exit;
        }
        if (strlen(errors) != (size_t)errors_length) {
            PyErr_SetString(PyExc_ValueError, "embedded null character");
            goto exit;
        }
    }
    else {
        _PyArg_BadArgument("utf_8_encode", "argument 2", "str or None", args[1]);
        goto exit;
    }
skip_optional:
    return_value = _codecs_utf_8_encode_impl(module, str, errors);

exit:
    return return_value;
}

PyDoc_STRVAR(_codecs_utf_16_encode__doc__,
"utf_16_encode($module, str, errors=None, byteorder=0, /)\n"
"--\n"
"\n");

#define _CODECS_UTF_16_ENCODE_METHODDEF    \
    {"utf_16_encode", _PyCFunction_CAST(_codecs_utf_16_encode), METH_FASTCALL, _codecs_utf_16_encode__doc__},

static PyObject *
_codecs_utf_16_encode_impl(PyObject *module, PyObject *str,
                           const char *errors, int byteorder);

static PyObject *
_codecs_utf_16_encode(PyObject *module, PyObject *const *args, Py_ssize_t nargs)
{
    PyObject *return_value = NULL;
    PyObject *str;
    const char *errors = NULL;
    int byteorder = 0;

    if (!_PyArg_CheckPositional("utf_16_encode", nargs, 1, 3)) {
        goto exit;
    }
    if (!PyUnicode_Check(args[0])) {
        _PyArg_BadArgument("utf_16_encode", "argument 1", "str", args[0]);
        goto exit;
    }
    if (PyUnicode_READY(args[0]) == -1) {
        goto exit;
    }
    str = args[0];
    if (nargs < 2) {
        goto skip_optional;
    }
    if (args[1] == Py_None) {
        errors = NULL;
    }
    else if (PyUnicode_Check(args[1])) {
        Py_ssize_t errors_length;
        errors = PyUnicode_AsUTF8AndSize(args[1], &errors_length);
        if (errors == NULL) {
            goto exit;
        }
        if (strlen(errors) != (size_t)errors_length) {
            PyErr_SetString(PyExc_ValueError, "embedded null character");
            goto exit;
        }
    }
    else {
        _PyArg_BadArgument("utf_16_encode", "argument 2", "str or None", args[1]);
        goto exit;
    }
    if (nargs < 3) {
        goto skip_optional;
    }
    byteorder = _PyLong_AsInt(args[2]);
    if (byteorder == -1 && PyErr_Occurred()) {
        goto exit;
    }
skip_optional:
    return_value = _codecs_utf_16_encode_impl(module, str, errors, byteorder);

exit:
    return return_value;
}

PyDoc_STRVAR(_codecs_utf_16_le_encode__doc__,
"utf_16_le_encode($module, str, errors=None, /)\n"
"--\n"
"\n");

#define _CODECS_UTF_16_LE_ENCODE_METHODDEF    \
    {"utf_16_le_encode", _PyCFunction_CAST(_codecs_utf_16_le_encode), METH_FASTCALL, _codecs_utf_16_le_encode__doc__},

static PyObject *
_codecs_utf_16_le_encode_impl(PyObject *module, PyObject *str,
                              const char *errors);

static PyObject *
_codecs_utf_16_le_encode(PyObject *module, PyObject *const *args, Py_ssize_t nargs)
{
    PyObject *return_value = NULL;
    PyObject *str;
    const char *errors = NULL;

    if (!_PyArg_CheckPositional("utf_16_le_encode", nargs, 1, 2)) {
        goto exit;
    }
    if (!PyUnicode_Check(args[0])) {
        _PyArg_BadArgument("utf_16_le_encode", "argument 1", "str", args[0]);
        goto exit;
    }
    if (PyUnicode_READY(args[0]) == -1) {
        goto exit;
    }
    str = args[0];
    if (nargs < 2) {
        goto skip_optional;
    }
    if (args[1] == Py_None) {
        errors = NULL;
    }
    else if (PyUnicode_Check(args[1])) {
        Py_ssize_t errors_length;
        errors = PyUnicode_AsUTF8AndSize(args[1], &errors_length);
        if (errors == NULL) {
            goto exit;
        }
        if (strlen(errors) != (size_t)errors_length) {
            PyErr_SetString(PyExc_ValueError, "embedded null character");
            goto exit;
        }
    }
    else {
        _PyArg_BadArgument("utf_16_le_encode", "argument 2", "str or None", args[1]);
        goto exit;
    }
skip_optional:
    return_value = _codecs_utf_16_le_encode_impl(module, str, errors);

exit:
    return return_value;
}

PyDoc_STRVAR(_codecs_utf_16_be_encode__doc__,
"utf_16_be_encode($module, str, errors=None, /)\n"
"--\n"
"\n");

#define _CODECS_UTF_16_BE_ENCODE_METHODDEF    \
    {"utf_16_be_encode", _PyCFunction_CAST(_codecs_utf_16_be_encode), METH_FASTCALL, _codecs_utf_16_be_encode__doc__},

static PyObject *
_codecs_utf_16_be_encode_impl(PyObject *module, PyObject *str,
                              const char *errors);

static PyObject *
_codecs_utf_16_be_encode(PyObject *module, PyObject *const *args, Py_ssize_t nargs)
{
    PyObject *return_value = NULL;
    PyObject *str;
    const char *errors = NULL;

    if (!_PyArg_CheckPositional("utf_16_be_encode", nargs, 1, 2)) {
        goto exit;
    }
    if (!PyUnicode_Check(args[0])) {
        _PyArg_BadArgument("utf_16_be_encode", "argument 1", "str", args[0]);
        goto exit;
    }
    if (PyUnicode_READY(args[0]) == -1) {
        goto exit;
    }
    str = args[0];
    if (nargs < 2) {
        goto skip_optional;
    }
    if (args[1] == Py_None) {
        errors = NULL;
    }
    else if (PyUnicode_Check(args[1])) {
        Py_ssize_t errors_length;
        errors = PyUnicode_AsUTF8AndSize(args[1], &errors_length);
        if (errors == NULL) {
            goto exit;
        }
        if (strlen(errors) != (size_t)errors_length) {
            PyErr_SetString(PyExc_ValueError, "embedded null character");
            goto exit;
        }
    }
    else {
        _PyArg_BadArgument("utf_16_be_encode", "argument 2", "str or None", args[1]);
        goto exit;
    }
skip_optional:
    return_value = _codecs_utf_16_be_encode_impl(module, str, errors);

exit:
    return return_value;
}

PyDoc_STRVAR(_codecs_utf_32_encode__doc__,
"utf_32_encode($module, str, errors=None, byteorder=0, /)\n"
"--\n"
"\n");

#define _CODECS_UTF_32_ENCODE_METHODDEF    \
    {"utf_32_encode", _PyCFunction_CAST(_codecs_utf_32_encode), METH_FASTCALL, _codecs_utf_32_encode__doc__},

static PyObject *
_codecs_utf_32_encode_impl(PyObject *module, PyObject *str,
                           const char *errors, int byteorder);

static PyObject *
_codecs_utf_32_encode(PyObject *module, PyObject *const *args, Py_ssize_t nargs)
{
    PyObject *return_value = NULL;
    PyObject *str;
    const char *errors = NULL;
    int byteorder = 0;

    if (!_PyArg_CheckPositional("utf_32_encode", nargs, 1, 3)) {
        goto exit;
    }
    if (!PyUnicode_Check(args[0])) {
        _PyArg_BadArgument("utf_32_encode", "argument 1", "str", args[0]);
        goto exit;
    }
    if (PyUnicode_READY(args[0]) == -1) {
        goto exit;
    }
    str = args[0];
    if (nargs < 2) {
        goto skip_optional;
    }
    if (args[1] == Py_None) {
        errors = NULL;
    }
    else if (PyUnicode_Check(args[1])) {
        Py_ssize_t errors_length;
        errors = PyUnicode_AsUTF8AndSize(args[1], &errors_length);
        if (errors == NULL) {
            goto exit;
        }
        if (strlen(errors) != (size_t)errors_length) {
            PyErr_SetString(PyExc_ValueError, "embedded null character");
            goto exit;
        }
    }
    else {
        _PyArg_BadArgument("utf_32_encode", "argument 2", "str or None", args[1]);
        goto exit;
    }
    if (nargs < 3) {
        goto skip_optional;
    }
    byteorder = _PyLong_AsInt(args[2]);
    if (byteorder == -1 && PyErr_Occurred()) {
        goto exit;
    }
skip_optional:
    return_value = _codecs_utf_32_encode_impl(module, str, errors, byteorder);

exit:
    return return_value;
}

PyDoc_STRVAR(_codecs_utf_32_le_encode__doc__,
"utf_32_le_encode($module, str, errors=None, /)\n"
"--\n"
"\n");

#define _CODECS_UTF_32_LE_ENCODE_METHODDEF    \
    {"utf_32_le_encode", _PyCFunction_CAST(_codecs_utf_32_le_encode), METH_FASTCALL, _codecs_utf_32_le_encode__doc__},

static PyObject *
_codecs_utf_32_le_encode_impl(PyObject *module, PyObject *str,
                              const char *errors);

static PyObject *
_codecs_utf_32_le_encode(PyObject *module, PyObject *const *args, Py_ssize_t nargs)
{
    PyObject *return_value = NULL;
    PyObject *str;
    const char *errors = NULL;

    if (!_PyArg_CheckPositional("utf_32_le_encode", nargs, 1, 2)) {
        goto exit;
    }
    if (!PyUnicode_Check(args[0])) {
        _PyArg_BadArgument("utf_32_le_encode", "argument 1", "str", args[0]);
        goto exit;
    }
    if (PyUnicode_READY(args[0]) == -1) {
        goto exit;
    }
    str = args[0];
    if (nargs < 2) {
        goto skip_optional;
    }
    if (args[1] == Py_None) {
        errors = NULL;
    }
    else if (PyUnicode_Check(args[1])) {
        Py_ssize_t errors_length;
        errors = PyUnicode_AsUTF8AndSize(args[1], &errors_length);
        if (errors == NULL) {
            goto exit;
        }
        if (strlen(errors) != (size_t)errors_length) {
            PyErr_SetString(PyExc_ValueError, "embedded null character");
            goto exit;
        }
    }
    else {
        _PyArg_BadArgument("utf_32_le_encode", "argument 2", "str or None", args[1]);
        goto exit;
    }
skip_optional:
    return_value = _codecs_utf_32_le_encode_impl(module, str, errors);

exit:
    return return_value;
}

PyDoc_STRVAR(_codecs_utf_32_be_encode__doc__,
"utf_32_be_encode($module, str, errors=None, /)\n"
"--\n"
"\n");

#define _CODECS_UTF_32_BE_ENCODE_METHODDEF    \
    {"utf_32_be_encode", _PyCFunction_CAST(_codecs_utf_32_be_encode), METH_FASTCALL, _codecs_utf_32_be_encode__doc__},

static PyObject *
_codecs_utf_32_be_encode_impl(PyObject *module, PyObject *str,
                              const char *errors);

static PyObject *
_codecs_utf_32_be_encode(PyObject *module, PyObject *const *args, Py_ssize_t nargs)
{
    PyObject *return_value = NULL;
    PyObject *str;
    const char *errors = NULL;

    if (!_PyArg_CheckPositional("utf_32_be_encode", nargs, 1, 2)) {
        goto exit;
    }
    if (!PyUnicode_Check(args[0])) {
        _PyArg_BadArgument("utf_32_be_encode", "argument 1", "str", args[0]);
        goto exit;
    }
    if (PyUnicode_READY(args[0]) == -1) {
        goto exit;
    }
    str = args[0];
    if (nargs < 2) {
        goto skip_optional;
    }
    if (args[1] == Py_None) {
        errors = NULL;
    }
    else if (PyUnicode_Check(args[1])) {
        Py_ssize_t errors_length;
        errors = PyUnicode_AsUTF8AndSize(args[1], &errors_length);
        if (errors == NULL) {
            goto exit;
        }
        if (strlen(errors) != (size_t)errors_length) {
            PyErr_SetString(PyExc_ValueError, "embedded null character");
            goto exit;
        }
    }
    else {
        _PyArg_BadArgument("utf_32_be_encode", "argument 2", "str or None", args[1]);
        goto exit;
    }
skip_optional:
    return_value = _codecs_utf_32_be_encode_impl(module, str, errors);

exit:
    return return_value;
}

PyDoc_STRVAR(_codecs_unicode_escape_encode__doc__,
"unicode_escape_encode($module, str, errors=None, /)\n"
"--\n"
"\n");

#define _CODECS_UNICODE_ESCAPE_ENCODE_METHODDEF    \
    {"unicode_escape_encode", _PyCFunction_CAST(_codecs_unicode_escape_encode), METH_FASTCALL, _codecs_unicode_escape_encode__doc__},

static PyObject *
_codecs_unicode_escape_encode_impl(PyObject *module, PyObject *str,
                                   const char *errors);

static PyObject *
_codecs_unicode_escape_encode(PyObject *module, PyObject *const *args, Py_ssize_t nargs)
{
    PyObject *return_value = NULL;
    PyObject *str;
    const char *errors = NULL;

    if (!_PyArg_CheckPositional("unicode_escape_encode", nargs, 1, 2)) {
        goto exit;
    }
    if (!PyUnicode_Check(args[0])) {
        _PyArg_BadArgument("unicode_escape_encode", "argument 1", "str", args[0]);
        goto exit;
    }
    if (PyUnicode_READY(args[0]) == -1) {
        goto exit;
    }
    str = args[0];
    if (nargs < 2) {
        goto skip_optional;
    }
    if (args[1] == Py_None) {
        errors = NULL;
    }
    else if (PyUnicode_Check(args[1])) {
        Py_ssize_t errors_length;
        errors = PyUnicode_AsUTF8AndSize(args[1], &errors_length);
        if (errors == NULL) {
            goto exit;
        }
        if (strlen(errors) != (size_t)errors_length) {
            PyErr_SetString(PyExc_ValueError, "embedded null character");
            goto exit;
        }
    }
    else {
        _PyArg_BadArgument("unicode_escape_encode", "argument 2", "str or None", args[1]);
        goto exit;
    }
skip_optional:
    return_value = _codecs_unicode_escape_encode_impl(module, str, errors);

exit:
    return return_value;
}

PyDoc_STRVAR(_codecs_raw_unicode_escape_encode__doc__,
"raw_unicode_escape_encode($module, str, errors=None, /)\n"
"--\n"
"\n");

#define _CODECS_RAW_UNICODE_ESCAPE_ENCODE_METHODDEF    \
    {"raw_unicode_escape_encode", _PyCFunction_CAST(_codecs_raw_unicode_escape_encode), METH_FASTCALL, _codecs_raw_unicode_escape_encode__doc__},

static PyObject *
_codecs_raw_unicode_escape_encode_impl(PyObject *module, PyObject *str,
                                       const char *errors);

static PyObject *
_codecs_raw_unicode_escape_encode(PyObject *module, PyObject *const *args, Py_ssize_t nargs)
{
    PyObject *return_value = NULL;
    PyObject *str;
    const char *errors = NULL;

    if (!_PyArg_CheckPositional("raw_unicode_escape_encode", nargs, 1, 2)) {
        goto exit;
    }
    if (!PyUnicode_Check(args[0])) {
        _PyArg_BadArgument("raw_unicode_escape_encode", "argument 1", "str", args[0]);
        goto exit;
    }
    if (PyUnicode_READY(args[0]) == -1) {
        goto exit;
    }
    str = args[0];
    if (nargs < 2) {
        goto skip_optional;
    }
    if (args[1] == Py_None) {
        errors = NULL;
    }
    else if (PyUnicode_Check(args[1])) {
        Py_ssize_t errors_length;
        errors = PyUnicode_AsUTF8AndSize(args[1], &errors_length);
        if (errors == NULL) {
            goto exit;
        }
        if (strlen(errors) != (size_t)errors_length) {
            PyErr_SetString(PyExc_ValueError, "embedded null character");
            goto exit;
        }
    }
    else {
        _PyArg_BadArgument("raw_unicode_escape_encode", "argument 2", "str or None", args[1]);
        goto exit;
    }
skip_optional:
    return_value = _codecs_raw_unicode_escape_encode_impl(module, str, errors);

exit:
    return return_value;
}

PyDoc_STRVAR(_codecs_latin_1_encode__doc__,
"latin_1_encode($module, str, errors=None, /)\n"
"--\n"
"\n");

#define _CODECS_LATIN_1_ENCODE_METHODDEF    \
    {"latin_1_encode", _PyCFunction_CAST(_codecs_latin_1_encode), METH_FASTCALL, _codecs_latin_1_encode__doc__},

static PyObject *
_codecs_latin_1_encode_impl(PyObject *module, PyObject *str,
                            const char *errors);

static PyObject *
_codecs_latin_1_encode(PyObject *module, PyObject *const *args, Py_ssize_t nargs)
{
    PyObject *return_value = NULL;
    PyObject *str;
    const char *errors = NULL;

    if (!_PyArg_CheckPositional("latin_1_encode", nargs, 1, 2)) {
        goto exit;
    }
    if (!PyUnicode_Check(args[0])) {
        _PyArg_BadArgument("latin_1_encode", "argument 1", "str", args[0]);
        goto exit;
    }
    if (PyUnicode_READY(args[0]) == -1) {
        goto exit;
    }
    str = args[0];
    if (nargs < 2) {
        goto skip_optional;
    }
    if (args[1] == Py_None) {
        errors = NULL;
    }
    else if (PyUnicode_Check(args[1])) {
        Py_ssize_t errors_length;
        errors = PyUnicode_AsUTF8AndSize(args[1], &errors_length);
        if (errors == NULL) {
            goto exit;
        }
        if (strlen(errors) != (size_t)errors_length) {
            PyErr_SetString(PyExc_ValueError, "embedded null character");
            goto exit;
        }
    }
    else {
        _PyArg_BadArgument("latin_1_encode", "argument 2", "str or None", args[1]);
        goto exit;
    }
skip_optional:
    return_value = _codecs_latin_1_encode_impl(module, str, errors);

exit:
    return return_value;
}

PyDoc_STRVAR(_codecs_ascii_encode__doc__,
"ascii_encode($module, str, errors=None, /)\n"
"--\n"
"\n");

#define _CODECS_ASCII_ENCODE_METHODDEF    \
    {"ascii_encode", _PyCFunction_CAST(_codecs_ascii_encode), METH_FASTCALL, _codecs_ascii_encode__doc__},

static PyObject *
_codecs_ascii_encode_impl(PyObject *module, PyObject *str,
                          const char *errors);

static PyObject *
_codecs_ascii_encode(PyObject *module, PyObject *const *args, Py_ssize_t nargs)
{
    PyObject *return_value = NULL;
    PyObject *str;
    const char *errors = NULL;

    if (!_PyArg_CheckPositional("ascii_encode", nargs, 1, 2)) {
        goto exit;
    }
    if (!PyUnicode_Check(args[0])) {
        _PyArg_BadArgument("ascii_encode", "argument 1", "str", args[0]);
        goto exit;
    }
    if (PyUnicode_READY(args[0]) == -1) {
        goto exit;
    }
    str = args[0];
    if (nargs < 2) {
        goto skip_optional;
    }
    if (args[1] == Py_None) {
        errors = NULL;
    }
    else if (PyUnicode_Check(args[1])) {
        Py_ssize_t errors_length;
        errors = PyUnicode_AsUTF8AndSize(args[1], &errors_length);
        if (errors == NULL) {
            goto exit;
        }
        if (strlen(errors) != (size_t)errors_length) {
            PyErr_SetString(PyExc_ValueError, "embedded null character");
            goto exit;
        }
    }
    else {
        _PyArg_BadArgument("ascii_encode", "argument 2", "str or None", args[1]);
        goto exit;
    }
skip_optional:
    return_value = _codecs_ascii_encode_impl(module, str, errors);

exit:
    return return_value;
}

PyDoc_STRVAR(_codecs_charmap_encode__doc__,
"charmap_encode($module, str, errors=None, mapping=None, /)\n"
"--\n"
"\n");

#define _CODECS_CHARMAP_ENCODE_METHODDEF    \
    {"charmap_encode", _PyCFunction_CAST(_codecs_charmap_encode), METH_FASTCALL, _codecs_charmap_encode__doc__},

static PyObject *
_codecs_charmap_encode_impl(PyObject *module, PyObject *str,
                            const char *errors, PyObject *mapping);

static PyObject *
_codecs_charmap_encode(PyObject *module, PyObject *const *args, Py_ssize_t nargs)
{
    PyObject *return_value = NULL;
    PyObject *str;
    const char *errors = NULL;
    PyObject *mapping = Py_None;

    if (!_PyArg_CheckPositional("charmap_encode", nargs, 1, 3)) {
        goto exit;
    }
    if (!PyUnicode_Check(args[0])) {
        _PyArg_BadArgument("charmap_encode", "argument 1", "str", args[0]);
        goto exit;
    }
    if (PyUnicode_READY(args[0]) == -1) {
        goto exit;
    }
    str = args[0];
    if (nargs < 2) {
        goto skip_optional;
    }
    if (args[1] == Py_None) {
        errors = NULL;
    }
    else if (PyUnicode_Check(args[1])) {
        Py_ssize_t errors_length;
        errors = PyUnicode_AsUTF8AndSize(args[1], &errors_length);
        if (errors == NULL) {
            goto exit;
        }
        if (strlen(errors) != (size_t)errors_length) {
            PyErr_SetString(PyExc_ValueError, "embedded null character");
            goto exit;
        }
    }
    else {
        _PyArg_BadArgument("charmap_encode", "argument 2", "str or None", args[1]);
        goto exit;
    }
    if (nargs < 3) {
        goto skip_optional;
    }
    mapping = args[2];
skip_optional:
    return_value = _codecs_charmap_encode_impl(module, str, errors, mapping);

exit:
    return return_value;
}

PyDoc_STRVAR(_codecs_charmap_build__doc__,
"charmap_build($module, map, /)\n"
"--\n"
"\n");

#define _CODECS_CHARMAP_BUILD_METHODDEF    \
    {"charmap_build", (PyCFunction)_codecs_charmap_build, METH_O, _codecs_charmap_build__doc__},

static PyObject *
_codecs_charmap_build_impl(PyObject *module, PyObject *map);

static PyObject *
_codecs_charmap_build(PyObject *module, PyObject *arg)
{
    PyObject *return_value = NULL;
    PyObject *map;

    if (!PyUnicode_Check(arg)) {
        _PyArg_BadArgument("charmap_build", "argument", "str", arg);
        goto exit;
    }
    if (PyUnicode_READY(arg) == -1) {
        goto exit;
    }
    map = arg;
    return_value = _codecs_charmap_build_impl(module, map);

exit:
    return return_value;
}

#if defined(MS_WINDOWS)

PyDoc_STRVAR(_codecs_mbcs_encode__doc__,
"mbcs_encode($module, str, errors=None, /)\n"
"--\n"
"\n");

#define _CODECS_MBCS_ENCODE_METHODDEF    \
    {"mbcs_encode", _PyCFunction_CAST(_codecs_mbcs_encode), METH_FASTCALL, _codecs_mbcs_encode__doc__},

static PyObject *
_codecs_mbcs_encode_impl(PyObject *module, PyObject *str, const char *errors);

static PyObject *
_codecs_mbcs_encode(PyObject *module, PyObject *const *args, Py_ssize_t nargs)
{
    PyObject *return_value = NULL;
    PyObject *str;
    const char *errors = NULL;

    if (!_PyArg_CheckPositional("mbcs_encode", nargs, 1, 2)) {
        goto exit;
    }
    if (!PyUnicode_Check(args[0])) {
        _PyArg_BadArgument("mbcs_encode", "argument 1", "str", args[0]);
        goto exit;
    }
    if (PyUnicode_READY(args[0]) == -1) {
        goto exit;
    }
    str = args[0];
    if (nargs < 2) {
        goto skip_optional;
    }
    if (args[1] == Py_None) {
        errors = NULL;
    }
    else if (PyUnicode_Check(args[1])) {
        Py_ssize_t errors_length;
        errors = PyUnicode_AsUTF8AndSize(args[1], &errors_length);
        if (errors == NULL) {
            goto exit;
        }
        if (strlen(errors) != (size_t)errors_length) {
            PyErr_SetString(PyExc_ValueError, "embedded null character");
            goto exit;
        }
    }
    else {
        _PyArg_BadArgument("mbcs_encode", "argument 2", "str or None", args[1]);
        goto exit;
    }
skip_optional:
    return_value = _codecs_mbcs_encode_impl(module, str, errors);

exit:
    return return_value;
}

#endif /* defined(MS_WINDOWS) */

#if defined(MS_WINDOWS)

PyDoc_STRVAR(_codecs_oem_encode__doc__,
"oem_encode($module, str, errors=None, /)\n"
"--\n"
"\n");

#define _CODECS_OEM_ENCODE_METHODDEF    \
    {"oem_encode", _PyCFunction_CAST(_codecs_oem_encode), METH_FASTCALL, _codecs_oem_encode__doc__},

static PyObject *
_codecs_oem_encode_impl(PyObject *module, PyObject *str, const char *errors);

static PyObject *
_codecs_oem_encode(PyObject *module, PyObject *const *args, Py_ssize_t nargs)
{
    PyObject *return_value = NULL;
    PyObject *str;
    const char *errors = NULL;

    if (!_PyArg_CheckPositional("oem_encode", nargs, 1, 2)) {
        goto exit;
    }
    if (!PyUnicode_Check(args[0])) {
        _PyArg_BadArgument("oem_encode", "argument 1", "str", args[0]);
        goto exit;
    }
    if (PyUnicode_READY(args[0]) == -1) {
        goto exit;
    }
    str = args[0];
    if (nargs < 2) {
        goto skip_optional;
    }
    if (args[1] == Py_None) {
        errors = NULL;
    }
    else if (PyUnicode_Check(args[1])) {
        Py_ssize_t errors_length;
        errors = PyUnicode_AsUTF8AndSize(args[1], &errors_length);
        if (errors == NULL) {
            goto exit;
        }
        if (strlen(errors) != (size_t)errors_length) {
            PyErr_SetString(PyExc_ValueError, "embedded null character");
            goto exit;
        }
    }
    else {
        _PyArg_BadArgument("oem_encode", "argument 2", "str or None", args[1]);
        goto exit;
    }
skip_optional:
    return_value = _codecs_oem_encode_impl(module, str, errors);

exit:
    return return_value;
}

#endif /* defined(MS_WINDOWS) */

#if defined(MS_WINDOWS)

PyDoc_STRVAR(_codecs_code_page_encode__doc__,
"code_page_encode($module, code_page, str, errors=None, /)\n"
"--\n"
"\n");

#define _CODECS_CODE_PAGE_ENCODE_METHODDEF    \
    {"code_page_encode", _PyCFunction_CAST(_codecs_code_page_encode), METH_FASTCALL, _codecs_code_page_encode__doc__},

static PyObject *
_codecs_code_page_encode_impl(PyObject *module, int code_page, PyObject *str,
                              const char *errors);

static PyObject *
_codecs_code_page_encode(PyObject *module, PyObject *const *args, Py_ssize_t nargs)
{
    PyObject *return_value = NULL;
    int code_page;
    PyObject *str;
    const char *errors = NULL;

    if (!_PyArg_CheckPositional("code_page_encode", nargs, 2, 3)) {
        goto exit;
    }
    code_page = _PyLong_AsInt(args[0]);
    if (code_page == -1 && PyErr_Occurred()) {
        goto exit;
    }
    if (!PyUnicode_Check(args[1])) {
        _PyArg_BadArgument("code_page_encode", "argument 2", "str", args[1]);
        goto exit;
    }
    if (PyUnicode_READY(args[1]) == -1) {
        goto exit;
    }
    str = args[1];
    if (nargs < 3) {
        goto skip_optional;
    }
    if (args[2] == Py_None) {
        errors = NULL;
    }
    else if (PyUnicode_Check(args[2])) {
        Py_ssize_t errors_length;
        errors = PyUnicode_AsUTF8AndSize(args[2], &errors_length);
        if (errors == NULL) {
            goto exit;
        }
        if (strlen(errors) != (size_t)errors_length) {
            PyErr_SetString(PyExc_ValueError, "embedded null character");
            goto exit;
        }
    }
    else {
        _PyArg_BadArgument("code_page_encode", "argument 3", "str or None", args[2]);
        goto exit;
    }
skip_optional:
    return_value = _codecs_code_page_encode_impl(module, code_page, str, errors);

exit:
    return return_value;
}

#endif /* defined(MS_WINDOWS) */

PyDoc_STRVAR(_codecs_register_error__doc__,
"register_error($module, errors, handler, /)\n"
"--\n"
"\n"
"Register the specified error handler under the name errors.\n"
"\n"
"handler must be a callable object, that will be called with an exception\n"
"instance containing information about the location of the encoding/decoding\n"
"error and must return a (replacement, new position) tuple.");

#define _CODECS_REGISTER_ERROR_METHODDEF    \
    {"register_error", _PyCFunction_CAST(_codecs_register_error), METH_FASTCALL, _codecs_register_error__doc__},

static PyObject *
_codecs_register_error_impl(PyObject *module, const char *errors,
                            PyObject *handler);

static PyObject *
_codecs_register_error(PyObject *module, PyObject *const *args, Py_ssize_t nargs)
{
    PyObject *return_value = NULL;
    const char *errors;
    PyObject *handler;

    if (!_PyArg_CheckPositional("register_error", nargs, 2, 2)) {
        goto exit;
    }
    if (!PyUnicode_Check(args[0])) {
        _PyArg_BadArgument("register_error", "argument 1", "str", args[0]);
        goto exit;
    }
    Py_ssize_t errors_length;
    errors = PyUnicode_AsUTF8AndSize(args[0], &errors_length);
    if (errors == NULL) {
        goto exit;
    }
    if (strlen(errors) != (size_t)errors_length) {
        PyErr_SetString(PyExc_ValueError, "embedded null character");
        goto exit;
    }
    handler = args[1];
    return_value = _codecs_register_error_impl(module, errors, handler);

exit:
    return return_value;
}

PyDoc_STRVAR(_codecs_lookup_error__doc__,
"lookup_error($module, name, /)\n"
"--\n"
"\n"
"lookup_error(errors) -> handler\n"
"\n"
"Return the error handler for the specified error handling name or raise a\n"
"LookupError, if no handler exists under this name.");

#define _CODECS_LOOKUP_ERROR_METHODDEF    \
    {"lookup_error", (PyCFunction)_codecs_lookup_error, METH_O, _codecs_lookup_error__doc__},

static PyObject *
_codecs_lookup_error_impl(PyObject *module, const char *name);

static PyObject *
_codecs_lookup_error(PyObject *module, PyObject *arg)
{
    PyObject *return_value = NULL;
    const char *name;

    if (!PyUnicode_Check(arg)) {
        _PyArg_BadArgument("lookup_error", "argument", "str", arg);
        goto exit;
    }
    Py_ssize_t name_length;
    name = PyUnicode_AsUTF8AndSize(arg, &name_length);
    if (name == NULL) {
        goto exit;
    }
    if (strlen(name) != (size_t)name_length) {
        PyErr_SetString(PyExc_ValueError, "embedded null character");
        goto exit;
    }
    return_value = _codecs_lookup_error_impl(module, name);

exit:
    return return_value;
}

#ifndef _CODECS_MBCS_DECODE_METHODDEF
    #define _CODECS_MBCS_DECODE_METHODDEF
#endif /* !defined(_CODECS_MBCS_DECODE_METHODDEF) */

#ifndef _CODECS_OEM_DECODE_METHODDEF
    #define _CODECS_OEM_DECODE_METHODDEF
#endif /* !defined(_CODECS_OEM_DECODE_METHODDEF) */

#ifndef _CODECS_CODE_PAGE_DECODE_METHODDEF
    #define _CODECS_CODE_PAGE_DECODE_METHODDEF
#endif /* !defined(_CODECS_CODE_PAGE_DECODE_METHODDEF) */

#ifndef _CODECS_MBCS_ENCODE_METHODDEF
    #define _CODECS_MBCS_ENCODE_METHODDEF
#endif /* !defined(_CODECS_MBCS_ENCODE_METHODDEF) */

#ifndef _CODECS_OEM_ENCODE_METHODDEF
    #define _CODECS_OEM_ENCODE_METHODDEF
#endif /* !defined(_CODECS_OEM_ENCODE_METHODDEF) */

#ifndef _CODECS_CODE_PAGE_ENCODE_METHODDEF
    #define _CODECS_CODE_PAGE_ENCODE_METHODDEF
#endif /* !defined(_CODECS_CODE_PAGE_ENCODE_METHODDEF) */
<<<<<<< HEAD
/*[clinic end generated code: output=955e74011a71d01f input=a9049054013a1b77]*/
=======
/*[clinic end generated code: output=603da07cf8dfeb4b input=a9049054013a1b77]*/
>>>>>>> 85c7bf5b
<|MERGE_RESOLUTION|>--- conflicted
+++ resolved
@@ -1165,13 +1165,10 @@
     PyObject *return_value = NULL;
     Py_buffer data;
     const char *errors = NULL;
-<<<<<<< HEAD
+    int final = 1;
     /* initializers for data */
     data.buf = NULL;
     data.obj = NULL;
-=======
-    int final = 1;
->>>>>>> 85c7bf5b
 
     if (!_PyArg_CheckPositional("unicode_escape_decode", nargs, 1, 3)) {
         goto exit;
@@ -1251,13 +1248,10 @@
     PyObject *return_value = NULL;
     Py_buffer data;
     const char *errors = NULL;
-<<<<<<< HEAD
+    int final = 1;
     /* initializers for data */
     data.buf = NULL;
     data.obj = NULL;
-=======
-    int final = 1;
->>>>>>> 85c7bf5b
 
     if (!_PyArg_CheckPositional("raw_unicode_escape_decode", nargs, 1, 3)) {
         goto exit;
@@ -1467,14 +1461,10 @@
     PyObject *return_value = NULL;
     Py_buffer data;
     const char *errors = NULL;
-<<<<<<< HEAD
-    PyObject *mapping = NULL;
+    PyObject *mapping = Py_None;
     /* initializers for data */
     data.buf = NULL;
     data.obj = NULL;
-=======
-    PyObject *mapping = Py_None;
->>>>>>> 85c7bf5b
 
     if (!_PyArg_CheckPositional("charmap_decode", nargs, 1, 3)) {
         goto exit;
@@ -2939,8 +2929,4 @@
 #ifndef _CODECS_CODE_PAGE_ENCODE_METHODDEF
     #define _CODECS_CODE_PAGE_ENCODE_METHODDEF
 #endif /* !defined(_CODECS_CODE_PAGE_ENCODE_METHODDEF) */
-<<<<<<< HEAD
-/*[clinic end generated code: output=955e74011a71d01f input=a9049054013a1b77]*/
-=======
-/*[clinic end generated code: output=603da07cf8dfeb4b input=a9049054013a1b77]*/
->>>>>>> 85c7bf5b
+/*[clinic end generated code: output=2098dfe2bf44bdef input=a9049054013a1b77]*/