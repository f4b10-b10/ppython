--- conflicted
+++ resolved
@@ -7,6 +7,7 @@
 #  include "pycore_runtime.h"     // _Py_ID()
 #endif
 #include "pycore_abstract.h"      // _PyNumber_Index()
+#include "pycore_long.h"          // _PyLong_Size_t_Converter()
 
 PyDoc_STRVAR(_ssl__SSLSocket_do_handshake__doc__,
 "do_handshake($self, /)\n"
@@ -282,7 +283,7 @@
     if (!_PyArg_CheckPositional("sendfile", nargs, 3, 4)) {
         goto exit;
     }
-    fd = _PyLong_AsInt(args[0]);
+    fd = PyLong_AsInt(args[0]);
     if (fd == -1 && PyErr_Occurred()) {
         goto exit;
     }
@@ -295,7 +296,7 @@
     if (nargs < 4) {
         goto skip_optional;
     }
-    flags = _PyLong_AsInt(args[3]);
+    flags = PyLong_AsInt(args[3]);
     if (flags == -1 && PyErr_Occurred()) {
         goto exit;
     }
@@ -1641,8 +1642,4 @@
 #ifndef _SSL_ENUM_CRLS_METHODDEF
     #define _SSL_ENUM_CRLS_METHODDEF
 #endif /* !defined(_SSL_ENUM_CRLS_METHODDEF) */
-<<<<<<< HEAD
-/*[clinic end generated code: output=ee707ef11d50ae65 input=a9049054013a1b77]*/
-=======
-/*[clinic end generated code: output=a47d575abe0aceb6 input=a9049054013a1b77]*/
->>>>>>> d8c00d2a
+/*[clinic end generated code: output=a448aa851909dc57 input=a9049054013a1b77]*/