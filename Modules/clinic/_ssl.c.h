/*[clinic input]
preserve
[clinic start generated code]*/

#if defined(Py_BUILD_CORE) && !defined(Py_BUILD_CORE_MODULE)
#  include "pycore_gc.h"          // PyGC_Head
#  include "pycore_runtime.h"     // _Py_ID()
#endif
#include "pycore_abstract.h"      // _PyNumber_Index()
<<<<<<< HEAD
#include "pycore_long.h"          // _PyLong_Size_t_Converter()
=======
#include "pycore_modsupport.h"    // _PyArg_CheckPositional()
>>>>>>> c9aef19c

PyDoc_STRVAR(_ssl__SSLSocket_do_handshake__doc__,
"do_handshake($self, /)\n"
"--\n"
"\n");

#define _SSL__SSLSOCKET_DO_HANDSHAKE_METHODDEF    \
    {"do_handshake", (PyCFunction)_ssl__SSLSocket_do_handshake, METH_NOARGS, _ssl__SSLSocket_do_handshake__doc__},

static PyObject *
_ssl__SSLSocket_do_handshake_impl(PySSLSocket *self);

static PyObject *
_ssl__SSLSocket_do_handshake(PySSLSocket *self, PyObject *Py_UNUSED(ignored))
{
    return _ssl__SSLSocket_do_handshake_impl(self);
}

PyDoc_STRVAR(_ssl__test_decode_cert__doc__,
"_test_decode_cert($module, path, /)\n"
"--\n"
"\n");

#define _SSL__TEST_DECODE_CERT_METHODDEF    \
    {"_test_decode_cert", (PyCFunction)_ssl__test_decode_cert, METH_O, _ssl__test_decode_cert__doc__},

static PyObject *
_ssl__test_decode_cert_impl(PyObject *module, PyObject *path);

static PyObject *
_ssl__test_decode_cert(PyObject *module, PyObject *arg)
{
    PyObject *return_value = NULL;
    PyObject *path;

    if (!PyUnicode_FSConverter(arg, &path)) {
        goto exit;
    }
    return_value = _ssl__test_decode_cert_impl(module, path);

exit:
    return return_value;
}

PyDoc_STRVAR(_ssl__SSLSocket_getpeercert__doc__,
"getpeercert($self, der=False, /)\n"
"--\n"
"\n"
"Returns the certificate for the peer.\n"
"\n"
"If no certificate was provided, returns None.  If a certificate was\n"
"provided, but not validated, returns an empty dictionary.  Otherwise\n"
"returns a dict containing information about the peer certificate.\n"
"\n"
"If the optional argument is True, returns a DER-encoded copy of the\n"
"peer certificate, or None if no certificate was provided.  This will\n"
"return the certificate even if it wasn\'t validated.");

#define _SSL__SSLSOCKET_GETPEERCERT_METHODDEF    \
    {"getpeercert", _PyCFunction_CAST(_ssl__SSLSocket_getpeercert), METH_FASTCALL, _ssl__SSLSocket_getpeercert__doc__},

static PyObject *
_ssl__SSLSocket_getpeercert_impl(PySSLSocket *self, int binary_mode);

static PyObject *
_ssl__SSLSocket_getpeercert(PySSLSocket *self, PyObject *const *args, Py_ssize_t nargs)
{
    PyObject *return_value = NULL;
    int binary_mode = 0;

    if (!_PyArg_CheckPositional("getpeercert", nargs, 0, 1)) {
        goto exit;
    }
    if (nargs < 1) {
        goto skip_optional;
    }
    binary_mode = PyObject_IsTrue(args[0]);
    if (binary_mode < 0) {
        goto exit;
    }
skip_optional:
    return_value = _ssl__SSLSocket_getpeercert_impl(self, binary_mode);

exit:
    return return_value;
}

PyDoc_STRVAR(_ssl__SSLSocket_get_verified_chain__doc__,
"get_verified_chain($self, /)\n"
"--\n"
"\n");

#define _SSL__SSLSOCKET_GET_VERIFIED_CHAIN_METHODDEF    \
    {"get_verified_chain", (PyCFunction)_ssl__SSLSocket_get_verified_chain, METH_NOARGS, _ssl__SSLSocket_get_verified_chain__doc__},

static PyObject *
_ssl__SSLSocket_get_verified_chain_impl(PySSLSocket *self);

static PyObject *
_ssl__SSLSocket_get_verified_chain(PySSLSocket *self, PyObject *Py_UNUSED(ignored))
{
    return _ssl__SSLSocket_get_verified_chain_impl(self);
}

PyDoc_STRVAR(_ssl__SSLSocket_get_unverified_chain__doc__,
"get_unverified_chain($self, /)\n"
"--\n"
"\n");

#define _SSL__SSLSOCKET_GET_UNVERIFIED_CHAIN_METHODDEF    \
    {"get_unverified_chain", (PyCFunction)_ssl__SSLSocket_get_unverified_chain, METH_NOARGS, _ssl__SSLSocket_get_unverified_chain__doc__},

static PyObject *
_ssl__SSLSocket_get_unverified_chain_impl(PySSLSocket *self);

static PyObject *
_ssl__SSLSocket_get_unverified_chain(PySSLSocket *self, PyObject *Py_UNUSED(ignored))
{
    return _ssl__SSLSocket_get_unverified_chain_impl(self);
}

PyDoc_STRVAR(_ssl__SSLSocket_shared_ciphers__doc__,
"shared_ciphers($self, /)\n"
"--\n"
"\n");

#define _SSL__SSLSOCKET_SHARED_CIPHERS_METHODDEF    \
    {"shared_ciphers", (PyCFunction)_ssl__SSLSocket_shared_ciphers, METH_NOARGS, _ssl__SSLSocket_shared_ciphers__doc__},

static PyObject *
_ssl__SSLSocket_shared_ciphers_impl(PySSLSocket *self);

static PyObject *
_ssl__SSLSocket_shared_ciphers(PySSLSocket *self, PyObject *Py_UNUSED(ignored))
{
    return _ssl__SSLSocket_shared_ciphers_impl(self);
}

PyDoc_STRVAR(_ssl__SSLSocket_cipher__doc__,
"cipher($self, /)\n"
"--\n"
"\n");

#define _SSL__SSLSOCKET_CIPHER_METHODDEF    \
    {"cipher", (PyCFunction)_ssl__SSLSocket_cipher, METH_NOARGS, _ssl__SSLSocket_cipher__doc__},

static PyObject *
_ssl__SSLSocket_cipher_impl(PySSLSocket *self);

static PyObject *
_ssl__SSLSocket_cipher(PySSLSocket *self, PyObject *Py_UNUSED(ignored))
{
    return _ssl__SSLSocket_cipher_impl(self);
}

PyDoc_STRVAR(_ssl__SSLSocket_version__doc__,
"version($self, /)\n"
"--\n"
"\n");

#define _SSL__SSLSOCKET_VERSION_METHODDEF    \
    {"version", (PyCFunction)_ssl__SSLSocket_version, METH_NOARGS, _ssl__SSLSocket_version__doc__},

static PyObject *
_ssl__SSLSocket_version_impl(PySSLSocket *self);

static PyObject *
_ssl__SSLSocket_version(PySSLSocket *self, PyObject *Py_UNUSED(ignored))
{
    return _ssl__SSLSocket_version_impl(self);
}

PyDoc_STRVAR(_ssl__SSLSocket_selected_alpn_protocol__doc__,
"selected_alpn_protocol($self, /)\n"
"--\n"
"\n");

#define _SSL__SSLSOCKET_SELECTED_ALPN_PROTOCOL_METHODDEF    \
    {"selected_alpn_protocol", (PyCFunction)_ssl__SSLSocket_selected_alpn_protocol, METH_NOARGS, _ssl__SSLSocket_selected_alpn_protocol__doc__},

static PyObject *
_ssl__SSLSocket_selected_alpn_protocol_impl(PySSLSocket *self);

static PyObject *
_ssl__SSLSocket_selected_alpn_protocol(PySSLSocket *self, PyObject *Py_UNUSED(ignored))
{
    return _ssl__SSLSocket_selected_alpn_protocol_impl(self);
}

PyDoc_STRVAR(_ssl__SSLSocket_compression__doc__,
"compression($self, /)\n"
"--\n"
"\n");

#define _SSL__SSLSOCKET_COMPRESSION_METHODDEF    \
    {"compression", (PyCFunction)_ssl__SSLSocket_compression, METH_NOARGS, _ssl__SSLSocket_compression__doc__},

static PyObject *
_ssl__SSLSocket_compression_impl(PySSLSocket *self);

static PyObject *
_ssl__SSLSocket_compression(PySSLSocket *self, PyObject *Py_UNUSED(ignored))
{
    return _ssl__SSLSocket_compression_impl(self);
}

PyDoc_STRVAR(_ssl__SSLSocket_uses_ktls_for_send__doc__,
"uses_ktls_for_send($self, /)\n"
"--\n"
"\n"
"Check if the Kernel TLS data-path is used for sending.");

#define _SSL__SSLSOCKET_USES_KTLS_FOR_SEND_METHODDEF    \
    {"uses_ktls_for_send", (PyCFunction)_ssl__SSLSocket_uses_ktls_for_send, METH_NOARGS, _ssl__SSLSocket_uses_ktls_for_send__doc__},

static PyObject *
_ssl__SSLSocket_uses_ktls_for_send_impl(PySSLSocket *self);

static PyObject *
_ssl__SSLSocket_uses_ktls_for_send(PySSLSocket *self, PyObject *Py_UNUSED(ignored))
{
    return _ssl__SSLSocket_uses_ktls_for_send_impl(self);
}

PyDoc_STRVAR(_ssl__SSLSocket_uses_ktls_for_read__doc__,
"uses_ktls_for_read($self, /)\n"
"--\n"
"\n"
"Check if the Kernel TLS data-path is used for receiving.");

#define _SSL__SSLSOCKET_USES_KTLS_FOR_READ_METHODDEF    \
    {"uses_ktls_for_read", (PyCFunction)_ssl__SSLSocket_uses_ktls_for_read, METH_NOARGS, _ssl__SSLSocket_uses_ktls_for_read__doc__},

static PyObject *
_ssl__SSLSocket_uses_ktls_for_read_impl(PySSLSocket *self);

static PyObject *
_ssl__SSLSocket_uses_ktls_for_read(PySSLSocket *self, PyObject *Py_UNUSED(ignored))
{
    return _ssl__SSLSocket_uses_ktls_for_read_impl(self);
}

#if defined(BIO_get_ktls_send)

PyDoc_STRVAR(_ssl__SSLSocket_sendfile__doc__,
"sendfile($self, fd, offset, size, flags=0, /)\n"
"--\n"
"\n"
"Write size bytes from offset in the file descriptor fd to the SSL connection.\n"
"\n"
"This method uses the zero-copy technique and returns the number of bytes\n"
"written. It should be called only when Kernel TLS is used for sending data in\n"
"the connection.\n"
"\n"
"The meaning of flags is platform dependent.");

#define _SSL__SSLSOCKET_SENDFILE_METHODDEF    \
    {"sendfile", _PyCFunction_CAST(_ssl__SSLSocket_sendfile), METH_FASTCALL, _ssl__SSLSocket_sendfile__doc__},

static PyObject *
_ssl__SSLSocket_sendfile_impl(PySSLSocket *self, int fd, Py_off_t offset,
                              size_t size, int flags);

static PyObject *
_ssl__SSLSocket_sendfile(PySSLSocket *self, PyObject *const *args, Py_ssize_t nargs)
{
    PyObject *return_value = NULL;
    int fd;
    Py_off_t offset;
    size_t size;
    int flags = 0;

    if (!_PyArg_CheckPositional("sendfile", nargs, 3, 4)) {
        goto exit;
    }
    fd = PyLong_AsInt(args[0]);
    if (fd == -1 && PyErr_Occurred()) {
        goto exit;
    }
    if (!Py_off_t_converter(args[1], &offset)) {
        goto exit;
    }
    if (!_PyLong_Size_t_Converter(args[2], &size)) {
        goto exit;
    }
    if (nargs < 4) {
        goto skip_optional;
    }
    flags = PyLong_AsInt(args[3]);
    if (flags == -1 && PyErr_Occurred()) {
        goto exit;
    }
skip_optional:
    return_value = _ssl__SSLSocket_sendfile_impl(self, fd, offset, size, flags);

exit:
    return return_value;
}

#endif /* defined(BIO_get_ktls_send) */

PyDoc_STRVAR(_ssl__SSLSocket_write__doc__,
"write($self, b, /)\n"
"--\n"
"\n"
"Writes the bytes-like object b into the SSL object.\n"
"\n"
"Returns the number of bytes written.");

#define _SSL__SSLSOCKET_WRITE_METHODDEF    \
    {"write", (PyCFunction)_ssl__SSLSocket_write, METH_O, _ssl__SSLSocket_write__doc__},

static PyObject *
_ssl__SSLSocket_write_impl(PySSLSocket *self, Py_buffer *b);

static PyObject *
_ssl__SSLSocket_write(PySSLSocket *self, PyObject *arg)
{
    PyObject *return_value = NULL;
    Py_buffer b = {NULL, NULL};

    if (PyObject_GetBuffer(arg, &b, PyBUF_SIMPLE) != 0) {
        goto exit;
    }
    if (!PyBuffer_IsContiguous(&b, 'C')) {
        _PyArg_BadArgument("write", "argument", "contiguous buffer", arg);
        goto exit;
    }
    return_value = _ssl__SSLSocket_write_impl(self, &b);

exit:
    /* Cleanup for b */
    if (b.obj) {
       PyBuffer_Release(&b);
    }

    return return_value;
}

PyDoc_STRVAR(_ssl__SSLSocket_pending__doc__,
"pending($self, /)\n"
"--\n"
"\n"
"Returns the number of already decrypted bytes available for read, pending on the connection.");

#define _SSL__SSLSOCKET_PENDING_METHODDEF    \
    {"pending", (PyCFunction)_ssl__SSLSocket_pending, METH_NOARGS, _ssl__SSLSocket_pending__doc__},

static PyObject *
_ssl__SSLSocket_pending_impl(PySSLSocket *self);

static PyObject *
_ssl__SSLSocket_pending(PySSLSocket *self, PyObject *Py_UNUSED(ignored))
{
    return _ssl__SSLSocket_pending_impl(self);
}

PyDoc_STRVAR(_ssl__SSLSocket_read__doc__,
"read(size, [buffer])\n"
"Read up to size bytes from the SSL socket.");

#define _SSL__SSLSOCKET_READ_METHODDEF    \
    {"read", (PyCFunction)_ssl__SSLSocket_read, METH_VARARGS, _ssl__SSLSocket_read__doc__},

static PyObject *
_ssl__SSLSocket_read_impl(PySSLSocket *self, Py_ssize_t len,
                          int group_right_1, Py_buffer *buffer);

static PyObject *
_ssl__SSLSocket_read(PySSLSocket *self, PyObject *args)
{
    PyObject *return_value = NULL;
    Py_ssize_t len;
    int group_right_1 = 0;
    Py_buffer buffer = {NULL, NULL};

    switch (PyTuple_GET_SIZE(args)) {
        case 1:
            if (!PyArg_ParseTuple(args, "n:read", &len)) {
                goto exit;
            }
            break;
        case 2:
            if (!PyArg_ParseTuple(args, "nw*:read", &len, &buffer)) {
                goto exit;
            }
            group_right_1 = 1;
            break;
        default:
            PyErr_SetString(PyExc_TypeError, "_ssl._SSLSocket.read requires 1 to 2 arguments");
            goto exit;
    }
    return_value = _ssl__SSLSocket_read_impl(self, len, group_right_1, &buffer);

exit:
    /* Cleanup for buffer */
    if (buffer.obj) {
       PyBuffer_Release(&buffer);
    }

    return return_value;
}

PyDoc_STRVAR(_ssl__SSLSocket_shutdown__doc__,
"shutdown($self, /)\n"
"--\n"
"\n"
"Does the SSL shutdown handshake with the remote end.");

#define _SSL__SSLSOCKET_SHUTDOWN_METHODDEF    \
    {"shutdown", (PyCFunction)_ssl__SSLSocket_shutdown, METH_NOARGS, _ssl__SSLSocket_shutdown__doc__},

static PyObject *
_ssl__SSLSocket_shutdown_impl(PySSLSocket *self);

static PyObject *
_ssl__SSLSocket_shutdown(PySSLSocket *self, PyObject *Py_UNUSED(ignored))
{
    return _ssl__SSLSocket_shutdown_impl(self);
}

PyDoc_STRVAR(_ssl__SSLSocket_get_channel_binding__doc__,
"get_channel_binding($self, /, cb_type=\'tls-unique\')\n"
"--\n"
"\n"
"Get channel binding data for current connection.\n"
"\n"
"Raise ValueError if the requested `cb_type` is not supported.  Return bytes\n"
"of the data or None if the data is not available (e.g. before the handshake).\n"
"Only \'tls-unique\' channel binding data from RFC 5929 is supported.");

#define _SSL__SSLSOCKET_GET_CHANNEL_BINDING_METHODDEF    \
    {"get_channel_binding", _PyCFunction_CAST(_ssl__SSLSocket_get_channel_binding), METH_FASTCALL|METH_KEYWORDS, _ssl__SSLSocket_get_channel_binding__doc__},

static PyObject *
_ssl__SSLSocket_get_channel_binding_impl(PySSLSocket *self,
                                         const char *cb_type);

static PyObject *
_ssl__SSLSocket_get_channel_binding(PySSLSocket *self, PyObject *const *args, Py_ssize_t nargs, PyObject *kwnames)
{
    PyObject *return_value = NULL;
    #if defined(Py_BUILD_CORE) && !defined(Py_BUILD_CORE_MODULE)

    #define NUM_KEYWORDS 1
    static struct {
        PyGC_Head _this_is_not_used;
        PyObject_VAR_HEAD
        PyObject *ob_item[NUM_KEYWORDS];
    } _kwtuple = {
        .ob_base = PyVarObject_HEAD_INIT(&PyTuple_Type, NUM_KEYWORDS)
        .ob_item = { &_Py_ID(cb_type), },
    };
    #undef NUM_KEYWORDS
    #define KWTUPLE (&_kwtuple.ob_base.ob_base)

    #else  // !Py_BUILD_CORE
    #  define KWTUPLE NULL
    #endif  // !Py_BUILD_CORE

    static const char * const _keywords[] = {"cb_type", NULL};
    static _PyArg_Parser _parser = {
        .keywords = _keywords,
        .fname = "get_channel_binding",
        .kwtuple = KWTUPLE,
    };
    #undef KWTUPLE
    PyObject *argsbuf[1];
    Py_ssize_t noptargs = nargs + (kwnames ? PyTuple_GET_SIZE(kwnames) : 0) - 0;
    const char *cb_type = "tls-unique";

    args = _PyArg_UnpackKeywords(args, nargs, NULL, kwnames, &_parser, 0, 1, 0, argsbuf);
    if (!args) {
        goto exit;
    }
    if (!noptargs) {
        goto skip_optional_pos;
    }
    if (!PyUnicode_Check(args[0])) {
        _PyArg_BadArgument("get_channel_binding", "argument 'cb_type'", "str", args[0]);
        goto exit;
    }
    Py_ssize_t cb_type_length;
    cb_type = PyUnicode_AsUTF8AndSize(args[0], &cb_type_length);
    if (cb_type == NULL) {
        goto exit;
    }
    if (strlen(cb_type) != (size_t)cb_type_length) {
        PyErr_SetString(PyExc_ValueError, "embedded null character");
        goto exit;
    }
skip_optional_pos:
    return_value = _ssl__SSLSocket_get_channel_binding_impl(self, cb_type);

exit:
    return return_value;
}

PyDoc_STRVAR(_ssl__SSLSocket_verify_client_post_handshake__doc__,
"verify_client_post_handshake($self, /)\n"
"--\n"
"\n"
"Initiate TLS 1.3 post-handshake authentication");

#define _SSL__SSLSOCKET_VERIFY_CLIENT_POST_HANDSHAKE_METHODDEF    \
    {"verify_client_post_handshake", (PyCFunction)_ssl__SSLSocket_verify_client_post_handshake, METH_NOARGS, _ssl__SSLSocket_verify_client_post_handshake__doc__},

static PyObject *
_ssl__SSLSocket_verify_client_post_handshake_impl(PySSLSocket *self);

static PyObject *
_ssl__SSLSocket_verify_client_post_handshake(PySSLSocket *self, PyObject *Py_UNUSED(ignored))
{
    return _ssl__SSLSocket_verify_client_post_handshake_impl(self);
}

static PyObject *
_ssl__SSLContext_impl(PyTypeObject *type, int proto_version);

static PyObject *
_ssl__SSLContext(PyTypeObject *type, PyObject *args, PyObject *kwargs)
{
    PyObject *return_value = NULL;
    PyTypeObject *base_tp = get_state_type(type)->PySSLContext_Type;
    int proto_version;

    if ((type == base_tp || type->tp_init == base_tp->tp_init) &&
        !_PyArg_NoKeywords("_SSLContext", kwargs)) {
        goto exit;
    }
    if (!_PyArg_CheckPositional("_SSLContext", PyTuple_GET_SIZE(args), 1, 1)) {
        goto exit;
    }
    proto_version = PyLong_AsInt(PyTuple_GET_ITEM(args, 0));
    if (proto_version == -1 && PyErr_Occurred()) {
        goto exit;
    }
    return_value = _ssl__SSLContext_impl(type, proto_version);

exit:
    return return_value;
}

PyDoc_STRVAR(_ssl__SSLContext_set_ciphers__doc__,
"set_ciphers($self, cipherlist, /)\n"
"--\n"
"\n");

#define _SSL__SSLCONTEXT_SET_CIPHERS_METHODDEF    \
    {"set_ciphers", (PyCFunction)_ssl__SSLContext_set_ciphers, METH_O, _ssl__SSLContext_set_ciphers__doc__},

static PyObject *
_ssl__SSLContext_set_ciphers_impl(PySSLContext *self, const char *cipherlist);

static PyObject *
_ssl__SSLContext_set_ciphers(PySSLContext *self, PyObject *arg)
{
    PyObject *return_value = NULL;
    const char *cipherlist;

    if (!PyUnicode_Check(arg)) {
        _PyArg_BadArgument("set_ciphers", "argument", "str", arg);
        goto exit;
    }
    Py_ssize_t cipherlist_length;
    cipherlist = PyUnicode_AsUTF8AndSize(arg, &cipherlist_length);
    if (cipherlist == NULL) {
        goto exit;
    }
    if (strlen(cipherlist) != (size_t)cipherlist_length) {
        PyErr_SetString(PyExc_ValueError, "embedded null character");
        goto exit;
    }
    return_value = _ssl__SSLContext_set_ciphers_impl(self, cipherlist);

exit:
    return return_value;
}

PyDoc_STRVAR(_ssl__SSLContext_get_ciphers__doc__,
"get_ciphers($self, /)\n"
"--\n"
"\n");

#define _SSL__SSLCONTEXT_GET_CIPHERS_METHODDEF    \
    {"get_ciphers", (PyCFunction)_ssl__SSLContext_get_ciphers, METH_NOARGS, _ssl__SSLContext_get_ciphers__doc__},

static PyObject *
_ssl__SSLContext_get_ciphers_impl(PySSLContext *self);

static PyObject *
_ssl__SSLContext_get_ciphers(PySSLContext *self, PyObject *Py_UNUSED(ignored))
{
    return _ssl__SSLContext_get_ciphers_impl(self);
}

PyDoc_STRVAR(_ssl__SSLContext__set_alpn_protocols__doc__,
"_set_alpn_protocols($self, protos, /)\n"
"--\n"
"\n");

#define _SSL__SSLCONTEXT__SET_ALPN_PROTOCOLS_METHODDEF    \
    {"_set_alpn_protocols", (PyCFunction)_ssl__SSLContext__set_alpn_protocols, METH_O, _ssl__SSLContext__set_alpn_protocols__doc__},

static PyObject *
_ssl__SSLContext__set_alpn_protocols_impl(PySSLContext *self,
                                          Py_buffer *protos);

static PyObject *
_ssl__SSLContext__set_alpn_protocols(PySSLContext *self, PyObject *arg)
{
    PyObject *return_value = NULL;
    Py_buffer protos = {NULL, NULL};

    if (PyObject_GetBuffer(arg, &protos, PyBUF_SIMPLE) != 0) {
        goto exit;
    }
    if (!PyBuffer_IsContiguous(&protos, 'C')) {
        _PyArg_BadArgument("_set_alpn_protocols", "argument", "contiguous buffer", arg);
        goto exit;
    }
    return_value = _ssl__SSLContext__set_alpn_protocols_impl(self, &protos);

exit:
    /* Cleanup for protos */
    if (protos.obj) {
       PyBuffer_Release(&protos);
    }

    return return_value;
}

PyDoc_STRVAR(_ssl__SSLContext_load_cert_chain__doc__,
"load_cert_chain($self, /, certfile, keyfile=None, password=None)\n"
"--\n"
"\n");

#define _SSL__SSLCONTEXT_LOAD_CERT_CHAIN_METHODDEF    \
    {"load_cert_chain", _PyCFunction_CAST(_ssl__SSLContext_load_cert_chain), METH_FASTCALL|METH_KEYWORDS, _ssl__SSLContext_load_cert_chain__doc__},

static PyObject *
_ssl__SSLContext_load_cert_chain_impl(PySSLContext *self, PyObject *certfile,
                                      PyObject *keyfile, PyObject *password);

static PyObject *
_ssl__SSLContext_load_cert_chain(PySSLContext *self, PyObject *const *args, Py_ssize_t nargs, PyObject *kwnames)
{
    PyObject *return_value = NULL;
    #if defined(Py_BUILD_CORE) && !defined(Py_BUILD_CORE_MODULE)

    #define NUM_KEYWORDS 3
    static struct {
        PyGC_Head _this_is_not_used;
        PyObject_VAR_HEAD
        PyObject *ob_item[NUM_KEYWORDS];
    } _kwtuple = {
        .ob_base = PyVarObject_HEAD_INIT(&PyTuple_Type, NUM_KEYWORDS)
        .ob_item = { &_Py_ID(certfile), &_Py_ID(keyfile), &_Py_ID(password), },
    };
    #undef NUM_KEYWORDS
    #define KWTUPLE (&_kwtuple.ob_base.ob_base)

    #else  // !Py_BUILD_CORE
    #  define KWTUPLE NULL
    #endif  // !Py_BUILD_CORE

    static const char * const _keywords[] = {"certfile", "keyfile", "password", NULL};
    static _PyArg_Parser _parser = {
        .keywords = _keywords,
        .fname = "load_cert_chain",
        .kwtuple = KWTUPLE,
    };
    #undef KWTUPLE
    PyObject *argsbuf[3];
    Py_ssize_t noptargs = nargs + (kwnames ? PyTuple_GET_SIZE(kwnames) : 0) - 1;
    PyObject *certfile;
    PyObject *keyfile = Py_None;
    PyObject *password = Py_None;

    args = _PyArg_UnpackKeywords(args, nargs, NULL, kwnames, &_parser, 1, 3, 0, argsbuf);
    if (!args) {
        goto exit;
    }
    certfile = args[0];
    if (!noptargs) {
        goto skip_optional_pos;
    }
    if (args[1]) {
        keyfile = args[1];
        if (!--noptargs) {
            goto skip_optional_pos;
        }
    }
    password = args[2];
skip_optional_pos:
    return_value = _ssl__SSLContext_load_cert_chain_impl(self, certfile, keyfile, password);

exit:
    return return_value;
}

PyDoc_STRVAR(_ssl__SSLContext_load_verify_locations__doc__,
"load_verify_locations($self, /, cafile=None, capath=None, cadata=None)\n"
"--\n"
"\n");

#define _SSL__SSLCONTEXT_LOAD_VERIFY_LOCATIONS_METHODDEF    \
    {"load_verify_locations", _PyCFunction_CAST(_ssl__SSLContext_load_verify_locations), METH_FASTCALL|METH_KEYWORDS, _ssl__SSLContext_load_verify_locations__doc__},

static PyObject *
_ssl__SSLContext_load_verify_locations_impl(PySSLContext *self,
                                            PyObject *cafile,
                                            PyObject *capath,
                                            PyObject *cadata);

static PyObject *
_ssl__SSLContext_load_verify_locations(PySSLContext *self, PyObject *const *args, Py_ssize_t nargs, PyObject *kwnames)
{
    PyObject *return_value = NULL;
    #if defined(Py_BUILD_CORE) && !defined(Py_BUILD_CORE_MODULE)

    #define NUM_KEYWORDS 3
    static struct {
        PyGC_Head _this_is_not_used;
        PyObject_VAR_HEAD
        PyObject *ob_item[NUM_KEYWORDS];
    } _kwtuple = {
        .ob_base = PyVarObject_HEAD_INIT(&PyTuple_Type, NUM_KEYWORDS)
        .ob_item = { &_Py_ID(cafile), &_Py_ID(capath), &_Py_ID(cadata), },
    };
    #undef NUM_KEYWORDS
    #define KWTUPLE (&_kwtuple.ob_base.ob_base)

    #else  // !Py_BUILD_CORE
    #  define KWTUPLE NULL
    #endif  // !Py_BUILD_CORE

    static const char * const _keywords[] = {"cafile", "capath", "cadata", NULL};
    static _PyArg_Parser _parser = {
        .keywords = _keywords,
        .fname = "load_verify_locations",
        .kwtuple = KWTUPLE,
    };
    #undef KWTUPLE
    PyObject *argsbuf[3];
    Py_ssize_t noptargs = nargs + (kwnames ? PyTuple_GET_SIZE(kwnames) : 0) - 0;
    PyObject *cafile = Py_None;
    PyObject *capath = Py_None;
    PyObject *cadata = Py_None;

    args = _PyArg_UnpackKeywords(args, nargs, NULL, kwnames, &_parser, 0, 3, 0, argsbuf);
    if (!args) {
        goto exit;
    }
    if (!noptargs) {
        goto skip_optional_pos;
    }
    if (args[0]) {
        cafile = args[0];
        if (!--noptargs) {
            goto skip_optional_pos;
        }
    }
    if (args[1]) {
        capath = args[1];
        if (!--noptargs) {
            goto skip_optional_pos;
        }
    }
    cadata = args[2];
skip_optional_pos:
    return_value = _ssl__SSLContext_load_verify_locations_impl(self, cafile, capath, cadata);

exit:
    return return_value;
}

PyDoc_STRVAR(_ssl__SSLContext_load_dh_params__doc__,
"load_dh_params($self, path, /)\n"
"--\n"
"\n");

#define _SSL__SSLCONTEXT_LOAD_DH_PARAMS_METHODDEF    \
    {"load_dh_params", (PyCFunction)_ssl__SSLContext_load_dh_params, METH_O, _ssl__SSLContext_load_dh_params__doc__},

PyDoc_STRVAR(_ssl__SSLContext__wrap_socket__doc__,
"_wrap_socket($self, /, sock, server_side, server_hostname=None, *,\n"
"             owner=None, session=None)\n"
"--\n"
"\n");

#define _SSL__SSLCONTEXT__WRAP_SOCKET_METHODDEF    \
    {"_wrap_socket", _PyCFunction_CAST(_ssl__SSLContext__wrap_socket), METH_FASTCALL|METH_KEYWORDS, _ssl__SSLContext__wrap_socket__doc__},

static PyObject *
_ssl__SSLContext__wrap_socket_impl(PySSLContext *self, PyObject *sock,
                                   int server_side, PyObject *hostname_obj,
                                   PyObject *owner, PyObject *session);

static PyObject *
_ssl__SSLContext__wrap_socket(PySSLContext *self, PyObject *const *args, Py_ssize_t nargs, PyObject *kwnames)
{
    PyObject *return_value = NULL;
    #if defined(Py_BUILD_CORE) && !defined(Py_BUILD_CORE_MODULE)

    #define NUM_KEYWORDS 5
    static struct {
        PyGC_Head _this_is_not_used;
        PyObject_VAR_HEAD
        PyObject *ob_item[NUM_KEYWORDS];
    } _kwtuple = {
        .ob_base = PyVarObject_HEAD_INIT(&PyTuple_Type, NUM_KEYWORDS)
        .ob_item = { &_Py_ID(sock), &_Py_ID(server_side), &_Py_ID(server_hostname), &_Py_ID(owner), &_Py_ID(session), },
    };
    #undef NUM_KEYWORDS
    #define KWTUPLE (&_kwtuple.ob_base.ob_base)

    #else  // !Py_BUILD_CORE
    #  define KWTUPLE NULL
    #endif  // !Py_BUILD_CORE

    static const char * const _keywords[] = {"sock", "server_side", "server_hostname", "owner", "session", NULL};
    static _PyArg_Parser _parser = {
        .keywords = _keywords,
        .fname = "_wrap_socket",
        .kwtuple = KWTUPLE,
    };
    #undef KWTUPLE
    PyObject *argsbuf[5];
    Py_ssize_t noptargs = nargs + (kwnames ? PyTuple_GET_SIZE(kwnames) : 0) - 2;
    PyObject *sock;
    int server_side;
    PyObject *hostname_obj = Py_None;
    PyObject *owner = Py_None;
    PyObject *session = Py_None;

    args = _PyArg_UnpackKeywords(args, nargs, NULL, kwnames, &_parser, 2, 3, 0, argsbuf);
    if (!args) {
        goto exit;
    }
    if (!PyObject_TypeCheck(args[0], get_state_ctx(self)->Sock_Type)) {
        _PyArg_BadArgument("_wrap_socket", "argument 'sock'", (get_state_ctx(self)->Sock_Type)->tp_name, args[0]);
        goto exit;
    }
    sock = args[0];
    server_side = PyObject_IsTrue(args[1]);
    if (server_side < 0) {
        goto exit;
    }
    if (!noptargs) {
        goto skip_optional_pos;
    }
    if (args[2]) {
        hostname_obj = args[2];
        if (!--noptargs) {
            goto skip_optional_pos;
        }
    }
skip_optional_pos:
    if (!noptargs) {
        goto skip_optional_kwonly;
    }
    if (args[3]) {
        owner = args[3];
        if (!--noptargs) {
            goto skip_optional_kwonly;
        }
    }
    session = args[4];
skip_optional_kwonly:
    return_value = _ssl__SSLContext__wrap_socket_impl(self, sock, server_side, hostname_obj, owner, session);

exit:
    return return_value;
}

PyDoc_STRVAR(_ssl__SSLContext__wrap_bio__doc__,
"_wrap_bio($self, /, incoming, outgoing, server_side,\n"
"          server_hostname=None, *, owner=None, session=None)\n"
"--\n"
"\n");

#define _SSL__SSLCONTEXT__WRAP_BIO_METHODDEF    \
    {"_wrap_bio", _PyCFunction_CAST(_ssl__SSLContext__wrap_bio), METH_FASTCALL|METH_KEYWORDS, _ssl__SSLContext__wrap_bio__doc__},

static PyObject *
_ssl__SSLContext__wrap_bio_impl(PySSLContext *self, PySSLMemoryBIO *incoming,
                                PySSLMemoryBIO *outgoing, int server_side,
                                PyObject *hostname_obj, PyObject *owner,
                                PyObject *session);

static PyObject *
_ssl__SSLContext__wrap_bio(PySSLContext *self, PyObject *const *args, Py_ssize_t nargs, PyObject *kwnames)
{
    PyObject *return_value = NULL;
    #if defined(Py_BUILD_CORE) && !defined(Py_BUILD_CORE_MODULE)

    #define NUM_KEYWORDS 6
    static struct {
        PyGC_Head _this_is_not_used;
        PyObject_VAR_HEAD
        PyObject *ob_item[NUM_KEYWORDS];
    } _kwtuple = {
        .ob_base = PyVarObject_HEAD_INIT(&PyTuple_Type, NUM_KEYWORDS)
        .ob_item = { &_Py_ID(incoming), &_Py_ID(outgoing), &_Py_ID(server_side), &_Py_ID(server_hostname), &_Py_ID(owner), &_Py_ID(session), },
    };
    #undef NUM_KEYWORDS
    #define KWTUPLE (&_kwtuple.ob_base.ob_base)

    #else  // !Py_BUILD_CORE
    #  define KWTUPLE NULL
    #endif  // !Py_BUILD_CORE

    static const char * const _keywords[] = {"incoming", "outgoing", "server_side", "server_hostname", "owner", "session", NULL};
    static _PyArg_Parser _parser = {
        .keywords = _keywords,
        .fname = "_wrap_bio",
        .kwtuple = KWTUPLE,
    };
    #undef KWTUPLE
    PyObject *argsbuf[6];
    Py_ssize_t noptargs = nargs + (kwnames ? PyTuple_GET_SIZE(kwnames) : 0) - 3;
    PySSLMemoryBIO *incoming;
    PySSLMemoryBIO *outgoing;
    int server_side;
    PyObject *hostname_obj = Py_None;
    PyObject *owner = Py_None;
    PyObject *session = Py_None;

    args = _PyArg_UnpackKeywords(args, nargs, NULL, kwnames, &_parser, 3, 4, 0, argsbuf);
    if (!args) {
        goto exit;
    }
    if (!PyObject_TypeCheck(args[0], get_state_ctx(self)->PySSLMemoryBIO_Type)) {
        _PyArg_BadArgument("_wrap_bio", "argument 'incoming'", (get_state_ctx(self)->PySSLMemoryBIO_Type)->tp_name, args[0]);
        goto exit;
    }
    incoming = (PySSLMemoryBIO *)args[0];
    if (!PyObject_TypeCheck(args[1], get_state_ctx(self)->PySSLMemoryBIO_Type)) {
        _PyArg_BadArgument("_wrap_bio", "argument 'outgoing'", (get_state_ctx(self)->PySSLMemoryBIO_Type)->tp_name, args[1]);
        goto exit;
    }
    outgoing = (PySSLMemoryBIO *)args[1];
    server_side = PyObject_IsTrue(args[2]);
    if (server_side < 0) {
        goto exit;
    }
    if (!noptargs) {
        goto skip_optional_pos;
    }
    if (args[3]) {
        hostname_obj = args[3];
        if (!--noptargs) {
            goto skip_optional_pos;
        }
    }
skip_optional_pos:
    if (!noptargs) {
        goto skip_optional_kwonly;
    }
    if (args[4]) {
        owner = args[4];
        if (!--noptargs) {
            goto skip_optional_kwonly;
        }
    }
    session = args[5];
skip_optional_kwonly:
    return_value = _ssl__SSLContext__wrap_bio_impl(self, incoming, outgoing, server_side, hostname_obj, owner, session);

exit:
    return return_value;
}

PyDoc_STRVAR(_ssl__SSLContext_session_stats__doc__,
"session_stats($self, /)\n"
"--\n"
"\n");

#define _SSL__SSLCONTEXT_SESSION_STATS_METHODDEF    \
    {"session_stats", (PyCFunction)_ssl__SSLContext_session_stats, METH_NOARGS, _ssl__SSLContext_session_stats__doc__},

static PyObject *
_ssl__SSLContext_session_stats_impl(PySSLContext *self);

static PyObject *
_ssl__SSLContext_session_stats(PySSLContext *self, PyObject *Py_UNUSED(ignored))
{
    return _ssl__SSLContext_session_stats_impl(self);
}

PyDoc_STRVAR(_ssl__SSLContext_set_default_verify_paths__doc__,
"set_default_verify_paths($self, /)\n"
"--\n"
"\n");

#define _SSL__SSLCONTEXT_SET_DEFAULT_VERIFY_PATHS_METHODDEF    \
    {"set_default_verify_paths", (PyCFunction)_ssl__SSLContext_set_default_verify_paths, METH_NOARGS, _ssl__SSLContext_set_default_verify_paths__doc__},

static PyObject *
_ssl__SSLContext_set_default_verify_paths_impl(PySSLContext *self);

static PyObject *
_ssl__SSLContext_set_default_verify_paths(PySSLContext *self, PyObject *Py_UNUSED(ignored))
{
    return _ssl__SSLContext_set_default_verify_paths_impl(self);
}

PyDoc_STRVAR(_ssl__SSLContext_set_ecdh_curve__doc__,
"set_ecdh_curve($self, name, /)\n"
"--\n"
"\n");

#define _SSL__SSLCONTEXT_SET_ECDH_CURVE_METHODDEF    \
    {"set_ecdh_curve", (PyCFunction)_ssl__SSLContext_set_ecdh_curve, METH_O, _ssl__SSLContext_set_ecdh_curve__doc__},

PyDoc_STRVAR(_ssl__SSLContext_cert_store_stats__doc__,
"cert_store_stats($self, /)\n"
"--\n"
"\n"
"Returns quantities of loaded X.509 certificates.\n"
"\n"
"X.509 certificates with a CA extension and certificate revocation lists\n"
"inside the context\'s cert store.\n"
"\n"
"NOTE: Certificates in a capath directory aren\'t loaded unless they have\n"
"been used at least once.");

#define _SSL__SSLCONTEXT_CERT_STORE_STATS_METHODDEF    \
    {"cert_store_stats", (PyCFunction)_ssl__SSLContext_cert_store_stats, METH_NOARGS, _ssl__SSLContext_cert_store_stats__doc__},

static PyObject *
_ssl__SSLContext_cert_store_stats_impl(PySSLContext *self);

static PyObject *
_ssl__SSLContext_cert_store_stats(PySSLContext *self, PyObject *Py_UNUSED(ignored))
{
    return _ssl__SSLContext_cert_store_stats_impl(self);
}

PyDoc_STRVAR(_ssl__SSLContext_get_ca_certs__doc__,
"get_ca_certs($self, /, binary_form=False)\n"
"--\n"
"\n"
"Returns a list of dicts with information of loaded CA certs.\n"
"\n"
"If the optional argument is True, returns a DER-encoded copy of the CA\n"
"certificate.\n"
"\n"
"NOTE: Certificates in a capath directory aren\'t loaded unless they have\n"
"been used at least once.");

#define _SSL__SSLCONTEXT_GET_CA_CERTS_METHODDEF    \
    {"get_ca_certs", _PyCFunction_CAST(_ssl__SSLContext_get_ca_certs), METH_FASTCALL|METH_KEYWORDS, _ssl__SSLContext_get_ca_certs__doc__},

static PyObject *
_ssl__SSLContext_get_ca_certs_impl(PySSLContext *self, int binary_form);

static PyObject *
_ssl__SSLContext_get_ca_certs(PySSLContext *self, PyObject *const *args, Py_ssize_t nargs, PyObject *kwnames)
{
    PyObject *return_value = NULL;
    #if defined(Py_BUILD_CORE) && !defined(Py_BUILD_CORE_MODULE)

    #define NUM_KEYWORDS 1
    static struct {
        PyGC_Head _this_is_not_used;
        PyObject_VAR_HEAD
        PyObject *ob_item[NUM_KEYWORDS];
    } _kwtuple = {
        .ob_base = PyVarObject_HEAD_INIT(&PyTuple_Type, NUM_KEYWORDS)
        .ob_item = { &_Py_ID(binary_form), },
    };
    #undef NUM_KEYWORDS
    #define KWTUPLE (&_kwtuple.ob_base.ob_base)

    #else  // !Py_BUILD_CORE
    #  define KWTUPLE NULL
    #endif  // !Py_BUILD_CORE

    static const char * const _keywords[] = {"binary_form", NULL};
    static _PyArg_Parser _parser = {
        .keywords = _keywords,
        .fname = "get_ca_certs",
        .kwtuple = KWTUPLE,
    };
    #undef KWTUPLE
    PyObject *argsbuf[1];
    Py_ssize_t noptargs = nargs + (kwnames ? PyTuple_GET_SIZE(kwnames) : 0) - 0;
    int binary_form = 0;

    args = _PyArg_UnpackKeywords(args, nargs, NULL, kwnames, &_parser, 0, 1, 0, argsbuf);
    if (!args) {
        goto exit;
    }
    if (!noptargs) {
        goto skip_optional_pos;
    }
    binary_form = PyObject_IsTrue(args[0]);
    if (binary_form < 0) {
        goto exit;
    }
skip_optional_pos:
    return_value = _ssl__SSLContext_get_ca_certs_impl(self, binary_form);

exit:
    return return_value;
}

static PyObject *
_ssl_MemoryBIO_impl(PyTypeObject *type);

static PyObject *
_ssl_MemoryBIO(PyTypeObject *type, PyObject *args, PyObject *kwargs)
{
    PyObject *return_value = NULL;
    PyTypeObject *base_tp = get_state_type(type)->PySSLMemoryBIO_Type;

    if ((type == base_tp || type->tp_init == base_tp->tp_init) &&
        !_PyArg_NoPositional("MemoryBIO", args)) {
        goto exit;
    }
    if ((type == base_tp || type->tp_init == base_tp->tp_init) &&
        !_PyArg_NoKeywords("MemoryBIO", kwargs)) {
        goto exit;
    }
    return_value = _ssl_MemoryBIO_impl(type);

exit:
    return return_value;
}

PyDoc_STRVAR(_ssl_MemoryBIO_read__doc__,
"read($self, size=-1, /)\n"
"--\n"
"\n"
"Read up to size bytes from the memory BIO.\n"
"\n"
"If size is not specified, read the entire buffer.\n"
"If the return value is an empty bytes instance, this means either\n"
"EOF or that no data is available. Use the \"eof\" property to\n"
"distinguish between the two.");

#define _SSL_MEMORYBIO_READ_METHODDEF    \
    {"read", _PyCFunction_CAST(_ssl_MemoryBIO_read), METH_FASTCALL, _ssl_MemoryBIO_read__doc__},

static PyObject *
_ssl_MemoryBIO_read_impl(PySSLMemoryBIO *self, int len);

static PyObject *
_ssl_MemoryBIO_read(PySSLMemoryBIO *self, PyObject *const *args, Py_ssize_t nargs)
{
    PyObject *return_value = NULL;
    int len = -1;

    if (!_PyArg_CheckPositional("read", nargs, 0, 1)) {
        goto exit;
    }
    if (nargs < 1) {
        goto skip_optional;
    }
    len = PyLong_AsInt(args[0]);
    if (len == -1 && PyErr_Occurred()) {
        goto exit;
    }
skip_optional:
    return_value = _ssl_MemoryBIO_read_impl(self, len);

exit:
    return return_value;
}

PyDoc_STRVAR(_ssl_MemoryBIO_write__doc__,
"write($self, b, /)\n"
"--\n"
"\n"
"Writes the bytes b into the memory BIO.\n"
"\n"
"Returns the number of bytes written.");

#define _SSL_MEMORYBIO_WRITE_METHODDEF    \
    {"write", (PyCFunction)_ssl_MemoryBIO_write, METH_O, _ssl_MemoryBIO_write__doc__},

static PyObject *
_ssl_MemoryBIO_write_impl(PySSLMemoryBIO *self, Py_buffer *b);

static PyObject *
_ssl_MemoryBIO_write(PySSLMemoryBIO *self, PyObject *arg)
{
    PyObject *return_value = NULL;
    Py_buffer b = {NULL, NULL};

    if (PyObject_GetBuffer(arg, &b, PyBUF_SIMPLE) != 0) {
        goto exit;
    }
    if (!PyBuffer_IsContiguous(&b, 'C')) {
        _PyArg_BadArgument("write", "argument", "contiguous buffer", arg);
        goto exit;
    }
    return_value = _ssl_MemoryBIO_write_impl(self, &b);

exit:
    /* Cleanup for b */
    if (b.obj) {
       PyBuffer_Release(&b);
    }

    return return_value;
}

PyDoc_STRVAR(_ssl_MemoryBIO_write_eof__doc__,
"write_eof($self, /)\n"
"--\n"
"\n"
"Write an EOF marker to the memory BIO.\n"
"\n"
"When all data has been read, the \"eof\" property will be True.");

#define _SSL_MEMORYBIO_WRITE_EOF_METHODDEF    \
    {"write_eof", (PyCFunction)_ssl_MemoryBIO_write_eof, METH_NOARGS, _ssl_MemoryBIO_write_eof__doc__},

static PyObject *
_ssl_MemoryBIO_write_eof_impl(PySSLMemoryBIO *self);

static PyObject *
_ssl_MemoryBIO_write_eof(PySSLMemoryBIO *self, PyObject *Py_UNUSED(ignored))
{
    return _ssl_MemoryBIO_write_eof_impl(self);
}

PyDoc_STRVAR(_ssl_RAND_add__doc__,
"RAND_add($module, string, entropy, /)\n"
"--\n"
"\n"
"Mix string into the OpenSSL PRNG state.\n"
"\n"
"entropy (a float) is a lower bound on the entropy contained in\n"
"string.  See RFC 4086.");

#define _SSL_RAND_ADD_METHODDEF    \
    {"RAND_add", _PyCFunction_CAST(_ssl_RAND_add), METH_FASTCALL, _ssl_RAND_add__doc__},

static PyObject *
_ssl_RAND_add_impl(PyObject *module, Py_buffer *view, double entropy);

static PyObject *
_ssl_RAND_add(PyObject *module, PyObject *const *args, Py_ssize_t nargs)
{
    PyObject *return_value = NULL;
    Py_buffer view = {NULL, NULL};
    double entropy;

    if (!_PyArg_CheckPositional("RAND_add", nargs, 2, 2)) {
        goto exit;
    }
    if (PyUnicode_Check(args[0])) {
        Py_ssize_t len;
        const char *ptr = PyUnicode_AsUTF8AndSize(args[0], &len);
        if (ptr == NULL) {
            goto exit;
        }
        PyBuffer_FillInfo(&view, args[0], (void *)ptr, len, 1, 0);
    }
    else { /* any bytes-like object */
        if (PyObject_GetBuffer(args[0], &view, PyBUF_SIMPLE) != 0) {
            goto exit;
        }
        if (!PyBuffer_IsContiguous(&view, 'C')) {
            _PyArg_BadArgument("RAND_add", "argument 1", "contiguous buffer", args[0]);
            goto exit;
        }
    }
    if (PyFloat_CheckExact(args[1])) {
        entropy = PyFloat_AS_DOUBLE(args[1]);
    }
    else
    {
        entropy = PyFloat_AsDouble(args[1]);
        if (entropy == -1.0 && PyErr_Occurred()) {
            goto exit;
        }
    }
    return_value = _ssl_RAND_add_impl(module, &view, entropy);

exit:
    /* Cleanup for view */
    if (view.obj) {
       PyBuffer_Release(&view);
    }

    return return_value;
}

PyDoc_STRVAR(_ssl_RAND_bytes__doc__,
"RAND_bytes($module, n, /)\n"
"--\n"
"\n"
"Generate n cryptographically strong pseudo-random bytes.");

#define _SSL_RAND_BYTES_METHODDEF    \
    {"RAND_bytes", (PyCFunction)_ssl_RAND_bytes, METH_O, _ssl_RAND_bytes__doc__},

static PyObject *
_ssl_RAND_bytes_impl(PyObject *module, int n);

static PyObject *
_ssl_RAND_bytes(PyObject *module, PyObject *arg)
{
    PyObject *return_value = NULL;
    int n;

    n = PyLong_AsInt(arg);
    if (n == -1 && PyErr_Occurred()) {
        goto exit;
    }
    return_value = _ssl_RAND_bytes_impl(module, n);

exit:
    return return_value;
}

PyDoc_STRVAR(_ssl_RAND_status__doc__,
"RAND_status($module, /)\n"
"--\n"
"\n"
"Returns True if the OpenSSL PRNG has been seeded with enough data and False if not.\n"
"\n"
"It is necessary to seed the PRNG with RAND_add() on some platforms before\n"
"using the ssl() function.");

#define _SSL_RAND_STATUS_METHODDEF    \
    {"RAND_status", (PyCFunction)_ssl_RAND_status, METH_NOARGS, _ssl_RAND_status__doc__},

static PyObject *
_ssl_RAND_status_impl(PyObject *module);

static PyObject *
_ssl_RAND_status(PyObject *module, PyObject *Py_UNUSED(ignored))
{
    return _ssl_RAND_status_impl(module);
}

PyDoc_STRVAR(_ssl_get_default_verify_paths__doc__,
"get_default_verify_paths($module, /)\n"
"--\n"
"\n"
"Return search paths and environment vars that are used by SSLContext\'s set_default_verify_paths() to load default CAs.\n"
"\n"
"The values are \'cert_file_env\', \'cert_file\', \'cert_dir_env\', \'cert_dir\'.");

#define _SSL_GET_DEFAULT_VERIFY_PATHS_METHODDEF    \
    {"get_default_verify_paths", (PyCFunction)_ssl_get_default_verify_paths, METH_NOARGS, _ssl_get_default_verify_paths__doc__},

static PyObject *
_ssl_get_default_verify_paths_impl(PyObject *module);

static PyObject *
_ssl_get_default_verify_paths(PyObject *module, PyObject *Py_UNUSED(ignored))
{
    return _ssl_get_default_verify_paths_impl(module);
}

PyDoc_STRVAR(_ssl_txt2obj__doc__,
"txt2obj($module, /, txt, name=False)\n"
"--\n"
"\n"
"Lookup NID, short name, long name and OID of an ASN1_OBJECT.\n"
"\n"
"By default objects are looked up by OID. With name=True short and\n"
"long name are also matched.");

#define _SSL_TXT2OBJ_METHODDEF    \
    {"txt2obj", _PyCFunction_CAST(_ssl_txt2obj), METH_FASTCALL|METH_KEYWORDS, _ssl_txt2obj__doc__},

static PyObject *
_ssl_txt2obj_impl(PyObject *module, const char *txt, int name);

static PyObject *
_ssl_txt2obj(PyObject *module, PyObject *const *args, Py_ssize_t nargs, PyObject *kwnames)
{
    PyObject *return_value = NULL;
    #if defined(Py_BUILD_CORE) && !defined(Py_BUILD_CORE_MODULE)

    #define NUM_KEYWORDS 2
    static struct {
        PyGC_Head _this_is_not_used;
        PyObject_VAR_HEAD
        PyObject *ob_item[NUM_KEYWORDS];
    } _kwtuple = {
        .ob_base = PyVarObject_HEAD_INIT(&PyTuple_Type, NUM_KEYWORDS)
        .ob_item = { &_Py_ID(txt), &_Py_ID(name), },
    };
    #undef NUM_KEYWORDS
    #define KWTUPLE (&_kwtuple.ob_base.ob_base)

    #else  // !Py_BUILD_CORE
    #  define KWTUPLE NULL
    #endif  // !Py_BUILD_CORE

    static const char * const _keywords[] = {"txt", "name", NULL};
    static _PyArg_Parser _parser = {
        .keywords = _keywords,
        .fname = "txt2obj",
        .kwtuple = KWTUPLE,
    };
    #undef KWTUPLE
    PyObject *argsbuf[2];
    Py_ssize_t noptargs = nargs + (kwnames ? PyTuple_GET_SIZE(kwnames) : 0) - 1;
    const char *txt;
    int name = 0;

    args = _PyArg_UnpackKeywords(args, nargs, NULL, kwnames, &_parser, 1, 2, 0, argsbuf);
    if (!args) {
        goto exit;
    }
    if (!PyUnicode_Check(args[0])) {
        _PyArg_BadArgument("txt2obj", "argument 'txt'", "str", args[0]);
        goto exit;
    }
    Py_ssize_t txt_length;
    txt = PyUnicode_AsUTF8AndSize(args[0], &txt_length);
    if (txt == NULL) {
        goto exit;
    }
    if (strlen(txt) != (size_t)txt_length) {
        PyErr_SetString(PyExc_ValueError, "embedded null character");
        goto exit;
    }
    if (!noptargs) {
        goto skip_optional_pos;
    }
    name = PyObject_IsTrue(args[1]);
    if (name < 0) {
        goto exit;
    }
skip_optional_pos:
    return_value = _ssl_txt2obj_impl(module, txt, name);

exit:
    return return_value;
}

PyDoc_STRVAR(_ssl_nid2obj__doc__,
"nid2obj($module, nid, /)\n"
"--\n"
"\n"
"Lookup NID, short name, long name and OID of an ASN1_OBJECT by NID.");

#define _SSL_NID2OBJ_METHODDEF    \
    {"nid2obj", (PyCFunction)_ssl_nid2obj, METH_O, _ssl_nid2obj__doc__},

static PyObject *
_ssl_nid2obj_impl(PyObject *module, int nid);

static PyObject *
_ssl_nid2obj(PyObject *module, PyObject *arg)
{
    PyObject *return_value = NULL;
    int nid;

    nid = PyLong_AsInt(arg);
    if (nid == -1 && PyErr_Occurred()) {
        goto exit;
    }
    return_value = _ssl_nid2obj_impl(module, nid);

exit:
    return return_value;
}

#if defined(_MSC_VER)

PyDoc_STRVAR(_ssl_enum_certificates__doc__,
"enum_certificates($module, /, store_name)\n"
"--\n"
"\n"
"Retrieve certificates from Windows\' cert store.\n"
"\n"
"store_name may be one of \'CA\', \'ROOT\' or \'MY\'.  The system may provide\n"
"more cert storages, too.  The function returns a list of (bytes,\n"
"encoding_type, trust) tuples.  The encoding_type flag can be interpreted\n"
"with X509_ASN_ENCODING or PKCS_7_ASN_ENCODING. The trust setting is either\n"
"a set of OIDs or the boolean True.");

#define _SSL_ENUM_CERTIFICATES_METHODDEF    \
    {"enum_certificates", _PyCFunction_CAST(_ssl_enum_certificates), METH_FASTCALL|METH_KEYWORDS, _ssl_enum_certificates__doc__},

static PyObject *
_ssl_enum_certificates_impl(PyObject *module, const char *store_name);

static PyObject *
_ssl_enum_certificates(PyObject *module, PyObject *const *args, Py_ssize_t nargs, PyObject *kwnames)
{
    PyObject *return_value = NULL;
    #if defined(Py_BUILD_CORE) && !defined(Py_BUILD_CORE_MODULE)

    #define NUM_KEYWORDS 1
    static struct {
        PyGC_Head _this_is_not_used;
        PyObject_VAR_HEAD
        PyObject *ob_item[NUM_KEYWORDS];
    } _kwtuple = {
        .ob_base = PyVarObject_HEAD_INIT(&PyTuple_Type, NUM_KEYWORDS)
        .ob_item = { &_Py_ID(store_name), },
    };
    #undef NUM_KEYWORDS
    #define KWTUPLE (&_kwtuple.ob_base.ob_base)

    #else  // !Py_BUILD_CORE
    #  define KWTUPLE NULL
    #endif  // !Py_BUILD_CORE

    static const char * const _keywords[] = {"store_name", NULL};
    static _PyArg_Parser _parser = {
        .keywords = _keywords,
        .fname = "enum_certificates",
        .kwtuple = KWTUPLE,
    };
    #undef KWTUPLE
    PyObject *argsbuf[1];
    const char *store_name;

    args = _PyArg_UnpackKeywords(args, nargs, NULL, kwnames, &_parser, 1, 1, 0, argsbuf);
    if (!args) {
        goto exit;
    }
    if (!PyUnicode_Check(args[0])) {
        _PyArg_BadArgument("enum_certificates", "argument 'store_name'", "str", args[0]);
        goto exit;
    }
    Py_ssize_t store_name_length;
    store_name = PyUnicode_AsUTF8AndSize(args[0], &store_name_length);
    if (store_name == NULL) {
        goto exit;
    }
    if (strlen(store_name) != (size_t)store_name_length) {
        PyErr_SetString(PyExc_ValueError, "embedded null character");
        goto exit;
    }
    return_value = _ssl_enum_certificates_impl(module, store_name);

exit:
    return return_value;
}

#endif /* defined(_MSC_VER) */

#if defined(_MSC_VER)

PyDoc_STRVAR(_ssl_enum_crls__doc__,
"enum_crls($module, /, store_name)\n"
"--\n"
"\n"
"Retrieve CRLs from Windows\' cert store.\n"
"\n"
"store_name may be one of \'CA\', \'ROOT\' or \'MY\'.  The system may provide\n"
"more cert storages, too.  The function returns a list of (bytes,\n"
"encoding_type) tuples.  The encoding_type flag can be interpreted with\n"
"X509_ASN_ENCODING or PKCS_7_ASN_ENCODING.");

#define _SSL_ENUM_CRLS_METHODDEF    \
    {"enum_crls", _PyCFunction_CAST(_ssl_enum_crls), METH_FASTCALL|METH_KEYWORDS, _ssl_enum_crls__doc__},

static PyObject *
_ssl_enum_crls_impl(PyObject *module, const char *store_name);

static PyObject *
_ssl_enum_crls(PyObject *module, PyObject *const *args, Py_ssize_t nargs, PyObject *kwnames)
{
    PyObject *return_value = NULL;
    #if defined(Py_BUILD_CORE) && !defined(Py_BUILD_CORE_MODULE)

    #define NUM_KEYWORDS 1
    static struct {
        PyGC_Head _this_is_not_used;
        PyObject_VAR_HEAD
        PyObject *ob_item[NUM_KEYWORDS];
    } _kwtuple = {
        .ob_base = PyVarObject_HEAD_INIT(&PyTuple_Type, NUM_KEYWORDS)
        .ob_item = { &_Py_ID(store_name), },
    };
    #undef NUM_KEYWORDS
    #define KWTUPLE (&_kwtuple.ob_base.ob_base)

    #else  // !Py_BUILD_CORE
    #  define KWTUPLE NULL
    #endif  // !Py_BUILD_CORE

    static const char * const _keywords[] = {"store_name", NULL};
    static _PyArg_Parser _parser = {
        .keywords = _keywords,
        .fname = "enum_crls",
        .kwtuple = KWTUPLE,
    };
    #undef KWTUPLE
    PyObject *argsbuf[1];
    const char *store_name;

    args = _PyArg_UnpackKeywords(args, nargs, NULL, kwnames, &_parser, 1, 1, 0, argsbuf);
    if (!args) {
        goto exit;
    }
    if (!PyUnicode_Check(args[0])) {
        _PyArg_BadArgument("enum_crls", "argument 'store_name'", "str", args[0]);
        goto exit;
    }
    Py_ssize_t store_name_length;
    store_name = PyUnicode_AsUTF8AndSize(args[0], &store_name_length);
    if (store_name == NULL) {
        goto exit;
    }
    if (strlen(store_name) != (size_t)store_name_length) {
        PyErr_SetString(PyExc_ValueError, "embedded null character");
        goto exit;
    }
    return_value = _ssl_enum_crls_impl(module, store_name);

exit:
    return return_value;
}

#endif /* defined(_MSC_VER) */

#ifndef _SSL__SSLSOCKET_SENDFILE_METHODDEF
    #define _SSL__SSLSOCKET_SENDFILE_METHODDEF
#endif /* !defined(_SSL__SSLSOCKET_SENDFILE_METHODDEF) */

#ifndef _SSL_ENUM_CERTIFICATES_METHODDEF
    #define _SSL_ENUM_CERTIFICATES_METHODDEF
#endif /* !defined(_SSL_ENUM_CERTIFICATES_METHODDEF) */

#ifndef _SSL_ENUM_CRLS_METHODDEF
    #define _SSL_ENUM_CRLS_METHODDEF
#endif /* !defined(_SSL_ENUM_CRLS_METHODDEF) */
<<<<<<< HEAD
/*[clinic end generated code: output=a448aa851909dc57 input=a9049054013a1b77]*/
=======
/*[clinic end generated code: output=f15635b2faa3b2db input=a9049054013a1b77]*/
>>>>>>> c9aef19c
<|MERGE_RESOLUTION|>--- conflicted
+++ resolved
@@ -7,11 +7,8 @@
 #  include "pycore_runtime.h"     // _Py_ID()
 #endif
 #include "pycore_abstract.h"      // _PyNumber_Index()
-<<<<<<< HEAD
 #include "pycore_long.h"          // _PyLong_Size_t_Converter()
-=======
 #include "pycore_modsupport.h"    // _PyArg_CheckPositional()
->>>>>>> c9aef19c
 
 PyDoc_STRVAR(_ssl__SSLSocket_do_handshake__doc__,
 "do_handshake($self, /)\n"
@@ -1646,8 +1643,4 @@
 #ifndef _SSL_ENUM_CRLS_METHODDEF
     #define _SSL_ENUM_CRLS_METHODDEF
 #endif /* !defined(_SSL_ENUM_CRLS_METHODDEF) */
-<<<<<<< HEAD
-/*[clinic end generated code: output=a448aa851909dc57 input=a9049054013a1b77]*/
-=======
-/*[clinic end generated code: output=f15635b2faa3b2db input=a9049054013a1b77]*/
->>>>>>> c9aef19c
+/*[clinic end generated code: output=923086b40c1c9cfd input=a9049054013a1b77]*/