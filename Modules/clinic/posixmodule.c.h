/*[clinic input]
preserve
[clinic start generated code]*/

PyDoc_STRVAR(os_stat__doc__,
"stat($module, /, path, *, dir_fd=None, follow_symlinks=True)\n"
"--\n"
"\n"
"Perform a stat system call on the given path.\n"
"\n"
"  path\n"
"    Path to be examined; can be string, bytes, a path-like object or\n"
"    open-file-descriptor int.\n"
"  dir_fd\n"
"    If not None, it should be a file descriptor open to a directory,\n"
"    and path should be a relative string; path will then be relative to\n"
"    that directory.\n"
"  follow_symlinks\n"
"    If False, and the last element of the path is a symbolic link,\n"
"    stat will examine the symbolic link itself instead of the file\n"
"    the link points to.\n"
"\n"
"dir_fd and follow_symlinks may not be implemented\n"
"  on your platform.  If they are unavailable, using them will raise a\n"
"  NotImplementedError.\n"
"\n"
"It\'s an error to use dir_fd or follow_symlinks when specifying path as\n"
"  an open file descriptor.");

#define OS_STAT_METHODDEF    \
    {"stat", (PyCFunction)(void(*)(void))os_stat, METH_FASTCALL|METH_KEYWORDS, os_stat__doc__},

static PyObject *
os_stat_impl(PyObject *module, path_t *path, int dir_fd, int follow_symlinks);

static PyObject *
os_stat(PyObject *module, PyObject *const *args, Py_ssize_t nargs, PyObject *kwnames)
{
    PyObject *return_value = NULL;
    static const char * const _keywords[] = {"path", "dir_fd", "follow_symlinks", NULL};
    static _PyArg_Parser _parser = {NULL, _keywords, "stat", 0};
    PyObject *argsbuf[3];
    Py_ssize_t noptargs = nargs + (kwnames ? PyTuple_GET_SIZE(kwnames) : 0) - 1;
    path_t path = PATH_T_INITIALIZE("stat", "path", 0, 1);
    int dir_fd = DEFAULT_DIR_FD;
    int follow_symlinks = 1;

    args = _PyArg_UnpackKeywords(args, nargs, NULL, kwnames, &_parser, 1, 1, 0, argsbuf);
    if (!args) {
        goto exit;
    }
    if (!path_converter(args[0], &path)) {
        goto exit;
    }
    if (!noptargs) {
        goto skip_optional_kwonly;
    }
    if (args[1]) {
        if (!FSTATAT_DIR_FD_CONVERTER(args[1], &dir_fd)) {
            goto exit;
        }
        if (!--noptargs) {
            goto skip_optional_kwonly;
        }
    }
    follow_symlinks = PyObject_IsTrue(args[2]);
    if (follow_symlinks < 0) {
        goto exit;
    }
skip_optional_kwonly:
    return_value = os_stat_impl(module, &path, dir_fd, follow_symlinks);

exit:
    /* Cleanup for path */
    path_cleanup(&path);

    return return_value;
}

PyDoc_STRVAR(os_lstat__doc__,
"lstat($module, /, path, *, dir_fd=None)\n"
"--\n"
"\n"
"Perform a stat system call on the given path, without following symbolic links.\n"
"\n"
"Like stat(), but do not follow symbolic links.\n"
"Equivalent to stat(path, follow_symlinks=False).");

#define OS_LSTAT_METHODDEF    \
    {"lstat", (PyCFunction)(void(*)(void))os_lstat, METH_FASTCALL|METH_KEYWORDS, os_lstat__doc__},

static PyObject *
os_lstat_impl(PyObject *module, path_t *path, int dir_fd);

static PyObject *
os_lstat(PyObject *module, PyObject *const *args, Py_ssize_t nargs, PyObject *kwnames)
{
    PyObject *return_value = NULL;
    static const char * const _keywords[] = {"path", "dir_fd", NULL};
    static _PyArg_Parser _parser = {NULL, _keywords, "lstat", 0};
    PyObject *argsbuf[2];
    Py_ssize_t noptargs = nargs + (kwnames ? PyTuple_GET_SIZE(kwnames) : 0) - 1;
    path_t path = PATH_T_INITIALIZE("lstat", "path", 0, 0);
    int dir_fd = DEFAULT_DIR_FD;

    args = _PyArg_UnpackKeywords(args, nargs, NULL, kwnames, &_parser, 1, 1, 0, argsbuf);
    if (!args) {
        goto exit;
    }
    if (!path_converter(args[0], &path)) {
        goto exit;
    }
    if (!noptargs) {
        goto skip_optional_kwonly;
    }
    if (!FSTATAT_DIR_FD_CONVERTER(args[1], &dir_fd)) {
        goto exit;
    }
skip_optional_kwonly:
    return_value = os_lstat_impl(module, &path, dir_fd);

exit:
    /* Cleanup for path */
    path_cleanup(&path);

    return return_value;
}

PyDoc_STRVAR(os_access__doc__,
"access($module, /, path, mode, *, dir_fd=None, effective_ids=False,\n"
"       follow_symlinks=True)\n"
"--\n"
"\n"
"Use the real uid/gid to test for access to a path.\n"
"\n"
"  path\n"
"    Path to be tested; can be string, bytes, or a path-like object.\n"
"  mode\n"
"    Operating-system mode bitfield.  Can be F_OK to test existence,\n"
"    or the inclusive-OR of R_OK, W_OK, and X_OK.\n"
"  dir_fd\n"
"    If not None, it should be a file descriptor open to a directory,\n"
"    and path should be relative; path will then be relative to that\n"
"    directory.\n"
"  effective_ids\n"
"    If True, access will use the effective uid/gid instead of\n"
"    the real uid/gid.\n"
"  follow_symlinks\n"
"    If False, and the last element of the path is a symbolic link,\n"
"    access will examine the symbolic link itself instead of the file\n"
"    the link points to.\n"
"\n"
"dir_fd, effective_ids, and follow_symlinks may not be implemented\n"
"  on your platform.  If they are unavailable, using them will raise a\n"
"  NotImplementedError.\n"
"\n"
"Note that most operations will use the effective uid/gid, therefore this\n"
"  routine can be used in a suid/sgid environment to test if the invoking user\n"
"  has the specified access to the path.");

#define OS_ACCESS_METHODDEF    \
    {"access", (PyCFunction)(void(*)(void))os_access, METH_FASTCALL|METH_KEYWORDS, os_access__doc__},

static int
os_access_impl(PyObject *module, path_t *path, int mode, int dir_fd,
               int effective_ids, int follow_symlinks);

static PyObject *
os_access(PyObject *module, PyObject *const *args, Py_ssize_t nargs, PyObject *kwnames)
{
    PyObject *return_value = NULL;
    static const char * const _keywords[] = {"path", "mode", "dir_fd", "effective_ids", "follow_symlinks", NULL};
    static _PyArg_Parser _parser = {NULL, _keywords, "access", 0};
    PyObject *argsbuf[5];
    Py_ssize_t noptargs = nargs + (kwnames ? PyTuple_GET_SIZE(kwnames) : 0) - 2;
    path_t path = PATH_T_INITIALIZE("access", "path", 0, 0);
    int mode;
    int dir_fd = DEFAULT_DIR_FD;
    int effective_ids = 0;
    int follow_symlinks = 1;
    int _return_value;

    args = _PyArg_UnpackKeywords(args, nargs, NULL, kwnames, &_parser, 2, 2, 0, argsbuf);
    if (!args) {
        goto exit;
    }
    if (!path_converter(args[0], &path)) {
        goto exit;
    }
    if (PyFloat_Check(args[1])) {
        PyErr_SetString(PyExc_TypeError,
                        "integer argument expected, got float" );
        goto exit;
    }
    mode = _PyLong_AsInt(args[1]);
    if (mode == -1 && PyErr_Occurred()) {
        goto exit;
    }
    if (!noptargs) {
        goto skip_optional_kwonly;
    }
    if (args[2]) {
        if (!FACCESSAT_DIR_FD_CONVERTER(args[2], &dir_fd)) {
            goto exit;
        }
        if (!--noptargs) {
            goto skip_optional_kwonly;
        }
    }
    if (args[3]) {
        effective_ids = PyObject_IsTrue(args[3]);
        if (effective_ids < 0) {
            goto exit;
        }
        if (!--noptargs) {
            goto skip_optional_kwonly;
        }
    }
    follow_symlinks = PyObject_IsTrue(args[4]);
    if (follow_symlinks < 0) {
        goto exit;
    }
skip_optional_kwonly:
    _return_value = os_access_impl(module, &path, mode, dir_fd, effective_ids, follow_symlinks);
    if ((_return_value == -1) && PyErr_Occurred()) {
        goto exit;
    }
    return_value = PyBool_FromLong((long)_return_value);

exit:
    /* Cleanup for path */
    path_cleanup(&path);

    return return_value;
}

#if defined(HAVE_TTYNAME)

PyDoc_STRVAR(os_ttyname__doc__,
"ttyname($module, fd, /)\n"
"--\n"
"\n"
"Return the name of the terminal device connected to \'fd\'.\n"
"\n"
"  fd\n"
"    Integer file descriptor handle.");

#define OS_TTYNAME_METHODDEF    \
    {"ttyname", (PyCFunction)os_ttyname, METH_O, os_ttyname__doc__},

static PyObject *
os_ttyname_impl(PyObject *module, int fd);

static PyObject *
os_ttyname(PyObject *module, PyObject *arg)
{
    PyObject *return_value = NULL;
    int fd;

    if (PyFloat_Check(arg)) {
        PyErr_SetString(PyExc_TypeError,
                        "integer argument expected, got float" );
        goto exit;
    }
    fd = _PyLong_AsInt(arg);
    if (fd == -1 && PyErr_Occurred()) {
        goto exit;
    }
    return_value = os_ttyname_impl(module, fd);

exit:
    return return_value;
}

#endif /* defined(HAVE_TTYNAME) */

#if defined(HAVE_CTERMID)

PyDoc_STRVAR(os_ctermid__doc__,
"ctermid($module, /)\n"
"--\n"
"\n"
"Return the name of the controlling terminal for this process.");

#define OS_CTERMID_METHODDEF    \
    {"ctermid", (PyCFunction)os_ctermid, METH_NOARGS, os_ctermid__doc__},

static PyObject *
os_ctermid_impl(PyObject *module);

static PyObject *
os_ctermid(PyObject *module, PyObject *Py_UNUSED(ignored))
{
    return os_ctermid_impl(module);
}

#endif /* defined(HAVE_CTERMID) */

PyDoc_STRVAR(os_chdir__doc__,
"chdir($module, /, path)\n"
"--\n"
"\n"
"Change the current working directory to the specified path.\n"
"\n"
"path may always be specified as a string.\n"
"On some platforms, path may also be specified as an open file descriptor.\n"
"  If this functionality is unavailable, using it raises an exception.");

#define OS_CHDIR_METHODDEF    \
    {"chdir", (PyCFunction)(void(*)(void))os_chdir, METH_FASTCALL|METH_KEYWORDS, os_chdir__doc__},

static PyObject *
os_chdir_impl(PyObject *module, path_t *path);

static PyObject *
os_chdir(PyObject *module, PyObject *const *args, Py_ssize_t nargs, PyObject *kwnames)
{
    PyObject *return_value = NULL;
    static const char * const _keywords[] = {"path", NULL};
    static _PyArg_Parser _parser = {NULL, _keywords, "chdir", 0};
    PyObject *argsbuf[1];
    path_t path = PATH_T_INITIALIZE("chdir", "path", 0, PATH_HAVE_FCHDIR);

    args = _PyArg_UnpackKeywords(args, nargs, NULL, kwnames, &_parser, 1, 1, 0, argsbuf);
    if (!args) {
        goto exit;
    }
    if (!path_converter(args[0], &path)) {
        goto exit;
    }
    return_value = os_chdir_impl(module, &path);

exit:
    /* Cleanup for path */
    path_cleanup(&path);

    return return_value;
}

#if defined(HAVE_FCHDIR)

PyDoc_STRVAR(os_fchdir__doc__,
"fchdir($module, /, fd)\n"
"--\n"
"\n"
"Change to the directory of the given file descriptor.\n"
"\n"
"fd must be opened on a directory, not a file.\n"
"Equivalent to os.chdir(fd).");

#define OS_FCHDIR_METHODDEF    \
    {"fchdir", (PyCFunction)(void(*)(void))os_fchdir, METH_FASTCALL|METH_KEYWORDS, os_fchdir__doc__},

static PyObject *
os_fchdir_impl(PyObject *module, int fd);

static PyObject *
os_fchdir(PyObject *module, PyObject *const *args, Py_ssize_t nargs, PyObject *kwnames)
{
    PyObject *return_value = NULL;
    static const char * const _keywords[] = {"fd", NULL};
    static _PyArg_Parser _parser = {NULL, _keywords, "fchdir", 0};
    PyObject *argsbuf[1];
    int fd;

    args = _PyArg_UnpackKeywords(args, nargs, NULL, kwnames, &_parser, 1, 1, 0, argsbuf);
    if (!args) {
        goto exit;
    }
    if (!fildes_converter(args[0], &fd)) {
        goto exit;
    }
    return_value = os_fchdir_impl(module, fd);

exit:
    return return_value;
}

#endif /* defined(HAVE_FCHDIR) */

PyDoc_STRVAR(os_chmod__doc__,
"chmod($module, /, path, mode, *, dir_fd=None, follow_symlinks=True)\n"
"--\n"
"\n"
"Change the access permissions of a file.\n"
"\n"
"  path\n"
"    Path to be modified.  May always be specified as a str, bytes, or a path-like object.\n"
"    On some platforms, path may also be specified as an open file descriptor.\n"
"    If this functionality is unavailable, using it raises an exception.\n"
"  mode\n"
"    Operating-system mode bitfield.\n"
"  dir_fd\n"
"    If not None, it should be a file descriptor open to a directory,\n"
"    and path should be relative; path will then be relative to that\n"
"    directory.\n"
"  follow_symlinks\n"
"    If False, and the last element of the path is a symbolic link,\n"
"    chmod will modify the symbolic link itself instead of the file\n"
"    the link points to.\n"
"\n"
"It is an error to use dir_fd or follow_symlinks when specifying path as\n"
"  an open file descriptor.\n"
"dir_fd and follow_symlinks may not be implemented on your platform.\n"
"  If they are unavailable, using them will raise a NotImplementedError.");

#define OS_CHMOD_METHODDEF    \
    {"chmod", (PyCFunction)(void(*)(void))os_chmod, METH_FASTCALL|METH_KEYWORDS, os_chmod__doc__},

static PyObject *
os_chmod_impl(PyObject *module, path_t *path, int mode, int dir_fd,
              int follow_symlinks);

static PyObject *
os_chmod(PyObject *module, PyObject *const *args, Py_ssize_t nargs, PyObject *kwnames)
{
    PyObject *return_value = NULL;
    static const char * const _keywords[] = {"path", "mode", "dir_fd", "follow_symlinks", NULL};
    static _PyArg_Parser _parser = {NULL, _keywords, "chmod", 0};
    PyObject *argsbuf[4];
    Py_ssize_t noptargs = nargs + (kwnames ? PyTuple_GET_SIZE(kwnames) : 0) - 2;
    path_t path = PATH_T_INITIALIZE("chmod", "path", 0, PATH_HAVE_FCHMOD);
    int mode;
    int dir_fd = DEFAULT_DIR_FD;
    int follow_symlinks = 1;

    args = _PyArg_UnpackKeywords(args, nargs, NULL, kwnames, &_parser, 2, 2, 0, argsbuf);
    if (!args) {
        goto exit;
    }
    if (!path_converter(args[0], &path)) {
        goto exit;
    }
    if (PyFloat_Check(args[1])) {
        PyErr_SetString(PyExc_TypeError,
                        "integer argument expected, got float" );
        goto exit;
    }
    mode = _PyLong_AsInt(args[1]);
    if (mode == -1 && PyErr_Occurred()) {
        goto exit;
    }
    if (!noptargs) {
        goto skip_optional_kwonly;
    }
    if (args[2]) {
        if (!FCHMODAT_DIR_FD_CONVERTER(args[2], &dir_fd)) {
            goto exit;
        }
        if (!--noptargs) {
            goto skip_optional_kwonly;
        }
    }
    follow_symlinks = PyObject_IsTrue(args[3]);
    if (follow_symlinks < 0) {
        goto exit;
    }
skip_optional_kwonly:
    return_value = os_chmod_impl(module, &path, mode, dir_fd, follow_symlinks);

exit:
    /* Cleanup for path */
    path_cleanup(&path);

    return return_value;
}

#if defined(HAVE_FCHMOD)

PyDoc_STRVAR(os_fchmod__doc__,
"fchmod($module, /, fd, mode)\n"
"--\n"
"\n"
"Change the access permissions of the file given by file descriptor fd.\n"
"\n"
"Equivalent to os.chmod(fd, mode).");

#define OS_FCHMOD_METHODDEF    \
    {"fchmod", (PyCFunction)(void(*)(void))os_fchmod, METH_FASTCALL|METH_KEYWORDS, os_fchmod__doc__},

static PyObject *
os_fchmod_impl(PyObject *module, int fd, int mode);

static PyObject *
os_fchmod(PyObject *module, PyObject *const *args, Py_ssize_t nargs, PyObject *kwnames)
{
    PyObject *return_value = NULL;
    static const char * const _keywords[] = {"fd", "mode", NULL};
    static _PyArg_Parser _parser = {NULL, _keywords, "fchmod", 0};
    PyObject *argsbuf[2];
    int fd;
    int mode;

    args = _PyArg_UnpackKeywords(args, nargs, NULL, kwnames, &_parser, 2, 2, 0, argsbuf);
    if (!args) {
        goto exit;
    }
    if (PyFloat_Check(args[0])) {
        PyErr_SetString(PyExc_TypeError,
                        "integer argument expected, got float" );
        goto exit;
    }
    fd = _PyLong_AsInt(args[0]);
    if (fd == -1 && PyErr_Occurred()) {
        goto exit;
    }
    if (PyFloat_Check(args[1])) {
        PyErr_SetString(PyExc_TypeError,
                        "integer argument expected, got float" );
        goto exit;
    }
    mode = _PyLong_AsInt(args[1]);
    if (mode == -1 && PyErr_Occurred()) {
        goto exit;
    }
    return_value = os_fchmod_impl(module, fd, mode);

exit:
    return return_value;
}

#endif /* defined(HAVE_FCHMOD) */

#if defined(HAVE_LCHMOD)

PyDoc_STRVAR(os_lchmod__doc__,
"lchmod($module, /, path, mode)\n"
"--\n"
"\n"
"Change the access permissions of a file, without following symbolic links.\n"
"\n"
"If path is a symlink, this affects the link itself rather than the target.\n"
"Equivalent to chmod(path, mode, follow_symlinks=False).\"");

#define OS_LCHMOD_METHODDEF    \
    {"lchmod", (PyCFunction)(void(*)(void))os_lchmod, METH_FASTCALL|METH_KEYWORDS, os_lchmod__doc__},

static PyObject *
os_lchmod_impl(PyObject *module, path_t *path, int mode);

static PyObject *
os_lchmod(PyObject *module, PyObject *const *args, Py_ssize_t nargs, PyObject *kwnames)
{
    PyObject *return_value = NULL;
    static const char * const _keywords[] = {"path", "mode", NULL};
    static _PyArg_Parser _parser = {NULL, _keywords, "lchmod", 0};
    PyObject *argsbuf[2];
    path_t path = PATH_T_INITIALIZE("lchmod", "path", 0, 0);
    int mode;

    args = _PyArg_UnpackKeywords(args, nargs, NULL, kwnames, &_parser, 2, 2, 0, argsbuf);
    if (!args) {
        goto exit;
    }
    if (!path_converter(args[0], &path)) {
        goto exit;
    }
    if (PyFloat_Check(args[1])) {
        PyErr_SetString(PyExc_TypeError,
                        "integer argument expected, got float" );
        goto exit;
    }
    mode = _PyLong_AsInt(args[1]);
    if (mode == -1 && PyErr_Occurred()) {
        goto exit;
    }
    return_value = os_lchmod_impl(module, &path, mode);

exit:
    /* Cleanup for path */
    path_cleanup(&path);

    return return_value;
}

#endif /* defined(HAVE_LCHMOD) */

#if defined(HAVE_CHFLAGS)

PyDoc_STRVAR(os_chflags__doc__,
"chflags($module, /, path, flags, follow_symlinks=True)\n"
"--\n"
"\n"
"Set file flags.\n"
"\n"
"If follow_symlinks is False, and the last element of the path is a symbolic\n"
"  link, chflags will change flags on the symbolic link itself instead of the\n"
"  file the link points to.\n"
"follow_symlinks may not be implemented on your platform.  If it is\n"
"unavailable, using it will raise a NotImplementedError.");

#define OS_CHFLAGS_METHODDEF    \
    {"chflags", (PyCFunction)(void(*)(void))os_chflags, METH_FASTCALL|METH_KEYWORDS, os_chflags__doc__},

static PyObject *
os_chflags_impl(PyObject *module, path_t *path, unsigned long flags,
                int follow_symlinks);

static PyObject *
os_chflags(PyObject *module, PyObject *const *args, Py_ssize_t nargs, PyObject *kwnames)
{
    PyObject *return_value = NULL;
    static const char * const _keywords[] = {"path", "flags", "follow_symlinks", NULL};
    static _PyArg_Parser _parser = {NULL, _keywords, "chflags", 0};
    PyObject *argsbuf[3];
    Py_ssize_t noptargs = nargs + (kwnames ? PyTuple_GET_SIZE(kwnames) : 0) - 2;
    path_t path = PATH_T_INITIALIZE("chflags", "path", 0, 0);
    unsigned long flags;
    int follow_symlinks = 1;

    args = _PyArg_UnpackKeywords(args, nargs, NULL, kwnames, &_parser, 2, 3, 0, argsbuf);
    if (!args) {
        goto exit;
    }
    if (!path_converter(args[0], &path)) {
        goto exit;
    }
    if (!PyLong_Check(args[1])) {
        _PyArg_BadArgument("chflags", 2, "int", args[1]);
        goto exit;
    }
    flags = PyLong_AsUnsignedLongMask(args[1]);
    if (!noptargs) {
        goto skip_optional_pos;
    }
    follow_symlinks = PyObject_IsTrue(args[2]);
    if (follow_symlinks < 0) {
        goto exit;
    }
skip_optional_pos:
    return_value = os_chflags_impl(module, &path, flags, follow_symlinks);

exit:
    /* Cleanup for path */
    path_cleanup(&path);

    return return_value;
}

#endif /* defined(HAVE_CHFLAGS) */

#if defined(HAVE_LCHFLAGS)

PyDoc_STRVAR(os_lchflags__doc__,
"lchflags($module, /, path, flags)\n"
"--\n"
"\n"
"Set file flags.\n"
"\n"
"This function will not follow symbolic links.\n"
"Equivalent to chflags(path, flags, follow_symlinks=False).");

#define OS_LCHFLAGS_METHODDEF    \
    {"lchflags", (PyCFunction)(void(*)(void))os_lchflags, METH_FASTCALL|METH_KEYWORDS, os_lchflags__doc__},

static PyObject *
os_lchflags_impl(PyObject *module, path_t *path, unsigned long flags);

static PyObject *
os_lchflags(PyObject *module, PyObject *const *args, Py_ssize_t nargs, PyObject *kwnames)
{
    PyObject *return_value = NULL;
    static const char * const _keywords[] = {"path", "flags", NULL};
    static _PyArg_Parser _parser = {NULL, _keywords, "lchflags", 0};
    PyObject *argsbuf[2];
    path_t path = PATH_T_INITIALIZE("lchflags", "path", 0, 0);
    unsigned long flags;

    args = _PyArg_UnpackKeywords(args, nargs, NULL, kwnames, &_parser, 2, 2, 0, argsbuf);
    if (!args) {
        goto exit;
    }
    if (!path_converter(args[0], &path)) {
        goto exit;
    }
    if (!PyLong_Check(args[1])) {
        _PyArg_BadArgument("lchflags", 2, "int", args[1]);
        goto exit;
    }
    flags = PyLong_AsUnsignedLongMask(args[1]);
    return_value = os_lchflags_impl(module, &path, flags);

exit:
    /* Cleanup for path */
    path_cleanup(&path);

    return return_value;
}

#endif /* defined(HAVE_LCHFLAGS) */

#if defined(HAVE_CHROOT)

PyDoc_STRVAR(os_chroot__doc__,
"chroot($module, /, path)\n"
"--\n"
"\n"
"Change root directory to path.");

#define OS_CHROOT_METHODDEF    \
    {"chroot", (PyCFunction)(void(*)(void))os_chroot, METH_FASTCALL|METH_KEYWORDS, os_chroot__doc__},

static PyObject *
os_chroot_impl(PyObject *module, path_t *path);

static PyObject *
os_chroot(PyObject *module, PyObject *const *args, Py_ssize_t nargs, PyObject *kwnames)
{
    PyObject *return_value = NULL;
    static const char * const _keywords[] = {"path", NULL};
    static _PyArg_Parser _parser = {NULL, _keywords, "chroot", 0};
    PyObject *argsbuf[1];
    path_t path = PATH_T_INITIALIZE("chroot", "path", 0, 0);

    args = _PyArg_UnpackKeywords(args, nargs, NULL, kwnames, &_parser, 1, 1, 0, argsbuf);
    if (!args) {
        goto exit;
    }
    if (!path_converter(args[0], &path)) {
        goto exit;
    }
    return_value = os_chroot_impl(module, &path);

exit:
    /* Cleanup for path */
    path_cleanup(&path);

    return return_value;
}

#endif /* defined(HAVE_CHROOT) */

#if defined(HAVE_FSYNC)

PyDoc_STRVAR(os_fsync__doc__,
"fsync($module, /, fd)\n"
"--\n"
"\n"
"Force write of fd to disk.");

#define OS_FSYNC_METHODDEF    \
    {"fsync", (PyCFunction)(void(*)(void))os_fsync, METH_FASTCALL|METH_KEYWORDS, os_fsync__doc__},

static PyObject *
os_fsync_impl(PyObject *module, int fd);

static PyObject *
os_fsync(PyObject *module, PyObject *const *args, Py_ssize_t nargs, PyObject *kwnames)
{
    PyObject *return_value = NULL;
    static const char * const _keywords[] = {"fd", NULL};
    static _PyArg_Parser _parser = {NULL, _keywords, "fsync", 0};
    PyObject *argsbuf[1];
    int fd;

    args = _PyArg_UnpackKeywords(args, nargs, NULL, kwnames, &_parser, 1, 1, 0, argsbuf);
    if (!args) {
        goto exit;
    }
    if (!fildes_converter(args[0], &fd)) {
        goto exit;
    }
    return_value = os_fsync_impl(module, fd);

exit:
    return return_value;
}

#endif /* defined(HAVE_FSYNC) */

#if defined(HAVE_SYNC)

PyDoc_STRVAR(os_sync__doc__,
"sync($module, /)\n"
"--\n"
"\n"
"Force write of everything to disk.");

#define OS_SYNC_METHODDEF    \
    {"sync", (PyCFunction)os_sync, METH_NOARGS, os_sync__doc__},

static PyObject *
os_sync_impl(PyObject *module);

static PyObject *
os_sync(PyObject *module, PyObject *Py_UNUSED(ignored))
{
    return os_sync_impl(module);
}

#endif /* defined(HAVE_SYNC) */

#if defined(HAVE_FDATASYNC)

PyDoc_STRVAR(os_fdatasync__doc__,
"fdatasync($module, /, fd)\n"
"--\n"
"\n"
"Force write of fd to disk without forcing update of metadata.");

#define OS_FDATASYNC_METHODDEF    \
    {"fdatasync", (PyCFunction)(void(*)(void))os_fdatasync, METH_FASTCALL|METH_KEYWORDS, os_fdatasync__doc__},

static PyObject *
os_fdatasync_impl(PyObject *module, int fd);

static PyObject *
os_fdatasync(PyObject *module, PyObject *const *args, Py_ssize_t nargs, PyObject *kwnames)
{
    PyObject *return_value = NULL;
    static const char * const _keywords[] = {"fd", NULL};
    static _PyArg_Parser _parser = {NULL, _keywords, "fdatasync", 0};
    PyObject *argsbuf[1];
    int fd;

    args = _PyArg_UnpackKeywords(args, nargs, NULL, kwnames, &_parser, 1, 1, 0, argsbuf);
    if (!args) {
        goto exit;
    }
    if (!fildes_converter(args[0], &fd)) {
        goto exit;
    }
    return_value = os_fdatasync_impl(module, fd);

exit:
    return return_value;
}

#endif /* defined(HAVE_FDATASYNC) */

#if defined(HAVE_CHOWN)

PyDoc_STRVAR(os_chown__doc__,
"chown($module, /, path, uid, gid, *, dir_fd=None, follow_symlinks=True)\n"
"--\n"
"\n"
"Change the owner and group id of path to the numeric uid and gid.\\\n"
"\n"
"  path\n"
"    Path to be examined; can be string, bytes, a path-like object, or open-file-descriptor int.\n"
"  dir_fd\n"
"    If not None, it should be a file descriptor open to a directory,\n"
"    and path should be relative; path will then be relative to that\n"
"    directory.\n"
"  follow_symlinks\n"
"    If False, and the last element of the path is a symbolic link,\n"
"    stat will examine the symbolic link itself instead of the file\n"
"    the link points to.\n"
"\n"
"path may always be specified as a string.\n"
"On some platforms, path may also be specified as an open file descriptor.\n"
"  If this functionality is unavailable, using it raises an exception.\n"
"If dir_fd is not None, it should be a file descriptor open to a directory,\n"
"  and path should be relative; path will then be relative to that directory.\n"
"If follow_symlinks is False, and the last element of the path is a symbolic\n"
"  link, chown will modify the symbolic link itself instead of the file the\n"
"  link points to.\n"
"It is an error to use dir_fd or follow_symlinks when specifying path as\n"
"  an open file descriptor.\n"
"dir_fd and follow_symlinks may not be implemented on your platform.\n"
"  If they are unavailable, using them will raise a NotImplementedError.");

#define OS_CHOWN_METHODDEF    \
    {"chown", (PyCFunction)(void(*)(void))os_chown, METH_FASTCALL|METH_KEYWORDS, os_chown__doc__},

static PyObject *
os_chown_impl(PyObject *module, path_t *path, uid_t uid, gid_t gid,
              int dir_fd, int follow_symlinks);

static PyObject *
os_chown(PyObject *module, PyObject *const *args, Py_ssize_t nargs, PyObject *kwnames)
{
    PyObject *return_value = NULL;
    static const char * const _keywords[] = {"path", "uid", "gid", "dir_fd", "follow_symlinks", NULL};
    static _PyArg_Parser _parser = {NULL, _keywords, "chown", 0};
    PyObject *argsbuf[5];
    Py_ssize_t noptargs = nargs + (kwnames ? PyTuple_GET_SIZE(kwnames) : 0) - 3;
    path_t path = PATH_T_INITIALIZE("chown", "path", 0, PATH_HAVE_FCHOWN);
    uid_t uid;
    gid_t gid;
    int dir_fd = DEFAULT_DIR_FD;
    int follow_symlinks = 1;

    args = _PyArg_UnpackKeywords(args, nargs, NULL, kwnames, &_parser, 3, 3, 0, argsbuf);
    if (!args) {
        goto exit;
    }
    if (!path_converter(args[0], &path)) {
        goto exit;
    }
    if (!_Py_Uid_Converter(args[1], &uid)) {
        goto exit;
    }
    if (!_Py_Gid_Converter(args[2], &gid)) {
        goto exit;
    }
    if (!noptargs) {
        goto skip_optional_kwonly;
    }
    if (args[3]) {
        if (!FCHOWNAT_DIR_FD_CONVERTER(args[3], &dir_fd)) {
            goto exit;
        }
        if (!--noptargs) {
            goto skip_optional_kwonly;
        }
    }
    follow_symlinks = PyObject_IsTrue(args[4]);
    if (follow_symlinks < 0) {
        goto exit;
    }
skip_optional_kwonly:
    return_value = os_chown_impl(module, &path, uid, gid, dir_fd, follow_symlinks);

exit:
    /* Cleanup for path */
    path_cleanup(&path);

    return return_value;
}

#endif /* defined(HAVE_CHOWN) */

#if defined(HAVE_FCHOWN)

PyDoc_STRVAR(os_fchown__doc__,
"fchown($module, /, fd, uid, gid)\n"
"--\n"
"\n"
"Change the owner and group id of the file specified by file descriptor.\n"
"\n"
"Equivalent to os.chown(fd, uid, gid).");

#define OS_FCHOWN_METHODDEF    \
    {"fchown", (PyCFunction)(void(*)(void))os_fchown, METH_FASTCALL|METH_KEYWORDS, os_fchown__doc__},

static PyObject *
os_fchown_impl(PyObject *module, int fd, uid_t uid, gid_t gid);

static PyObject *
os_fchown(PyObject *module, PyObject *const *args, Py_ssize_t nargs, PyObject *kwnames)
{
    PyObject *return_value = NULL;
    static const char * const _keywords[] = {"fd", "uid", "gid", NULL};
    static _PyArg_Parser _parser = {NULL, _keywords, "fchown", 0};
    PyObject *argsbuf[3];
    int fd;
    uid_t uid;
    gid_t gid;

    args = _PyArg_UnpackKeywords(args, nargs, NULL, kwnames, &_parser, 3, 3, 0, argsbuf);
    if (!args) {
        goto exit;
    }
    if (PyFloat_Check(args[0])) {
        PyErr_SetString(PyExc_TypeError,
                        "integer argument expected, got float" );
        goto exit;
    }
    fd = _PyLong_AsInt(args[0]);
    if (fd == -1 && PyErr_Occurred()) {
        goto exit;
    }
    if (!_Py_Uid_Converter(args[1], &uid)) {
        goto exit;
    }
    if (!_Py_Gid_Converter(args[2], &gid)) {
        goto exit;
    }
    return_value = os_fchown_impl(module, fd, uid, gid);

exit:
    return return_value;
}

#endif /* defined(HAVE_FCHOWN) */

#if defined(HAVE_LCHOWN)

PyDoc_STRVAR(os_lchown__doc__,
"lchown($module, /, path, uid, gid)\n"
"--\n"
"\n"
"Change the owner and group id of path to the numeric uid and gid.\n"
"\n"
"This function will not follow symbolic links.\n"
"Equivalent to os.chown(path, uid, gid, follow_symlinks=False).");

#define OS_LCHOWN_METHODDEF    \
    {"lchown", (PyCFunction)(void(*)(void))os_lchown, METH_FASTCALL|METH_KEYWORDS, os_lchown__doc__},

static PyObject *
os_lchown_impl(PyObject *module, path_t *path, uid_t uid, gid_t gid);

static PyObject *
os_lchown(PyObject *module, PyObject *const *args, Py_ssize_t nargs, PyObject *kwnames)
{
    PyObject *return_value = NULL;
    static const char * const _keywords[] = {"path", "uid", "gid", NULL};
    static _PyArg_Parser _parser = {NULL, _keywords, "lchown", 0};
    PyObject *argsbuf[3];
    path_t path = PATH_T_INITIALIZE("lchown", "path", 0, 0);
    uid_t uid;
    gid_t gid;

    args = _PyArg_UnpackKeywords(args, nargs, NULL, kwnames, &_parser, 3, 3, 0, argsbuf);
    if (!args) {
        goto exit;
    }
    if (!path_converter(args[0], &path)) {
        goto exit;
    }
    if (!_Py_Uid_Converter(args[1], &uid)) {
        goto exit;
    }
    if (!_Py_Gid_Converter(args[2], &gid)) {
        goto exit;
    }
    return_value = os_lchown_impl(module, &path, uid, gid);

exit:
    /* Cleanup for path */
    path_cleanup(&path);

    return return_value;
}

#endif /* defined(HAVE_LCHOWN) */

PyDoc_STRVAR(os_getcwd__doc__,
"getcwd($module, /)\n"
"--\n"
"\n"
"Return a unicode string representing the current working directory.");

#define OS_GETCWD_METHODDEF    \
    {"getcwd", (PyCFunction)os_getcwd, METH_NOARGS, os_getcwd__doc__},

static PyObject *
os_getcwd_impl(PyObject *module);

static PyObject *
os_getcwd(PyObject *module, PyObject *Py_UNUSED(ignored))
{
    return os_getcwd_impl(module);
}

PyDoc_STRVAR(os_getcwdb__doc__,
"getcwdb($module, /)\n"
"--\n"
"\n"
"Return a bytes string representing the current working directory.");

#define OS_GETCWDB_METHODDEF    \
    {"getcwdb", (PyCFunction)os_getcwdb, METH_NOARGS, os_getcwdb__doc__},

static PyObject *
os_getcwdb_impl(PyObject *module);

static PyObject *
os_getcwdb(PyObject *module, PyObject *Py_UNUSED(ignored))
{
    return os_getcwdb_impl(module);
}

#if defined(HAVE_LINK)

PyDoc_STRVAR(os_link__doc__,
"link($module, /, src, dst, *, src_dir_fd=None, dst_dir_fd=None,\n"
"     follow_symlinks=True)\n"
"--\n"
"\n"
"Create a hard link to a file.\n"
"\n"
"If either src_dir_fd or dst_dir_fd is not None, it should be a file\n"
"  descriptor open to a directory, and the respective path string (src or dst)\n"
"  should be relative; the path will then be relative to that directory.\n"
"If follow_symlinks is False, and the last element of src is a symbolic\n"
"  link, link will create a link to the symbolic link itself instead of the\n"
"  file the link points to.\n"
"src_dir_fd, dst_dir_fd, and follow_symlinks may not be implemented on your\n"
"  platform.  If they are unavailable, using them will raise a\n"
"  NotImplementedError.");

#define OS_LINK_METHODDEF    \
    {"link", (PyCFunction)(void(*)(void))os_link, METH_FASTCALL|METH_KEYWORDS, os_link__doc__},

static PyObject *
os_link_impl(PyObject *module, path_t *src, path_t *dst, int src_dir_fd,
             int dst_dir_fd, int follow_symlinks);

static PyObject *
os_link(PyObject *module, PyObject *const *args, Py_ssize_t nargs, PyObject *kwnames)
{
    PyObject *return_value = NULL;
    static const char * const _keywords[] = {"src", "dst", "src_dir_fd", "dst_dir_fd", "follow_symlinks", NULL};
    static _PyArg_Parser _parser = {NULL, _keywords, "link", 0};
    PyObject *argsbuf[5];
    Py_ssize_t noptargs = nargs + (kwnames ? PyTuple_GET_SIZE(kwnames) : 0) - 2;
    path_t src = PATH_T_INITIALIZE("link", "src", 0, 0);
    path_t dst = PATH_T_INITIALIZE("link", "dst", 0, 0);
    int src_dir_fd = DEFAULT_DIR_FD;
    int dst_dir_fd = DEFAULT_DIR_FD;
    int follow_symlinks = 1;

    args = _PyArg_UnpackKeywords(args, nargs, NULL, kwnames, &_parser, 2, 2, 0, argsbuf);
    if (!args) {
        goto exit;
    }
    if (!path_converter(args[0], &src)) {
        goto exit;
    }
    if (!path_converter(args[1], &dst)) {
        goto exit;
    }
    if (!noptargs) {
        goto skip_optional_kwonly;
    }
    if (args[2]) {
        if (!dir_fd_converter(args[2], &src_dir_fd)) {
            goto exit;
        }
        if (!--noptargs) {
            goto skip_optional_kwonly;
        }
    }
    if (args[3]) {
        if (!dir_fd_converter(args[3], &dst_dir_fd)) {
            goto exit;
        }
        if (!--noptargs) {
            goto skip_optional_kwonly;
        }
    }
    follow_symlinks = PyObject_IsTrue(args[4]);
    if (follow_symlinks < 0) {
        goto exit;
    }
skip_optional_kwonly:
    return_value = os_link_impl(module, &src, &dst, src_dir_fd, dst_dir_fd, follow_symlinks);

exit:
    /* Cleanup for src */
    path_cleanup(&src);
    /* Cleanup for dst */
    path_cleanup(&dst);

    return return_value;
}

#endif /* defined(HAVE_LINK) */

PyDoc_STRVAR(os_listdir__doc__,
"listdir($module, /, path=None)\n"
"--\n"
"\n"
"Return a list containing the names of the files in the directory.\n"
"\n"
"path can be specified as either str, bytes, or a path-like object.  If path is bytes,\n"
"  the filenames returned will also be bytes; in all other circumstances\n"
"  the filenames returned will be str.\n"
"If path is None, uses the path=\'.\'.\n"
"On some platforms, path may also be specified as an open file descriptor;\\\n"
"  the file descriptor must refer to a directory.\n"
"  If this functionality is unavailable, using it raises NotImplementedError.\n"
"\n"
"The list is in arbitrary order.  It does not include the special\n"
"entries \'.\' and \'..\' even if they are present in the directory.");

#define OS_LISTDIR_METHODDEF    \
    {"listdir", (PyCFunction)(void(*)(void))os_listdir, METH_FASTCALL|METH_KEYWORDS, os_listdir__doc__},

static PyObject *
os_listdir_impl(PyObject *module, path_t *path);

static PyObject *
os_listdir(PyObject *module, PyObject *const *args, Py_ssize_t nargs, PyObject *kwnames)
{
    PyObject *return_value = NULL;
    static const char * const _keywords[] = {"path", NULL};
    static _PyArg_Parser _parser = {NULL, _keywords, "listdir", 0};
    PyObject *argsbuf[1];
    Py_ssize_t noptargs = nargs + (kwnames ? PyTuple_GET_SIZE(kwnames) : 0) - 0;
    path_t path = PATH_T_INITIALIZE("listdir", "path", 1, PATH_HAVE_FDOPENDIR);

    args = _PyArg_UnpackKeywords(args, nargs, NULL, kwnames, &_parser, 0, 1, 0, argsbuf);
    if (!args) {
        goto exit;
    }
    if (!noptargs) {
        goto skip_optional_pos;
    }
    if (!path_converter(args[0], &path)) {
        goto exit;
    }
skip_optional_pos:
    return_value = os_listdir_impl(module, &path);

exit:
    /* Cleanup for path */
    path_cleanup(&path);

    return return_value;
}

#if defined(MS_WINDOWS)

PyDoc_STRVAR(os__getfullpathname__doc__,
"_getfullpathname($module, path, /)\n"
"--\n"
"\n");

#define OS__GETFULLPATHNAME_METHODDEF    \
    {"_getfullpathname", (PyCFunction)os__getfullpathname, METH_O, os__getfullpathname__doc__},

static PyObject *
os__getfullpathname_impl(PyObject *module, path_t *path);

static PyObject *
os__getfullpathname(PyObject *module, PyObject *arg)
{
    PyObject *return_value = NULL;
    path_t path = PATH_T_INITIALIZE("_getfullpathname", "path", 0, 0);

    if (!path_converter(arg, &path)) {
        goto exit;
    }
    return_value = os__getfullpathname_impl(module, &path);

exit:
    /* Cleanup for path */
    path_cleanup(&path);

    return return_value;
}

#endif /* defined(MS_WINDOWS) */

#if defined(MS_WINDOWS)

PyDoc_STRVAR(os__getfinalpathname__doc__,
"_getfinalpathname($module, path, /)\n"
"--\n"
"\n"
"A helper function for samepath on windows.");

#define OS__GETFINALPATHNAME_METHODDEF    \
    {"_getfinalpathname", (PyCFunction)os__getfinalpathname, METH_O, os__getfinalpathname__doc__},

static PyObject *
os__getfinalpathname_impl(PyObject *module, path_t *path);

static PyObject *
os__getfinalpathname(PyObject *module, PyObject *arg)
{
    PyObject *return_value = NULL;
    path_t path = PATH_T_INITIALIZE("_getfinalpathname", "path", 0, 0);

    if (!path_converter(arg, &path)) {
        goto exit;
    }
    return_value = os__getfinalpathname_impl(module, &path);

exit:
    /* Cleanup for path */
    path_cleanup(&path);

    return return_value;
}

#endif /* defined(MS_WINDOWS) */

#if defined(MS_WINDOWS)

PyDoc_STRVAR(os__isdir__doc__,
"_isdir($module, path, /)\n"
"--\n"
"\n"
"Return true if the pathname refers to an existing directory.");

#define OS__ISDIR_METHODDEF    \
    {"_isdir", (PyCFunction)os__isdir, METH_O, os__isdir__doc__},

#endif /* defined(MS_WINDOWS) */

#if defined(MS_WINDOWS)

PyDoc_STRVAR(os__getvolumepathname__doc__,
"_getvolumepathname($module, /, path)\n"
"--\n"
"\n"
"A helper function for ismount on Win32.");

#define OS__GETVOLUMEPATHNAME_METHODDEF    \
    {"_getvolumepathname", (PyCFunction)(void(*)(void))os__getvolumepathname, METH_FASTCALL|METH_KEYWORDS, os__getvolumepathname__doc__},

static PyObject *
os__getvolumepathname_impl(PyObject *module, path_t *path);

static PyObject *
os__getvolumepathname(PyObject *module, PyObject *const *args, Py_ssize_t nargs, PyObject *kwnames)
{
    PyObject *return_value = NULL;
    static const char * const _keywords[] = {"path", NULL};
    static _PyArg_Parser _parser = {NULL, _keywords, "_getvolumepathname", 0};
    PyObject *argsbuf[1];
    path_t path = PATH_T_INITIALIZE("_getvolumepathname", "path", 0, 0);

    args = _PyArg_UnpackKeywords(args, nargs, NULL, kwnames, &_parser, 1, 1, 0, argsbuf);
    if (!args) {
        goto exit;
    }
    if (!path_converter(args[0], &path)) {
        goto exit;
    }
    return_value = os__getvolumepathname_impl(module, &path);

exit:
    /* Cleanup for path */
    path_cleanup(&path);

    return return_value;
}

#endif /* defined(MS_WINDOWS) */

PyDoc_STRVAR(os_mkdir__doc__,
"mkdir($module, /, path, mode=511, *, dir_fd=None)\n"
"--\n"
"\n"
"Create a directory.\n"
"\n"
"If dir_fd is not None, it should be a file descriptor open to a directory,\n"
"  and path should be relative; path will then be relative to that directory.\n"
"dir_fd may not be implemented on your platform.\n"
"  If it is unavailable, using it will raise a NotImplementedError.\n"
"\n"
"The mode argument is ignored on Windows.");

#define OS_MKDIR_METHODDEF    \
    {"mkdir", (PyCFunction)(void(*)(void))os_mkdir, METH_FASTCALL|METH_KEYWORDS, os_mkdir__doc__},

static PyObject *
os_mkdir_impl(PyObject *module, path_t *path, int mode, int dir_fd);

static PyObject *
os_mkdir(PyObject *module, PyObject *const *args, Py_ssize_t nargs, PyObject *kwnames)
{
    PyObject *return_value = NULL;
    static const char * const _keywords[] = {"path", "mode", "dir_fd", NULL};
    static _PyArg_Parser _parser = {NULL, _keywords, "mkdir", 0};
    PyObject *argsbuf[3];
    Py_ssize_t noptargs = nargs + (kwnames ? PyTuple_GET_SIZE(kwnames) : 0) - 1;
    path_t path = PATH_T_INITIALIZE("mkdir", "path", 0, 0);
    int mode = 511;
    int dir_fd = DEFAULT_DIR_FD;

    args = _PyArg_UnpackKeywords(args, nargs, NULL, kwnames, &_parser, 1, 2, 0, argsbuf);
    if (!args) {
        goto exit;
    }
    if (!path_converter(args[0], &path)) {
        goto exit;
    }
    if (!noptargs) {
        goto skip_optional_pos;
    }
    if (args[1]) {
        if (PyFloat_Check(args[1])) {
            PyErr_SetString(PyExc_TypeError,
                            "integer argument expected, got float" );
            goto exit;
        }
        mode = _PyLong_AsInt(args[1]);
        if (mode == -1 && PyErr_Occurred()) {
            goto exit;
        }
        if (!--noptargs) {
            goto skip_optional_pos;
        }
    }
skip_optional_pos:
    if (!noptargs) {
        goto skip_optional_kwonly;
    }
    if (!MKDIRAT_DIR_FD_CONVERTER(args[2], &dir_fd)) {
        goto exit;
    }
skip_optional_kwonly:
    return_value = os_mkdir_impl(module, &path, mode, dir_fd);

exit:
    /* Cleanup for path */
    path_cleanup(&path);

    return return_value;
}

#if defined(HAVE_NICE)

PyDoc_STRVAR(os_nice__doc__,
"nice($module, increment, /)\n"
"--\n"
"\n"
"Add increment to the priority of process and return the new priority.");

#define OS_NICE_METHODDEF    \
    {"nice", (PyCFunction)os_nice, METH_O, os_nice__doc__},

static PyObject *
os_nice_impl(PyObject *module, int increment);

static PyObject *
os_nice(PyObject *module, PyObject *arg)
{
    PyObject *return_value = NULL;
    int increment;

    if (PyFloat_Check(arg)) {
        PyErr_SetString(PyExc_TypeError,
                        "integer argument expected, got float" );
        goto exit;
    }
    increment = _PyLong_AsInt(arg);
    if (increment == -1 && PyErr_Occurred()) {
        goto exit;
    }
    return_value = os_nice_impl(module, increment);

exit:
    return return_value;
}

#endif /* defined(HAVE_NICE) */

#if defined(HAVE_GETPRIORITY)

PyDoc_STRVAR(os_getpriority__doc__,
"getpriority($module, /, which, who)\n"
"--\n"
"\n"
"Return program scheduling priority.");

#define OS_GETPRIORITY_METHODDEF    \
    {"getpriority", (PyCFunction)(void(*)(void))os_getpriority, METH_FASTCALL|METH_KEYWORDS, os_getpriority__doc__},

static PyObject *
os_getpriority_impl(PyObject *module, int which, int who);

static PyObject *
os_getpriority(PyObject *module, PyObject *const *args, Py_ssize_t nargs, PyObject *kwnames)
{
    PyObject *return_value = NULL;
    static const char * const _keywords[] = {"which", "who", NULL};
    static _PyArg_Parser _parser = {NULL, _keywords, "getpriority", 0};
    PyObject *argsbuf[2];
    int which;
    int who;

    args = _PyArg_UnpackKeywords(args, nargs, NULL, kwnames, &_parser, 2, 2, 0, argsbuf);
    if (!args) {
        goto exit;
    }
    if (PyFloat_Check(args[0])) {
        PyErr_SetString(PyExc_TypeError,
                        "integer argument expected, got float" );
        goto exit;
    }
    which = _PyLong_AsInt(args[0]);
    if (which == -1 && PyErr_Occurred()) {
        goto exit;
    }
    if (PyFloat_Check(args[1])) {
        PyErr_SetString(PyExc_TypeError,
                        "integer argument expected, got float" );
        goto exit;
    }
    who = _PyLong_AsInt(args[1]);
    if (who == -1 && PyErr_Occurred()) {
        goto exit;
    }
    return_value = os_getpriority_impl(module, which, who);

exit:
    return return_value;
}

#endif /* defined(HAVE_GETPRIORITY) */

#if defined(HAVE_SETPRIORITY)

PyDoc_STRVAR(os_setpriority__doc__,
"setpriority($module, /, which, who, priority)\n"
"--\n"
"\n"
"Set program scheduling priority.");

#define OS_SETPRIORITY_METHODDEF    \
    {"setpriority", (PyCFunction)(void(*)(void))os_setpriority, METH_FASTCALL|METH_KEYWORDS, os_setpriority__doc__},

static PyObject *
os_setpriority_impl(PyObject *module, int which, int who, int priority);

static PyObject *
os_setpriority(PyObject *module, PyObject *const *args, Py_ssize_t nargs, PyObject *kwnames)
{
    PyObject *return_value = NULL;
    static const char * const _keywords[] = {"which", "who", "priority", NULL};
    static _PyArg_Parser _parser = {NULL, _keywords, "setpriority", 0};
    PyObject *argsbuf[3];
    int which;
    int who;
    int priority;

    args = _PyArg_UnpackKeywords(args, nargs, NULL, kwnames, &_parser, 3, 3, 0, argsbuf);
    if (!args) {
        goto exit;
    }
    if (PyFloat_Check(args[0])) {
        PyErr_SetString(PyExc_TypeError,
                        "integer argument expected, got float" );
        goto exit;
    }
    which = _PyLong_AsInt(args[0]);
    if (which == -1 && PyErr_Occurred()) {
        goto exit;
    }
    if (PyFloat_Check(args[1])) {
        PyErr_SetString(PyExc_TypeError,
                        "integer argument expected, got float" );
        goto exit;
    }
    who = _PyLong_AsInt(args[1]);
    if (who == -1 && PyErr_Occurred()) {
        goto exit;
    }
    if (PyFloat_Check(args[2])) {
        PyErr_SetString(PyExc_TypeError,
                        "integer argument expected, got float" );
        goto exit;
    }
    priority = _PyLong_AsInt(args[2]);
    if (priority == -1 && PyErr_Occurred()) {
        goto exit;
    }
    return_value = os_setpriority_impl(module, which, who, priority);

exit:
    return return_value;
}

#endif /* defined(HAVE_SETPRIORITY) */

PyDoc_STRVAR(os_rename__doc__,
"rename($module, /, src, dst, *, src_dir_fd=None, dst_dir_fd=None)\n"
"--\n"
"\n"
"Rename a file or directory.\n"
"\n"
"If either src_dir_fd or dst_dir_fd is not None, it should be a file\n"
"  descriptor open to a directory, and the respective path string (src or dst)\n"
"  should be relative; the path will then be relative to that directory.\n"
"src_dir_fd and dst_dir_fd, may not be implemented on your platform.\n"
"  If they are unavailable, using them will raise a NotImplementedError.");

#define OS_RENAME_METHODDEF    \
    {"rename", (PyCFunction)(void(*)(void))os_rename, METH_FASTCALL|METH_KEYWORDS, os_rename__doc__},

static PyObject *
os_rename_impl(PyObject *module, path_t *src, path_t *dst, int src_dir_fd,
               int dst_dir_fd);

static PyObject *
os_rename(PyObject *module, PyObject *const *args, Py_ssize_t nargs, PyObject *kwnames)
{
    PyObject *return_value = NULL;
    static const char * const _keywords[] = {"src", "dst", "src_dir_fd", "dst_dir_fd", NULL};
    static _PyArg_Parser _parser = {NULL, _keywords, "rename", 0};
    PyObject *argsbuf[4];
    Py_ssize_t noptargs = nargs + (kwnames ? PyTuple_GET_SIZE(kwnames) : 0) - 2;
    path_t src = PATH_T_INITIALIZE("rename", "src", 0, 0);
    path_t dst = PATH_T_INITIALIZE("rename", "dst", 0, 0);
    int src_dir_fd = DEFAULT_DIR_FD;
    int dst_dir_fd = DEFAULT_DIR_FD;

    args = _PyArg_UnpackKeywords(args, nargs, NULL, kwnames, &_parser, 2, 2, 0, argsbuf);
    if (!args) {
        goto exit;
    }
    if (!path_converter(args[0], &src)) {
        goto exit;
    }
    if (!path_converter(args[1], &dst)) {
        goto exit;
    }
    if (!noptargs) {
        goto skip_optional_kwonly;
    }
    if (args[2]) {
        if (!dir_fd_converter(args[2], &src_dir_fd)) {
            goto exit;
        }
        if (!--noptargs) {
            goto skip_optional_kwonly;
        }
    }
    if (!dir_fd_converter(args[3], &dst_dir_fd)) {
        goto exit;
    }
skip_optional_kwonly:
    return_value = os_rename_impl(module, &src, &dst, src_dir_fd, dst_dir_fd);

exit:
    /* Cleanup for src */
    path_cleanup(&src);
    /* Cleanup for dst */
    path_cleanup(&dst);

    return return_value;
}

PyDoc_STRVAR(os_replace__doc__,
"replace($module, /, src, dst, *, src_dir_fd=None, dst_dir_fd=None)\n"
"--\n"
"\n"
"Rename a file or directory, overwriting the destination.\n"
"\n"
"If either src_dir_fd or dst_dir_fd is not None, it should be a file\n"
"  descriptor open to a directory, and the respective path string (src or dst)\n"
"  should be relative; the path will then be relative to that directory.\n"
"src_dir_fd and dst_dir_fd, may not be implemented on your platform.\n"
"  If they are unavailable, using them will raise a NotImplementedError.");

#define OS_REPLACE_METHODDEF    \
    {"replace", (PyCFunction)(void(*)(void))os_replace, METH_FASTCALL|METH_KEYWORDS, os_replace__doc__},

static PyObject *
os_replace_impl(PyObject *module, path_t *src, path_t *dst, int src_dir_fd,
                int dst_dir_fd);

static PyObject *
os_replace(PyObject *module, PyObject *const *args, Py_ssize_t nargs, PyObject *kwnames)
{
    PyObject *return_value = NULL;
    static const char * const _keywords[] = {"src", "dst", "src_dir_fd", "dst_dir_fd", NULL};
    static _PyArg_Parser _parser = {NULL, _keywords, "replace", 0};
    PyObject *argsbuf[4];
    Py_ssize_t noptargs = nargs + (kwnames ? PyTuple_GET_SIZE(kwnames) : 0) - 2;
    path_t src = PATH_T_INITIALIZE("replace", "src", 0, 0);
    path_t dst = PATH_T_INITIALIZE("replace", "dst", 0, 0);
    int src_dir_fd = DEFAULT_DIR_FD;
    int dst_dir_fd = DEFAULT_DIR_FD;

    args = _PyArg_UnpackKeywords(args, nargs, NULL, kwnames, &_parser, 2, 2, 0, argsbuf);
    if (!args) {
        goto exit;
    }
    if (!path_converter(args[0], &src)) {
        goto exit;
    }
    if (!path_converter(args[1], &dst)) {
        goto exit;
    }
    if (!noptargs) {
        goto skip_optional_kwonly;
    }
    if (args[2]) {
        if (!dir_fd_converter(args[2], &src_dir_fd)) {
            goto exit;
        }
        if (!--noptargs) {
            goto skip_optional_kwonly;
        }
    }
    if (!dir_fd_converter(args[3], &dst_dir_fd)) {
        goto exit;
    }
skip_optional_kwonly:
    return_value = os_replace_impl(module, &src, &dst, src_dir_fd, dst_dir_fd);

exit:
    /* Cleanup for src */
    path_cleanup(&src);
    /* Cleanup for dst */
    path_cleanup(&dst);

    return return_value;
}

PyDoc_STRVAR(os_rmdir__doc__,
"rmdir($module, /, path, *, dir_fd=None)\n"
"--\n"
"\n"
"Remove a directory.\n"
"\n"
"If dir_fd is not None, it should be a file descriptor open to a directory,\n"
"  and path should be relative; path will then be relative to that directory.\n"
"dir_fd may not be implemented on your platform.\n"
"  If it is unavailable, using it will raise a NotImplementedError.");

#define OS_RMDIR_METHODDEF    \
    {"rmdir", (PyCFunction)(void(*)(void))os_rmdir, METH_FASTCALL|METH_KEYWORDS, os_rmdir__doc__},

static PyObject *
os_rmdir_impl(PyObject *module, path_t *path, int dir_fd);

static PyObject *
os_rmdir(PyObject *module, PyObject *const *args, Py_ssize_t nargs, PyObject *kwnames)
{
    PyObject *return_value = NULL;
    static const char * const _keywords[] = {"path", "dir_fd", NULL};
    static _PyArg_Parser _parser = {NULL, _keywords, "rmdir", 0};
    PyObject *argsbuf[2];
    Py_ssize_t noptargs = nargs + (kwnames ? PyTuple_GET_SIZE(kwnames) : 0) - 1;
    path_t path = PATH_T_INITIALIZE("rmdir", "path", 0, 0);
    int dir_fd = DEFAULT_DIR_FD;

    args = _PyArg_UnpackKeywords(args, nargs, NULL, kwnames, &_parser, 1, 1, 0, argsbuf);
    if (!args) {
        goto exit;
    }
    if (!path_converter(args[0], &path)) {
        goto exit;
    }
    if (!noptargs) {
        goto skip_optional_kwonly;
    }
    if (!UNLINKAT_DIR_FD_CONVERTER(args[1], &dir_fd)) {
        goto exit;
    }
skip_optional_kwonly:
    return_value = os_rmdir_impl(module, &path, dir_fd);

exit:
    /* Cleanup for path */
    path_cleanup(&path);

    return return_value;
}

#if defined(HAVE_SYSTEM) && defined(MS_WINDOWS)

PyDoc_STRVAR(os_system__doc__,
"system($module, /, command)\n"
"--\n"
"\n"
"Execute the command in a subshell.");

#define OS_SYSTEM_METHODDEF    \
    {"system", (PyCFunction)(void(*)(void))os_system, METH_FASTCALL|METH_KEYWORDS, os_system__doc__},

static long
os_system_impl(PyObject *module, const Py_UNICODE *command);

static PyObject *
os_system(PyObject *module, PyObject *const *args, Py_ssize_t nargs, PyObject *kwnames)
{
    PyObject *return_value = NULL;
    static const char * const _keywords[] = {"command", NULL};
    static _PyArg_Parser _parser = {"u:system", _keywords, 0};
    const Py_UNICODE *command;
    long _return_value;

    if (!_PyArg_ParseStackAndKeywords(args, nargs, kwnames, &_parser,
        &command)) {
        goto exit;
    }
    _return_value = os_system_impl(module, command);
    if ((_return_value == -1) && PyErr_Occurred()) {
        goto exit;
    }
    return_value = PyLong_FromLong(_return_value);

exit:
    return return_value;
}

#endif /* defined(HAVE_SYSTEM) && defined(MS_WINDOWS) */

#if defined(HAVE_SYSTEM) && !defined(MS_WINDOWS)

PyDoc_STRVAR(os_system__doc__,
"system($module, /, command)\n"
"--\n"
"\n"
"Execute the command in a subshell.");

#define OS_SYSTEM_METHODDEF    \
    {"system", (PyCFunction)(void(*)(void))os_system, METH_FASTCALL|METH_KEYWORDS, os_system__doc__},

static long
os_system_impl(PyObject *module, PyObject *command);

static PyObject *
os_system(PyObject *module, PyObject *const *args, Py_ssize_t nargs, PyObject *kwnames)
{
    PyObject *return_value = NULL;
    static const char * const _keywords[] = {"command", NULL};
    static _PyArg_Parser _parser = {NULL, _keywords, "system", 0};
    PyObject *argsbuf[1];
    PyObject *command = NULL;
    long _return_value;

    args = _PyArg_UnpackKeywords(args, nargs, NULL, kwnames, &_parser, 1, 1, 0, argsbuf);
    if (!args) {
        goto exit;
    }
    if (!PyUnicode_FSConverter(args[0], &command)) {
        goto exit;
    }
    _return_value = os_system_impl(module, command);
    if ((_return_value == -1) && PyErr_Occurred()) {
        goto exit;
    }
    return_value = PyLong_FromLong(_return_value);

exit:
    /* Cleanup for command */
    Py_XDECREF(command);

    return return_value;
}

#endif /* defined(HAVE_SYSTEM) && !defined(MS_WINDOWS) */

PyDoc_STRVAR(os_umask__doc__,
"umask($module, mask, /)\n"
"--\n"
"\n"
"Set the current numeric umask and return the previous umask.");

#define OS_UMASK_METHODDEF    \
    {"umask", (PyCFunction)os_umask, METH_O, os_umask__doc__},

static PyObject *
os_umask_impl(PyObject *module, int mask);

static PyObject *
os_umask(PyObject *module, PyObject *arg)
{
    PyObject *return_value = NULL;
    int mask;

    if (PyFloat_Check(arg)) {
        PyErr_SetString(PyExc_TypeError,
                        "integer argument expected, got float" );
        goto exit;
    }
    mask = _PyLong_AsInt(arg);
    if (mask == -1 && PyErr_Occurred()) {
        goto exit;
    }
    return_value = os_umask_impl(module, mask);

exit:
    return return_value;
}

PyDoc_STRVAR(os_unlink__doc__,
"unlink($module, /, path, *, dir_fd=None)\n"
"--\n"
"\n"
"Remove a file (same as remove()).\n"
"\n"
"If dir_fd is not None, it should be a file descriptor open to a directory,\n"
"  and path should be relative; path will then be relative to that directory.\n"
"dir_fd may not be implemented on your platform.\n"
"  If it is unavailable, using it will raise a NotImplementedError.");

#define OS_UNLINK_METHODDEF    \
    {"unlink", (PyCFunction)(void(*)(void))os_unlink, METH_FASTCALL|METH_KEYWORDS, os_unlink__doc__},

static PyObject *
os_unlink_impl(PyObject *module, path_t *path, int dir_fd);

static PyObject *
os_unlink(PyObject *module, PyObject *const *args, Py_ssize_t nargs, PyObject *kwnames)
{
    PyObject *return_value = NULL;
    static const char * const _keywords[] = {"path", "dir_fd", NULL};
    static _PyArg_Parser _parser = {NULL, _keywords, "unlink", 0};
    PyObject *argsbuf[2];
    Py_ssize_t noptargs = nargs + (kwnames ? PyTuple_GET_SIZE(kwnames) : 0) - 1;
    path_t path = PATH_T_INITIALIZE("unlink", "path", 0, 0);
    int dir_fd = DEFAULT_DIR_FD;

    args = _PyArg_UnpackKeywords(args, nargs, NULL, kwnames, &_parser, 1, 1, 0, argsbuf);
    if (!args) {
        goto exit;
    }
    if (!path_converter(args[0], &path)) {
        goto exit;
    }
    if (!noptargs) {
        goto skip_optional_kwonly;
    }
    if (!UNLINKAT_DIR_FD_CONVERTER(args[1], &dir_fd)) {
        goto exit;
    }
skip_optional_kwonly:
    return_value = os_unlink_impl(module, &path, dir_fd);

exit:
    /* Cleanup for path */
    path_cleanup(&path);

    return return_value;
}

PyDoc_STRVAR(os_remove__doc__,
"remove($module, /, path, *, dir_fd=None)\n"
"--\n"
"\n"
"Remove a file (same as unlink()).\n"
"\n"
"If dir_fd is not None, it should be a file descriptor open to a directory,\n"
"  and path should be relative; path will then be relative to that directory.\n"
"dir_fd may not be implemented on your platform.\n"
"  If it is unavailable, using it will raise a NotImplementedError.");

#define OS_REMOVE_METHODDEF    \
    {"remove", (PyCFunction)(void(*)(void))os_remove, METH_FASTCALL|METH_KEYWORDS, os_remove__doc__},

static PyObject *
os_remove_impl(PyObject *module, path_t *path, int dir_fd);

static PyObject *
os_remove(PyObject *module, PyObject *const *args, Py_ssize_t nargs, PyObject *kwnames)
{
    PyObject *return_value = NULL;
    static const char * const _keywords[] = {"path", "dir_fd", NULL};
    static _PyArg_Parser _parser = {NULL, _keywords, "remove", 0};
    PyObject *argsbuf[2];
    Py_ssize_t noptargs = nargs + (kwnames ? PyTuple_GET_SIZE(kwnames) : 0) - 1;
    path_t path = PATH_T_INITIALIZE("remove", "path", 0, 0);
    int dir_fd = DEFAULT_DIR_FD;

    args = _PyArg_UnpackKeywords(args, nargs, NULL, kwnames, &_parser, 1, 1, 0, argsbuf);
    if (!args) {
        goto exit;
    }
    if (!path_converter(args[0], &path)) {
        goto exit;
    }
    if (!noptargs) {
        goto skip_optional_kwonly;
    }
    if (!UNLINKAT_DIR_FD_CONVERTER(args[1], &dir_fd)) {
        goto exit;
    }
skip_optional_kwonly:
    return_value = os_remove_impl(module, &path, dir_fd);

exit:
    /* Cleanup for path */
    path_cleanup(&path);

    return return_value;
}

#if defined(HAVE_UNAME)

PyDoc_STRVAR(os_uname__doc__,
"uname($module, /)\n"
"--\n"
"\n"
"Return an object identifying the current operating system.\n"
"\n"
"The object behaves like a named tuple with the following fields:\n"
"  (sysname, nodename, release, version, machine)");

#define OS_UNAME_METHODDEF    \
    {"uname", (PyCFunction)os_uname, METH_NOARGS, os_uname__doc__},

static PyObject *
os_uname_impl(PyObject *module);

static PyObject *
os_uname(PyObject *module, PyObject *Py_UNUSED(ignored))
{
    return os_uname_impl(module);
}

#endif /* defined(HAVE_UNAME) */

PyDoc_STRVAR(os_utime__doc__,
"utime($module, /, path, times=None, *, ns=None, dir_fd=None,\n"
"      follow_symlinks=True)\n"
"--\n"
"\n"
"Set the access and modified time of path.\n"
"\n"
"path may always be specified as a string.\n"
"On some platforms, path may also be specified as an open file descriptor.\n"
"  If this functionality is unavailable, using it raises an exception.\n"
"\n"
"If times is not None, it must be a tuple (atime, mtime);\n"
"    atime and mtime should be expressed as float seconds since the epoch.\n"
"If ns is specified, it must be a tuple (atime_ns, mtime_ns);\n"
"    atime_ns and mtime_ns should be expressed as integer nanoseconds\n"
"    since the epoch.\n"
"If times is None and ns is unspecified, utime uses the current time.\n"
"Specifying tuples for both times and ns is an error.\n"
"\n"
"If dir_fd is not None, it should be a file descriptor open to a directory,\n"
"  and path should be relative; path will then be relative to that directory.\n"
"If follow_symlinks is False, and the last element of the path is a symbolic\n"
"  link, utime will modify the symbolic link itself instead of the file the\n"
"  link points to.\n"
"It is an error to use dir_fd or follow_symlinks when specifying path\n"
"  as an open file descriptor.\n"
"dir_fd and follow_symlinks may not be available on your platform.\n"
"  If they are unavailable, using them will raise a NotImplementedError.");

#define OS_UTIME_METHODDEF    \
    {"utime", (PyCFunction)(void(*)(void))os_utime, METH_FASTCALL|METH_KEYWORDS, os_utime__doc__},

static PyObject *
os_utime_impl(PyObject *module, path_t *path, PyObject *times, PyObject *ns,
              int dir_fd, int follow_symlinks);

static PyObject *
os_utime(PyObject *module, PyObject *const *args, Py_ssize_t nargs, PyObject *kwnames)
{
    PyObject *return_value = NULL;
    static const char * const _keywords[] = {"path", "times", "ns", "dir_fd", "follow_symlinks", NULL};
    static _PyArg_Parser _parser = {NULL, _keywords, "utime", 0};
    PyObject *argsbuf[5];
    Py_ssize_t noptargs = nargs + (kwnames ? PyTuple_GET_SIZE(kwnames) : 0) - 1;
    path_t path = PATH_T_INITIALIZE("utime", "path", 0, PATH_UTIME_HAVE_FD);
    PyObject *times = NULL;
    PyObject *ns = NULL;
    int dir_fd = DEFAULT_DIR_FD;
    int follow_symlinks = 1;

    args = _PyArg_UnpackKeywords(args, nargs, NULL, kwnames, &_parser, 1, 2, 0, argsbuf);
    if (!args) {
        goto exit;
    }
    if (!path_converter(args[0], &path)) {
        goto exit;
    }
    if (!noptargs) {
        goto skip_optional_pos;
    }
    if (args[1]) {
        times = args[1];
        if (!--noptargs) {
            goto skip_optional_pos;
        }
    }
skip_optional_pos:
    if (!noptargs) {
        goto skip_optional_kwonly;
    }
    if (args[2]) {
        ns = args[2];
        if (!--noptargs) {
            goto skip_optional_kwonly;
        }
    }
    if (args[3]) {
        if (!FUTIMENSAT_DIR_FD_CONVERTER(args[3], &dir_fd)) {
            goto exit;
        }
        if (!--noptargs) {
            goto skip_optional_kwonly;
        }
    }
    follow_symlinks = PyObject_IsTrue(args[4]);
    if (follow_symlinks < 0) {
        goto exit;
    }
skip_optional_kwonly:
    return_value = os_utime_impl(module, &path, times, ns, dir_fd, follow_symlinks);

exit:
    /* Cleanup for path */
    path_cleanup(&path);

    return return_value;
}

PyDoc_STRVAR(os__exit__doc__,
"_exit($module, /, status)\n"
"--\n"
"\n"
"Exit to the system with specified status, without normal exit processing.");

#define OS__EXIT_METHODDEF    \
    {"_exit", (PyCFunction)(void(*)(void))os__exit, METH_FASTCALL|METH_KEYWORDS, os__exit__doc__},

static PyObject *
os__exit_impl(PyObject *module, int status);

static PyObject *
os__exit(PyObject *module, PyObject *const *args, Py_ssize_t nargs, PyObject *kwnames)
{
    PyObject *return_value = NULL;
    static const char * const _keywords[] = {"status", NULL};
    static _PyArg_Parser _parser = {NULL, _keywords, "_exit", 0};
    PyObject *argsbuf[1];
    int status;

    args = _PyArg_UnpackKeywords(args, nargs, NULL, kwnames, &_parser, 1, 1, 0, argsbuf);
    if (!args) {
        goto exit;
    }
    if (PyFloat_Check(args[0])) {
        PyErr_SetString(PyExc_TypeError,
                        "integer argument expected, got float" );
        goto exit;
    }
    status = _PyLong_AsInt(args[0]);
    if (status == -1 && PyErr_Occurred()) {
        goto exit;
    }
    return_value = os__exit_impl(module, status);

exit:
    return return_value;
}

#if defined(HAVE_EXECV)

PyDoc_STRVAR(os_execv__doc__,
"execv($module, path, argv, /)\n"
"--\n"
"\n"
"Execute an executable path with arguments, replacing current process.\n"
"\n"
"  path\n"
"    Path of executable file.\n"
"  argv\n"
"    Tuple or list of strings.");

#define OS_EXECV_METHODDEF    \
    {"execv", (PyCFunction)(void(*)(void))os_execv, METH_FASTCALL, os_execv__doc__},

static PyObject *
os_execv_impl(PyObject *module, path_t *path, PyObject *argv);

static PyObject *
os_execv(PyObject *module, PyObject *const *args, Py_ssize_t nargs)
{
    PyObject *return_value = NULL;
    path_t path = PATH_T_INITIALIZE("execv", "path", 0, 0);
    PyObject *argv;

    if (!_PyArg_CheckPositional("execv", nargs, 2, 2)) {
        goto exit;
    }
    if (!path_converter(args[0], &path)) {
        goto exit;
    }
    argv = args[1];
    return_value = os_execv_impl(module, &path, argv);

exit:
    /* Cleanup for path */
    path_cleanup(&path);

    return return_value;
}

#endif /* defined(HAVE_EXECV) */

#if defined(HAVE_EXECV)

PyDoc_STRVAR(os_execve__doc__,
"execve($module, /, path, argv, env)\n"
"--\n"
"\n"
"Execute an executable path with arguments, replacing current process.\n"
"\n"
"  path\n"
"    Path of executable file.\n"
"  argv\n"
"    Tuple or list of strings.\n"
"  env\n"
"    Dictionary of strings mapping to strings.");

#define OS_EXECVE_METHODDEF    \
    {"execve", (PyCFunction)(void(*)(void))os_execve, METH_FASTCALL|METH_KEYWORDS, os_execve__doc__},

static PyObject *
os_execve_impl(PyObject *module, path_t *path, PyObject *argv, PyObject *env);

static PyObject *
os_execve(PyObject *module, PyObject *const *args, Py_ssize_t nargs, PyObject *kwnames)
{
    PyObject *return_value = NULL;
    static const char * const _keywords[] = {"path", "argv", "env", NULL};
    static _PyArg_Parser _parser = {NULL, _keywords, "execve", 0};
    PyObject *argsbuf[3];
    path_t path = PATH_T_INITIALIZE("execve", "path", 0, PATH_HAVE_FEXECVE);
    PyObject *argv;
    PyObject *env;

    args = _PyArg_UnpackKeywords(args, nargs, NULL, kwnames, &_parser, 3, 3, 0, argsbuf);
    if (!args) {
        goto exit;
    }
    if (!path_converter(args[0], &path)) {
        goto exit;
    }
    argv = args[1];
    env = args[2];
    return_value = os_execve_impl(module, &path, argv, env);

exit:
    /* Cleanup for path */
    path_cleanup(&path);

    return return_value;
}

#endif /* defined(HAVE_EXECV) */

#if defined(HAVE_POSIX_SPAWN)

PyDoc_STRVAR(os_posix_spawn__doc__,
"posix_spawn($module, path, argv, env, /, *, file_actions=(),\n"
"            setpgroup=None, resetids=False, setsid=False,\n"
"            setsigmask=(), setsigdef=(), scheduler=None)\n"
"--\n"
"\n"
"Execute the program specified by path in a new process.\n"
"\n"
"  path\n"
"    Path of executable file.\n"
"  argv\n"
"    Tuple or list of strings.\n"
"  env\n"
"    Dictionary of strings mapping to strings.\n"
"  file_actions\n"
"    A sequence of file action tuples.\n"
"  setpgroup\n"
"    The pgroup to use with the POSIX_SPAWN_SETPGROUP flag.\n"
"  resetids\n"
"    If the value is `true` the POSIX_SPAWN_RESETIDS will be activated.\n"
"  setsid\n"
"    If the value is `true` the POSIX_SPAWN_SETSID or POSIX_SPAWN_SETSID_NP will be activated.\n"
"  setsigmask\n"
"    The sigmask to use with the POSIX_SPAWN_SETSIGMASK flag.\n"
"  setsigdef\n"
"    The sigmask to use with the POSIX_SPAWN_SETSIGDEF flag.\n"
"  scheduler\n"
"    A tuple with the scheduler policy (optional) and parameters.");

#define OS_POSIX_SPAWN_METHODDEF    \
    {"posix_spawn", (PyCFunction)(void(*)(void))os_posix_spawn, METH_FASTCALL|METH_KEYWORDS, os_posix_spawn__doc__},

static PyObject *
os_posix_spawn_impl(PyObject *module, path_t *path, PyObject *argv,
                    PyObject *env, PyObject *file_actions,
                    PyObject *setpgroup, int resetids, int setsid,
                    PyObject *setsigmask, PyObject *setsigdef,
                    PyObject *scheduler);

static PyObject *
os_posix_spawn(PyObject *module, PyObject *const *args, Py_ssize_t nargs, PyObject *kwnames)
{
    PyObject *return_value = NULL;
    static const char * const _keywords[] = {"", "", "", "file_actions", "setpgroup", "resetids", "setsid", "setsigmask", "setsigdef", "scheduler", NULL};
    static _PyArg_Parser _parser = {NULL, _keywords, "posix_spawn", 0};
    PyObject *argsbuf[10];
    Py_ssize_t noptargs = nargs + (kwnames ? PyTuple_GET_SIZE(kwnames) : 0) - 3;
    path_t path = PATH_T_INITIALIZE("posix_spawn", "path", 0, 0);
    PyObject *argv;
    PyObject *env;
    PyObject *file_actions = NULL;
    PyObject *setpgroup = NULL;
    int resetids = 0;
    int setsid = 0;
    PyObject *setsigmask = NULL;
    PyObject *setsigdef = NULL;
    PyObject *scheduler = NULL;

    args = _PyArg_UnpackKeywords(args, nargs, NULL, kwnames, &_parser, 3, 3, 0, argsbuf);
    if (!args) {
        goto exit;
    }
    if (!path_converter(args[0], &path)) {
        goto exit;
    }
    argv = args[1];
    env = args[2];
    if (!noptargs) {
        goto skip_optional_kwonly;
    }
    if (args[3]) {
        file_actions = args[3];
        if (!--noptargs) {
            goto skip_optional_kwonly;
        }
    }
    if (args[4]) {
        setpgroup = args[4];
        if (!--noptargs) {
            goto skip_optional_kwonly;
        }
    }
    if (args[5]) {
        if (PyFloat_Check(args[5])) {
            PyErr_SetString(PyExc_TypeError,
                            "integer argument expected, got float" );
            goto exit;
        }
        resetids = _PyLong_AsInt(args[5]);
        if (resetids == -1 && PyErr_Occurred()) {
            goto exit;
        }
        if (!--noptargs) {
            goto skip_optional_kwonly;
        }
    }
    if (args[6]) {
        if (PyFloat_Check(args[6])) {
            PyErr_SetString(PyExc_TypeError,
                            "integer argument expected, got float" );
            goto exit;
        }
        setsid = _PyLong_AsInt(args[6]);
        if (setsid == -1 && PyErr_Occurred()) {
            goto exit;
        }
        if (!--noptargs) {
            goto skip_optional_kwonly;
        }
    }
    if (args[7]) {
        setsigmask = args[7];
        if (!--noptargs) {
            goto skip_optional_kwonly;
        }
    }
    if (args[8]) {
        setsigdef = args[8];
        if (!--noptargs) {
            goto skip_optional_kwonly;
        }
    }
    scheduler = args[9];
skip_optional_kwonly:
    return_value = os_posix_spawn_impl(module, &path, argv, env, file_actions, setpgroup, resetids, setsid, setsigmask, setsigdef, scheduler);

exit:
    /* Cleanup for path */
    path_cleanup(&path);

    return return_value;
}

#endif /* defined(HAVE_POSIX_SPAWN) */

#if defined(HAVE_POSIX_SPAWNP)

PyDoc_STRVAR(os_posix_spawnp__doc__,
"posix_spawnp($module, path, argv, env, /, *, file_actions=(),\n"
"             setpgroup=None, resetids=False, setsid=False,\n"
"             setsigmask=(), setsigdef=(), scheduler=None)\n"
"--\n"
"\n"
"Execute the program specified by path in a new process.\n"
"\n"
"  path\n"
"    Path of executable file.\n"
"  argv\n"
"    Tuple or list of strings.\n"
"  env\n"
"    Dictionary of strings mapping to strings.\n"
"  file_actions\n"
"    A sequence of file action tuples.\n"
"  setpgroup\n"
"    The pgroup to use with the POSIX_SPAWN_SETPGROUP flag.\n"
"  resetids\n"
"    If the value is `True` the POSIX_SPAWN_RESETIDS will be activated.\n"
"  setsid\n"
"    If the value is `True` the POSIX_SPAWN_SETSID or POSIX_SPAWN_SETSID_NP will be activated.\n"
"  setsigmask\n"
"    The sigmask to use with the POSIX_SPAWN_SETSIGMASK flag.\n"
"  setsigdef\n"
"    The sigmask to use with the POSIX_SPAWN_SETSIGDEF flag.\n"
"  scheduler\n"
"    A tuple with the scheduler policy (optional) and parameters.");

#define OS_POSIX_SPAWNP_METHODDEF    \
    {"posix_spawnp", (PyCFunction)(void(*)(void))os_posix_spawnp, METH_FASTCALL|METH_KEYWORDS, os_posix_spawnp__doc__},

static PyObject *
os_posix_spawnp_impl(PyObject *module, path_t *path, PyObject *argv,
                     PyObject *env, PyObject *file_actions,
                     PyObject *setpgroup, int resetids, int setsid,
                     PyObject *setsigmask, PyObject *setsigdef,
                     PyObject *scheduler);

static PyObject *
os_posix_spawnp(PyObject *module, PyObject *const *args, Py_ssize_t nargs, PyObject *kwnames)
{
    PyObject *return_value = NULL;
    static const char * const _keywords[] = {"", "", "", "file_actions", "setpgroup", "resetids", "setsid", "setsigmask", "setsigdef", "scheduler", NULL};
    static _PyArg_Parser _parser = {NULL, _keywords, "posix_spawnp", 0};
    PyObject *argsbuf[10];
    Py_ssize_t noptargs = nargs + (kwnames ? PyTuple_GET_SIZE(kwnames) : 0) - 3;
    path_t path = PATH_T_INITIALIZE("posix_spawnp", "path", 0, 0);
    PyObject *argv;
    PyObject *env;
    PyObject *file_actions = NULL;
    PyObject *setpgroup = NULL;
    int resetids = 0;
    int setsid = 0;
    PyObject *setsigmask = NULL;
    PyObject *setsigdef = NULL;
    PyObject *scheduler = NULL;

    args = _PyArg_UnpackKeywords(args, nargs, NULL, kwnames, &_parser, 3, 3, 0, argsbuf);
    if (!args) {
        goto exit;
    }
    if (!path_converter(args[0], &path)) {
        goto exit;
    }
    argv = args[1];
    env = args[2];
    if (!noptargs) {
        goto skip_optional_kwonly;
    }
    if (args[3]) {
        file_actions = args[3];
        if (!--noptargs) {
            goto skip_optional_kwonly;
        }
    }
    if (args[4]) {
        setpgroup = args[4];
        if (!--noptargs) {
            goto skip_optional_kwonly;
        }
    }
    if (args[5]) {
        if (PyFloat_Check(args[5])) {
            PyErr_SetString(PyExc_TypeError,
                            "integer argument expected, got float" );
            goto exit;
        }
        resetids = _PyLong_AsInt(args[5]);
        if (resetids == -1 && PyErr_Occurred()) {
            goto exit;
        }
        if (!--noptargs) {
            goto skip_optional_kwonly;
        }
    }
    if (args[6]) {
        if (PyFloat_Check(args[6])) {
            PyErr_SetString(PyExc_TypeError,
                            "integer argument expected, got float" );
            goto exit;
        }
        setsid = _PyLong_AsInt(args[6]);
        if (setsid == -1 && PyErr_Occurred()) {
            goto exit;
        }
        if (!--noptargs) {
            goto skip_optional_kwonly;
        }
    }
    if (args[7]) {
        setsigmask = args[7];
        if (!--noptargs) {
            goto skip_optional_kwonly;
        }
    }
    if (args[8]) {
        setsigdef = args[8];
        if (!--noptargs) {
            goto skip_optional_kwonly;
        }
    }
    scheduler = args[9];
skip_optional_kwonly:
    return_value = os_posix_spawnp_impl(module, &path, argv, env, file_actions, setpgroup, resetids, setsid, setsigmask, setsigdef, scheduler);

exit:
    /* Cleanup for path */
    path_cleanup(&path);

    return return_value;
}

#endif /* defined(HAVE_POSIX_SPAWNP) */

#if (defined(HAVE_SPAWNV) || defined(HAVE_WSPAWNV))

PyDoc_STRVAR(os_spawnv__doc__,
"spawnv($module, mode, path, argv, /)\n"
"--\n"
"\n"
"Execute the program specified by path in a new process.\n"
"\n"
"  mode\n"
"    Mode of process creation.\n"
"  path\n"
"    Path of executable file.\n"
"  argv\n"
"    Tuple or list of strings.");

#define OS_SPAWNV_METHODDEF    \
    {"spawnv", (PyCFunction)(void(*)(void))os_spawnv, METH_FASTCALL, os_spawnv__doc__},

static PyObject *
os_spawnv_impl(PyObject *module, int mode, path_t *path, PyObject *argv);

static PyObject *
os_spawnv(PyObject *module, PyObject *const *args, Py_ssize_t nargs)
{
    PyObject *return_value = NULL;
    int mode;
    path_t path = PATH_T_INITIALIZE("spawnv", "path", 0, 0);
    PyObject *argv;

    if (!_PyArg_CheckPositional("spawnv", nargs, 3, 3)) {
        goto exit;
    }
    if (PyFloat_Check(args[0])) {
        PyErr_SetString(PyExc_TypeError,
                        "integer argument expected, got float" );
        goto exit;
    }
    mode = _PyLong_AsInt(args[0]);
    if (mode == -1 && PyErr_Occurred()) {
        goto exit;
    }
    if (!path_converter(args[1], &path)) {
        goto exit;
    }
    argv = args[2];
    return_value = os_spawnv_impl(module, mode, &path, argv);

exit:
    /* Cleanup for path */
    path_cleanup(&path);

    return return_value;
}

#endif /* (defined(HAVE_SPAWNV) || defined(HAVE_WSPAWNV)) */

#if (defined(HAVE_SPAWNV) || defined(HAVE_WSPAWNV))

PyDoc_STRVAR(os_spawnve__doc__,
"spawnve($module, mode, path, argv, env, /)\n"
"--\n"
"\n"
"Execute the program specified by path in a new process.\n"
"\n"
"  mode\n"
"    Mode of process creation.\n"
"  path\n"
"    Path of executable file.\n"
"  argv\n"
"    Tuple or list of strings.\n"
"  env\n"
"    Dictionary of strings mapping to strings.");

#define OS_SPAWNVE_METHODDEF    \
    {"spawnve", (PyCFunction)(void(*)(void))os_spawnve, METH_FASTCALL, os_spawnve__doc__},

static PyObject *
os_spawnve_impl(PyObject *module, int mode, path_t *path, PyObject *argv,
                PyObject *env);

static PyObject *
os_spawnve(PyObject *module, PyObject *const *args, Py_ssize_t nargs)
{
    PyObject *return_value = NULL;
    int mode;
    path_t path = PATH_T_INITIALIZE("spawnve", "path", 0, 0);
    PyObject *argv;
    PyObject *env;

    if (!_PyArg_CheckPositional("spawnve", nargs, 4, 4)) {
        goto exit;
    }
    if (PyFloat_Check(args[0])) {
        PyErr_SetString(PyExc_TypeError,
                        "integer argument expected, got float" );
        goto exit;
    }
    mode = _PyLong_AsInt(args[0]);
    if (mode == -1 && PyErr_Occurred()) {
        goto exit;
    }
    if (!path_converter(args[1], &path)) {
        goto exit;
    }
    argv = args[2];
    env = args[3];
    return_value = os_spawnve_impl(module, mode, &path, argv, env);

exit:
    /* Cleanup for path */
    path_cleanup(&path);

    return return_value;
}

#endif /* (defined(HAVE_SPAWNV) || defined(HAVE_WSPAWNV)) */

#if defined(HAVE_FORK)

PyDoc_STRVAR(os_register_at_fork__doc__,
"register_at_fork($module, /, *, before=None, after_in_child=None,\n"
"                 after_in_parent=None)\n"
"--\n"
"\n"
"Register callables to be called when forking a new process.\n"
"\n"
"  before\n"
"    A callable to be called in the parent before the fork() syscall.\n"
"  after_in_child\n"
"    A callable to be called in the child after fork().\n"
"  after_in_parent\n"
"    A callable to be called in the parent after fork().\n"
"\n"
"\'before\' callbacks are called in reverse order.\n"
"\'after_in_child\' and \'after_in_parent\' callbacks are called in order.");

#define OS_REGISTER_AT_FORK_METHODDEF    \
    {"register_at_fork", (PyCFunction)(void(*)(void))os_register_at_fork, METH_FASTCALL|METH_KEYWORDS, os_register_at_fork__doc__},

static PyObject *
os_register_at_fork_impl(PyObject *module, PyObject *before,
                         PyObject *after_in_child, PyObject *after_in_parent);

static PyObject *
os_register_at_fork(PyObject *module, PyObject *const *args, Py_ssize_t nargs, PyObject *kwnames)
{
    PyObject *return_value = NULL;
    static const char * const _keywords[] = {"before", "after_in_child", "after_in_parent", NULL};
    static _PyArg_Parser _parser = {NULL, _keywords, "register_at_fork", 0};
    PyObject *argsbuf[3];
    Py_ssize_t noptargs = nargs + (kwnames ? PyTuple_GET_SIZE(kwnames) : 0) - 0;
    PyObject *before = NULL;
    PyObject *after_in_child = NULL;
    PyObject *after_in_parent = NULL;

    args = _PyArg_UnpackKeywords(args, nargs, NULL, kwnames, &_parser, 0, 0, 0, argsbuf);
    if (!args) {
        goto exit;
    }
    if (!noptargs) {
        goto skip_optional_kwonly;
    }
    if (args[0]) {
        before = args[0];
        if (!--noptargs) {
            goto skip_optional_kwonly;
        }
    }
    if (args[1]) {
        after_in_child = args[1];
        if (!--noptargs) {
            goto skip_optional_kwonly;
        }
    }
    after_in_parent = args[2];
skip_optional_kwonly:
    return_value = os_register_at_fork_impl(module, before, after_in_child, after_in_parent);

exit:
    return return_value;
}

#endif /* defined(HAVE_FORK) */

#if defined(HAVE_FORK1)

PyDoc_STRVAR(os_fork1__doc__,
"fork1($module, /)\n"
"--\n"
"\n"
"Fork a child process with a single multiplexed (i.e., not bound) thread.\n"
"\n"
"Return 0 to child process and PID of child to parent process.");

#define OS_FORK1_METHODDEF    \
    {"fork1", (PyCFunction)os_fork1, METH_NOARGS, os_fork1__doc__},

static PyObject *
os_fork1_impl(PyObject *module);

static PyObject *
os_fork1(PyObject *module, PyObject *Py_UNUSED(ignored))
{
    return os_fork1_impl(module);
}

#endif /* defined(HAVE_FORK1) */

#if defined(HAVE_FORK)

PyDoc_STRVAR(os_fork__doc__,
"fork($module, /)\n"
"--\n"
"\n"
"Fork a child process.\n"
"\n"
"Return 0 to child process and PID of child to parent process.");

#define OS_FORK_METHODDEF    \
    {"fork", (PyCFunction)os_fork, METH_NOARGS, os_fork__doc__},

static PyObject *
os_fork_impl(PyObject *module);

static PyObject *
os_fork(PyObject *module, PyObject *Py_UNUSED(ignored))
{
    return os_fork_impl(module);
}

#endif /* defined(HAVE_FORK) */

#if defined(HAVE_SCHED_H) && defined(HAVE_SCHED_GET_PRIORITY_MAX)

PyDoc_STRVAR(os_sched_get_priority_max__doc__,
"sched_get_priority_max($module, /, policy)\n"
"--\n"
"\n"
"Get the maximum scheduling priority for policy.");

#define OS_SCHED_GET_PRIORITY_MAX_METHODDEF    \
    {"sched_get_priority_max", (PyCFunction)(void(*)(void))os_sched_get_priority_max, METH_FASTCALL|METH_KEYWORDS, os_sched_get_priority_max__doc__},

static PyObject *
os_sched_get_priority_max_impl(PyObject *module, int policy);

static PyObject *
os_sched_get_priority_max(PyObject *module, PyObject *const *args, Py_ssize_t nargs, PyObject *kwnames)
{
    PyObject *return_value = NULL;
    static const char * const _keywords[] = {"policy", NULL};
    static _PyArg_Parser _parser = {NULL, _keywords, "sched_get_priority_max", 0};
    PyObject *argsbuf[1];
    int policy;

    args = _PyArg_UnpackKeywords(args, nargs, NULL, kwnames, &_parser, 1, 1, 0, argsbuf);
    if (!args) {
        goto exit;
    }
    if (PyFloat_Check(args[0])) {
        PyErr_SetString(PyExc_TypeError,
                        "integer argument expected, got float" );
        goto exit;
    }
    policy = _PyLong_AsInt(args[0]);
    if (policy == -1 && PyErr_Occurred()) {
        goto exit;
    }
    return_value = os_sched_get_priority_max_impl(module, policy);

exit:
    return return_value;
}

#endif /* defined(HAVE_SCHED_H) && defined(HAVE_SCHED_GET_PRIORITY_MAX) */

#if defined(HAVE_SCHED_H) && defined(HAVE_SCHED_GET_PRIORITY_MAX)

PyDoc_STRVAR(os_sched_get_priority_min__doc__,
"sched_get_priority_min($module, /, policy)\n"
"--\n"
"\n"
"Get the minimum scheduling priority for policy.");

#define OS_SCHED_GET_PRIORITY_MIN_METHODDEF    \
    {"sched_get_priority_min", (PyCFunction)(void(*)(void))os_sched_get_priority_min, METH_FASTCALL|METH_KEYWORDS, os_sched_get_priority_min__doc__},

static PyObject *
os_sched_get_priority_min_impl(PyObject *module, int policy);

static PyObject *
os_sched_get_priority_min(PyObject *module, PyObject *const *args, Py_ssize_t nargs, PyObject *kwnames)
{
    PyObject *return_value = NULL;
    static const char * const _keywords[] = {"policy", NULL};
    static _PyArg_Parser _parser = {NULL, _keywords, "sched_get_priority_min", 0};
    PyObject *argsbuf[1];
    int policy;

    args = _PyArg_UnpackKeywords(args, nargs, NULL, kwnames, &_parser, 1, 1, 0, argsbuf);
    if (!args) {
        goto exit;
    }
    if (PyFloat_Check(args[0])) {
        PyErr_SetString(PyExc_TypeError,
                        "integer argument expected, got float" );
        goto exit;
    }
    policy = _PyLong_AsInt(args[0]);
    if (policy == -1 && PyErr_Occurred()) {
        goto exit;
    }
    return_value = os_sched_get_priority_min_impl(module, policy);

exit:
    return return_value;
}

#endif /* defined(HAVE_SCHED_H) && defined(HAVE_SCHED_GET_PRIORITY_MAX) */

#if defined(HAVE_SCHED_H) && defined(HAVE_SCHED_SETSCHEDULER)

PyDoc_STRVAR(os_sched_getscheduler__doc__,
"sched_getscheduler($module, pid, /)\n"
"--\n"
"\n"
"Get the scheduling policy for the process identifiedy by pid.\n"
"\n"
"Passing 0 for pid returns the scheduling policy for the calling process.");

#define OS_SCHED_GETSCHEDULER_METHODDEF    \
    {"sched_getscheduler", (PyCFunction)os_sched_getscheduler, METH_O, os_sched_getscheduler__doc__},

static PyObject *
os_sched_getscheduler_impl(PyObject *module, pid_t pid);

static PyObject *
os_sched_getscheduler(PyObject *module, PyObject *arg)
{
    PyObject *return_value = NULL;
    pid_t pid;

    if (!PyArg_Parse(arg, "" _Py_PARSE_PID ":sched_getscheduler", &pid)) {
        goto exit;
    }
    return_value = os_sched_getscheduler_impl(module, pid);

exit:
    return return_value;
}

#endif /* defined(HAVE_SCHED_H) && defined(HAVE_SCHED_SETSCHEDULER) */

#if defined(HAVE_SCHED_H) && (defined(HAVE_SCHED_SETPARAM) || defined(HAVE_SCHED_SETSCHEDULER) || defined(POSIX_SPAWN_SETSCHEDULER) || defined(POSIX_SPAWN_SETSCHEDPARAM))

PyDoc_STRVAR(os_sched_param__doc__,
"sched_param(sched_priority)\n"
"--\n"
"\n"
"Current has only one field: sched_priority\");\n"
"\n"
"  sched_priority\n"
"    A scheduling parameter.");

static PyObject *
os_sched_param_impl(PyTypeObject *type, PyObject *sched_priority);

static PyObject *
os_sched_param(PyTypeObject *type, PyObject *args, PyObject *kwargs)
{
    PyObject *return_value = NULL;
    static const char * const _keywords[] = {"sched_priority", NULL};
    static _PyArg_Parser _parser = {NULL, _keywords, "sched_param", 0};
    PyObject *argsbuf[1];
    PyObject * const *fastargs;
    Py_ssize_t nargs = PyTuple_GET_SIZE(args);
    PyObject *sched_priority;

    fastargs = _PyArg_UnpackKeywords(_PyTuple_CAST(args)->ob_item, nargs, kwargs, NULL, &_parser, 1, 1, 0, argsbuf);
    if (!fastargs) {
        goto exit;
    }
    sched_priority = fastargs[0];
    return_value = os_sched_param_impl(type, sched_priority);

exit:
    return return_value;
}

#endif /* defined(HAVE_SCHED_H) && (defined(HAVE_SCHED_SETPARAM) || defined(HAVE_SCHED_SETSCHEDULER) || defined(POSIX_SPAWN_SETSCHEDULER) || defined(POSIX_SPAWN_SETSCHEDPARAM)) */

#if defined(HAVE_SCHED_H) && defined(HAVE_SCHED_SETSCHEDULER)

PyDoc_STRVAR(os_sched_setscheduler__doc__,
"sched_setscheduler($module, pid, policy, param, /)\n"
"--\n"
"\n"
"Set the scheduling policy for the process identified by pid.\n"
"\n"
"If pid is 0, the calling process is changed.\n"
"param is an instance of sched_param.");

#define OS_SCHED_SETSCHEDULER_METHODDEF    \
    {"sched_setscheduler", (PyCFunction)(void(*)(void))os_sched_setscheduler, METH_FASTCALL, os_sched_setscheduler__doc__},

static PyObject *
os_sched_setscheduler_impl(PyObject *module, pid_t pid, int policy,
                           struct sched_param *param);

static PyObject *
os_sched_setscheduler(PyObject *module, PyObject *const *args, Py_ssize_t nargs)
{
    PyObject *return_value = NULL;
    pid_t pid;
    int policy;
    struct sched_param param;

    if (!_PyArg_ParseStack(args, nargs, "" _Py_PARSE_PID "iO&:sched_setscheduler",
        &pid, &policy, convert_sched_param, &param)) {
        goto exit;
    }
    return_value = os_sched_setscheduler_impl(module, pid, policy, &param);

exit:
    return return_value;
}

#endif /* defined(HAVE_SCHED_H) && defined(HAVE_SCHED_SETSCHEDULER) */

#if defined(HAVE_SCHED_H) && defined(HAVE_SCHED_SETPARAM)

PyDoc_STRVAR(os_sched_getparam__doc__,
"sched_getparam($module, pid, /)\n"
"--\n"
"\n"
"Returns scheduling parameters for the process identified by pid.\n"
"\n"
"If pid is 0, returns parameters for the calling process.\n"
"Return value is an instance of sched_param.");

#define OS_SCHED_GETPARAM_METHODDEF    \
    {"sched_getparam", (PyCFunction)os_sched_getparam, METH_O, os_sched_getparam__doc__},

static PyObject *
os_sched_getparam_impl(PyObject *module, pid_t pid);

static PyObject *
os_sched_getparam(PyObject *module, PyObject *arg)
{
    PyObject *return_value = NULL;
    pid_t pid;

    if (!PyArg_Parse(arg, "" _Py_PARSE_PID ":sched_getparam", &pid)) {
        goto exit;
    }
    return_value = os_sched_getparam_impl(module, pid);

exit:
    return return_value;
}

#endif /* defined(HAVE_SCHED_H) && defined(HAVE_SCHED_SETPARAM) */

#if defined(HAVE_SCHED_H) && defined(HAVE_SCHED_SETPARAM)

PyDoc_STRVAR(os_sched_setparam__doc__,
"sched_setparam($module, pid, param, /)\n"
"--\n"
"\n"
"Set scheduling parameters for the process identified by pid.\n"
"\n"
"If pid is 0, sets parameters for the calling process.\n"
"param should be an instance of sched_param.");

#define OS_SCHED_SETPARAM_METHODDEF    \
    {"sched_setparam", (PyCFunction)(void(*)(void))os_sched_setparam, METH_FASTCALL, os_sched_setparam__doc__},

static PyObject *
os_sched_setparam_impl(PyObject *module, pid_t pid,
                       struct sched_param *param);

static PyObject *
os_sched_setparam(PyObject *module, PyObject *const *args, Py_ssize_t nargs)
{
    PyObject *return_value = NULL;
    pid_t pid;
    struct sched_param param;

    if (!_PyArg_ParseStack(args, nargs, "" _Py_PARSE_PID "O&:sched_setparam",
        &pid, convert_sched_param, &param)) {
        goto exit;
    }
    return_value = os_sched_setparam_impl(module, pid, &param);

exit:
    return return_value;
}

#endif /* defined(HAVE_SCHED_H) && defined(HAVE_SCHED_SETPARAM) */

#if defined(HAVE_SCHED_H) && defined(HAVE_SCHED_RR_GET_INTERVAL)

PyDoc_STRVAR(os_sched_rr_get_interval__doc__,
"sched_rr_get_interval($module, pid, /)\n"
"--\n"
"\n"
"Return the round-robin quantum for the process identified by pid, in seconds.\n"
"\n"
"Value returned is a float.");

#define OS_SCHED_RR_GET_INTERVAL_METHODDEF    \
    {"sched_rr_get_interval", (PyCFunction)os_sched_rr_get_interval, METH_O, os_sched_rr_get_interval__doc__},

static double
os_sched_rr_get_interval_impl(PyObject *module, pid_t pid);

static PyObject *
os_sched_rr_get_interval(PyObject *module, PyObject *arg)
{
    PyObject *return_value = NULL;
    pid_t pid;
    double _return_value;

    if (!PyArg_Parse(arg, "" _Py_PARSE_PID ":sched_rr_get_interval", &pid)) {
        goto exit;
    }
    _return_value = os_sched_rr_get_interval_impl(module, pid);
    if ((_return_value == -1.0) && PyErr_Occurred()) {
        goto exit;
    }
    return_value = PyFloat_FromDouble(_return_value);

exit:
    return return_value;
}

#endif /* defined(HAVE_SCHED_H) && defined(HAVE_SCHED_RR_GET_INTERVAL) */

#if defined(HAVE_SCHED_H)

PyDoc_STRVAR(os_sched_yield__doc__,
"sched_yield($module, /)\n"
"--\n"
"\n"
"Voluntarily relinquish the CPU.");

#define OS_SCHED_YIELD_METHODDEF    \
    {"sched_yield", (PyCFunction)os_sched_yield, METH_NOARGS, os_sched_yield__doc__},

static PyObject *
os_sched_yield_impl(PyObject *module);

static PyObject *
os_sched_yield(PyObject *module, PyObject *Py_UNUSED(ignored))
{
    return os_sched_yield_impl(module);
}

#endif /* defined(HAVE_SCHED_H) */

#if defined(HAVE_SCHED_H) && defined(HAVE_SCHED_SETAFFINITY)

PyDoc_STRVAR(os_sched_setaffinity__doc__,
"sched_setaffinity($module, pid, mask, /)\n"
"--\n"
"\n"
"Set the CPU affinity of the process identified by pid to mask.\n"
"\n"
"mask should be an iterable of integers identifying CPUs.");

#define OS_SCHED_SETAFFINITY_METHODDEF    \
    {"sched_setaffinity", (PyCFunction)(void(*)(void))os_sched_setaffinity, METH_FASTCALL, os_sched_setaffinity__doc__},

static PyObject *
os_sched_setaffinity_impl(PyObject *module, pid_t pid, PyObject *mask);

static PyObject *
os_sched_setaffinity(PyObject *module, PyObject *const *args, Py_ssize_t nargs)
{
    PyObject *return_value = NULL;
    pid_t pid;
    PyObject *mask;

    if (!_PyArg_ParseStack(args, nargs, "" _Py_PARSE_PID "O:sched_setaffinity",
        &pid, &mask)) {
        goto exit;
    }
    return_value = os_sched_setaffinity_impl(module, pid, mask);

exit:
    return return_value;
}

#endif /* defined(HAVE_SCHED_H) && defined(HAVE_SCHED_SETAFFINITY) */

#if defined(HAVE_SCHED_H) && defined(HAVE_SCHED_SETAFFINITY)

PyDoc_STRVAR(os_sched_getaffinity__doc__,
"sched_getaffinity($module, pid, /)\n"
"--\n"
"\n"
"Return the affinity of the process identified by pid (or the current process if zero).\n"
"\n"
"The affinity is returned as a set of CPU identifiers.");

#define OS_SCHED_GETAFFINITY_METHODDEF    \
    {"sched_getaffinity", (PyCFunction)os_sched_getaffinity, METH_O, os_sched_getaffinity__doc__},

static PyObject *
os_sched_getaffinity_impl(PyObject *module, pid_t pid);

static PyObject *
os_sched_getaffinity(PyObject *module, PyObject *arg)
{
    PyObject *return_value = NULL;
    pid_t pid;

    if (!PyArg_Parse(arg, "" _Py_PARSE_PID ":sched_getaffinity", &pid)) {
        goto exit;
    }
    return_value = os_sched_getaffinity_impl(module, pid);

exit:
    return return_value;
}

#endif /* defined(HAVE_SCHED_H) && defined(HAVE_SCHED_SETAFFINITY) */

#if (defined(HAVE_OPENPTY) || defined(HAVE__GETPTY) || defined(HAVE_DEV_PTMX))

PyDoc_STRVAR(os_openpty__doc__,
"openpty($module, /)\n"
"--\n"
"\n"
"Open a pseudo-terminal.\n"
"\n"
"Return a tuple of (master_fd, slave_fd) containing open file descriptors\n"
"for both the master and slave ends.");

#define OS_OPENPTY_METHODDEF    \
    {"openpty", (PyCFunction)os_openpty, METH_NOARGS, os_openpty__doc__},

static PyObject *
os_openpty_impl(PyObject *module);

static PyObject *
os_openpty(PyObject *module, PyObject *Py_UNUSED(ignored))
{
    return os_openpty_impl(module);
}

#endif /* (defined(HAVE_OPENPTY) || defined(HAVE__GETPTY) || defined(HAVE_DEV_PTMX)) */

#if defined(HAVE_FORKPTY)

PyDoc_STRVAR(os_forkpty__doc__,
"forkpty($module, /)\n"
"--\n"
"\n"
"Fork a new process with a new pseudo-terminal as controlling tty.\n"
"\n"
"Returns a tuple of (pid, master_fd).\n"
"Like fork(), return pid of 0 to the child process,\n"
"and pid of child to the parent process.\n"
"To both, return fd of newly opened pseudo-terminal.");

#define OS_FORKPTY_METHODDEF    \
    {"forkpty", (PyCFunction)os_forkpty, METH_NOARGS, os_forkpty__doc__},

static PyObject *
os_forkpty_impl(PyObject *module);

static PyObject *
os_forkpty(PyObject *module, PyObject *Py_UNUSED(ignored))
{
    return os_forkpty_impl(module);
}

#endif /* defined(HAVE_FORKPTY) */

#if defined(HAVE_GETEGID)

PyDoc_STRVAR(os_getegid__doc__,
"getegid($module, /)\n"
"--\n"
"\n"
"Return the current process\'s effective group id.");

#define OS_GETEGID_METHODDEF    \
    {"getegid", (PyCFunction)os_getegid, METH_NOARGS, os_getegid__doc__},

static PyObject *
os_getegid_impl(PyObject *module);

static PyObject *
os_getegid(PyObject *module, PyObject *Py_UNUSED(ignored))
{
    return os_getegid_impl(module);
}

#endif /* defined(HAVE_GETEGID) */

#if defined(HAVE_GETEUID)

PyDoc_STRVAR(os_geteuid__doc__,
"geteuid($module, /)\n"
"--\n"
"\n"
"Return the current process\'s effective user id.");

#define OS_GETEUID_METHODDEF    \
    {"geteuid", (PyCFunction)os_geteuid, METH_NOARGS, os_geteuid__doc__},

static PyObject *
os_geteuid_impl(PyObject *module);

static PyObject *
os_geteuid(PyObject *module, PyObject *Py_UNUSED(ignored))
{
    return os_geteuid_impl(module);
}

#endif /* defined(HAVE_GETEUID) */

#if defined(HAVE_GETGID)

PyDoc_STRVAR(os_getgid__doc__,
"getgid($module, /)\n"
"--\n"
"\n"
"Return the current process\'s group id.");

#define OS_GETGID_METHODDEF    \
    {"getgid", (PyCFunction)os_getgid, METH_NOARGS, os_getgid__doc__},

static PyObject *
os_getgid_impl(PyObject *module);

static PyObject *
os_getgid(PyObject *module, PyObject *Py_UNUSED(ignored))
{
    return os_getgid_impl(module);
}

#endif /* defined(HAVE_GETGID) */

#if defined(HAVE_GETPID)

PyDoc_STRVAR(os_getpid__doc__,
"getpid($module, /)\n"
"--\n"
"\n"
"Return the current process id.");

#define OS_GETPID_METHODDEF    \
    {"getpid", (PyCFunction)os_getpid, METH_NOARGS, os_getpid__doc__},

static PyObject *
os_getpid_impl(PyObject *module);

static PyObject *
os_getpid(PyObject *module, PyObject *Py_UNUSED(ignored))
{
    return os_getpid_impl(module);
}

#endif /* defined(HAVE_GETPID) */

#if defined(HAVE_GETGROUPS)

PyDoc_STRVAR(os_getgroups__doc__,
"getgroups($module, /)\n"
"--\n"
"\n"
"Return list of supplemental group IDs for the process.");

#define OS_GETGROUPS_METHODDEF    \
    {"getgroups", (PyCFunction)os_getgroups, METH_NOARGS, os_getgroups__doc__},

static PyObject *
os_getgroups_impl(PyObject *module);

static PyObject *
os_getgroups(PyObject *module, PyObject *Py_UNUSED(ignored))
{
    return os_getgroups_impl(module);
}

#endif /* defined(HAVE_GETGROUPS) */

#if defined(HAVE_GETPGID)

PyDoc_STRVAR(os_getpgid__doc__,
"getpgid($module, /, pid)\n"
"--\n"
"\n"
"Call the system call getpgid(), and return the result.");

#define OS_GETPGID_METHODDEF    \
    {"getpgid", (PyCFunction)(void(*)(void))os_getpgid, METH_FASTCALL|METH_KEYWORDS, os_getpgid__doc__},

static PyObject *
os_getpgid_impl(PyObject *module, pid_t pid);

static PyObject *
os_getpgid(PyObject *module, PyObject *const *args, Py_ssize_t nargs, PyObject *kwnames)
{
    PyObject *return_value = NULL;
    static const char * const _keywords[] = {"pid", NULL};
    static _PyArg_Parser _parser = {"" _Py_PARSE_PID ":getpgid", _keywords, 0};
    pid_t pid;

    if (!_PyArg_ParseStackAndKeywords(args, nargs, kwnames, &_parser,
        &pid)) {
        goto exit;
    }
    return_value = os_getpgid_impl(module, pid);

exit:
    return return_value;
}

#endif /* defined(HAVE_GETPGID) */

#if defined(HAVE_GETPGRP)

PyDoc_STRVAR(os_getpgrp__doc__,
"getpgrp($module, /)\n"
"--\n"
"\n"
"Return the current process group id.");

#define OS_GETPGRP_METHODDEF    \
    {"getpgrp", (PyCFunction)os_getpgrp, METH_NOARGS, os_getpgrp__doc__},

static PyObject *
os_getpgrp_impl(PyObject *module);

static PyObject *
os_getpgrp(PyObject *module, PyObject *Py_UNUSED(ignored))
{
    return os_getpgrp_impl(module);
}

#endif /* defined(HAVE_GETPGRP) */

#if defined(HAVE_SETPGRP)

PyDoc_STRVAR(os_setpgrp__doc__,
"setpgrp($module, /)\n"
"--\n"
"\n"
"Make the current process the leader of its process group.");

#define OS_SETPGRP_METHODDEF    \
    {"setpgrp", (PyCFunction)os_setpgrp, METH_NOARGS, os_setpgrp__doc__},

static PyObject *
os_setpgrp_impl(PyObject *module);

static PyObject *
os_setpgrp(PyObject *module, PyObject *Py_UNUSED(ignored))
{
    return os_setpgrp_impl(module);
}

#endif /* defined(HAVE_SETPGRP) */

#if defined(HAVE_GETPPID)

PyDoc_STRVAR(os_getppid__doc__,
"getppid($module, /)\n"
"--\n"
"\n"
"Return the parent\'s process id.\n"
"\n"
"If the parent process has already exited, Windows machines will still\n"
"return its id; others systems will return the id of the \'init\' process (1).");

#define OS_GETPPID_METHODDEF    \
    {"getppid", (PyCFunction)os_getppid, METH_NOARGS, os_getppid__doc__},

static PyObject *
os_getppid_impl(PyObject *module);

static PyObject *
os_getppid(PyObject *module, PyObject *Py_UNUSED(ignored))
{
    return os_getppid_impl(module);
}

#endif /* defined(HAVE_GETPPID) */

#if defined(HAVE_GETLOGIN)

PyDoc_STRVAR(os_getlogin__doc__,
"getlogin($module, /)\n"
"--\n"
"\n"
"Return the actual login name.");

#define OS_GETLOGIN_METHODDEF    \
    {"getlogin", (PyCFunction)os_getlogin, METH_NOARGS, os_getlogin__doc__},

static PyObject *
os_getlogin_impl(PyObject *module);

static PyObject *
os_getlogin(PyObject *module, PyObject *Py_UNUSED(ignored))
{
    return os_getlogin_impl(module);
}

#endif /* defined(HAVE_GETLOGIN) */

#if defined(HAVE_GETUID)

PyDoc_STRVAR(os_getuid__doc__,
"getuid($module, /)\n"
"--\n"
"\n"
"Return the current process\'s user id.");

#define OS_GETUID_METHODDEF    \
    {"getuid", (PyCFunction)os_getuid, METH_NOARGS, os_getuid__doc__},

static PyObject *
os_getuid_impl(PyObject *module);

static PyObject *
os_getuid(PyObject *module, PyObject *Py_UNUSED(ignored))
{
    return os_getuid_impl(module);
}

#endif /* defined(HAVE_GETUID) */

#if defined(HAVE_KILL)

PyDoc_STRVAR(os_kill__doc__,
"kill($module, pid, signal, /)\n"
"--\n"
"\n"
"Kill a process with a signal.");

#define OS_KILL_METHODDEF    \
    {"kill", (PyCFunction)(void(*)(void))os_kill, METH_FASTCALL, os_kill__doc__},

static PyObject *
os_kill_impl(PyObject *module, pid_t pid, Py_ssize_t signal);

static PyObject *
os_kill(PyObject *module, PyObject *const *args, Py_ssize_t nargs)
{
    PyObject *return_value = NULL;
    pid_t pid;
    Py_ssize_t signal;

    if (!_PyArg_ParseStack(args, nargs, "" _Py_PARSE_PID "n:kill",
        &pid, &signal)) {
        goto exit;
    }
    return_value = os_kill_impl(module, pid, signal);

exit:
    return return_value;
}

#endif /* defined(HAVE_KILL) */

#if defined(HAVE_KILLPG)

PyDoc_STRVAR(os_killpg__doc__,
"killpg($module, pgid, signal, /)\n"
"--\n"
"\n"
"Kill a process group with a signal.");

#define OS_KILLPG_METHODDEF    \
    {"killpg", (PyCFunction)(void(*)(void))os_killpg, METH_FASTCALL, os_killpg__doc__},

static PyObject *
os_killpg_impl(PyObject *module, pid_t pgid, int signal);

static PyObject *
os_killpg(PyObject *module, PyObject *const *args, Py_ssize_t nargs)
{
    PyObject *return_value = NULL;
    pid_t pgid;
    int signal;

    if (!_PyArg_ParseStack(args, nargs, "" _Py_PARSE_PID "i:killpg",
        &pgid, &signal)) {
        goto exit;
    }
    return_value = os_killpg_impl(module, pgid, signal);

exit:
    return return_value;
}

#endif /* defined(HAVE_KILLPG) */

#if defined(HAVE_PLOCK)

PyDoc_STRVAR(os_plock__doc__,
"plock($module, op, /)\n"
"--\n"
"\n"
"Lock program segments into memory.\");");

#define OS_PLOCK_METHODDEF    \
    {"plock", (PyCFunction)os_plock, METH_O, os_plock__doc__},

static PyObject *
os_plock_impl(PyObject *module, int op);

static PyObject *
os_plock(PyObject *module, PyObject *arg)
{
    PyObject *return_value = NULL;
    int op;

    if (PyFloat_Check(arg)) {
        PyErr_SetString(PyExc_TypeError,
                        "integer argument expected, got float" );
        goto exit;
    }
    op = _PyLong_AsInt(arg);
    if (op == -1 && PyErr_Occurred()) {
        goto exit;
    }
    return_value = os_plock_impl(module, op);

exit:
    return return_value;
}

#endif /* defined(HAVE_PLOCK) */

#if defined(HAVE_SETUID)

PyDoc_STRVAR(os_setuid__doc__,
"setuid($module, uid, /)\n"
"--\n"
"\n"
"Set the current process\'s user id.");

#define OS_SETUID_METHODDEF    \
    {"setuid", (PyCFunction)os_setuid, METH_O, os_setuid__doc__},

static PyObject *
os_setuid_impl(PyObject *module, uid_t uid);

static PyObject *
os_setuid(PyObject *module, PyObject *arg)
{
    PyObject *return_value = NULL;
    uid_t uid;

    if (!_Py_Uid_Converter(arg, &uid)) {
        goto exit;
    }
    return_value = os_setuid_impl(module, uid);

exit:
    return return_value;
}

#endif /* defined(HAVE_SETUID) */

#if defined(HAVE_SETEUID)

PyDoc_STRVAR(os_seteuid__doc__,
"seteuid($module, euid, /)\n"
"--\n"
"\n"
"Set the current process\'s effective user id.");

#define OS_SETEUID_METHODDEF    \
    {"seteuid", (PyCFunction)os_seteuid, METH_O, os_seteuid__doc__},

static PyObject *
os_seteuid_impl(PyObject *module, uid_t euid);

static PyObject *
os_seteuid(PyObject *module, PyObject *arg)
{
    PyObject *return_value = NULL;
    uid_t euid;

    if (!_Py_Uid_Converter(arg, &euid)) {
        goto exit;
    }
    return_value = os_seteuid_impl(module, euid);

exit:
    return return_value;
}

#endif /* defined(HAVE_SETEUID) */

#if defined(HAVE_SETEGID)

PyDoc_STRVAR(os_setegid__doc__,
"setegid($module, egid, /)\n"
"--\n"
"\n"
"Set the current process\'s effective group id.");

#define OS_SETEGID_METHODDEF    \
    {"setegid", (PyCFunction)os_setegid, METH_O, os_setegid__doc__},

static PyObject *
os_setegid_impl(PyObject *module, gid_t egid);

static PyObject *
os_setegid(PyObject *module, PyObject *arg)
{
    PyObject *return_value = NULL;
    gid_t egid;

    if (!_Py_Gid_Converter(arg, &egid)) {
        goto exit;
    }
    return_value = os_setegid_impl(module, egid);

exit:
    return return_value;
}

#endif /* defined(HAVE_SETEGID) */

#if defined(HAVE_SETREUID)

PyDoc_STRVAR(os_setreuid__doc__,
"setreuid($module, ruid, euid, /)\n"
"--\n"
"\n"
"Set the current process\'s real and effective user ids.");

#define OS_SETREUID_METHODDEF    \
    {"setreuid", (PyCFunction)(void(*)(void))os_setreuid, METH_FASTCALL, os_setreuid__doc__},

static PyObject *
os_setreuid_impl(PyObject *module, uid_t ruid, uid_t euid);

static PyObject *
os_setreuid(PyObject *module, PyObject *const *args, Py_ssize_t nargs)
{
    PyObject *return_value = NULL;
    uid_t ruid;
    uid_t euid;

    if (!_PyArg_CheckPositional("setreuid", nargs, 2, 2)) {
        goto exit;
    }
    if (!_Py_Uid_Converter(args[0], &ruid)) {
        goto exit;
    }
    if (!_Py_Uid_Converter(args[1], &euid)) {
        goto exit;
    }
    return_value = os_setreuid_impl(module, ruid, euid);

exit:
    return return_value;
}

#endif /* defined(HAVE_SETREUID) */

#if defined(HAVE_SETREGID)

PyDoc_STRVAR(os_setregid__doc__,
"setregid($module, rgid, egid, /)\n"
"--\n"
"\n"
"Set the current process\'s real and effective group ids.");

#define OS_SETREGID_METHODDEF    \
    {"setregid", (PyCFunction)(void(*)(void))os_setregid, METH_FASTCALL, os_setregid__doc__},

static PyObject *
os_setregid_impl(PyObject *module, gid_t rgid, gid_t egid);

static PyObject *
os_setregid(PyObject *module, PyObject *const *args, Py_ssize_t nargs)
{
    PyObject *return_value = NULL;
    gid_t rgid;
    gid_t egid;

    if (!_PyArg_CheckPositional("setregid", nargs, 2, 2)) {
        goto exit;
    }
    if (!_Py_Gid_Converter(args[0], &rgid)) {
        goto exit;
    }
    if (!_Py_Gid_Converter(args[1], &egid)) {
        goto exit;
    }
    return_value = os_setregid_impl(module, rgid, egid);

exit:
    return return_value;
}

#endif /* defined(HAVE_SETREGID) */

#if defined(HAVE_SETGID)

PyDoc_STRVAR(os_setgid__doc__,
"setgid($module, gid, /)\n"
"--\n"
"\n"
"Set the current process\'s group id.");

#define OS_SETGID_METHODDEF    \
    {"setgid", (PyCFunction)os_setgid, METH_O, os_setgid__doc__},

static PyObject *
os_setgid_impl(PyObject *module, gid_t gid);

static PyObject *
os_setgid(PyObject *module, PyObject *arg)
{
    PyObject *return_value = NULL;
    gid_t gid;

    if (!_Py_Gid_Converter(arg, &gid)) {
        goto exit;
    }
    return_value = os_setgid_impl(module, gid);

exit:
    return return_value;
}

#endif /* defined(HAVE_SETGID) */

#if defined(HAVE_SETGROUPS)

PyDoc_STRVAR(os_setgroups__doc__,
"setgroups($module, groups, /)\n"
"--\n"
"\n"
"Set the groups of the current process to list.");

#define OS_SETGROUPS_METHODDEF    \
    {"setgroups", (PyCFunction)os_setgroups, METH_O, os_setgroups__doc__},

#endif /* defined(HAVE_SETGROUPS) */

#if defined(HAVE_WAIT3)

PyDoc_STRVAR(os_wait3__doc__,
"wait3($module, /, options)\n"
"--\n"
"\n"
"Wait for completion of a child process.\n"
"\n"
"Returns a tuple of information about the child process:\n"
"  (pid, status, rusage)");

#define OS_WAIT3_METHODDEF    \
    {"wait3", (PyCFunction)(void(*)(void))os_wait3, METH_FASTCALL|METH_KEYWORDS, os_wait3__doc__},

static PyObject *
os_wait3_impl(PyObject *module, int options);

static PyObject *
os_wait3(PyObject *module, PyObject *const *args, Py_ssize_t nargs, PyObject *kwnames)
{
    PyObject *return_value = NULL;
    static const char * const _keywords[] = {"options", NULL};
    static _PyArg_Parser _parser = {NULL, _keywords, "wait3", 0};
    PyObject *argsbuf[1];
    int options;

    args = _PyArg_UnpackKeywords(args, nargs, NULL, kwnames, &_parser, 1, 1, 0, argsbuf);
    if (!args) {
        goto exit;
    }
    if (PyFloat_Check(args[0])) {
        PyErr_SetString(PyExc_TypeError,
                        "integer argument expected, got float" );
        goto exit;
    }
    options = _PyLong_AsInt(args[0]);
    if (options == -1 && PyErr_Occurred()) {
        goto exit;
    }
    return_value = os_wait3_impl(module, options);

exit:
    return return_value;
}

#endif /* defined(HAVE_WAIT3) */

#if defined(HAVE_WAIT4)

PyDoc_STRVAR(os_wait4__doc__,
"wait4($module, /, pid, options)\n"
"--\n"
"\n"
"Wait for completion of a specific child process.\n"
"\n"
"Returns a tuple of information about the child process:\n"
"  (pid, status, rusage)");

#define OS_WAIT4_METHODDEF    \
    {"wait4", (PyCFunction)(void(*)(void))os_wait4, METH_FASTCALL|METH_KEYWORDS, os_wait4__doc__},

static PyObject *
os_wait4_impl(PyObject *module, pid_t pid, int options);

static PyObject *
os_wait4(PyObject *module, PyObject *const *args, Py_ssize_t nargs, PyObject *kwnames)
{
    PyObject *return_value = NULL;
    static const char * const _keywords[] = {"pid", "options", NULL};
    static _PyArg_Parser _parser = {"" _Py_PARSE_PID "i:wait4", _keywords, 0};
    pid_t pid;
    int options;

    if (!_PyArg_ParseStackAndKeywords(args, nargs, kwnames, &_parser,
        &pid, &options)) {
        goto exit;
    }
    return_value = os_wait4_impl(module, pid, options);

exit:
    return return_value;
}

#endif /* defined(HAVE_WAIT4) */

#if (defined(HAVE_WAITID) && !defined(__APPLE__))

PyDoc_STRVAR(os_waitid__doc__,
"waitid($module, idtype, id, options, /)\n"
"--\n"
"\n"
"Returns the result of waiting for a process or processes.\n"
"\n"
"  idtype\n"
"    Must be one of be P_PID, P_PGID or P_ALL.\n"
"  id\n"
"    The id to wait on.\n"
"  options\n"
"    Constructed from the ORing of one or more of WEXITED, WSTOPPED\n"
"    or WCONTINUED and additionally may be ORed with WNOHANG or WNOWAIT.\n"
"\n"
"Returns either waitid_result or None if WNOHANG is specified and there are\n"
"no children in a waitable state.");

#define OS_WAITID_METHODDEF    \
    {"waitid", (PyCFunction)(void(*)(void))os_waitid, METH_FASTCALL, os_waitid__doc__},

static PyObject *
os_waitid_impl(PyObject *module, idtype_t idtype, id_t id, int options);

static PyObject *
os_waitid(PyObject *module, PyObject *const *args, Py_ssize_t nargs)
{
    PyObject *return_value = NULL;
    idtype_t idtype;
    id_t id;
    int options;

    if (!_PyArg_ParseStack(args, nargs, "i" _Py_PARSE_PID "i:waitid",
        &idtype, &id, &options)) {
        goto exit;
    }
    return_value = os_waitid_impl(module, idtype, id, options);

exit:
    return return_value;
}

#endif /* (defined(HAVE_WAITID) && !defined(__APPLE__)) */

#if defined(HAVE_WAITPID)

PyDoc_STRVAR(os_waitpid__doc__,
"waitpid($module, pid, options, /)\n"
"--\n"
"\n"
"Wait for completion of a given child process.\n"
"\n"
"Returns a tuple of information regarding the child process:\n"
"    (pid, status)\n"
"\n"
"The options argument is ignored on Windows.");

#define OS_WAITPID_METHODDEF    \
    {"waitpid", (PyCFunction)(void(*)(void))os_waitpid, METH_FASTCALL, os_waitpid__doc__},

static PyObject *
os_waitpid_impl(PyObject *module, pid_t pid, int options);

static PyObject *
os_waitpid(PyObject *module, PyObject *const *args, Py_ssize_t nargs)
{
    PyObject *return_value = NULL;
    pid_t pid;
    int options;

    if (!_PyArg_ParseStack(args, nargs, "" _Py_PARSE_PID "i:waitpid",
        &pid, &options)) {
        goto exit;
    }
    return_value = os_waitpid_impl(module, pid, options);

exit:
    return return_value;
}

#endif /* defined(HAVE_WAITPID) */

#if defined(HAVE_CWAIT)

PyDoc_STRVAR(os_waitpid__doc__,
"waitpid($module, pid, options, /)\n"
"--\n"
"\n"
"Wait for completion of a given process.\n"
"\n"
"Returns a tuple of information regarding the process:\n"
"    (pid, status << 8)\n"
"\n"
"The options argument is ignored on Windows.");

#define OS_WAITPID_METHODDEF    \
    {"waitpid", (PyCFunction)(void(*)(void))os_waitpid, METH_FASTCALL, os_waitpid__doc__},

static PyObject *
os_waitpid_impl(PyObject *module, intptr_t pid, int options);

static PyObject *
os_waitpid(PyObject *module, PyObject *const *args, Py_ssize_t nargs)
{
    PyObject *return_value = NULL;
    intptr_t pid;
    int options;

    if (!_PyArg_ParseStack(args, nargs, "" _Py_PARSE_INTPTR "i:waitpid",
        &pid, &options)) {
        goto exit;
    }
    return_value = os_waitpid_impl(module, pid, options);

exit:
    return return_value;
}

#endif /* defined(HAVE_CWAIT) */

#if defined(HAVE_WAIT)

PyDoc_STRVAR(os_wait__doc__,
"wait($module, /)\n"
"--\n"
"\n"
"Wait for completion of a child process.\n"
"\n"
"Returns a tuple of information about the child process:\n"
"    (pid, status)");

#define OS_WAIT_METHODDEF    \
    {"wait", (PyCFunction)os_wait, METH_NOARGS, os_wait__doc__},

static PyObject *
os_wait_impl(PyObject *module);

static PyObject *
os_wait(PyObject *module, PyObject *Py_UNUSED(ignored))
{
    return os_wait_impl(module);
}

#endif /* defined(HAVE_WAIT) */

#if (defined(HAVE_READLINK) || defined(MS_WINDOWS))

PyDoc_STRVAR(os_readlink__doc__,
"readlink($module, /, path, *, dir_fd=None)\n"
"--\n"
"\n"
"Return a string representing the path to which the symbolic link points.\n"
"\n"
"If dir_fd is not None, it should be a file descriptor open to a directory,\n"
"and path should be relative; path will then be relative to that directory.\n"
"\n"
"dir_fd may not be implemented on your platform.  If it is unavailable,\n"
"using it will raise a NotImplementedError.");

#define OS_READLINK_METHODDEF    \
    {"readlink", (PyCFunction)(void(*)(void))os_readlink, METH_FASTCALL|METH_KEYWORDS, os_readlink__doc__},

static PyObject *
os_readlink_impl(PyObject *module, path_t *path, int dir_fd);

static PyObject *
os_readlink(PyObject *module, PyObject *const *args, Py_ssize_t nargs, PyObject *kwnames)
{
    PyObject *return_value = NULL;
    static const char * const _keywords[] = {"path", "dir_fd", NULL};
    static _PyArg_Parser _parser = {NULL, _keywords, "readlink", 0};
    PyObject *argsbuf[2];
    Py_ssize_t noptargs = nargs + (kwnames ? PyTuple_GET_SIZE(kwnames) : 0) - 1;
    path_t path = PATH_T_INITIALIZE("readlink", "path", 0, 0);
    int dir_fd = DEFAULT_DIR_FD;

    args = _PyArg_UnpackKeywords(args, nargs, NULL, kwnames, &_parser, 1, 1, 0, argsbuf);
    if (!args) {
        goto exit;
    }
    if (!path_converter(args[0], &path)) {
        goto exit;
    }
    if (!noptargs) {
        goto skip_optional_kwonly;
    }
    if (!READLINKAT_DIR_FD_CONVERTER(args[1], &dir_fd)) {
        goto exit;
    }
skip_optional_kwonly:
    return_value = os_readlink_impl(module, &path, dir_fd);

exit:
    /* Cleanup for path */
    path_cleanup(&path);

    return return_value;
}

#endif /* (defined(HAVE_READLINK) || defined(MS_WINDOWS)) */

#if defined(HAVE_SYMLINK)

PyDoc_STRVAR(os_symlink__doc__,
"symlink($module, /, src, dst, target_is_directory=False, *, dir_fd=None)\n"
"--\n"
"\n"
"Create a symbolic link pointing to src named dst.\n"
"\n"
"target_is_directory is required on Windows if the target is to be\n"
"  interpreted as a directory.  (On Windows, symlink requires\n"
"  Windows 6.0 or greater, and raises a NotImplementedError otherwise.)\n"
"  target_is_directory is ignored on non-Windows platforms.\n"
"\n"
"If dir_fd is not None, it should be a file descriptor open to a directory,\n"
"  and path should be relative; path will then be relative to that directory.\n"
"dir_fd may not be implemented on your platform.\n"
"  If it is unavailable, using it will raise a NotImplementedError.");

#define OS_SYMLINK_METHODDEF    \
    {"symlink", (PyCFunction)(void(*)(void))os_symlink, METH_FASTCALL|METH_KEYWORDS, os_symlink__doc__},

static PyObject *
os_symlink_impl(PyObject *module, path_t *src, path_t *dst,
                int target_is_directory, int dir_fd);

static PyObject *
os_symlink(PyObject *module, PyObject *const *args, Py_ssize_t nargs, PyObject *kwnames)
{
    PyObject *return_value = NULL;
    static const char * const _keywords[] = {"src", "dst", "target_is_directory", "dir_fd", NULL};
    static _PyArg_Parser _parser = {NULL, _keywords, "symlink", 0};
    PyObject *argsbuf[4];
    Py_ssize_t noptargs = nargs + (kwnames ? PyTuple_GET_SIZE(kwnames) : 0) - 2;
    path_t src = PATH_T_INITIALIZE("symlink", "src", 0, 0);
    path_t dst = PATH_T_INITIALIZE("symlink", "dst", 0, 0);
    int target_is_directory = 0;
    int dir_fd = DEFAULT_DIR_FD;

    args = _PyArg_UnpackKeywords(args, nargs, NULL, kwnames, &_parser, 2, 3, 0, argsbuf);
    if (!args) {
        goto exit;
    }
    if (!path_converter(args[0], &src)) {
        goto exit;
    }
    if (!path_converter(args[1], &dst)) {
        goto exit;
    }
    if (!noptargs) {
        goto skip_optional_pos;
    }
    if (args[2]) {
        target_is_directory = PyObject_IsTrue(args[2]);
        if (target_is_directory < 0) {
            goto exit;
        }
        if (!--noptargs) {
            goto skip_optional_pos;
        }
    }
skip_optional_pos:
    if (!noptargs) {
        goto skip_optional_kwonly;
    }
    if (!SYMLINKAT_DIR_FD_CONVERTER(args[3], &dir_fd)) {
        goto exit;
    }
skip_optional_kwonly:
    return_value = os_symlink_impl(module, &src, &dst, target_is_directory, dir_fd);

exit:
    /* Cleanup for src */
    path_cleanup(&src);
    /* Cleanup for dst */
    path_cleanup(&dst);

    return return_value;
}

#endif /* defined(HAVE_SYMLINK) */

#if defined(HAVE_TIMES)

PyDoc_STRVAR(os_times__doc__,
"times($module, /)\n"
"--\n"
"\n"
"Return a collection containing process timing information.\n"
"\n"
"The object returned behaves like a named tuple with these fields:\n"
"  (utime, stime, cutime, cstime, elapsed_time)\n"
"All fields are floating point numbers.");

#define OS_TIMES_METHODDEF    \
    {"times", (PyCFunction)os_times, METH_NOARGS, os_times__doc__},

static PyObject *
os_times_impl(PyObject *module);

static PyObject *
os_times(PyObject *module, PyObject *Py_UNUSED(ignored))
{
    return os_times_impl(module);
}

#endif /* defined(HAVE_TIMES) */

#if defined(HAVE_GETSID)

PyDoc_STRVAR(os_getsid__doc__,
"getsid($module, pid, /)\n"
"--\n"
"\n"
"Call the system call getsid(pid) and return the result.");

#define OS_GETSID_METHODDEF    \
    {"getsid", (PyCFunction)os_getsid, METH_O, os_getsid__doc__},

static PyObject *
os_getsid_impl(PyObject *module, pid_t pid);

static PyObject *
os_getsid(PyObject *module, PyObject *arg)
{
    PyObject *return_value = NULL;
    pid_t pid;

    if (!PyArg_Parse(arg, "" _Py_PARSE_PID ":getsid", &pid)) {
        goto exit;
    }
    return_value = os_getsid_impl(module, pid);

exit:
    return return_value;
}

#endif /* defined(HAVE_GETSID) */

#if defined(HAVE_SETSID)

PyDoc_STRVAR(os_setsid__doc__,
"setsid($module, /)\n"
"--\n"
"\n"
"Call the system call setsid().");

#define OS_SETSID_METHODDEF    \
    {"setsid", (PyCFunction)os_setsid, METH_NOARGS, os_setsid__doc__},

static PyObject *
os_setsid_impl(PyObject *module);

static PyObject *
os_setsid(PyObject *module, PyObject *Py_UNUSED(ignored))
{
    return os_setsid_impl(module);
}

#endif /* defined(HAVE_SETSID) */

#if defined(HAVE_SETPGID)

PyDoc_STRVAR(os_setpgid__doc__,
"setpgid($module, pid, pgrp, /)\n"
"--\n"
"\n"
"Call the system call setpgid(pid, pgrp).");

#define OS_SETPGID_METHODDEF    \
    {"setpgid", (PyCFunction)(void(*)(void))os_setpgid, METH_FASTCALL, os_setpgid__doc__},

static PyObject *
os_setpgid_impl(PyObject *module, pid_t pid, pid_t pgrp);

static PyObject *
os_setpgid(PyObject *module, PyObject *const *args, Py_ssize_t nargs)
{
    PyObject *return_value = NULL;
    pid_t pid;
    pid_t pgrp;

    if (!_PyArg_ParseStack(args, nargs, "" _Py_PARSE_PID "" _Py_PARSE_PID ":setpgid",
        &pid, &pgrp)) {
        goto exit;
    }
    return_value = os_setpgid_impl(module, pid, pgrp);

exit:
    return return_value;
}

#endif /* defined(HAVE_SETPGID) */

#if defined(HAVE_TCGETPGRP)

PyDoc_STRVAR(os_tcgetpgrp__doc__,
"tcgetpgrp($module, fd, /)\n"
"--\n"
"\n"
"Return the process group associated with the terminal specified by fd.");

#define OS_TCGETPGRP_METHODDEF    \
    {"tcgetpgrp", (PyCFunction)os_tcgetpgrp, METH_O, os_tcgetpgrp__doc__},

static PyObject *
os_tcgetpgrp_impl(PyObject *module, int fd);

static PyObject *
os_tcgetpgrp(PyObject *module, PyObject *arg)
{
    PyObject *return_value = NULL;
    int fd;

    if (PyFloat_Check(arg)) {
        PyErr_SetString(PyExc_TypeError,
                        "integer argument expected, got float" );
        goto exit;
    }
    fd = _PyLong_AsInt(arg);
    if (fd == -1 && PyErr_Occurred()) {
        goto exit;
    }
    return_value = os_tcgetpgrp_impl(module, fd);

exit:
    return return_value;
}

#endif /* defined(HAVE_TCGETPGRP) */

#if defined(HAVE_TCSETPGRP)

PyDoc_STRVAR(os_tcsetpgrp__doc__,
"tcsetpgrp($module, fd, pgid, /)\n"
"--\n"
"\n"
"Set the process group associated with the terminal specified by fd.");

#define OS_TCSETPGRP_METHODDEF    \
    {"tcsetpgrp", (PyCFunction)(void(*)(void))os_tcsetpgrp, METH_FASTCALL, os_tcsetpgrp__doc__},

static PyObject *
os_tcsetpgrp_impl(PyObject *module, int fd, pid_t pgid);

static PyObject *
os_tcsetpgrp(PyObject *module, PyObject *const *args, Py_ssize_t nargs)
{
    PyObject *return_value = NULL;
    int fd;
    pid_t pgid;

    if (!_PyArg_ParseStack(args, nargs, "i" _Py_PARSE_PID ":tcsetpgrp",
        &fd, &pgid)) {
        goto exit;
    }
    return_value = os_tcsetpgrp_impl(module, fd, pgid);

exit:
    return return_value;
}

#endif /* defined(HAVE_TCSETPGRP) */

PyDoc_STRVAR(os_open__doc__,
"open($module, /, path, flags, mode=511, *, dir_fd=None)\n"
"--\n"
"\n"
"Open a file for low level IO.  Returns a file descriptor (integer).\n"
"\n"
"If dir_fd is not None, it should be a file descriptor open to a directory,\n"
"  and path should be relative; path will then be relative to that directory.\n"
"dir_fd may not be implemented on your platform.\n"
"  If it is unavailable, using it will raise a NotImplementedError.");

#define OS_OPEN_METHODDEF    \
    {"open", (PyCFunction)(void(*)(void))os_open, METH_FASTCALL|METH_KEYWORDS, os_open__doc__},

static int
os_open_impl(PyObject *module, path_t *path, int flags, int mode, int dir_fd);

static PyObject *
os_open(PyObject *module, PyObject *const *args, Py_ssize_t nargs, PyObject *kwnames)
{
    PyObject *return_value = NULL;
    static const char * const _keywords[] = {"path", "flags", "mode", "dir_fd", NULL};
    static _PyArg_Parser _parser = {NULL, _keywords, "open", 0};
    PyObject *argsbuf[4];
    Py_ssize_t noptargs = nargs + (kwnames ? PyTuple_GET_SIZE(kwnames) : 0) - 2;
    path_t path = PATH_T_INITIALIZE("open", "path", 0, 0);
    int flags;
    int mode = 511;
    int dir_fd = DEFAULT_DIR_FD;
    int _return_value;

    args = _PyArg_UnpackKeywords(args, nargs, NULL, kwnames, &_parser, 2, 3, 0, argsbuf);
    if (!args) {
        goto exit;
    }
    if (!path_converter(args[0], &path)) {
        goto exit;
    }
    if (PyFloat_Check(args[1])) {
        PyErr_SetString(PyExc_TypeError,
                        "integer argument expected, got float" );
        goto exit;
    }
    flags = _PyLong_AsInt(args[1]);
    if (flags == -1 && PyErr_Occurred()) {
        goto exit;
    }
    if (!noptargs) {
        goto skip_optional_pos;
    }
    if (args[2]) {
        if (PyFloat_Check(args[2])) {
            PyErr_SetString(PyExc_TypeError,
                            "integer argument expected, got float" );
            goto exit;
        }
        mode = _PyLong_AsInt(args[2]);
        if (mode == -1 && PyErr_Occurred()) {
            goto exit;
        }
        if (!--noptargs) {
            goto skip_optional_pos;
        }
    }
skip_optional_pos:
    if (!noptargs) {
        goto skip_optional_kwonly;
    }
    if (!OPENAT_DIR_FD_CONVERTER(args[3], &dir_fd)) {
        goto exit;
    }
skip_optional_kwonly:
    _return_value = os_open_impl(module, &path, flags, mode, dir_fd);
    if ((_return_value == -1) && PyErr_Occurred()) {
        goto exit;
    }
    return_value = PyLong_FromLong((long)_return_value);

exit:
    /* Cleanup for path */
    path_cleanup(&path);

    return return_value;
}

PyDoc_STRVAR(os_close__doc__,
"close($module, /, fd)\n"
"--\n"
"\n"
"Close a file descriptor.");

#define OS_CLOSE_METHODDEF    \
    {"close", (PyCFunction)(void(*)(void))os_close, METH_FASTCALL|METH_KEYWORDS, os_close__doc__},

static PyObject *
os_close_impl(PyObject *module, int fd);

static PyObject *
os_close(PyObject *module, PyObject *const *args, Py_ssize_t nargs, PyObject *kwnames)
{
    PyObject *return_value = NULL;
    static const char * const _keywords[] = {"fd", NULL};
    static _PyArg_Parser _parser = {NULL, _keywords, "close", 0};
    PyObject *argsbuf[1];
    int fd;

    args = _PyArg_UnpackKeywords(args, nargs, NULL, kwnames, &_parser, 1, 1, 0, argsbuf);
    if (!args) {
        goto exit;
    }
    if (PyFloat_Check(args[0])) {
        PyErr_SetString(PyExc_TypeError,
                        "integer argument expected, got float" );
        goto exit;
    }
    fd = _PyLong_AsInt(args[0]);
    if (fd == -1 && PyErr_Occurred()) {
        goto exit;
    }
    return_value = os_close_impl(module, fd);

exit:
    return return_value;
}

PyDoc_STRVAR(os_closerange__doc__,
"closerange($module, fd_low, fd_high, /)\n"
"--\n"
"\n"
"Closes all file descriptors in [fd_low, fd_high), ignoring errors.");

#define OS_CLOSERANGE_METHODDEF    \
    {"closerange", (PyCFunction)(void(*)(void))os_closerange, METH_FASTCALL, os_closerange__doc__},

static PyObject *
os_closerange_impl(PyObject *module, int fd_low, int fd_high);

static PyObject *
os_closerange(PyObject *module, PyObject *const *args, Py_ssize_t nargs)
{
    PyObject *return_value = NULL;
    int fd_low;
    int fd_high;

    if (!_PyArg_CheckPositional("closerange", nargs, 2, 2)) {
        goto exit;
    }
    if (PyFloat_Check(args[0])) {
        PyErr_SetString(PyExc_TypeError,
                        "integer argument expected, got float" );
        goto exit;
    }
    fd_low = _PyLong_AsInt(args[0]);
    if (fd_low == -1 && PyErr_Occurred()) {
        goto exit;
    }
    if (PyFloat_Check(args[1])) {
        PyErr_SetString(PyExc_TypeError,
                        "integer argument expected, got float" );
        goto exit;
    }
    fd_high = _PyLong_AsInt(args[1]);
    if (fd_high == -1 && PyErr_Occurred()) {
        goto exit;
    }
    return_value = os_closerange_impl(module, fd_low, fd_high);

exit:
    return return_value;
}

PyDoc_STRVAR(os_dup__doc__,
"dup($module, fd, /)\n"
"--\n"
"\n"
"Return a duplicate of a file descriptor.");

#define OS_DUP_METHODDEF    \
    {"dup", (PyCFunction)os_dup, METH_O, os_dup__doc__},

static int
os_dup_impl(PyObject *module, int fd);

static PyObject *
os_dup(PyObject *module, PyObject *arg)
{
    PyObject *return_value = NULL;
    int fd;
    int _return_value;

    if (PyFloat_Check(arg)) {
        PyErr_SetString(PyExc_TypeError,
                        "integer argument expected, got float" );
        goto exit;
    }
    fd = _PyLong_AsInt(arg);
    if (fd == -1 && PyErr_Occurred()) {
        goto exit;
    }
    _return_value = os_dup_impl(module, fd);
    if ((_return_value == -1) && PyErr_Occurred()) {
        goto exit;
    }
    return_value = PyLong_FromLong((long)_return_value);

exit:
    return return_value;
}

PyDoc_STRVAR(os_dup2__doc__,
"dup2($module, /, fd, fd2, inheritable=True)\n"
"--\n"
"\n"
"Duplicate file descriptor.");

#define OS_DUP2_METHODDEF    \
    {"dup2", (PyCFunction)(void(*)(void))os_dup2, METH_FASTCALL|METH_KEYWORDS, os_dup2__doc__},

static int
os_dup2_impl(PyObject *module, int fd, int fd2, int inheritable);

static PyObject *
os_dup2(PyObject *module, PyObject *const *args, Py_ssize_t nargs, PyObject *kwnames)
{
    PyObject *return_value = NULL;
    static const char * const _keywords[] = {"fd", "fd2", "inheritable", NULL};
    static _PyArg_Parser _parser = {NULL, _keywords, "dup2", 0};
    PyObject *argsbuf[3];
    Py_ssize_t noptargs = nargs + (kwnames ? PyTuple_GET_SIZE(kwnames) : 0) - 2;
    int fd;
    int fd2;
    int inheritable = 1;
    int _return_value;

    args = _PyArg_UnpackKeywords(args, nargs, NULL, kwnames, &_parser, 2, 3, 0, argsbuf);
    if (!args) {
        goto exit;
    }
    if (PyFloat_Check(args[0])) {
        PyErr_SetString(PyExc_TypeError,
                        "integer argument expected, got float" );
        goto exit;
    }
    fd = _PyLong_AsInt(args[0]);
    if (fd == -1 && PyErr_Occurred()) {
        goto exit;
    }
    if (PyFloat_Check(args[1])) {
        PyErr_SetString(PyExc_TypeError,
                        "integer argument expected, got float" );
        goto exit;
    }
    fd2 = _PyLong_AsInt(args[1]);
    if (fd2 == -1 && PyErr_Occurred()) {
        goto exit;
    }
    if (!noptargs) {
        goto skip_optional_pos;
    }
    inheritable = PyObject_IsTrue(args[2]);
    if (inheritable < 0) {
        goto exit;
    }
skip_optional_pos:
    _return_value = os_dup2_impl(module, fd, fd2, inheritable);
    if ((_return_value == -1) && PyErr_Occurred()) {
        goto exit;
    }
    return_value = PyLong_FromLong((long)_return_value);

exit:
    return return_value;
}

#if defined(HAVE_LOCKF)

PyDoc_STRVAR(os_lockf__doc__,
"lockf($module, fd, command, length, /)\n"
"--\n"
"\n"
"Apply, test or remove a POSIX lock on an open file descriptor.\n"
"\n"
"  fd\n"
"    An open file descriptor.\n"
"  command\n"
"    One of F_LOCK, F_TLOCK, F_ULOCK or F_TEST.\n"
"  length\n"
"    The number of bytes to lock, starting at the current position.");

#define OS_LOCKF_METHODDEF    \
    {"lockf", (PyCFunction)(void(*)(void))os_lockf, METH_FASTCALL, os_lockf__doc__},

static PyObject *
os_lockf_impl(PyObject *module, int fd, int command, Py_off_t length);

static PyObject *
os_lockf(PyObject *module, PyObject *const *args, Py_ssize_t nargs)
{
    PyObject *return_value = NULL;
    int fd;
    int command;
    Py_off_t length;

    if (!_PyArg_CheckPositional("lockf", nargs, 3, 3)) {
        goto exit;
    }
    if (PyFloat_Check(args[0])) {
        PyErr_SetString(PyExc_TypeError,
                        "integer argument expected, got float" );
        goto exit;
    }
    fd = _PyLong_AsInt(args[0]);
    if (fd == -1 && PyErr_Occurred()) {
        goto exit;
    }
    if (PyFloat_Check(args[1])) {
        PyErr_SetString(PyExc_TypeError,
                        "integer argument expected, got float" );
        goto exit;
    }
    command = _PyLong_AsInt(args[1]);
    if (command == -1 && PyErr_Occurred()) {
        goto exit;
    }
    if (!Py_off_t_converter(args[2], &length)) {
        goto exit;
    }
    return_value = os_lockf_impl(module, fd, command, length);

exit:
    return return_value;
}

#endif /* defined(HAVE_LOCKF) */

PyDoc_STRVAR(os_lseek__doc__,
"lseek($module, fd, position, how, /)\n"
"--\n"
"\n"
"Set the position of a file descriptor.  Return the new position.\n"
"\n"
"Return the new cursor position in number of bytes\n"
"relative to the beginning of the file.");

#define OS_LSEEK_METHODDEF    \
    {"lseek", (PyCFunction)(void(*)(void))os_lseek, METH_FASTCALL, os_lseek__doc__},

static Py_off_t
os_lseek_impl(PyObject *module, int fd, Py_off_t position, int how);

static PyObject *
os_lseek(PyObject *module, PyObject *const *args, Py_ssize_t nargs)
{
    PyObject *return_value = NULL;
    int fd;
    Py_off_t position;
    int how;
    Py_off_t _return_value;

    if (!_PyArg_CheckPositional("lseek", nargs, 3, 3)) {
        goto exit;
    }
    if (PyFloat_Check(args[0])) {
        PyErr_SetString(PyExc_TypeError,
                        "integer argument expected, got float" );
        goto exit;
    }
    fd = _PyLong_AsInt(args[0]);
    if (fd == -1 && PyErr_Occurred()) {
        goto exit;
    }
    if (!Py_off_t_converter(args[1], &position)) {
        goto exit;
    }
    if (PyFloat_Check(args[2])) {
        PyErr_SetString(PyExc_TypeError,
                        "integer argument expected, got float" );
        goto exit;
    }
    how = _PyLong_AsInt(args[2]);
    if (how == -1 && PyErr_Occurred()) {
        goto exit;
    }
    _return_value = os_lseek_impl(module, fd, position, how);
    if ((_return_value == -1) && PyErr_Occurred()) {
        goto exit;
    }
    return_value = PyLong_FromPy_off_t(_return_value);

exit:
    return return_value;
}

PyDoc_STRVAR(os_read__doc__,
"read($module, fd, length, /)\n"
"--\n"
"\n"
"Read from a file descriptor.  Returns a bytes object.");

#define OS_READ_METHODDEF    \
    {"read", (PyCFunction)(void(*)(void))os_read, METH_FASTCALL, os_read__doc__},

static PyObject *
os_read_impl(PyObject *module, int fd, Py_ssize_t length);

static PyObject *
os_read(PyObject *module, PyObject *const *args, Py_ssize_t nargs)
{
    PyObject *return_value = NULL;
    int fd;
    Py_ssize_t length;

    if (!_PyArg_CheckPositional("read", nargs, 2, 2)) {
        goto exit;
    }
    if (PyFloat_Check(args[0])) {
        PyErr_SetString(PyExc_TypeError,
                        "integer argument expected, got float" );
        goto exit;
    }
    fd = _PyLong_AsInt(args[0]);
    if (fd == -1 && PyErr_Occurred()) {
        goto exit;
    }
    if (PyFloat_Check(args[1])) {
        PyErr_SetString(PyExc_TypeError,
                        "integer argument expected, got float" );
        goto exit;
    }
    {
        Py_ssize_t ival = -1;
        PyObject *iobj = PyNumber_Index(args[1]);
        if (iobj != NULL) {
            ival = PyLong_AsSsize_t(iobj);
            Py_DECREF(iobj);
        }
        if (ival == -1 && PyErr_Occurred()) {
            goto exit;
        }
        length = ival;
    }
    return_value = os_read_impl(module, fd, length);

exit:
    return return_value;
}

#if defined(HAVE_READV)

PyDoc_STRVAR(os_readv__doc__,
"readv($module, fd, buffers, /)\n"
"--\n"
"\n"
"Read from a file descriptor fd into an iterable of buffers.\n"
"\n"
"The buffers should be mutable buffers accepting bytes.\n"
"readv will transfer data into each buffer until it is full\n"
"and then move on to the next buffer in the sequence to hold\n"
"the rest of the data.\n"
"\n"
"readv returns the total number of bytes read,\n"
"which may be less than the total capacity of all the buffers.");

#define OS_READV_METHODDEF    \
    {"readv", (PyCFunction)(void(*)(void))os_readv, METH_FASTCALL, os_readv__doc__},

static Py_ssize_t
os_readv_impl(PyObject *module, int fd, PyObject *buffers);

static PyObject *
os_readv(PyObject *module, PyObject *const *args, Py_ssize_t nargs)
{
    PyObject *return_value = NULL;
    int fd;
    PyObject *buffers;
    Py_ssize_t _return_value;

    if (!_PyArg_CheckPositional("readv", nargs, 2, 2)) {
        goto exit;
    }
    if (PyFloat_Check(args[0])) {
        PyErr_SetString(PyExc_TypeError,
                        "integer argument expected, got float" );
        goto exit;
    }
    fd = _PyLong_AsInt(args[0]);
    if (fd == -1 && PyErr_Occurred()) {
        goto exit;
    }
    buffers = args[1];
    _return_value = os_readv_impl(module, fd, buffers);
    if ((_return_value == -1) && PyErr_Occurred()) {
        goto exit;
    }
    return_value = PyLong_FromSsize_t(_return_value);

exit:
    return return_value;
}

#endif /* defined(HAVE_READV) */

#if defined(HAVE_PREAD)

PyDoc_STRVAR(os_pread__doc__,
"pread($module, fd, length, offset, /)\n"
"--\n"
"\n"
"Read a number of bytes from a file descriptor starting at a particular offset.\n"
"\n"
"Read length bytes from file descriptor fd, starting at offset bytes from\n"
"the beginning of the file.  The file offset remains unchanged.");

#define OS_PREAD_METHODDEF    \
    {"pread", (PyCFunction)(void(*)(void))os_pread, METH_FASTCALL, os_pread__doc__},

static PyObject *
os_pread_impl(PyObject *module, int fd, int length, Py_off_t offset);

static PyObject *
os_pread(PyObject *module, PyObject *const *args, Py_ssize_t nargs)
{
    PyObject *return_value = NULL;
    int fd;
    int length;
    Py_off_t offset;

    if (!_PyArg_CheckPositional("pread", nargs, 3, 3)) {
        goto exit;
    }
    if (PyFloat_Check(args[0])) {
        PyErr_SetString(PyExc_TypeError,
                        "integer argument expected, got float" );
        goto exit;
    }
    fd = _PyLong_AsInt(args[0]);
    if (fd == -1 && PyErr_Occurred()) {
        goto exit;
    }
    if (PyFloat_Check(args[1])) {
        PyErr_SetString(PyExc_TypeError,
                        "integer argument expected, got float" );
        goto exit;
    }
    length = _PyLong_AsInt(args[1]);
    if (length == -1 && PyErr_Occurred()) {
        goto exit;
    }
    if (!Py_off_t_converter(args[2], &offset)) {
        goto exit;
    }
    return_value = os_pread_impl(module, fd, length, offset);

exit:
    return return_value;
}

#endif /* defined(HAVE_PREAD) */

#if (defined(HAVE_PREADV) || defined (HAVE_PREADV2))

PyDoc_STRVAR(os_preadv__doc__,
"preadv($module, fd, buffers, offset, flags=0, /)\n"
"--\n"
"\n"
"Reads from a file descriptor into a number of mutable bytes-like objects.\n"
"\n"
"Combines the functionality of readv() and pread(). As readv(), it will\n"
"transfer data into each buffer until it is full and then move on to the next\n"
"buffer in the sequence to hold the rest of the data. Its fourth argument,\n"
"specifies the file offset at which the input operation is to be performed. It\n"
"will return the total number of bytes read (which can be less than the total\n"
"capacity of all the objects).\n"
"\n"
"The flags argument contains a bitwise OR of zero or more of the following flags:\n"
"\n"
"- RWF_HIPRI\n"
"- RWF_NOWAIT\n"
"\n"
"Using non-zero flags requires Linux 4.6 or newer.");

#define OS_PREADV_METHODDEF    \
    {"preadv", (PyCFunction)(void(*)(void))os_preadv, METH_FASTCALL, os_preadv__doc__},

static Py_ssize_t
os_preadv_impl(PyObject *module, int fd, PyObject *buffers, Py_off_t offset,
               int flags);

static PyObject *
os_preadv(PyObject *module, PyObject *const *args, Py_ssize_t nargs)
{
    PyObject *return_value = NULL;
    int fd;
    PyObject *buffers;
    Py_off_t offset;
    int flags = 0;
    Py_ssize_t _return_value;

    if (!_PyArg_CheckPositional("preadv", nargs, 3, 4)) {
        goto exit;
    }
    if (PyFloat_Check(args[0])) {
        PyErr_SetString(PyExc_TypeError,
                        "integer argument expected, got float" );
        goto exit;
    }
    fd = _PyLong_AsInt(args[0]);
    if (fd == -1 && PyErr_Occurred()) {
        goto exit;
    }
    buffers = args[1];
    if (!Py_off_t_converter(args[2], &offset)) {
        goto exit;
    }
    if (nargs < 4) {
        goto skip_optional;
    }
    if (PyFloat_Check(args[3])) {
        PyErr_SetString(PyExc_TypeError,
                        "integer argument expected, got float" );
        goto exit;
    }
    flags = _PyLong_AsInt(args[3]);
    if (flags == -1 && PyErr_Occurred()) {
        goto exit;
    }
skip_optional:
    _return_value = os_preadv_impl(module, fd, buffers, offset, flags);
    if ((_return_value == -1) && PyErr_Occurred()) {
        goto exit;
    }
    return_value = PyLong_FromSsize_t(_return_value);

exit:
    return return_value;
}

#endif /* (defined(HAVE_PREADV) || defined (HAVE_PREADV2)) */

PyDoc_STRVAR(os_write__doc__,
"write($module, fd, data, /)\n"
"--\n"
"\n"
"Write a bytes object to a file descriptor.");

#define OS_WRITE_METHODDEF    \
    {"write", (PyCFunction)(void(*)(void))os_write, METH_FASTCALL, os_write__doc__},

static Py_ssize_t
os_write_impl(PyObject *module, int fd, Py_buffer *data);

static PyObject *
os_write(PyObject *module, PyObject *const *args, Py_ssize_t nargs)
{
    PyObject *return_value = NULL;
    int fd;
    Py_buffer data = {NULL, NULL};
    Py_ssize_t _return_value;

    if (!_PyArg_CheckPositional("write", nargs, 2, 2)) {
        goto exit;
    }
    if (PyFloat_Check(args[0])) {
        PyErr_SetString(PyExc_TypeError,
                        "integer argument expected, got float" );
        goto exit;
    }
    fd = _PyLong_AsInt(args[0]);
    if (fd == -1 && PyErr_Occurred()) {
        goto exit;
    }
    if (PyObject_GetBuffer(args[1], &data, PyBUF_SIMPLE) != 0) {
        goto exit;
    }
    if (!PyBuffer_IsContiguous(&data, 'C')) {
        _PyArg_BadArgument("write", 2, "contiguous buffer", args[1]);
        goto exit;
    }
    _return_value = os_write_impl(module, fd, &data);
    if ((_return_value == -1) && PyErr_Occurred()) {
        goto exit;
    }
    return_value = PyLong_FromSsize_t(_return_value);

exit:
    /* Cleanup for data */
    if (data.obj) {
       PyBuffer_Release(&data);
    }

    return return_value;
}

#if defined(__APPLE__)

PyDoc_STRVAR(os__fcopyfile__doc__,
"_fcopyfile($module, infd, outfd, flags, /)\n"
"--\n"
"\n"
"Efficiently copy content or metadata of 2 regular file descriptors (macOS).");

#define OS__FCOPYFILE_METHODDEF    \
    {"_fcopyfile", (PyCFunction)(void(*)(void))os__fcopyfile, METH_FASTCALL, os__fcopyfile__doc__},

static PyObject *
os__fcopyfile_impl(PyObject *module, int infd, int outfd, int flags);

static PyObject *
os__fcopyfile(PyObject *module, PyObject *const *args, Py_ssize_t nargs)
{
    PyObject *return_value = NULL;
    int infd;
    int outfd;
    int flags;

    if (!_PyArg_CheckPositional("_fcopyfile", nargs, 3, 3)) {
        goto exit;
    }
    if (PyFloat_Check(args[0])) {
        PyErr_SetString(PyExc_TypeError,
                        "integer argument expected, got float" );
        goto exit;
    }
    infd = _PyLong_AsInt(args[0]);
    if (infd == -1 && PyErr_Occurred()) {
        goto exit;
    }
    if (PyFloat_Check(args[1])) {
        PyErr_SetString(PyExc_TypeError,
                        "integer argument expected, got float" );
        goto exit;
    }
    outfd = _PyLong_AsInt(args[1]);
    if (outfd == -1 && PyErr_Occurred()) {
        goto exit;
    }
    if (PyFloat_Check(args[2])) {
        PyErr_SetString(PyExc_TypeError,
                        "integer argument expected, got float" );
        goto exit;
    }
    flags = _PyLong_AsInt(args[2]);
    if (flags == -1 && PyErr_Occurred()) {
        goto exit;
    }
    return_value = os__fcopyfile_impl(module, infd, outfd, flags);

exit:
    return return_value;
}

#endif /* defined(__APPLE__) */

PyDoc_STRVAR(os_fstat__doc__,
"fstat($module, /, fd)\n"
"--\n"
"\n"
"Perform a stat system call on the given file descriptor.\n"
"\n"
"Like stat(), but for an open file descriptor.\n"
"Equivalent to os.stat(fd).");

#define OS_FSTAT_METHODDEF    \
    {"fstat", (PyCFunction)(void(*)(void))os_fstat, METH_FASTCALL|METH_KEYWORDS, os_fstat__doc__},

static PyObject *
os_fstat_impl(PyObject *module, int fd);

static PyObject *
os_fstat(PyObject *module, PyObject *const *args, Py_ssize_t nargs, PyObject *kwnames)
{
    PyObject *return_value = NULL;
    static const char * const _keywords[] = {"fd", NULL};
    static _PyArg_Parser _parser = {NULL, _keywords, "fstat", 0};
    PyObject *argsbuf[1];
    int fd;

    args = _PyArg_UnpackKeywords(args, nargs, NULL, kwnames, &_parser, 1, 1, 0, argsbuf);
    if (!args) {
        goto exit;
    }
    if (PyFloat_Check(args[0])) {
        PyErr_SetString(PyExc_TypeError,
                        "integer argument expected, got float" );
        goto exit;
    }
    fd = _PyLong_AsInt(args[0]);
    if (fd == -1 && PyErr_Occurred()) {
        goto exit;
    }
    return_value = os_fstat_impl(module, fd);

exit:
    return return_value;
}

PyDoc_STRVAR(os_isatty__doc__,
"isatty($module, fd, /)\n"
"--\n"
"\n"
"Return True if the fd is connected to a terminal.\n"
"\n"
"Return True if the file descriptor is an open file descriptor\n"
"connected to the slave end of a terminal.");

#define OS_ISATTY_METHODDEF    \
    {"isatty", (PyCFunction)os_isatty, METH_O, os_isatty__doc__},

static int
os_isatty_impl(PyObject *module, int fd);

static PyObject *
os_isatty(PyObject *module, PyObject *arg)
{
    PyObject *return_value = NULL;
    int fd;
    int _return_value;

    if (PyFloat_Check(arg)) {
        PyErr_SetString(PyExc_TypeError,
                        "integer argument expected, got float" );
        goto exit;
    }
    fd = _PyLong_AsInt(arg);
    if (fd == -1 && PyErr_Occurred()) {
        goto exit;
    }
    _return_value = os_isatty_impl(module, fd);
    if ((_return_value == -1) && PyErr_Occurred()) {
        goto exit;
    }
    return_value = PyBool_FromLong((long)_return_value);

exit:
    return return_value;
}

#if defined(HAVE_PIPE)

PyDoc_STRVAR(os_pipe__doc__,
"pipe($module, /)\n"
"--\n"
"\n"
"Create a pipe.\n"
"\n"
"Returns a tuple of two file descriptors:\n"
"  (read_fd, write_fd)");

#define OS_PIPE_METHODDEF    \
    {"pipe", (PyCFunction)os_pipe, METH_NOARGS, os_pipe__doc__},

static PyObject *
os_pipe_impl(PyObject *module);

static PyObject *
os_pipe(PyObject *module, PyObject *Py_UNUSED(ignored))
{
    return os_pipe_impl(module);
}

#endif /* defined(HAVE_PIPE) */

#if defined(HAVE_PIPE2)

PyDoc_STRVAR(os_pipe2__doc__,
"pipe2($module, flags, /)\n"
"--\n"
"\n"
"Create a pipe with flags set atomically.\n"
"\n"
"Returns a tuple of two file descriptors:\n"
"  (read_fd, write_fd)\n"
"\n"
"flags can be constructed by ORing together one or more of these values:\n"
"O_NONBLOCK, O_CLOEXEC.");

#define OS_PIPE2_METHODDEF    \
    {"pipe2", (PyCFunction)os_pipe2, METH_O, os_pipe2__doc__},

static PyObject *
os_pipe2_impl(PyObject *module, int flags);

static PyObject *
os_pipe2(PyObject *module, PyObject *arg)
{
    PyObject *return_value = NULL;
    int flags;

    if (PyFloat_Check(arg)) {
        PyErr_SetString(PyExc_TypeError,
                        "integer argument expected, got float" );
        goto exit;
    }
    flags = _PyLong_AsInt(arg);
    if (flags == -1 && PyErr_Occurred()) {
        goto exit;
    }
    return_value = os_pipe2_impl(module, flags);

exit:
    return return_value;
}

#endif /* defined(HAVE_PIPE2) */

#if defined(HAVE_WRITEV)

PyDoc_STRVAR(os_writev__doc__,
"writev($module, fd, buffers, /)\n"
"--\n"
"\n"
"Iterate over buffers, and write the contents of each to a file descriptor.\n"
"\n"
"Returns the total number of bytes written.\n"
"buffers must be a sequence of bytes-like objects.");

#define OS_WRITEV_METHODDEF    \
    {"writev", (PyCFunction)(void(*)(void))os_writev, METH_FASTCALL, os_writev__doc__},

static Py_ssize_t
os_writev_impl(PyObject *module, int fd, PyObject *buffers);

static PyObject *
os_writev(PyObject *module, PyObject *const *args, Py_ssize_t nargs)
{
    PyObject *return_value = NULL;
    int fd;
    PyObject *buffers;
    Py_ssize_t _return_value;

    if (!_PyArg_CheckPositional("writev", nargs, 2, 2)) {
        goto exit;
    }
    if (PyFloat_Check(args[0])) {
        PyErr_SetString(PyExc_TypeError,
                        "integer argument expected, got float" );
        goto exit;
    }
    fd = _PyLong_AsInt(args[0]);
    if (fd == -1 && PyErr_Occurred()) {
        goto exit;
    }
    buffers = args[1];
    _return_value = os_writev_impl(module, fd, buffers);
    if ((_return_value == -1) && PyErr_Occurred()) {
        goto exit;
    }
    return_value = PyLong_FromSsize_t(_return_value);

exit:
    return return_value;
}

#endif /* defined(HAVE_WRITEV) */

#if defined(HAVE_PWRITE)

PyDoc_STRVAR(os_pwrite__doc__,
"pwrite($module, fd, buffer, offset, /)\n"
"--\n"
"\n"
"Write bytes to a file descriptor starting at a particular offset.\n"
"\n"
"Write buffer to fd, starting at offset bytes from the beginning of\n"
"the file.  Returns the number of bytes writte.  Does not change the\n"
"current file offset.");

#define OS_PWRITE_METHODDEF    \
    {"pwrite", (PyCFunction)(void(*)(void))os_pwrite, METH_FASTCALL, os_pwrite__doc__},

static Py_ssize_t
os_pwrite_impl(PyObject *module, int fd, Py_buffer *buffer, Py_off_t offset);

static PyObject *
os_pwrite(PyObject *module, PyObject *const *args, Py_ssize_t nargs)
{
    PyObject *return_value = NULL;
    int fd;
    Py_buffer buffer = {NULL, NULL};
    Py_off_t offset;
    Py_ssize_t _return_value;

    if (!_PyArg_CheckPositional("pwrite", nargs, 3, 3)) {
        goto exit;
    }
    if (PyFloat_Check(args[0])) {
        PyErr_SetString(PyExc_TypeError,
                        "integer argument expected, got float" );
        goto exit;
    }
    fd = _PyLong_AsInt(args[0]);
    if (fd == -1 && PyErr_Occurred()) {
        goto exit;
    }
    if (PyObject_GetBuffer(args[1], &buffer, PyBUF_SIMPLE) != 0) {
        goto exit;
    }
    if (!PyBuffer_IsContiguous(&buffer, 'C')) {
        _PyArg_BadArgument("pwrite", 2, "contiguous buffer", args[1]);
        goto exit;
    }
    if (!Py_off_t_converter(args[2], &offset)) {
        goto exit;
    }
    _return_value = os_pwrite_impl(module, fd, &buffer, offset);
    if ((_return_value == -1) && PyErr_Occurred()) {
        goto exit;
    }
    return_value = PyLong_FromSsize_t(_return_value);

exit:
    /* Cleanup for buffer */
    if (buffer.obj) {
       PyBuffer_Release(&buffer);
    }

    return return_value;
}

#endif /* defined(HAVE_PWRITE) */

#if (defined(HAVE_PWRITEV) || defined (HAVE_PWRITEV2))

PyDoc_STRVAR(os_pwritev__doc__,
"pwritev($module, fd, buffers, offset, flags=0, /)\n"
"--\n"
"\n"
"Writes the contents of bytes-like objects to a file descriptor at a given offset.\n"
"\n"
"Combines the functionality of writev() and pwrite(). All buffers must be a sequence\n"
"of bytes-like objects. Buffers are processed in array order. Entire contents of first\n"
"buffer is written before proceeding to second, and so on. The operating system may\n"
"set a limit (sysconf() value SC_IOV_MAX) on the number of buffers that can be used.\n"
"This function writes the contents of each object to the file descriptor and returns\n"
"the total number of bytes written.\n"
"\n"
"The flags argument contains a bitwise OR of zero or more of the following flags:\n"
"\n"
"- RWF_DSYNC\n"
"- RWF_SYNC\n"
"\n"
"Using non-zero flags requires Linux 4.7 or newer.");

#define OS_PWRITEV_METHODDEF    \
    {"pwritev", (PyCFunction)(void(*)(void))os_pwritev, METH_FASTCALL, os_pwritev__doc__},

static Py_ssize_t
os_pwritev_impl(PyObject *module, int fd, PyObject *buffers, Py_off_t offset,
                int flags);

static PyObject *
os_pwritev(PyObject *module, PyObject *const *args, Py_ssize_t nargs)
{
    PyObject *return_value = NULL;
    int fd;
    PyObject *buffers;
    Py_off_t offset;
    int flags = 0;
    Py_ssize_t _return_value;

    if (!_PyArg_CheckPositional("pwritev", nargs, 3, 4)) {
        goto exit;
    }
    if (PyFloat_Check(args[0])) {
        PyErr_SetString(PyExc_TypeError,
                        "integer argument expected, got float" );
        goto exit;
    }
    fd = _PyLong_AsInt(args[0]);
    if (fd == -1 && PyErr_Occurred()) {
        goto exit;
    }
    buffers = args[1];
    if (!Py_off_t_converter(args[2], &offset)) {
        goto exit;
    }
    if (nargs < 4) {
        goto skip_optional;
    }
    if (PyFloat_Check(args[3])) {
        PyErr_SetString(PyExc_TypeError,
                        "integer argument expected, got float" );
        goto exit;
    }
    flags = _PyLong_AsInt(args[3]);
    if (flags == -1 && PyErr_Occurred()) {
        goto exit;
    }
skip_optional:
    _return_value = os_pwritev_impl(module, fd, buffers, offset, flags);
    if ((_return_value == -1) && PyErr_Occurred()) {
        goto exit;
    }
    return_value = PyLong_FromSsize_t(_return_value);

exit:
    return return_value;
}

#endif /* (defined(HAVE_PWRITEV) || defined (HAVE_PWRITEV2)) */

#if defined(HAVE_MKFIFO)

PyDoc_STRVAR(os_mkfifo__doc__,
"mkfifo($module, /, path, mode=438, *, dir_fd=None)\n"
"--\n"
"\n"
"Create a \"fifo\" (a POSIX named pipe).\n"
"\n"
"If dir_fd is not None, it should be a file descriptor open to a directory,\n"
"  and path should be relative; path will then be relative to that directory.\n"
"dir_fd may not be implemented on your platform.\n"
"  If it is unavailable, using it will raise a NotImplementedError.");

#define OS_MKFIFO_METHODDEF    \
    {"mkfifo", (PyCFunction)(void(*)(void))os_mkfifo, METH_FASTCALL|METH_KEYWORDS, os_mkfifo__doc__},

static PyObject *
os_mkfifo_impl(PyObject *module, path_t *path, int mode, int dir_fd);

static PyObject *
os_mkfifo(PyObject *module, PyObject *const *args, Py_ssize_t nargs, PyObject *kwnames)
{
    PyObject *return_value = NULL;
    static const char * const _keywords[] = {"path", "mode", "dir_fd", NULL};
    static _PyArg_Parser _parser = {NULL, _keywords, "mkfifo", 0};
    PyObject *argsbuf[3];
    Py_ssize_t noptargs = nargs + (kwnames ? PyTuple_GET_SIZE(kwnames) : 0) - 1;
    path_t path = PATH_T_INITIALIZE("mkfifo", "path", 0, 0);
    int mode = 438;
    int dir_fd = DEFAULT_DIR_FD;

    args = _PyArg_UnpackKeywords(args, nargs, NULL, kwnames, &_parser, 1, 2, 0, argsbuf);
    if (!args) {
        goto exit;
    }
    if (!path_converter(args[0], &path)) {
        goto exit;
    }
    if (!noptargs) {
        goto skip_optional_pos;
    }
    if (args[1]) {
        if (PyFloat_Check(args[1])) {
            PyErr_SetString(PyExc_TypeError,
                            "integer argument expected, got float" );
            goto exit;
        }
        mode = _PyLong_AsInt(args[1]);
        if (mode == -1 && PyErr_Occurred()) {
            goto exit;
        }
        if (!--noptargs) {
            goto skip_optional_pos;
        }
    }
skip_optional_pos:
    if (!noptargs) {
        goto skip_optional_kwonly;
    }
    if (!MKFIFOAT_DIR_FD_CONVERTER(args[2], &dir_fd)) {
        goto exit;
    }
skip_optional_kwonly:
    return_value = os_mkfifo_impl(module, &path, mode, dir_fd);

exit:
    /* Cleanup for path */
    path_cleanup(&path);

    return return_value;
}

#endif /* defined(HAVE_MKFIFO) */

#if (defined(HAVE_MKNOD) && defined(HAVE_MAKEDEV))

PyDoc_STRVAR(os_mknod__doc__,
"mknod($module, /, path, mode=384, device=0, *, dir_fd=None)\n"
"--\n"
"\n"
"Create a node in the file system.\n"
"\n"
"Create a node in the file system (file, device special file or named pipe)\n"
"at path.  mode specifies both the permissions to use and the\n"
"type of node to be created, being combined (bitwise OR) with one of\n"
"S_IFREG, S_IFCHR, S_IFBLK, and S_IFIFO.  If S_IFCHR or S_IFBLK is set on mode,\n"
"device defines the newly created device special file (probably using\n"
"os.makedev()).  Otherwise device is ignored.\n"
"\n"
"If dir_fd is not None, it should be a file descriptor open to a directory,\n"
"  and path should be relative; path will then be relative to that directory.\n"
"dir_fd may not be implemented on your platform.\n"
"  If it is unavailable, using it will raise a NotImplementedError.");

#define OS_MKNOD_METHODDEF    \
    {"mknod", (PyCFunction)(void(*)(void))os_mknod, METH_FASTCALL|METH_KEYWORDS, os_mknod__doc__},

static PyObject *
os_mknod_impl(PyObject *module, path_t *path, int mode, dev_t device,
              int dir_fd);

static PyObject *
os_mknod(PyObject *module, PyObject *const *args, Py_ssize_t nargs, PyObject *kwnames)
{
    PyObject *return_value = NULL;
    static const char * const _keywords[] = {"path", "mode", "device", "dir_fd", NULL};
    static _PyArg_Parser _parser = {NULL, _keywords, "mknod", 0};
    PyObject *argsbuf[4];
    Py_ssize_t noptargs = nargs + (kwnames ? PyTuple_GET_SIZE(kwnames) : 0) - 1;
    path_t path = PATH_T_INITIALIZE("mknod", "path", 0, 0);
    int mode = 384;
    dev_t device = 0;
    int dir_fd = DEFAULT_DIR_FD;

    args = _PyArg_UnpackKeywords(args, nargs, NULL, kwnames, &_parser, 1, 3, 0, argsbuf);
    if (!args) {
        goto exit;
    }
    if (!path_converter(args[0], &path)) {
        goto exit;
    }
    if (!noptargs) {
        goto skip_optional_pos;
    }
    if (args[1]) {
        if (PyFloat_Check(args[1])) {
            PyErr_SetString(PyExc_TypeError,
                            "integer argument expected, got float" );
            goto exit;
        }
        mode = _PyLong_AsInt(args[1]);
        if (mode == -1 && PyErr_Occurred()) {
            goto exit;
        }
        if (!--noptargs) {
            goto skip_optional_pos;
        }
    }
    if (args[2]) {
        if (!_Py_Dev_Converter(args[2], &device)) {
            goto exit;
        }
        if (!--noptargs) {
            goto skip_optional_pos;
        }
    }
skip_optional_pos:
    if (!noptargs) {
        goto skip_optional_kwonly;
    }
    if (!MKNODAT_DIR_FD_CONVERTER(args[3], &dir_fd)) {
        goto exit;
    }
skip_optional_kwonly:
    return_value = os_mknod_impl(module, &path, mode, device, dir_fd);

exit:
    /* Cleanup for path */
    path_cleanup(&path);

    return return_value;
}

#endif /* (defined(HAVE_MKNOD) && defined(HAVE_MAKEDEV)) */

#if defined(HAVE_DEVICE_MACROS)

PyDoc_STRVAR(os_major__doc__,
"major($module, device, /)\n"
"--\n"
"\n"
"Extracts a device major number from a raw device number.");

#define OS_MAJOR_METHODDEF    \
    {"major", (PyCFunction)os_major, METH_O, os_major__doc__},

static unsigned int
os_major_impl(PyObject *module, dev_t device);

static PyObject *
os_major(PyObject *module, PyObject *arg)
{
    PyObject *return_value = NULL;
    dev_t device;
    unsigned int _return_value;

    if (!_Py_Dev_Converter(arg, &device)) {
        goto exit;
    }
    _return_value = os_major_impl(module, device);
    if ((_return_value == (unsigned int)-1) && PyErr_Occurred()) {
        goto exit;
    }
    return_value = PyLong_FromUnsignedLong((unsigned long)_return_value);

exit:
    return return_value;
}

#endif /* defined(HAVE_DEVICE_MACROS) */

#if defined(HAVE_DEVICE_MACROS)

PyDoc_STRVAR(os_minor__doc__,
"minor($module, device, /)\n"
"--\n"
"\n"
"Extracts a device minor number from a raw device number.");

#define OS_MINOR_METHODDEF    \
    {"minor", (PyCFunction)os_minor, METH_O, os_minor__doc__},

static unsigned int
os_minor_impl(PyObject *module, dev_t device);

static PyObject *
os_minor(PyObject *module, PyObject *arg)
{
    PyObject *return_value = NULL;
    dev_t device;
    unsigned int _return_value;

    if (!_Py_Dev_Converter(arg, &device)) {
        goto exit;
    }
    _return_value = os_minor_impl(module, device);
    if ((_return_value == (unsigned int)-1) && PyErr_Occurred()) {
        goto exit;
    }
    return_value = PyLong_FromUnsignedLong((unsigned long)_return_value);

exit:
    return return_value;
}

#endif /* defined(HAVE_DEVICE_MACROS) */

#if defined(HAVE_DEVICE_MACROS)

PyDoc_STRVAR(os_makedev__doc__,
"makedev($module, major, minor, /)\n"
"--\n"
"\n"
"Composes a raw device number from the major and minor device numbers.");

#define OS_MAKEDEV_METHODDEF    \
    {"makedev", (PyCFunction)(void(*)(void))os_makedev, METH_FASTCALL, os_makedev__doc__},

static dev_t
os_makedev_impl(PyObject *module, int major, int minor);

static PyObject *
os_makedev(PyObject *module, PyObject *const *args, Py_ssize_t nargs)
{
    PyObject *return_value = NULL;
    int major;
    int minor;
    dev_t _return_value;

    if (!_PyArg_CheckPositional("makedev", nargs, 2, 2)) {
        goto exit;
    }
    if (PyFloat_Check(args[0])) {
        PyErr_SetString(PyExc_TypeError,
                        "integer argument expected, got float" );
        goto exit;
    }
    major = _PyLong_AsInt(args[0]);
    if (major == -1 && PyErr_Occurred()) {
        goto exit;
    }
    if (PyFloat_Check(args[1])) {
        PyErr_SetString(PyExc_TypeError,
                        "integer argument expected, got float" );
        goto exit;
    }
    minor = _PyLong_AsInt(args[1]);
    if (minor == -1 && PyErr_Occurred()) {
        goto exit;
    }
    _return_value = os_makedev_impl(module, major, minor);
    if ((_return_value == (dev_t)-1) && PyErr_Occurred()) {
        goto exit;
    }
    return_value = _PyLong_FromDev(_return_value);

exit:
    return return_value;
}

#endif /* defined(HAVE_DEVICE_MACROS) */

#if (defined HAVE_FTRUNCATE || defined MS_WINDOWS)

PyDoc_STRVAR(os_ftruncate__doc__,
"ftruncate($module, fd, length, /)\n"
"--\n"
"\n"
"Truncate a file, specified by file descriptor, to a specific length.");

#define OS_FTRUNCATE_METHODDEF    \
    {"ftruncate", (PyCFunction)(void(*)(void))os_ftruncate, METH_FASTCALL, os_ftruncate__doc__},

static PyObject *
os_ftruncate_impl(PyObject *module, int fd, Py_off_t length);

static PyObject *
os_ftruncate(PyObject *module, PyObject *const *args, Py_ssize_t nargs)
{
    PyObject *return_value = NULL;
    int fd;
    Py_off_t length;

    if (!_PyArg_CheckPositional("ftruncate", nargs, 2, 2)) {
        goto exit;
    }
    if (PyFloat_Check(args[0])) {
        PyErr_SetString(PyExc_TypeError,
                        "integer argument expected, got float" );
        goto exit;
    }
    fd = _PyLong_AsInt(args[0]);
    if (fd == -1 && PyErr_Occurred()) {
        goto exit;
    }
    if (!Py_off_t_converter(args[1], &length)) {
        goto exit;
    }
    return_value = os_ftruncate_impl(module, fd, length);

exit:
    return return_value;
}

#endif /* (defined HAVE_FTRUNCATE || defined MS_WINDOWS) */

#if (defined HAVE_TRUNCATE || defined MS_WINDOWS)

PyDoc_STRVAR(os_truncate__doc__,
"truncate($module, /, path, length)\n"
"--\n"
"\n"
"Truncate a file, specified by path, to a specific length.\n"
"\n"
"On some platforms, path may also be specified as an open file descriptor.\n"
"  If this functionality is unavailable, using it raises an exception.");

#define OS_TRUNCATE_METHODDEF    \
    {"truncate", (PyCFunction)(void(*)(void))os_truncate, METH_FASTCALL|METH_KEYWORDS, os_truncate__doc__},

static PyObject *
os_truncate_impl(PyObject *module, path_t *path, Py_off_t length);

static PyObject *
os_truncate(PyObject *module, PyObject *const *args, Py_ssize_t nargs, PyObject *kwnames)
{
    PyObject *return_value = NULL;
    static const char * const _keywords[] = {"path", "length", NULL};
    static _PyArg_Parser _parser = {NULL, _keywords, "truncate", 0};
    PyObject *argsbuf[2];
    path_t path = PATH_T_INITIALIZE("truncate", "path", 0, PATH_HAVE_FTRUNCATE);
    Py_off_t length;

    args = _PyArg_UnpackKeywords(args, nargs, NULL, kwnames, &_parser, 2, 2, 0, argsbuf);
    if (!args) {
        goto exit;
    }
    if (!path_converter(args[0], &path)) {
        goto exit;
    }
    if (!Py_off_t_converter(args[1], &length)) {
        goto exit;
    }
    return_value = os_truncate_impl(module, &path, length);

exit:
    /* Cleanup for path */
    path_cleanup(&path);

    return return_value;
}

#endif /* (defined HAVE_TRUNCATE || defined MS_WINDOWS) */

#if (defined(HAVE_POSIX_FALLOCATE) && !defined(POSIX_FADVISE_AIX_BUG))

PyDoc_STRVAR(os_posix_fallocate__doc__,
"posix_fallocate($module, fd, offset, length, /)\n"
"--\n"
"\n"
"Ensure a file has allocated at least a particular number of bytes on disk.\n"
"\n"
"Ensure that the file specified by fd encompasses a range of bytes\n"
"starting at offset bytes from the beginning and continuing for length bytes.");

#define OS_POSIX_FALLOCATE_METHODDEF    \
    {"posix_fallocate", (PyCFunction)(void(*)(void))os_posix_fallocate, METH_FASTCALL, os_posix_fallocate__doc__},

static PyObject *
os_posix_fallocate_impl(PyObject *module, int fd, Py_off_t offset,
                        Py_off_t length);

static PyObject *
os_posix_fallocate(PyObject *module, PyObject *const *args, Py_ssize_t nargs)
{
    PyObject *return_value = NULL;
    int fd;
    Py_off_t offset;
    Py_off_t length;

    if (!_PyArg_CheckPositional("posix_fallocate", nargs, 3, 3)) {
        goto exit;
    }
    if (PyFloat_Check(args[0])) {
        PyErr_SetString(PyExc_TypeError,
                        "integer argument expected, got float" );
        goto exit;
    }
    fd = _PyLong_AsInt(args[0]);
    if (fd == -1 && PyErr_Occurred()) {
        goto exit;
    }
    if (!Py_off_t_converter(args[1], &offset)) {
        goto exit;
    }
    if (!Py_off_t_converter(args[2], &length)) {
        goto exit;
    }
    return_value = os_posix_fallocate_impl(module, fd, offset, length);

exit:
    return return_value;
}

#endif /* (defined(HAVE_POSIX_FALLOCATE) && !defined(POSIX_FADVISE_AIX_BUG)) */

#if (defined(HAVE_POSIX_FADVISE) && !defined(POSIX_FADVISE_AIX_BUG))

PyDoc_STRVAR(os_posix_fadvise__doc__,
"posix_fadvise($module, fd, offset, length, advice, /)\n"
"--\n"
"\n"
"Announce an intention to access data in a specific pattern.\n"
"\n"
"Announce an intention to access data in a specific pattern, thus allowing\n"
"the kernel to make optimizations.\n"
"The advice applies to the region of the file specified by fd starting at\n"
"offset and continuing for length bytes.\n"
"advice is one of POSIX_FADV_NORMAL, POSIX_FADV_SEQUENTIAL,\n"
"POSIX_FADV_RANDOM, POSIX_FADV_NOREUSE, POSIX_FADV_WILLNEED, or\n"
"POSIX_FADV_DONTNEED.");

#define OS_POSIX_FADVISE_METHODDEF    \
    {"posix_fadvise", (PyCFunction)(void(*)(void))os_posix_fadvise, METH_FASTCALL, os_posix_fadvise__doc__},

static PyObject *
os_posix_fadvise_impl(PyObject *module, int fd, Py_off_t offset,
                      Py_off_t length, int advice);

static PyObject *
os_posix_fadvise(PyObject *module, PyObject *const *args, Py_ssize_t nargs)
{
    PyObject *return_value = NULL;
    int fd;
    Py_off_t offset;
    Py_off_t length;
    int advice;

    if (!_PyArg_CheckPositional("posix_fadvise", nargs, 4, 4)) {
        goto exit;
    }
    if (PyFloat_Check(args[0])) {
        PyErr_SetString(PyExc_TypeError,
                        "integer argument expected, got float" );
        goto exit;
    }
    fd = _PyLong_AsInt(args[0]);
    if (fd == -1 && PyErr_Occurred()) {
        goto exit;
    }
    if (!Py_off_t_converter(args[1], &offset)) {
        goto exit;
    }
    if (!Py_off_t_converter(args[2], &length)) {
        goto exit;
    }
    if (PyFloat_Check(args[3])) {
        PyErr_SetString(PyExc_TypeError,
                        "integer argument expected, got float" );
        goto exit;
    }
    advice = _PyLong_AsInt(args[3]);
    if (advice == -1 && PyErr_Occurred()) {
        goto exit;
    }
    return_value = os_posix_fadvise_impl(module, fd, offset, length, advice);

exit:
    return return_value;
}

#endif /* (defined(HAVE_POSIX_FADVISE) && !defined(POSIX_FADVISE_AIX_BUG)) */

#if defined(HAVE_PUTENV) && defined(MS_WINDOWS)

PyDoc_STRVAR(os_putenv__doc__,
"putenv($module, name, value, /)\n"
"--\n"
"\n"
"Change or add an environment variable.");

#define OS_PUTENV_METHODDEF    \
    {"putenv", (PyCFunction)(void(*)(void))os_putenv, METH_FASTCALL, os_putenv__doc__},

static PyObject *
os_putenv_impl(PyObject *module, PyObject *name, PyObject *value);

static PyObject *
os_putenv(PyObject *module, PyObject *const *args, Py_ssize_t nargs)
{
    PyObject *return_value = NULL;
    PyObject *name;
    PyObject *value;

    if (!_PyArg_CheckPositional("putenv", nargs, 2, 2)) {
        goto exit;
    }
    if (!PyUnicode_Check(args[0])) {
        _PyArg_BadArgument("putenv", 1, "str", args[0]);
        goto exit;
    }
    if (PyUnicode_READY(args[0]) == -1) {
        goto exit;
    }
    name = args[0];
    if (!PyUnicode_Check(args[1])) {
        _PyArg_BadArgument("putenv", 2, "str", args[1]);
        goto exit;
    }
    if (PyUnicode_READY(args[1]) == -1) {
        goto exit;
    }
    value = args[1];
    return_value = os_putenv_impl(module, name, value);

exit:
    return return_value;
}

#endif /* defined(HAVE_PUTENV) && defined(MS_WINDOWS) */

#if defined(HAVE_PUTENV) && !defined(MS_WINDOWS)

PyDoc_STRVAR(os_putenv__doc__,
"putenv($module, name, value, /)\n"
"--\n"
"\n"
"Change or add an environment variable.");

#define OS_PUTENV_METHODDEF    \
    {"putenv", (PyCFunction)(void(*)(void))os_putenv, METH_FASTCALL, os_putenv__doc__},

static PyObject *
os_putenv_impl(PyObject *module, PyObject *name, PyObject *value);

static PyObject *
os_putenv(PyObject *module, PyObject *const *args, Py_ssize_t nargs)
{
    PyObject *return_value = NULL;
    PyObject *name = NULL;
    PyObject *value = NULL;

    if (!_PyArg_CheckPositional("putenv", nargs, 2, 2)) {
        goto exit;
    }
    if (!PyUnicode_FSConverter(args[0], &name)) {
        goto exit;
    }
    if (!PyUnicode_FSConverter(args[1], &value)) {
        goto exit;
    }
    return_value = os_putenv_impl(module, name, value);

exit:
    /* Cleanup for name */
    Py_XDECREF(name);
    /* Cleanup for value */
    Py_XDECREF(value);

    return return_value;
}

#endif /* defined(HAVE_PUTENV) && !defined(MS_WINDOWS) */

#if defined(HAVE_UNSETENV)

PyDoc_STRVAR(os_unsetenv__doc__,
"unsetenv($module, name, /)\n"
"--\n"
"\n"
"Delete an environment variable.");

#define OS_UNSETENV_METHODDEF    \
    {"unsetenv", (PyCFunction)os_unsetenv, METH_O, os_unsetenv__doc__},

static PyObject *
os_unsetenv_impl(PyObject *module, PyObject *name);

static PyObject *
os_unsetenv(PyObject *module, PyObject *arg)
{
    PyObject *return_value = NULL;
    PyObject *name = NULL;

    if (!PyUnicode_FSConverter(arg, &name)) {
        goto exit;
    }
    return_value = os_unsetenv_impl(module, name);

exit:
    /* Cleanup for name */
    Py_XDECREF(name);

    return return_value;
}

#endif /* defined(HAVE_UNSETENV) */

PyDoc_STRVAR(os_strerror__doc__,
"strerror($module, code, /)\n"
"--\n"
"\n"
"Translate an error code to a message string.");

#define OS_STRERROR_METHODDEF    \
    {"strerror", (PyCFunction)os_strerror, METH_O, os_strerror__doc__},

static PyObject *
os_strerror_impl(PyObject *module, int code);

static PyObject *
os_strerror(PyObject *module, PyObject *arg)
{
    PyObject *return_value = NULL;
    int code;

    if (PyFloat_Check(arg)) {
        PyErr_SetString(PyExc_TypeError,
                        "integer argument expected, got float" );
        goto exit;
    }
    code = _PyLong_AsInt(arg);
    if (code == -1 && PyErr_Occurred()) {
        goto exit;
    }
    return_value = os_strerror_impl(module, code);

exit:
    return return_value;
}

#if defined(HAVE_SYS_WAIT_H) && defined(WCOREDUMP)

PyDoc_STRVAR(os_WCOREDUMP__doc__,
"WCOREDUMP($module, status, /)\n"
"--\n"
"\n"
"Return True if the process returning status was dumped to a core file.");

#define OS_WCOREDUMP_METHODDEF    \
    {"WCOREDUMP", (PyCFunction)os_WCOREDUMP, METH_O, os_WCOREDUMP__doc__},

static int
os_WCOREDUMP_impl(PyObject *module, int status);

static PyObject *
os_WCOREDUMP(PyObject *module, PyObject *arg)
{
    PyObject *return_value = NULL;
    int status;
    int _return_value;

    if (PyFloat_Check(arg)) {
        PyErr_SetString(PyExc_TypeError,
                        "integer argument expected, got float" );
        goto exit;
    }
    status = _PyLong_AsInt(arg);
    if (status == -1 && PyErr_Occurred()) {
        goto exit;
    }
    _return_value = os_WCOREDUMP_impl(module, status);
    if ((_return_value == -1) && PyErr_Occurred()) {
        goto exit;
    }
    return_value = PyBool_FromLong((long)_return_value);

exit:
    return return_value;
}

#endif /* defined(HAVE_SYS_WAIT_H) && defined(WCOREDUMP) */

#if defined(HAVE_SYS_WAIT_H) && defined(WIFCONTINUED)

PyDoc_STRVAR(os_WIFCONTINUED__doc__,
"WIFCONTINUED($module, /, status)\n"
"--\n"
"\n"
"Return True if a particular process was continued from a job control stop.\n"
"\n"
"Return True if the process returning status was continued from a\n"
"job control stop.");

#define OS_WIFCONTINUED_METHODDEF    \
    {"WIFCONTINUED", (PyCFunction)(void(*)(void))os_WIFCONTINUED, METH_FASTCALL|METH_KEYWORDS, os_WIFCONTINUED__doc__},

static int
os_WIFCONTINUED_impl(PyObject *module, int status);

static PyObject *
os_WIFCONTINUED(PyObject *module, PyObject *const *args, Py_ssize_t nargs, PyObject *kwnames)
{
    PyObject *return_value = NULL;
    static const char * const _keywords[] = {"status", NULL};
    static _PyArg_Parser _parser = {NULL, _keywords, "WIFCONTINUED", 0};
    PyObject *argsbuf[1];
    int status;
    int _return_value;

    args = _PyArg_UnpackKeywords(args, nargs, NULL, kwnames, &_parser, 1, 1, 0, argsbuf);
    if (!args) {
        goto exit;
    }
    if (PyFloat_Check(args[0])) {
        PyErr_SetString(PyExc_TypeError,
                        "integer argument expected, got float" );
        goto exit;
    }
    status = _PyLong_AsInt(args[0]);
    if (status == -1 && PyErr_Occurred()) {
        goto exit;
    }
    _return_value = os_WIFCONTINUED_impl(module, status);
    if ((_return_value == -1) && PyErr_Occurred()) {
        goto exit;
    }
    return_value = PyBool_FromLong((long)_return_value);

exit:
    return return_value;
}

#endif /* defined(HAVE_SYS_WAIT_H) && defined(WIFCONTINUED) */

#if defined(HAVE_SYS_WAIT_H) && defined(WIFSTOPPED)

PyDoc_STRVAR(os_WIFSTOPPED__doc__,
"WIFSTOPPED($module, /, status)\n"
"--\n"
"\n"
"Return True if the process returning status was stopped.");

#define OS_WIFSTOPPED_METHODDEF    \
    {"WIFSTOPPED", (PyCFunction)(void(*)(void))os_WIFSTOPPED, METH_FASTCALL|METH_KEYWORDS, os_WIFSTOPPED__doc__},

static int
os_WIFSTOPPED_impl(PyObject *module, int status);

static PyObject *
os_WIFSTOPPED(PyObject *module, PyObject *const *args, Py_ssize_t nargs, PyObject *kwnames)
{
    PyObject *return_value = NULL;
    static const char * const _keywords[] = {"status", NULL};
    static _PyArg_Parser _parser = {NULL, _keywords, "WIFSTOPPED", 0};
    PyObject *argsbuf[1];
    int status;
    int _return_value;

    args = _PyArg_UnpackKeywords(args, nargs, NULL, kwnames, &_parser, 1, 1, 0, argsbuf);
    if (!args) {
        goto exit;
    }
    if (PyFloat_Check(args[0])) {
        PyErr_SetString(PyExc_TypeError,
                        "integer argument expected, got float" );
        goto exit;
    }
    status = _PyLong_AsInt(args[0]);
    if (status == -1 && PyErr_Occurred()) {
        goto exit;
    }
    _return_value = os_WIFSTOPPED_impl(module, status);
    if ((_return_value == -1) && PyErr_Occurred()) {
        goto exit;
    }
    return_value = PyBool_FromLong((long)_return_value);

exit:
    return return_value;
}

#endif /* defined(HAVE_SYS_WAIT_H) && defined(WIFSTOPPED) */

#if defined(HAVE_SYS_WAIT_H) && defined(WIFSIGNALED)

PyDoc_STRVAR(os_WIFSIGNALED__doc__,
"WIFSIGNALED($module, /, status)\n"
"--\n"
"\n"
"Return True if the process returning status was terminated by a signal.");

#define OS_WIFSIGNALED_METHODDEF    \
    {"WIFSIGNALED", (PyCFunction)(void(*)(void))os_WIFSIGNALED, METH_FASTCALL|METH_KEYWORDS, os_WIFSIGNALED__doc__},

static int
os_WIFSIGNALED_impl(PyObject *module, int status);

static PyObject *
os_WIFSIGNALED(PyObject *module, PyObject *const *args, Py_ssize_t nargs, PyObject *kwnames)
{
    PyObject *return_value = NULL;
    static const char * const _keywords[] = {"status", NULL};
    static _PyArg_Parser _parser = {NULL, _keywords, "WIFSIGNALED", 0};
    PyObject *argsbuf[1];
    int status;
    int _return_value;

    args = _PyArg_UnpackKeywords(args, nargs, NULL, kwnames, &_parser, 1, 1, 0, argsbuf);
    if (!args) {
        goto exit;
    }
    if (PyFloat_Check(args[0])) {
        PyErr_SetString(PyExc_TypeError,
                        "integer argument expected, got float" );
        goto exit;
    }
    status = _PyLong_AsInt(args[0]);
    if (status == -1 && PyErr_Occurred()) {
        goto exit;
    }
    _return_value = os_WIFSIGNALED_impl(module, status);
    if ((_return_value == -1) && PyErr_Occurred()) {
        goto exit;
    }
    return_value = PyBool_FromLong((long)_return_value);

exit:
    return return_value;
}

#endif /* defined(HAVE_SYS_WAIT_H) && defined(WIFSIGNALED) */

#if defined(HAVE_SYS_WAIT_H) && defined(WIFEXITED)

PyDoc_STRVAR(os_WIFEXITED__doc__,
"WIFEXITED($module, /, status)\n"
"--\n"
"\n"
"Return True if the process returning status exited via the exit() system call.");

#define OS_WIFEXITED_METHODDEF    \
    {"WIFEXITED", (PyCFunction)(void(*)(void))os_WIFEXITED, METH_FASTCALL|METH_KEYWORDS, os_WIFEXITED__doc__},

static int
os_WIFEXITED_impl(PyObject *module, int status);

static PyObject *
os_WIFEXITED(PyObject *module, PyObject *const *args, Py_ssize_t nargs, PyObject *kwnames)
{
    PyObject *return_value = NULL;
    static const char * const _keywords[] = {"status", NULL};
    static _PyArg_Parser _parser = {NULL, _keywords, "WIFEXITED", 0};
    PyObject *argsbuf[1];
    int status;
    int _return_value;

    args = _PyArg_UnpackKeywords(args, nargs, NULL, kwnames, &_parser, 1, 1, 0, argsbuf);
    if (!args) {
        goto exit;
    }
    if (PyFloat_Check(args[0])) {
        PyErr_SetString(PyExc_TypeError,
                        "integer argument expected, got float" );
        goto exit;
    }
    status = _PyLong_AsInt(args[0]);
    if (status == -1 && PyErr_Occurred()) {
        goto exit;
    }
    _return_value = os_WIFEXITED_impl(module, status);
    if ((_return_value == -1) && PyErr_Occurred()) {
        goto exit;
    }
    return_value = PyBool_FromLong((long)_return_value);

exit:
    return return_value;
}

#endif /* defined(HAVE_SYS_WAIT_H) && defined(WIFEXITED) */

#if defined(HAVE_SYS_WAIT_H) && defined(WEXITSTATUS)

PyDoc_STRVAR(os_WEXITSTATUS__doc__,
"WEXITSTATUS($module, /, status)\n"
"--\n"
"\n"
"Return the process return code from status.");

#define OS_WEXITSTATUS_METHODDEF    \
    {"WEXITSTATUS", (PyCFunction)(void(*)(void))os_WEXITSTATUS, METH_FASTCALL|METH_KEYWORDS, os_WEXITSTATUS__doc__},

static int
os_WEXITSTATUS_impl(PyObject *module, int status);

static PyObject *
os_WEXITSTATUS(PyObject *module, PyObject *const *args, Py_ssize_t nargs, PyObject *kwnames)
{
    PyObject *return_value = NULL;
    static const char * const _keywords[] = {"status", NULL};
    static _PyArg_Parser _parser = {NULL, _keywords, "WEXITSTATUS", 0};
    PyObject *argsbuf[1];
    int status;
    int _return_value;

    args = _PyArg_UnpackKeywords(args, nargs, NULL, kwnames, &_parser, 1, 1, 0, argsbuf);
    if (!args) {
        goto exit;
    }
    if (PyFloat_Check(args[0])) {
        PyErr_SetString(PyExc_TypeError,
                        "integer argument expected, got float" );
        goto exit;
    }
    status = _PyLong_AsInt(args[0]);
    if (status == -1 && PyErr_Occurred()) {
        goto exit;
    }
    _return_value = os_WEXITSTATUS_impl(module, status);
    if ((_return_value == -1) && PyErr_Occurred()) {
        goto exit;
    }
    return_value = PyLong_FromLong((long)_return_value);

exit:
    return return_value;
}

#endif /* defined(HAVE_SYS_WAIT_H) && defined(WEXITSTATUS) */

#if defined(HAVE_SYS_WAIT_H) && defined(WTERMSIG)

PyDoc_STRVAR(os_WTERMSIG__doc__,
"WTERMSIG($module, /, status)\n"
"--\n"
"\n"
"Return the signal that terminated the process that provided the status value.");

#define OS_WTERMSIG_METHODDEF    \
    {"WTERMSIG", (PyCFunction)(void(*)(void))os_WTERMSIG, METH_FASTCALL|METH_KEYWORDS, os_WTERMSIG__doc__},

static int
os_WTERMSIG_impl(PyObject *module, int status);

static PyObject *
os_WTERMSIG(PyObject *module, PyObject *const *args, Py_ssize_t nargs, PyObject *kwnames)
{
    PyObject *return_value = NULL;
    static const char * const _keywords[] = {"status", NULL};
    static _PyArg_Parser _parser = {NULL, _keywords, "WTERMSIG", 0};
    PyObject *argsbuf[1];
    int status;
    int _return_value;

    args = _PyArg_UnpackKeywords(args, nargs, NULL, kwnames, &_parser, 1, 1, 0, argsbuf);
    if (!args) {
        goto exit;
    }
    if (PyFloat_Check(args[0])) {
        PyErr_SetString(PyExc_TypeError,
                        "integer argument expected, got float" );
        goto exit;
    }
    status = _PyLong_AsInt(args[0]);
    if (status == -1 && PyErr_Occurred()) {
        goto exit;
    }
    _return_value = os_WTERMSIG_impl(module, status);
    if ((_return_value == -1) && PyErr_Occurred()) {
        goto exit;
    }
    return_value = PyLong_FromLong((long)_return_value);

exit:
    return return_value;
}

#endif /* defined(HAVE_SYS_WAIT_H) && defined(WTERMSIG) */

#if defined(HAVE_SYS_WAIT_H) && defined(WSTOPSIG)

PyDoc_STRVAR(os_WSTOPSIG__doc__,
"WSTOPSIG($module, /, status)\n"
"--\n"
"\n"
"Return the signal that stopped the process that provided the status value.");

#define OS_WSTOPSIG_METHODDEF    \
    {"WSTOPSIG", (PyCFunction)(void(*)(void))os_WSTOPSIG, METH_FASTCALL|METH_KEYWORDS, os_WSTOPSIG__doc__},

static int
os_WSTOPSIG_impl(PyObject *module, int status);

static PyObject *
os_WSTOPSIG(PyObject *module, PyObject *const *args, Py_ssize_t nargs, PyObject *kwnames)
{
    PyObject *return_value = NULL;
    static const char * const _keywords[] = {"status", NULL};
    static _PyArg_Parser _parser = {NULL, _keywords, "WSTOPSIG", 0};
    PyObject *argsbuf[1];
    int status;
    int _return_value;

    args = _PyArg_UnpackKeywords(args, nargs, NULL, kwnames, &_parser, 1, 1, 0, argsbuf);
    if (!args) {
        goto exit;
    }
    if (PyFloat_Check(args[0])) {
        PyErr_SetString(PyExc_TypeError,
                        "integer argument expected, got float" );
        goto exit;
    }
    status = _PyLong_AsInt(args[0]);
    if (status == -1 && PyErr_Occurred()) {
        goto exit;
    }
    _return_value = os_WSTOPSIG_impl(module, status);
    if ((_return_value == -1) && PyErr_Occurred()) {
        goto exit;
    }
    return_value = PyLong_FromLong((long)_return_value);

exit:
    return return_value;
}

#endif /* defined(HAVE_SYS_WAIT_H) && defined(WSTOPSIG) */

#if (defined(HAVE_FSTATVFS) && defined(HAVE_SYS_STATVFS_H))

PyDoc_STRVAR(os_fstatvfs__doc__,
"fstatvfs($module, fd, /)\n"
"--\n"
"\n"
"Perform an fstatvfs system call on the given fd.\n"
"\n"
"Equivalent to statvfs(fd).");

#define OS_FSTATVFS_METHODDEF    \
    {"fstatvfs", (PyCFunction)os_fstatvfs, METH_O, os_fstatvfs__doc__},

static PyObject *
os_fstatvfs_impl(PyObject *module, int fd);

static PyObject *
os_fstatvfs(PyObject *module, PyObject *arg)
{
    PyObject *return_value = NULL;
    int fd;

    if (PyFloat_Check(arg)) {
        PyErr_SetString(PyExc_TypeError,
                        "integer argument expected, got float" );
        goto exit;
    }
    fd = _PyLong_AsInt(arg);
    if (fd == -1 && PyErr_Occurred()) {
        goto exit;
    }
    return_value = os_fstatvfs_impl(module, fd);

exit:
    return return_value;
}

#endif /* (defined(HAVE_FSTATVFS) && defined(HAVE_SYS_STATVFS_H)) */

#if (defined(HAVE_STATVFS) && defined(HAVE_SYS_STATVFS_H))

PyDoc_STRVAR(os_statvfs__doc__,
"statvfs($module, /, path)\n"
"--\n"
"\n"
"Perform a statvfs system call on the given path.\n"
"\n"
"path may always be specified as a string.\n"
"On some platforms, path may also be specified as an open file descriptor.\n"
"  If this functionality is unavailable, using it raises an exception.");

#define OS_STATVFS_METHODDEF    \
    {"statvfs", (PyCFunction)(void(*)(void))os_statvfs, METH_FASTCALL|METH_KEYWORDS, os_statvfs__doc__},

static PyObject *
os_statvfs_impl(PyObject *module, path_t *path);

static PyObject *
os_statvfs(PyObject *module, PyObject *const *args, Py_ssize_t nargs, PyObject *kwnames)
{
    PyObject *return_value = NULL;
    static const char * const _keywords[] = {"path", NULL};
    static _PyArg_Parser _parser = {NULL, _keywords, "statvfs", 0};
    PyObject *argsbuf[1];
    path_t path = PATH_T_INITIALIZE("statvfs", "path", 0, PATH_HAVE_FSTATVFS);

    args = _PyArg_UnpackKeywords(args, nargs, NULL, kwnames, &_parser, 1, 1, 0, argsbuf);
    if (!args) {
        goto exit;
    }
    if (!path_converter(args[0], &path)) {
        goto exit;
    }
    return_value = os_statvfs_impl(module, &path);

exit:
    /* Cleanup for path */
    path_cleanup(&path);

    return return_value;
}

#endif /* (defined(HAVE_STATVFS) && defined(HAVE_SYS_STATVFS_H)) */

#if defined(MS_WINDOWS)

PyDoc_STRVAR(os__getdiskusage__doc__,
"_getdiskusage($module, /, path)\n"
"--\n"
"\n"
"Return disk usage statistics about the given path as a (total, free) tuple.");

#define OS__GETDISKUSAGE_METHODDEF    \
    {"_getdiskusage", (PyCFunction)(void(*)(void))os__getdiskusage, METH_FASTCALL|METH_KEYWORDS, os__getdiskusage__doc__},

static PyObject *
os__getdiskusage_impl(PyObject *module, path_t *path);

static PyObject *
os__getdiskusage(PyObject *module, PyObject *const *args, Py_ssize_t nargs, PyObject *kwnames)
{
    PyObject *return_value = NULL;
    static const char * const _keywords[] = {"path", NULL};
    static _PyArg_Parser _parser = {NULL, _keywords, "_getdiskusage", 0};
    PyObject *argsbuf[1];
    path_t path = PATH_T_INITIALIZE("_getdiskusage", "path", 0, 0);

    args = _PyArg_UnpackKeywords(args, nargs, NULL, kwnames, &_parser, 1, 1, 0, argsbuf);
    if (!args) {
        goto exit;
    }
    if (!path_converter(args[0], &path)) {
        goto exit;
    }
    return_value = os__getdiskusage_impl(module, &path);

exit:
    /* Cleanup for path */
    path_cleanup(&path);

    return return_value;
}

#endif /* defined(MS_WINDOWS) */

#if defined(HAVE_FPATHCONF)

PyDoc_STRVAR(os_fpathconf__doc__,
"fpathconf($module, fd, name, /)\n"
"--\n"
"\n"
"Return the configuration limit name for the file descriptor fd.\n"
"\n"
"If there is no limit, return -1.");

#define OS_FPATHCONF_METHODDEF    \
    {"fpathconf", (PyCFunction)(void(*)(void))os_fpathconf, METH_FASTCALL, os_fpathconf__doc__},

static long
os_fpathconf_impl(PyObject *module, int fd, int name);

static PyObject *
os_fpathconf(PyObject *module, PyObject *const *args, Py_ssize_t nargs)
{
    PyObject *return_value = NULL;
    int fd;
    int name;
    long _return_value;

    if (!_PyArg_CheckPositional("fpathconf", nargs, 2, 2)) {
        goto exit;
    }
    if (PyFloat_Check(args[0])) {
        PyErr_SetString(PyExc_TypeError,
                        "integer argument expected, got float" );
        goto exit;
    }
    fd = _PyLong_AsInt(args[0]);
    if (fd == -1 && PyErr_Occurred()) {
        goto exit;
    }
    if (!conv_path_confname(args[1], &name)) {
        goto exit;
    }
    _return_value = os_fpathconf_impl(module, fd, name);
    if ((_return_value == -1) && PyErr_Occurred()) {
        goto exit;
    }
    return_value = PyLong_FromLong(_return_value);

exit:
    return return_value;
}

#endif /* defined(HAVE_FPATHCONF) */

#if defined(HAVE_PATHCONF)

PyDoc_STRVAR(os_pathconf__doc__,
"pathconf($module, /, path, name)\n"
"--\n"
"\n"
"Return the configuration limit name for the file or directory path.\n"
"\n"
"If there is no limit, return -1.\n"
"On some platforms, path may also be specified as an open file descriptor.\n"
"  If this functionality is unavailable, using it raises an exception.");

#define OS_PATHCONF_METHODDEF    \
    {"pathconf", (PyCFunction)(void(*)(void))os_pathconf, METH_FASTCALL|METH_KEYWORDS, os_pathconf__doc__},

static long
os_pathconf_impl(PyObject *module, path_t *path, int name);

static PyObject *
os_pathconf(PyObject *module, PyObject *const *args, Py_ssize_t nargs, PyObject *kwnames)
{
    PyObject *return_value = NULL;
    static const char * const _keywords[] = {"path", "name", NULL};
    static _PyArg_Parser _parser = {NULL, _keywords, "pathconf", 0};
    PyObject *argsbuf[2];
    path_t path = PATH_T_INITIALIZE("pathconf", "path", 0, PATH_HAVE_FPATHCONF);
    int name;
    long _return_value;

    args = _PyArg_UnpackKeywords(args, nargs, NULL, kwnames, &_parser, 2, 2, 0, argsbuf);
    if (!args) {
        goto exit;
    }
    if (!path_converter(args[0], &path)) {
        goto exit;
    }
    if (!conv_path_confname(args[1], &name)) {
        goto exit;
    }
    _return_value = os_pathconf_impl(module, &path, name);
    if ((_return_value == -1) && PyErr_Occurred()) {
        goto exit;
    }
    return_value = PyLong_FromLong(_return_value);

exit:
    /* Cleanup for path */
    path_cleanup(&path);

    return return_value;
}

#endif /* defined(HAVE_PATHCONF) */

#if defined(HAVE_CONFSTR)

PyDoc_STRVAR(os_confstr__doc__,
"confstr($module, name, /)\n"
"--\n"
"\n"
"Return a string-valued system configuration variable.");

#define OS_CONFSTR_METHODDEF    \
    {"confstr", (PyCFunction)os_confstr, METH_O, os_confstr__doc__},

static PyObject *
os_confstr_impl(PyObject *module, int name);

static PyObject *
os_confstr(PyObject *module, PyObject *arg)
{
    PyObject *return_value = NULL;
    int name;

    if (!conv_confstr_confname(arg, &name)) {
        goto exit;
    }
    return_value = os_confstr_impl(module, name);

exit:
    return return_value;
}

#endif /* defined(HAVE_CONFSTR) */

#if defined(HAVE_SYSCONF)

PyDoc_STRVAR(os_sysconf__doc__,
"sysconf($module, name, /)\n"
"--\n"
"\n"
"Return an integer-valued system configuration variable.");

#define OS_SYSCONF_METHODDEF    \
    {"sysconf", (PyCFunction)os_sysconf, METH_O, os_sysconf__doc__},

static long
os_sysconf_impl(PyObject *module, int name);

static PyObject *
os_sysconf(PyObject *module, PyObject *arg)
{
    PyObject *return_value = NULL;
    int name;
    long _return_value;

    if (!conv_sysconf_confname(arg, &name)) {
        goto exit;
    }
    _return_value = os_sysconf_impl(module, name);
    if ((_return_value == -1) && PyErr_Occurred()) {
        goto exit;
    }
    return_value = PyLong_FromLong(_return_value);

exit:
    return return_value;
}

#endif /* defined(HAVE_SYSCONF) */

PyDoc_STRVAR(os_abort__doc__,
"abort($module, /)\n"
"--\n"
"\n"
"Abort the interpreter immediately.\n"
"\n"
"This function \'dumps core\' or otherwise fails in the hardest way possible\n"
"on the hosting operating system.  This function never returns.");

#define OS_ABORT_METHODDEF    \
    {"abort", (PyCFunction)os_abort, METH_NOARGS, os_abort__doc__},

static PyObject *
os_abort_impl(PyObject *module);

static PyObject *
os_abort(PyObject *module, PyObject *Py_UNUSED(ignored))
{
    return os_abort_impl(module);
}

#if defined(MS_WINDOWS)

PyDoc_STRVAR(os_startfile__doc__,
"startfile($module, /, filepath, operation=None)\n"
"--\n"
"\n"
"startfile(filepath [, operation])\n"
"\n"
"Start a file with its associated application.\n"
"\n"
"When \"operation\" is not specified or \"open\", this acts like\n"
"double-clicking the file in Explorer, or giving the file name as an\n"
"argument to the DOS \"start\" command: the file is opened with whatever\n"
"application (if any) its extension is associated.\n"
"When another \"operation\" is given, it specifies what should be done with\n"
"the file.  A typical operation is \"print\".\n"
"\n"
"startfile returns as soon as the associated application is launched.\n"
"There is no option to wait for the application to close, and no way\n"
"to retrieve the application\'s exit status.\n"
"\n"
"The filepath is relative to the current directory.  If you want to use\n"
"an absolute path, make sure the first character is not a slash (\"/\");\n"
"the underlying Win32 ShellExecute function doesn\'t work if it is.");

#define OS_STARTFILE_METHODDEF    \
    {"startfile", (PyCFunction)(void(*)(void))os_startfile, METH_FASTCALL|METH_KEYWORDS, os_startfile__doc__},

static PyObject *
os_startfile_impl(PyObject *module, path_t *filepath,
                  const Py_UNICODE *operation);

static PyObject *
os_startfile(PyObject *module, PyObject *const *args, Py_ssize_t nargs, PyObject *kwnames)
{
    PyObject *return_value = NULL;
    static const char * const _keywords[] = {"filepath", "operation", NULL};
    static _PyArg_Parser _parser = {"O&|u:startfile", _keywords, 0};
    path_t filepath = PATH_T_INITIALIZE("startfile", "filepath", 0, 0);
    const Py_UNICODE *operation = NULL;

    if (!_PyArg_ParseStackAndKeywords(args, nargs, kwnames, &_parser,
        path_converter, &filepath, &operation)) {
        goto exit;
    }
    return_value = os_startfile_impl(module, &filepath, operation);

exit:
    /* Cleanup for filepath */
    path_cleanup(&filepath);

    return return_value;
}

#endif /* defined(MS_WINDOWS) */

#if defined(HAVE_GETLOADAVG)

PyDoc_STRVAR(os_getloadavg__doc__,
"getloadavg($module, /)\n"
"--\n"
"\n"
"Return average recent system load information.\n"
"\n"
"Return the number of processes in the system run queue averaged over\n"
"the last 1, 5, and 15 minutes as a tuple of three floats.\n"
"Raises OSError if the load average was unobtainable.");

#define OS_GETLOADAVG_METHODDEF    \
    {"getloadavg", (PyCFunction)os_getloadavg, METH_NOARGS, os_getloadavg__doc__},

static PyObject *
os_getloadavg_impl(PyObject *module);

static PyObject *
os_getloadavg(PyObject *module, PyObject *Py_UNUSED(ignored))
{
    return os_getloadavg_impl(module);
}

#endif /* defined(HAVE_GETLOADAVG) */

PyDoc_STRVAR(os_device_encoding__doc__,
"device_encoding($module, /, fd)\n"
"--\n"
"\n"
"Return a string describing the encoding of a terminal\'s file descriptor.\n"
"\n"
"The file descriptor must be attached to a terminal.\n"
"If the device is not a terminal, return None.");

#define OS_DEVICE_ENCODING_METHODDEF    \
    {"device_encoding", (PyCFunction)(void(*)(void))os_device_encoding, METH_FASTCALL|METH_KEYWORDS, os_device_encoding__doc__},

static PyObject *
os_device_encoding_impl(PyObject *module, int fd);

static PyObject *
os_device_encoding(PyObject *module, PyObject *const *args, Py_ssize_t nargs, PyObject *kwnames)
{
    PyObject *return_value = NULL;
    static const char * const _keywords[] = {"fd", NULL};
    static _PyArg_Parser _parser = {NULL, _keywords, "device_encoding", 0};
    PyObject *argsbuf[1];
    int fd;

    args = _PyArg_UnpackKeywords(args, nargs, NULL, kwnames, &_parser, 1, 1, 0, argsbuf);
    if (!args) {
        goto exit;
    }
    if (PyFloat_Check(args[0])) {
        PyErr_SetString(PyExc_TypeError,
                        "integer argument expected, got float" );
        goto exit;
    }
    fd = _PyLong_AsInt(args[0]);
    if (fd == -1 && PyErr_Occurred()) {
        goto exit;
    }
    return_value = os_device_encoding_impl(module, fd);

exit:
    return return_value;
}

#if defined(HAVE_SETRESUID)

PyDoc_STRVAR(os_setresuid__doc__,
"setresuid($module, ruid, euid, suid, /)\n"
"--\n"
"\n"
"Set the current process\'s real, effective, and saved user ids.");

#define OS_SETRESUID_METHODDEF    \
    {"setresuid", (PyCFunction)(void(*)(void))os_setresuid, METH_FASTCALL, os_setresuid__doc__},

static PyObject *
os_setresuid_impl(PyObject *module, uid_t ruid, uid_t euid, uid_t suid);

static PyObject *
os_setresuid(PyObject *module, PyObject *const *args, Py_ssize_t nargs)
{
    PyObject *return_value = NULL;
    uid_t ruid;
    uid_t euid;
    uid_t suid;

    if (!_PyArg_CheckPositional("setresuid", nargs, 3, 3)) {
        goto exit;
    }
    if (!_Py_Uid_Converter(args[0], &ruid)) {
        goto exit;
    }
    if (!_Py_Uid_Converter(args[1], &euid)) {
        goto exit;
    }
    if (!_Py_Uid_Converter(args[2], &suid)) {
        goto exit;
    }
    return_value = os_setresuid_impl(module, ruid, euid, suid);

exit:
    return return_value;
}

#endif /* defined(HAVE_SETRESUID) */

#if defined(HAVE_SETRESGID)

PyDoc_STRVAR(os_setresgid__doc__,
"setresgid($module, rgid, egid, sgid, /)\n"
"--\n"
"\n"
"Set the current process\'s real, effective, and saved group ids.");

#define OS_SETRESGID_METHODDEF    \
    {"setresgid", (PyCFunction)(void(*)(void))os_setresgid, METH_FASTCALL, os_setresgid__doc__},

static PyObject *
os_setresgid_impl(PyObject *module, gid_t rgid, gid_t egid, gid_t sgid);

static PyObject *
os_setresgid(PyObject *module, PyObject *const *args, Py_ssize_t nargs)
{
    PyObject *return_value = NULL;
    gid_t rgid;
    gid_t egid;
    gid_t sgid;

    if (!_PyArg_CheckPositional("setresgid", nargs, 3, 3)) {
        goto exit;
    }
    if (!_Py_Gid_Converter(args[0], &rgid)) {
        goto exit;
    }
    if (!_Py_Gid_Converter(args[1], &egid)) {
        goto exit;
    }
    if (!_Py_Gid_Converter(args[2], &sgid)) {
        goto exit;
    }
    return_value = os_setresgid_impl(module, rgid, egid, sgid);

exit:
    return return_value;
}

#endif /* defined(HAVE_SETRESGID) */

#if defined(HAVE_GETRESUID)

PyDoc_STRVAR(os_getresuid__doc__,
"getresuid($module, /)\n"
"--\n"
"\n"
"Return a tuple of the current process\'s real, effective, and saved user ids.");

#define OS_GETRESUID_METHODDEF    \
    {"getresuid", (PyCFunction)os_getresuid, METH_NOARGS, os_getresuid__doc__},

static PyObject *
os_getresuid_impl(PyObject *module);

static PyObject *
os_getresuid(PyObject *module, PyObject *Py_UNUSED(ignored))
{
    return os_getresuid_impl(module);
}

#endif /* defined(HAVE_GETRESUID) */

#if defined(HAVE_GETRESGID)

PyDoc_STRVAR(os_getresgid__doc__,
"getresgid($module, /)\n"
"--\n"
"\n"
"Return a tuple of the current process\'s real, effective, and saved group ids.");

#define OS_GETRESGID_METHODDEF    \
    {"getresgid", (PyCFunction)os_getresgid, METH_NOARGS, os_getresgid__doc__},

static PyObject *
os_getresgid_impl(PyObject *module);

static PyObject *
os_getresgid(PyObject *module, PyObject *Py_UNUSED(ignored))
{
    return os_getresgid_impl(module);
}

#endif /* defined(HAVE_GETRESGID) */

#if defined(USE_XATTRS)

PyDoc_STRVAR(os_getxattr__doc__,
"getxattr($module, /, path, attribute, *, follow_symlinks=True)\n"
"--\n"
"\n"
"Return the value of extended attribute attribute on path.\n"
"\n"
"path may be either a string, a path-like object, or an open file descriptor.\n"
"If follow_symlinks is False, and the last element of the path is a symbolic\n"
"  link, getxattr will examine the symbolic link itself instead of the file\n"
"  the link points to.");

#define OS_GETXATTR_METHODDEF    \
    {"getxattr", (PyCFunction)(void(*)(void))os_getxattr, METH_FASTCALL|METH_KEYWORDS, os_getxattr__doc__},

static PyObject *
os_getxattr_impl(PyObject *module, path_t *path, path_t *attribute,
                 int follow_symlinks);

static PyObject *
os_getxattr(PyObject *module, PyObject *const *args, Py_ssize_t nargs, PyObject *kwnames)
{
    PyObject *return_value = NULL;
    static const char * const _keywords[] = {"path", "attribute", "follow_symlinks", NULL};
    static _PyArg_Parser _parser = {NULL, _keywords, "getxattr", 0};
    PyObject *argsbuf[3];
    Py_ssize_t noptargs = nargs + (kwnames ? PyTuple_GET_SIZE(kwnames) : 0) - 2;
    path_t path = PATH_T_INITIALIZE("getxattr", "path", 0, 1);
    path_t attribute = PATH_T_INITIALIZE("getxattr", "attribute", 0, 0);
    int follow_symlinks = 1;

    args = _PyArg_UnpackKeywords(args, nargs, NULL, kwnames, &_parser, 2, 2, 0, argsbuf);
    if (!args) {
        goto exit;
    }
    if (!path_converter(args[0], &path)) {
        goto exit;
    }
    if (!path_converter(args[1], &attribute)) {
        goto exit;
    }
    if (!noptargs) {
        goto skip_optional_kwonly;
    }
    follow_symlinks = PyObject_IsTrue(args[2]);
    if (follow_symlinks < 0) {
        goto exit;
    }
skip_optional_kwonly:
    return_value = os_getxattr_impl(module, &path, &attribute, follow_symlinks);

exit:
    /* Cleanup for path */
    path_cleanup(&path);
    /* Cleanup for attribute */
    path_cleanup(&attribute);

    return return_value;
}

#endif /* defined(USE_XATTRS) */

#if defined(USE_XATTRS)

PyDoc_STRVAR(os_setxattr__doc__,
"setxattr($module, /, path, attribute, value, flags=0, *,\n"
"         follow_symlinks=True)\n"
"--\n"
"\n"
"Set extended attribute attribute on path to value.\n"
"\n"
"path may be either a string, a path-like object,  or an open file descriptor.\n"
"If follow_symlinks is False, and the last element of the path is a symbolic\n"
"  link, setxattr will modify the symbolic link itself instead of the file\n"
"  the link points to.");

#define OS_SETXATTR_METHODDEF    \
    {"setxattr", (PyCFunction)(void(*)(void))os_setxattr, METH_FASTCALL|METH_KEYWORDS, os_setxattr__doc__},

static PyObject *
os_setxattr_impl(PyObject *module, path_t *path, path_t *attribute,
                 Py_buffer *value, int flags, int follow_symlinks);

static PyObject *
os_setxattr(PyObject *module, PyObject *const *args, Py_ssize_t nargs, PyObject *kwnames)
{
    PyObject *return_value = NULL;
    static const char * const _keywords[] = {"path", "attribute", "value", "flags", "follow_symlinks", NULL};
    static _PyArg_Parser _parser = {NULL, _keywords, "setxattr", 0};
    PyObject *argsbuf[5];
    Py_ssize_t noptargs = nargs + (kwnames ? PyTuple_GET_SIZE(kwnames) : 0) - 3;
    path_t path = PATH_T_INITIALIZE("setxattr", "path", 0, 1);
    path_t attribute = PATH_T_INITIALIZE("setxattr", "attribute", 0, 0);
    Py_buffer value = {NULL, NULL};
    int flags = 0;
    int follow_symlinks = 1;

    args = _PyArg_UnpackKeywords(args, nargs, NULL, kwnames, &_parser, 3, 4, 0, argsbuf);
    if (!args) {
        goto exit;
    }
    if (!path_converter(args[0], &path)) {
        goto exit;
    }
    if (!path_converter(args[1], &attribute)) {
        goto exit;
    }
    if (PyObject_GetBuffer(args[2], &value, PyBUF_SIMPLE) != 0) {
        goto exit;
    }
    if (!PyBuffer_IsContiguous(&value, 'C')) {
        _PyArg_BadArgument("setxattr", 3, "contiguous buffer", args[2]);
        goto exit;
    }
    if (!noptargs) {
        goto skip_optional_pos;
    }
    if (args[3]) {
        if (PyFloat_Check(args[3])) {
            PyErr_SetString(PyExc_TypeError,
                            "integer argument expected, got float" );
            goto exit;
        }
        flags = _PyLong_AsInt(args[3]);
        if (flags == -1 && PyErr_Occurred()) {
            goto exit;
        }
        if (!--noptargs) {
            goto skip_optional_pos;
        }
    }
skip_optional_pos:
    if (!noptargs) {
        goto skip_optional_kwonly;
    }
    follow_symlinks = PyObject_IsTrue(args[4]);
    if (follow_symlinks < 0) {
        goto exit;
    }
skip_optional_kwonly:
    return_value = os_setxattr_impl(module, &path, &attribute, &value, flags, follow_symlinks);

exit:
    /* Cleanup for path */
    path_cleanup(&path);
    /* Cleanup for attribute */
    path_cleanup(&attribute);
    /* Cleanup for value */
    if (value.obj) {
       PyBuffer_Release(&value);
    }

    return return_value;
}

#endif /* defined(USE_XATTRS) */

#if defined(USE_XATTRS)

PyDoc_STRVAR(os_removexattr__doc__,
"removexattr($module, /, path, attribute, *, follow_symlinks=True)\n"
"--\n"
"\n"
"Remove extended attribute attribute on path.\n"
"\n"
"path may be either a string, a path-like object, or an open file descriptor.\n"
"If follow_symlinks is False, and the last element of the path is a symbolic\n"
"  link, removexattr will modify the symbolic link itself instead of the file\n"
"  the link points to.");

#define OS_REMOVEXATTR_METHODDEF    \
    {"removexattr", (PyCFunction)(void(*)(void))os_removexattr, METH_FASTCALL|METH_KEYWORDS, os_removexattr__doc__},

static PyObject *
os_removexattr_impl(PyObject *module, path_t *path, path_t *attribute,
                    int follow_symlinks);

static PyObject *
os_removexattr(PyObject *module, PyObject *const *args, Py_ssize_t nargs, PyObject *kwnames)
{
    PyObject *return_value = NULL;
    static const char * const _keywords[] = {"path", "attribute", "follow_symlinks", NULL};
    static _PyArg_Parser _parser = {NULL, _keywords, "removexattr", 0};
    PyObject *argsbuf[3];
    Py_ssize_t noptargs = nargs + (kwnames ? PyTuple_GET_SIZE(kwnames) : 0) - 2;
    path_t path = PATH_T_INITIALIZE("removexattr", "path", 0, 1);
    path_t attribute = PATH_T_INITIALIZE("removexattr", "attribute", 0, 0);
    int follow_symlinks = 1;

    args = _PyArg_UnpackKeywords(args, nargs, NULL, kwnames, &_parser, 2, 2, 0, argsbuf);
    if (!args) {
        goto exit;
    }
    if (!path_converter(args[0], &path)) {
        goto exit;
    }
    if (!path_converter(args[1], &attribute)) {
        goto exit;
    }
    if (!noptargs) {
        goto skip_optional_kwonly;
    }
    follow_symlinks = PyObject_IsTrue(args[2]);
    if (follow_symlinks < 0) {
        goto exit;
    }
skip_optional_kwonly:
    return_value = os_removexattr_impl(module, &path, &attribute, follow_symlinks);

exit:
    /* Cleanup for path */
    path_cleanup(&path);
    /* Cleanup for attribute */
    path_cleanup(&attribute);

    return return_value;
}

#endif /* defined(USE_XATTRS) */

#if defined(USE_XATTRS)

PyDoc_STRVAR(os_listxattr__doc__,
"listxattr($module, /, path=None, *, follow_symlinks=True)\n"
"--\n"
"\n"
"Return a list of extended attributes on path.\n"
"\n"
"path may be either None, a string, a path-like object, or an open file descriptor.\n"
"if path is None, listxattr will examine the current directory.\n"
"If follow_symlinks is False, and the last element of the path is a symbolic\n"
"  link, listxattr will examine the symbolic link itself instead of the file\n"
"  the link points to.");

#define OS_LISTXATTR_METHODDEF    \
    {"listxattr", (PyCFunction)(void(*)(void))os_listxattr, METH_FASTCALL|METH_KEYWORDS, os_listxattr__doc__},

static PyObject *
os_listxattr_impl(PyObject *module, path_t *path, int follow_symlinks);

static PyObject *
os_listxattr(PyObject *module, PyObject *const *args, Py_ssize_t nargs, PyObject *kwnames)
{
    PyObject *return_value = NULL;
    static const char * const _keywords[] = {"path", "follow_symlinks", NULL};
    static _PyArg_Parser _parser = {NULL, _keywords, "listxattr", 0};
    PyObject *argsbuf[2];
    Py_ssize_t noptargs = nargs + (kwnames ? PyTuple_GET_SIZE(kwnames) : 0) - 0;
    path_t path = PATH_T_INITIALIZE("listxattr", "path", 1, 1);
    int follow_symlinks = 1;

    args = _PyArg_UnpackKeywords(args, nargs, NULL, kwnames, &_parser, 0, 1, 0, argsbuf);
    if (!args) {
        goto exit;
    }
    if (!noptargs) {
        goto skip_optional_pos;
    }
    if (args[0]) {
        if (!path_converter(args[0], &path)) {
            goto exit;
        }
        if (!--noptargs) {
            goto skip_optional_pos;
        }
    }
skip_optional_pos:
    if (!noptargs) {
        goto skip_optional_kwonly;
    }
    follow_symlinks = PyObject_IsTrue(args[1]);
    if (follow_symlinks < 0) {
        goto exit;
    }
skip_optional_kwonly:
    return_value = os_listxattr_impl(module, &path, follow_symlinks);

exit:
    /* Cleanup for path */
    path_cleanup(&path);

    return return_value;
}

#endif /* defined(USE_XATTRS) */

PyDoc_STRVAR(os_urandom__doc__,
"urandom($module, size, /)\n"
"--\n"
"\n"
"Return a bytes object containing random bytes suitable for cryptographic use.");

#define OS_URANDOM_METHODDEF    \
    {"urandom", (PyCFunction)os_urandom, METH_O, os_urandom__doc__},

static PyObject *
os_urandom_impl(PyObject *module, Py_ssize_t size);

static PyObject *
os_urandom(PyObject *module, PyObject *arg)
{
    PyObject *return_value = NULL;
    Py_ssize_t size;

    if (PyFloat_Check(arg)) {
        PyErr_SetString(PyExc_TypeError,
                        "integer argument expected, got float" );
        goto exit;
    }
    {
        Py_ssize_t ival = -1;
        PyObject *iobj = PyNumber_Index(arg);
        if (iobj != NULL) {
            ival = PyLong_AsSsize_t(iobj);
            Py_DECREF(iobj);
        }
        if (ival == -1 && PyErr_Occurred()) {
            goto exit;
        }
        size = ival;
    }
    return_value = os_urandom_impl(module, size);

exit:
    return return_value;
}

PyDoc_STRVAR(os_cpu_count__doc__,
"cpu_count($module, /)\n"
"--\n"
"\n"
"Return the number of CPUs in the system; return None if indeterminable.\n"
"\n"
"This number is not equivalent to the number of CPUs the current process can\n"
"use.  The number of usable CPUs can be obtained with\n"
"``len(os.sched_getaffinity(0))``");

#define OS_CPU_COUNT_METHODDEF    \
    {"cpu_count", (PyCFunction)os_cpu_count, METH_NOARGS, os_cpu_count__doc__},

static PyObject *
os_cpu_count_impl(PyObject *module);

static PyObject *
os_cpu_count(PyObject *module, PyObject *Py_UNUSED(ignored))
{
    return os_cpu_count_impl(module);
}

PyDoc_STRVAR(os_get_inheritable__doc__,
"get_inheritable($module, fd, /)\n"
"--\n"
"\n"
"Get the close-on-exe flag of the specified file descriptor.");

#define OS_GET_INHERITABLE_METHODDEF    \
    {"get_inheritable", (PyCFunction)os_get_inheritable, METH_O, os_get_inheritable__doc__},

static int
os_get_inheritable_impl(PyObject *module, int fd);

static PyObject *
os_get_inheritable(PyObject *module, PyObject *arg)
{
    PyObject *return_value = NULL;
    int fd;
    int _return_value;

    if (PyFloat_Check(arg)) {
        PyErr_SetString(PyExc_TypeError,
                        "integer argument expected, got float" );
        goto exit;
    }
    fd = _PyLong_AsInt(arg);
    if (fd == -1 && PyErr_Occurred()) {
        goto exit;
    }
    _return_value = os_get_inheritable_impl(module, fd);
    if ((_return_value == -1) && PyErr_Occurred()) {
        goto exit;
    }
    return_value = PyBool_FromLong((long)_return_value);

exit:
    return return_value;
}

PyDoc_STRVAR(os_set_inheritable__doc__,
"set_inheritable($module, fd, inheritable, /)\n"
"--\n"
"\n"
"Set the inheritable flag of the specified file descriptor.");

#define OS_SET_INHERITABLE_METHODDEF    \
    {"set_inheritable", (PyCFunction)(void(*)(void))os_set_inheritable, METH_FASTCALL, os_set_inheritable__doc__},

static PyObject *
os_set_inheritable_impl(PyObject *module, int fd, int inheritable);

static PyObject *
os_set_inheritable(PyObject *module, PyObject *const *args, Py_ssize_t nargs)
{
    PyObject *return_value = NULL;
    int fd;
    int inheritable;

    if (!_PyArg_CheckPositional("set_inheritable", nargs, 2, 2)) {
        goto exit;
    }
    if (PyFloat_Check(args[0])) {
        PyErr_SetString(PyExc_TypeError,
                        "integer argument expected, got float" );
        goto exit;
    }
    fd = _PyLong_AsInt(args[0]);
    if (fd == -1 && PyErr_Occurred()) {
        goto exit;
    }
    if (PyFloat_Check(args[1])) {
        PyErr_SetString(PyExc_TypeError,
                        "integer argument expected, got float" );
        goto exit;
    }
    inheritable = _PyLong_AsInt(args[1]);
    if (inheritable == -1 && PyErr_Occurred()) {
        goto exit;
    }
    return_value = os_set_inheritable_impl(module, fd, inheritable);

exit:
    return return_value;
}

#if defined(MS_WINDOWS)

PyDoc_STRVAR(os_get_handle_inheritable__doc__,
"get_handle_inheritable($module, handle, /)\n"
"--\n"
"\n"
"Get the close-on-exe flag of the specified file descriptor.");

#define OS_GET_HANDLE_INHERITABLE_METHODDEF    \
    {"get_handle_inheritable", (PyCFunction)os_get_handle_inheritable, METH_O, os_get_handle_inheritable__doc__},

static int
os_get_handle_inheritable_impl(PyObject *module, intptr_t handle);

static PyObject *
os_get_handle_inheritable(PyObject *module, PyObject *arg)
{
    PyObject *return_value = NULL;
    intptr_t handle;
    int _return_value;

    if (!PyArg_Parse(arg, "" _Py_PARSE_INTPTR ":get_handle_inheritable", &handle)) {
        goto exit;
    }
    _return_value = os_get_handle_inheritable_impl(module, handle);
    if ((_return_value == -1) && PyErr_Occurred()) {
        goto exit;
    }
    return_value = PyBool_FromLong((long)_return_value);

exit:
    return return_value;
}

#endif /* defined(MS_WINDOWS) */

#if defined(MS_WINDOWS)

PyDoc_STRVAR(os_set_handle_inheritable__doc__,
"set_handle_inheritable($module, handle, inheritable, /)\n"
"--\n"
"\n"
"Set the inheritable flag of the specified handle.");

#define OS_SET_HANDLE_INHERITABLE_METHODDEF    \
    {"set_handle_inheritable", (PyCFunction)(void(*)(void))os_set_handle_inheritable, METH_FASTCALL, os_set_handle_inheritable__doc__},

static PyObject *
os_set_handle_inheritable_impl(PyObject *module, intptr_t handle,
                               int inheritable);

static PyObject *
os_set_handle_inheritable(PyObject *module, PyObject *const *args, Py_ssize_t nargs)
{
    PyObject *return_value = NULL;
    intptr_t handle;
    int inheritable;

    if (!_PyArg_ParseStack(args, nargs, "" _Py_PARSE_INTPTR "p:set_handle_inheritable",
        &handle, &inheritable)) {
        goto exit;
    }
    return_value = os_set_handle_inheritable_impl(module, handle, inheritable);

exit:
    return return_value;
}

#endif /* defined(MS_WINDOWS) */

#if !defined(MS_WINDOWS)

PyDoc_STRVAR(os_get_blocking__doc__,
"get_blocking($module, fd, /)\n"
"--\n"
"\n"
"Get the blocking mode of the file descriptor.\n"
"\n"
"Return False if the O_NONBLOCK flag is set, True if the flag is cleared.");

#define OS_GET_BLOCKING_METHODDEF    \
    {"get_blocking", (PyCFunction)os_get_blocking, METH_O, os_get_blocking__doc__},

static int
os_get_blocking_impl(PyObject *module, int fd);

static PyObject *
os_get_blocking(PyObject *module, PyObject *arg)
{
    PyObject *return_value = NULL;
    int fd;
    int _return_value;

    if (PyFloat_Check(arg)) {
        PyErr_SetString(PyExc_TypeError,
                        "integer argument expected, got float" );
        goto exit;
    }
    fd = _PyLong_AsInt(arg);
    if (fd == -1 && PyErr_Occurred()) {
        goto exit;
    }
    _return_value = os_get_blocking_impl(module, fd);
    if ((_return_value == -1) && PyErr_Occurred()) {
        goto exit;
    }
    return_value = PyBool_FromLong((long)_return_value);

exit:
    return return_value;
}

#endif /* !defined(MS_WINDOWS) */

#if !defined(MS_WINDOWS)

PyDoc_STRVAR(os_set_blocking__doc__,
"set_blocking($module, fd, blocking, /)\n"
"--\n"
"\n"
"Set the blocking mode of the specified file descriptor.\n"
"\n"
"Set the O_NONBLOCK flag if blocking is False,\n"
"clear the O_NONBLOCK flag otherwise.");

#define OS_SET_BLOCKING_METHODDEF    \
    {"set_blocking", (PyCFunction)(void(*)(void))os_set_blocking, METH_FASTCALL, os_set_blocking__doc__},

static PyObject *
os_set_blocking_impl(PyObject *module, int fd, int blocking);

static PyObject *
os_set_blocking(PyObject *module, PyObject *const *args, Py_ssize_t nargs)
{
    PyObject *return_value = NULL;
    int fd;
    int blocking;

    if (!_PyArg_CheckPositional("set_blocking", nargs, 2, 2)) {
        goto exit;
    }
    if (PyFloat_Check(args[0])) {
        PyErr_SetString(PyExc_TypeError,
                        "integer argument expected, got float" );
        goto exit;
    }
    fd = _PyLong_AsInt(args[0]);
    if (fd == -1 && PyErr_Occurred()) {
        goto exit;
    }
    if (PyFloat_Check(args[1])) {
        PyErr_SetString(PyExc_TypeError,
                        "integer argument expected, got float" );
        goto exit;
    }
    blocking = _PyLong_AsInt(args[1]);
    if (blocking == -1 && PyErr_Occurred()) {
        goto exit;
    }
    return_value = os_set_blocking_impl(module, fd, blocking);

exit:
    return return_value;
}

#endif /* !defined(MS_WINDOWS) */

PyDoc_STRVAR(os_DirEntry_is_symlink__doc__,
"is_symlink($self, /)\n"
"--\n"
"\n"
"Return True if the entry is a symbolic link; cached per entry.");

#define OS_DIRENTRY_IS_SYMLINK_METHODDEF    \
    {"is_symlink", (PyCFunction)os_DirEntry_is_symlink, METH_NOARGS, os_DirEntry_is_symlink__doc__},

static int
os_DirEntry_is_symlink_impl(DirEntry *self);

static PyObject *
os_DirEntry_is_symlink(DirEntry *self, PyObject *Py_UNUSED(ignored))
{
    PyObject *return_value = NULL;
    int _return_value;

    _return_value = os_DirEntry_is_symlink_impl(self);
    if ((_return_value == -1) && PyErr_Occurred()) {
        goto exit;
    }
    return_value = PyBool_FromLong((long)_return_value);

exit:
    return return_value;
}

PyDoc_STRVAR(os_DirEntry_stat__doc__,
"stat($self, /, *, follow_symlinks=True)\n"
"--\n"
"\n"
"Return stat_result object for the entry; cached per entry.");

#define OS_DIRENTRY_STAT_METHODDEF    \
    {"stat", (PyCFunction)(void(*)(void))os_DirEntry_stat, METH_FASTCALL|METH_KEYWORDS, os_DirEntry_stat__doc__},

static PyObject *
os_DirEntry_stat_impl(DirEntry *self, int follow_symlinks);

static PyObject *
os_DirEntry_stat(DirEntry *self, PyObject *const *args, Py_ssize_t nargs, PyObject *kwnames)
{
    PyObject *return_value = NULL;
    static const char * const _keywords[] = {"follow_symlinks", NULL};
    static _PyArg_Parser _parser = {NULL, _keywords, "stat", 0};
    PyObject *argsbuf[1];
    Py_ssize_t noptargs = nargs + (kwnames ? PyTuple_GET_SIZE(kwnames) : 0) - 0;
    int follow_symlinks = 1;

    args = _PyArg_UnpackKeywords(args, nargs, NULL, kwnames, &_parser, 0, 0, 0, argsbuf);
    if (!args) {
        goto exit;
    }
    if (!noptargs) {
        goto skip_optional_kwonly;
    }
    follow_symlinks = PyObject_IsTrue(args[0]);
    if (follow_symlinks < 0) {
        goto exit;
    }
skip_optional_kwonly:
    return_value = os_DirEntry_stat_impl(self, follow_symlinks);

exit:
    return return_value;
}

PyDoc_STRVAR(os_DirEntry_is_dir__doc__,
"is_dir($self, /, *, follow_symlinks=True)\n"
"--\n"
"\n"
"Return True if the entry is a directory; cached per entry.");

#define OS_DIRENTRY_IS_DIR_METHODDEF    \
    {"is_dir", (PyCFunction)(void(*)(void))os_DirEntry_is_dir, METH_FASTCALL|METH_KEYWORDS, os_DirEntry_is_dir__doc__},

static int
os_DirEntry_is_dir_impl(DirEntry *self, int follow_symlinks);

static PyObject *
os_DirEntry_is_dir(DirEntry *self, PyObject *const *args, Py_ssize_t nargs, PyObject *kwnames)
{
    PyObject *return_value = NULL;
    static const char * const _keywords[] = {"follow_symlinks", NULL};
    static _PyArg_Parser _parser = {NULL, _keywords, "is_dir", 0};
    PyObject *argsbuf[1];
    Py_ssize_t noptargs = nargs + (kwnames ? PyTuple_GET_SIZE(kwnames) : 0) - 0;
    int follow_symlinks = 1;
    int _return_value;

    args = _PyArg_UnpackKeywords(args, nargs, NULL, kwnames, &_parser, 0, 0, 0, argsbuf);
    if (!args) {
        goto exit;
    }
    if (!noptargs) {
        goto skip_optional_kwonly;
    }
    follow_symlinks = PyObject_IsTrue(args[0]);
    if (follow_symlinks < 0) {
        goto exit;
    }
skip_optional_kwonly:
    _return_value = os_DirEntry_is_dir_impl(self, follow_symlinks);
    if ((_return_value == -1) && PyErr_Occurred()) {
        goto exit;
    }
    return_value = PyBool_FromLong((long)_return_value);

exit:
    return return_value;
}

PyDoc_STRVAR(os_DirEntry_is_file__doc__,
"is_file($self, /, *, follow_symlinks=True)\n"
"--\n"
"\n"
"Return True if the entry is a file; cached per entry.");

#define OS_DIRENTRY_IS_FILE_METHODDEF    \
    {"is_file", (PyCFunction)(void(*)(void))os_DirEntry_is_file, METH_FASTCALL|METH_KEYWORDS, os_DirEntry_is_file__doc__},

static int
os_DirEntry_is_file_impl(DirEntry *self, int follow_symlinks);

static PyObject *
os_DirEntry_is_file(DirEntry *self, PyObject *const *args, Py_ssize_t nargs, PyObject *kwnames)
{
    PyObject *return_value = NULL;
    static const char * const _keywords[] = {"follow_symlinks", NULL};
    static _PyArg_Parser _parser = {NULL, _keywords, "is_file", 0};
    PyObject *argsbuf[1];
    Py_ssize_t noptargs = nargs + (kwnames ? PyTuple_GET_SIZE(kwnames) : 0) - 0;
    int follow_symlinks = 1;
    int _return_value;

    args = _PyArg_UnpackKeywords(args, nargs, NULL, kwnames, &_parser, 0, 0, 0, argsbuf);
    if (!args) {
        goto exit;
    }
    if (!noptargs) {
        goto skip_optional_kwonly;
    }
    follow_symlinks = PyObject_IsTrue(args[0]);
    if (follow_symlinks < 0) {
        goto exit;
    }
skip_optional_kwonly:
    _return_value = os_DirEntry_is_file_impl(self, follow_symlinks);
    if ((_return_value == -1) && PyErr_Occurred()) {
        goto exit;
    }
    return_value = PyBool_FromLong((long)_return_value);

exit:
    return return_value;
}

PyDoc_STRVAR(os_DirEntry_inode__doc__,
"inode($self, /)\n"
"--\n"
"\n"
"Return inode of the entry; cached per entry.");

#define OS_DIRENTRY_INODE_METHODDEF    \
    {"inode", (PyCFunction)os_DirEntry_inode, METH_NOARGS, os_DirEntry_inode__doc__},

static PyObject *
os_DirEntry_inode_impl(DirEntry *self);

static PyObject *
os_DirEntry_inode(DirEntry *self, PyObject *Py_UNUSED(ignored))
{
    return os_DirEntry_inode_impl(self);
}

PyDoc_STRVAR(os_DirEntry___fspath____doc__,
"__fspath__($self, /)\n"
"--\n"
"\n"
"Returns the path for the entry.");

#define OS_DIRENTRY___FSPATH___METHODDEF    \
    {"__fspath__", (PyCFunction)os_DirEntry___fspath__, METH_NOARGS, os_DirEntry___fspath____doc__},

static PyObject *
os_DirEntry___fspath___impl(DirEntry *self);

static PyObject *
os_DirEntry___fspath__(DirEntry *self, PyObject *Py_UNUSED(ignored))
{
    return os_DirEntry___fspath___impl(self);
}

PyDoc_STRVAR(os_scandir__doc__,
"scandir($module, /, path=None)\n"
"--\n"
"\n"
"Return an iterator of DirEntry objects for given path.\n"
"\n"
"path can be specified as either str, bytes, or a path-like object.  If path\n"
"is bytes, the names of yielded DirEntry objects will also be bytes; in\n"
"all other circumstances they will be str.\n"
"\n"
"If path is None, uses the path=\'.\'.");

#define OS_SCANDIR_METHODDEF    \
    {"scandir", (PyCFunction)(void(*)(void))os_scandir, METH_FASTCALL|METH_KEYWORDS, os_scandir__doc__},

static PyObject *
os_scandir_impl(PyObject *module, path_t *path);

static PyObject *
os_scandir(PyObject *module, PyObject *const *args, Py_ssize_t nargs, PyObject *kwnames)
{
    PyObject *return_value = NULL;
    static const char * const _keywords[] = {"path", NULL};
    static _PyArg_Parser _parser = {NULL, _keywords, "scandir", 0};
    PyObject *argsbuf[1];
    Py_ssize_t noptargs = nargs + (kwnames ? PyTuple_GET_SIZE(kwnames) : 0) - 0;
    path_t path = PATH_T_INITIALIZE("scandir", "path", 1, PATH_HAVE_FDOPENDIR);

    args = _PyArg_UnpackKeywords(args, nargs, NULL, kwnames, &_parser, 0, 1, 0, argsbuf);
    if (!args) {
        goto exit;
    }
    if (!noptargs) {
        goto skip_optional_pos;
    }
    if (!path_converter(args[0], &path)) {
        goto exit;
    }
skip_optional_pos:
    return_value = os_scandir_impl(module, &path);

exit:
    /* Cleanup for path */
    path_cleanup(&path);

    return return_value;
}

PyDoc_STRVAR(os_fspath__doc__,
"fspath($module, /, path)\n"
"--\n"
"\n"
"Return the file system path representation of the object.\n"
"\n"
"If the object is str or bytes, then allow it to pass through as-is. If the\n"
"object defines __fspath__(), then return the result of that method. All other\n"
"types raise a TypeError.");

#define OS_FSPATH_METHODDEF    \
    {"fspath", (PyCFunction)(void(*)(void))os_fspath, METH_FASTCALL|METH_KEYWORDS, os_fspath__doc__},

static PyObject *
os_fspath_impl(PyObject *module, PyObject *path);

static PyObject *
os_fspath(PyObject *module, PyObject *const *args, Py_ssize_t nargs, PyObject *kwnames)
{
    PyObject *return_value = NULL;
    static const char * const _keywords[] = {"path", NULL};
    static _PyArg_Parser _parser = {NULL, _keywords, "fspath", 0};
    PyObject *argsbuf[1];
    PyObject *path;

    args = _PyArg_UnpackKeywords(args, nargs, NULL, kwnames, &_parser, 1, 1, 0, argsbuf);
    if (!args) {
        goto exit;
    }
    path = args[0];
    return_value = os_fspath_impl(module, path);

exit:
    return return_value;
}

#if defined(HAVE_GETRANDOM_SYSCALL)

PyDoc_STRVAR(os_getrandom__doc__,
"getrandom($module, /, size, flags=0)\n"
"--\n"
"\n"
"Obtain a series of random bytes.");

#define OS_GETRANDOM_METHODDEF    \
    {"getrandom", (PyCFunction)(void(*)(void))os_getrandom, METH_FASTCALL|METH_KEYWORDS, os_getrandom__doc__},

static PyObject *
os_getrandom_impl(PyObject *module, Py_ssize_t size, int flags);

static PyObject *
os_getrandom(PyObject *module, PyObject *const *args, Py_ssize_t nargs, PyObject *kwnames)
{
    PyObject *return_value = NULL;
    static const char * const _keywords[] = {"size", "flags", NULL};
    static _PyArg_Parser _parser = {NULL, _keywords, "getrandom", 0};
    PyObject *argsbuf[2];
    Py_ssize_t noptargs = nargs + (kwnames ? PyTuple_GET_SIZE(kwnames) : 0) - 1;
    Py_ssize_t size;
    int flags = 0;

    args = _PyArg_UnpackKeywords(args, nargs, NULL, kwnames, &_parser, 1, 2, 0, argsbuf);
    if (!args) {
        goto exit;
    }
    if (PyFloat_Check(args[0])) {
        PyErr_SetString(PyExc_TypeError,
                        "integer argument expected, got float" );
        goto exit;
    }
    {
        Py_ssize_t ival = -1;
        PyObject *iobj = PyNumber_Index(args[0]);
        if (iobj != NULL) {
            ival = PyLong_AsSsize_t(iobj);
            Py_DECREF(iobj);
        }
        if (ival == -1 && PyErr_Occurred()) {
            goto exit;
        }
        size = ival;
    }
    if (!noptargs) {
        goto skip_optional_pos;
    }
    if (PyFloat_Check(args[1])) {
        PyErr_SetString(PyExc_TypeError,
                        "integer argument expected, got float" );
        goto exit;
    }
    flags = _PyLong_AsInt(args[1]);
    if (flags == -1 && PyErr_Occurred()) {
        goto exit;
    }
skip_optional_pos:
    return_value = os_getrandom_impl(module, size, flags);

exit:
    return return_value;
}

#endif /* defined(HAVE_GETRANDOM_SYSCALL) */

#if defined(MS_WINDOWS)

PyDoc_STRVAR(os_add_dll_directory__doc__,
"add_dll_directory($module, /, path)\n"
"--\n"
"\n"
"Add a path to the DLL search path.\n"
"\n"
"This search path is used when resolving dependencies for imported\n"
"extension modules (the module itself is resolved through sys.path),\n"
"and also by ctypes.\n"
"\n"
"Returns an opaque value that may be passed to os.remove_dll_directory\n"
"to remove this directory from the search path.");

#define OS_ADD_DLL_DIRECTORY_METHODDEF    \
    {"add_dll_directory", (PyCFunction)(void(*)(void))os_add_dll_directory, METH_FASTCALL|METH_KEYWORDS, os_add_dll_directory__doc__},

static PyObject *
os_add_dll_directory_impl(PyObject *module, path_t *path);

static PyObject *
os_add_dll_directory(PyObject *module, PyObject *const *args, Py_ssize_t nargs, PyObject *kwnames)
{
    PyObject *return_value = NULL;
    static const char * const _keywords[] = {"path", NULL};
    static _PyArg_Parser _parser = {"O&:add_dll_directory", _keywords, 0};
    path_t path = PATH_T_INITIALIZE("add_dll_directory", "path", 0, 0);

    if (!_PyArg_ParseStackAndKeywords(args, nargs, kwnames, &_parser,
        path_converter, &path)) {
        goto exit;
    }
    return_value = os_add_dll_directory_impl(module, &path);

exit:
    /* Cleanup for path */
    path_cleanup(&path);

    return return_value;
}

#endif /* defined(MS_WINDOWS) */

#if defined(MS_WINDOWS)

PyDoc_STRVAR(os_remove_dll_directory__doc__,
"remove_dll_directory($module, /, cookie)\n"
"--\n"
"\n"
"Removes a path from the DLL search path.\n"
"\n"
"The parameter is an opaque value that was returned from\n"
"os.add_dll_directory. You can only remove directories that you added\n"
"yourself.");

#define OS_REMOVE_DLL_DIRECTORY_METHODDEF    \
    {"remove_dll_directory", (PyCFunction)(void(*)(void))os_remove_dll_directory, METH_FASTCALL|METH_KEYWORDS, os_remove_dll_directory__doc__},

static PyObject *
os_remove_dll_directory_impl(PyObject *module, PyObject *cookie);

static PyObject *
os_remove_dll_directory(PyObject *module, PyObject *const *args, Py_ssize_t nargs, PyObject *kwnames)
{
    PyObject *return_value = NULL;
    static const char * const _keywords[] = {"cookie", NULL};
    static _PyArg_Parser _parser = {"O:remove_dll_directory", _keywords, 0};
    PyObject *cookie;

    if (!_PyArg_ParseStackAndKeywords(args, nargs, kwnames, &_parser,
        &cookie)) {
        goto exit;
    }
    return_value = os_remove_dll_directory_impl(module, cookie);

exit:
    return return_value;
}

#endif /* defined(MS_WINDOWS) */

#ifndef OS_TTYNAME_METHODDEF
    #define OS_TTYNAME_METHODDEF
#endif /* !defined(OS_TTYNAME_METHODDEF) */

#ifndef OS_CTERMID_METHODDEF
    #define OS_CTERMID_METHODDEF
#endif /* !defined(OS_CTERMID_METHODDEF) */

#ifndef OS_FCHDIR_METHODDEF
    #define OS_FCHDIR_METHODDEF
#endif /* !defined(OS_FCHDIR_METHODDEF) */

#ifndef OS_FCHMOD_METHODDEF
    #define OS_FCHMOD_METHODDEF
#endif /* !defined(OS_FCHMOD_METHODDEF) */

#ifndef OS_LCHMOD_METHODDEF
    #define OS_LCHMOD_METHODDEF
#endif /* !defined(OS_LCHMOD_METHODDEF) */

#ifndef OS_CHFLAGS_METHODDEF
    #define OS_CHFLAGS_METHODDEF
#endif /* !defined(OS_CHFLAGS_METHODDEF) */

#ifndef OS_LCHFLAGS_METHODDEF
    #define OS_LCHFLAGS_METHODDEF
#endif /* !defined(OS_LCHFLAGS_METHODDEF) */

#ifndef OS_CHROOT_METHODDEF
    #define OS_CHROOT_METHODDEF
#endif /* !defined(OS_CHROOT_METHODDEF) */

#ifndef OS_FSYNC_METHODDEF
    #define OS_FSYNC_METHODDEF
#endif /* !defined(OS_FSYNC_METHODDEF) */

#ifndef OS_SYNC_METHODDEF
    #define OS_SYNC_METHODDEF
#endif /* !defined(OS_SYNC_METHODDEF) */

#ifndef OS_FDATASYNC_METHODDEF
    #define OS_FDATASYNC_METHODDEF
#endif /* !defined(OS_FDATASYNC_METHODDEF) */

#ifndef OS_CHOWN_METHODDEF
    #define OS_CHOWN_METHODDEF
#endif /* !defined(OS_CHOWN_METHODDEF) */

#ifndef OS_FCHOWN_METHODDEF
    #define OS_FCHOWN_METHODDEF
#endif /* !defined(OS_FCHOWN_METHODDEF) */

#ifndef OS_LCHOWN_METHODDEF
    #define OS_LCHOWN_METHODDEF
#endif /* !defined(OS_LCHOWN_METHODDEF) */

#ifndef OS_LINK_METHODDEF
    #define OS_LINK_METHODDEF
#endif /* !defined(OS_LINK_METHODDEF) */

#ifndef OS__GETFULLPATHNAME_METHODDEF
    #define OS__GETFULLPATHNAME_METHODDEF
#endif /* !defined(OS__GETFULLPATHNAME_METHODDEF) */

#ifndef OS__GETFINALPATHNAME_METHODDEF
    #define OS__GETFINALPATHNAME_METHODDEF
#endif /* !defined(OS__GETFINALPATHNAME_METHODDEF) */

#ifndef OS__ISDIR_METHODDEF
    #define OS__ISDIR_METHODDEF
#endif /* !defined(OS__ISDIR_METHODDEF) */

#ifndef OS__GETVOLUMEPATHNAME_METHODDEF
    #define OS__GETVOLUMEPATHNAME_METHODDEF
#endif /* !defined(OS__GETVOLUMEPATHNAME_METHODDEF) */

#ifndef OS_NICE_METHODDEF
    #define OS_NICE_METHODDEF
#endif /* !defined(OS_NICE_METHODDEF) */

#ifndef OS_GETPRIORITY_METHODDEF
    #define OS_GETPRIORITY_METHODDEF
#endif /* !defined(OS_GETPRIORITY_METHODDEF) */

#ifndef OS_SETPRIORITY_METHODDEF
    #define OS_SETPRIORITY_METHODDEF
#endif /* !defined(OS_SETPRIORITY_METHODDEF) */

#ifndef OS_SYSTEM_METHODDEF
    #define OS_SYSTEM_METHODDEF
#endif /* !defined(OS_SYSTEM_METHODDEF) */

#ifndef OS_UNAME_METHODDEF
    #define OS_UNAME_METHODDEF
#endif /* !defined(OS_UNAME_METHODDEF) */

#ifndef OS_EXECV_METHODDEF
    #define OS_EXECV_METHODDEF
#endif /* !defined(OS_EXECV_METHODDEF) */

#ifndef OS_EXECVE_METHODDEF
    #define OS_EXECVE_METHODDEF
#endif /* !defined(OS_EXECVE_METHODDEF) */

#ifndef OS_POSIX_SPAWN_METHODDEF
    #define OS_POSIX_SPAWN_METHODDEF
#endif /* !defined(OS_POSIX_SPAWN_METHODDEF) */

#ifndef OS_POSIX_SPAWNP_METHODDEF
    #define OS_POSIX_SPAWNP_METHODDEF
#endif /* !defined(OS_POSIX_SPAWNP_METHODDEF) */

#ifndef OS_SPAWNV_METHODDEF
    #define OS_SPAWNV_METHODDEF
#endif /* !defined(OS_SPAWNV_METHODDEF) */

#ifndef OS_SPAWNVE_METHODDEF
    #define OS_SPAWNVE_METHODDEF
#endif /* !defined(OS_SPAWNVE_METHODDEF) */

#ifndef OS_REGISTER_AT_FORK_METHODDEF
    #define OS_REGISTER_AT_FORK_METHODDEF
#endif /* !defined(OS_REGISTER_AT_FORK_METHODDEF) */

#ifndef OS_FORK1_METHODDEF
    #define OS_FORK1_METHODDEF
#endif /* !defined(OS_FORK1_METHODDEF) */

#ifndef OS_FORK_METHODDEF
    #define OS_FORK_METHODDEF
#endif /* !defined(OS_FORK_METHODDEF) */

#ifndef OS_SCHED_GET_PRIORITY_MAX_METHODDEF
    #define OS_SCHED_GET_PRIORITY_MAX_METHODDEF
#endif /* !defined(OS_SCHED_GET_PRIORITY_MAX_METHODDEF) */

#ifndef OS_SCHED_GET_PRIORITY_MIN_METHODDEF
    #define OS_SCHED_GET_PRIORITY_MIN_METHODDEF
#endif /* !defined(OS_SCHED_GET_PRIORITY_MIN_METHODDEF) */

#ifndef OS_SCHED_GETSCHEDULER_METHODDEF
    #define OS_SCHED_GETSCHEDULER_METHODDEF
#endif /* !defined(OS_SCHED_GETSCHEDULER_METHODDEF) */

#ifndef OS_SCHED_SETSCHEDULER_METHODDEF
    #define OS_SCHED_SETSCHEDULER_METHODDEF
#endif /* !defined(OS_SCHED_SETSCHEDULER_METHODDEF) */

#ifndef OS_SCHED_GETPARAM_METHODDEF
    #define OS_SCHED_GETPARAM_METHODDEF
#endif /* !defined(OS_SCHED_GETPARAM_METHODDEF) */

#ifndef OS_SCHED_SETPARAM_METHODDEF
    #define OS_SCHED_SETPARAM_METHODDEF
#endif /* !defined(OS_SCHED_SETPARAM_METHODDEF) */

#ifndef OS_SCHED_RR_GET_INTERVAL_METHODDEF
    #define OS_SCHED_RR_GET_INTERVAL_METHODDEF
#endif /* !defined(OS_SCHED_RR_GET_INTERVAL_METHODDEF) */

#ifndef OS_SCHED_YIELD_METHODDEF
    #define OS_SCHED_YIELD_METHODDEF
#endif /* !defined(OS_SCHED_YIELD_METHODDEF) */

#ifndef OS_SCHED_SETAFFINITY_METHODDEF
    #define OS_SCHED_SETAFFINITY_METHODDEF
#endif /* !defined(OS_SCHED_SETAFFINITY_METHODDEF) */

#ifndef OS_SCHED_GETAFFINITY_METHODDEF
    #define OS_SCHED_GETAFFINITY_METHODDEF
#endif /* !defined(OS_SCHED_GETAFFINITY_METHODDEF) */

#ifndef OS_OPENPTY_METHODDEF
    #define OS_OPENPTY_METHODDEF
#endif /* !defined(OS_OPENPTY_METHODDEF) */

#ifndef OS_FORKPTY_METHODDEF
    #define OS_FORKPTY_METHODDEF
#endif /* !defined(OS_FORKPTY_METHODDEF) */

#ifndef OS_GETEGID_METHODDEF
    #define OS_GETEGID_METHODDEF
#endif /* !defined(OS_GETEGID_METHODDEF) */

#ifndef OS_GETEUID_METHODDEF
    #define OS_GETEUID_METHODDEF
#endif /* !defined(OS_GETEUID_METHODDEF) */

#ifndef OS_GETGID_METHODDEF
    #define OS_GETGID_METHODDEF
#endif /* !defined(OS_GETGID_METHODDEF) */

#ifndef OS_GETPID_METHODDEF
    #define OS_GETPID_METHODDEF
#endif /* !defined(OS_GETPID_METHODDEF) */

#ifndef OS_GETGROUPS_METHODDEF
    #define OS_GETGROUPS_METHODDEF
#endif /* !defined(OS_GETGROUPS_METHODDEF) */

#ifndef OS_GETPGID_METHODDEF
    #define OS_GETPGID_METHODDEF
#endif /* !defined(OS_GETPGID_METHODDEF) */

#ifndef OS_GETPGRP_METHODDEF
    #define OS_GETPGRP_METHODDEF
#endif /* !defined(OS_GETPGRP_METHODDEF) */

#ifndef OS_SETPGRP_METHODDEF
    #define OS_SETPGRP_METHODDEF
#endif /* !defined(OS_SETPGRP_METHODDEF) */

#ifndef OS_GETPPID_METHODDEF
    #define OS_GETPPID_METHODDEF
#endif /* !defined(OS_GETPPID_METHODDEF) */

#ifndef OS_GETLOGIN_METHODDEF
    #define OS_GETLOGIN_METHODDEF
#endif /* !defined(OS_GETLOGIN_METHODDEF) */

#ifndef OS_GETUID_METHODDEF
    #define OS_GETUID_METHODDEF
#endif /* !defined(OS_GETUID_METHODDEF) */

#ifndef OS_KILL_METHODDEF
    #define OS_KILL_METHODDEF
#endif /* !defined(OS_KILL_METHODDEF) */

#ifndef OS_KILLPG_METHODDEF
    #define OS_KILLPG_METHODDEF
#endif /* !defined(OS_KILLPG_METHODDEF) */

#ifndef OS_PLOCK_METHODDEF
    #define OS_PLOCK_METHODDEF
#endif /* !defined(OS_PLOCK_METHODDEF) */

#ifndef OS_SETUID_METHODDEF
    #define OS_SETUID_METHODDEF
#endif /* !defined(OS_SETUID_METHODDEF) */

#ifndef OS_SETEUID_METHODDEF
    #define OS_SETEUID_METHODDEF
#endif /* !defined(OS_SETEUID_METHODDEF) */

#ifndef OS_SETEGID_METHODDEF
    #define OS_SETEGID_METHODDEF
#endif /* !defined(OS_SETEGID_METHODDEF) */

#ifndef OS_SETREUID_METHODDEF
    #define OS_SETREUID_METHODDEF
#endif /* !defined(OS_SETREUID_METHODDEF) */

#ifndef OS_SETREGID_METHODDEF
    #define OS_SETREGID_METHODDEF
#endif /* !defined(OS_SETREGID_METHODDEF) */

#ifndef OS_SETGID_METHODDEF
    #define OS_SETGID_METHODDEF
#endif /* !defined(OS_SETGID_METHODDEF) */

#ifndef OS_SETGROUPS_METHODDEF
    #define OS_SETGROUPS_METHODDEF
#endif /* !defined(OS_SETGROUPS_METHODDEF) */

#ifndef OS_WAIT3_METHODDEF
    #define OS_WAIT3_METHODDEF
#endif /* !defined(OS_WAIT3_METHODDEF) */

#ifndef OS_WAIT4_METHODDEF
    #define OS_WAIT4_METHODDEF
#endif /* !defined(OS_WAIT4_METHODDEF) */

#ifndef OS_WAITID_METHODDEF
    #define OS_WAITID_METHODDEF
#endif /* !defined(OS_WAITID_METHODDEF) */

#ifndef OS_WAITPID_METHODDEF
    #define OS_WAITPID_METHODDEF
#endif /* !defined(OS_WAITPID_METHODDEF) */

#ifndef OS_WAIT_METHODDEF
    #define OS_WAIT_METHODDEF
#endif /* !defined(OS_WAIT_METHODDEF) */

#ifndef OS_READLINK_METHODDEF
    #define OS_READLINK_METHODDEF
#endif /* !defined(OS_READLINK_METHODDEF) */

#ifndef OS_SYMLINK_METHODDEF
    #define OS_SYMLINK_METHODDEF
#endif /* !defined(OS_SYMLINK_METHODDEF) */

#ifndef OS_TIMES_METHODDEF
    #define OS_TIMES_METHODDEF
#endif /* !defined(OS_TIMES_METHODDEF) */

#ifndef OS_GETSID_METHODDEF
    #define OS_GETSID_METHODDEF
#endif /* !defined(OS_GETSID_METHODDEF) */

#ifndef OS_SETSID_METHODDEF
    #define OS_SETSID_METHODDEF
#endif /* !defined(OS_SETSID_METHODDEF) */

#ifndef OS_SETPGID_METHODDEF
    #define OS_SETPGID_METHODDEF
#endif /* !defined(OS_SETPGID_METHODDEF) */

#ifndef OS_TCGETPGRP_METHODDEF
    #define OS_TCGETPGRP_METHODDEF
#endif /* !defined(OS_TCGETPGRP_METHODDEF) */

#ifndef OS_TCSETPGRP_METHODDEF
    #define OS_TCSETPGRP_METHODDEF
#endif /* !defined(OS_TCSETPGRP_METHODDEF) */

#ifndef OS_LOCKF_METHODDEF
    #define OS_LOCKF_METHODDEF
#endif /* !defined(OS_LOCKF_METHODDEF) */

#ifndef OS_READV_METHODDEF
    #define OS_READV_METHODDEF
#endif /* !defined(OS_READV_METHODDEF) */

#ifndef OS_PREAD_METHODDEF
    #define OS_PREAD_METHODDEF
#endif /* !defined(OS_PREAD_METHODDEF) */

#ifndef OS_PREADV_METHODDEF
    #define OS_PREADV_METHODDEF
#endif /* !defined(OS_PREADV_METHODDEF) */

#ifndef OS__FCOPYFILE_METHODDEF
    #define OS__FCOPYFILE_METHODDEF
#endif /* !defined(OS__FCOPYFILE_METHODDEF) */

#ifndef OS_PIPE_METHODDEF
    #define OS_PIPE_METHODDEF
#endif /* !defined(OS_PIPE_METHODDEF) */

#ifndef OS_PIPE2_METHODDEF
    #define OS_PIPE2_METHODDEF
#endif /* !defined(OS_PIPE2_METHODDEF) */

#ifndef OS_WRITEV_METHODDEF
    #define OS_WRITEV_METHODDEF
#endif /* !defined(OS_WRITEV_METHODDEF) */

#ifndef OS_PWRITE_METHODDEF
    #define OS_PWRITE_METHODDEF
#endif /* !defined(OS_PWRITE_METHODDEF) */

#ifndef OS_PWRITEV_METHODDEF
    #define OS_PWRITEV_METHODDEF
#endif /* !defined(OS_PWRITEV_METHODDEF) */

#ifndef OS_MKFIFO_METHODDEF
    #define OS_MKFIFO_METHODDEF
#endif /* !defined(OS_MKFIFO_METHODDEF) */

#ifndef OS_MKNOD_METHODDEF
    #define OS_MKNOD_METHODDEF
#endif /* !defined(OS_MKNOD_METHODDEF) */

#ifndef OS_MAJOR_METHODDEF
    #define OS_MAJOR_METHODDEF
#endif /* !defined(OS_MAJOR_METHODDEF) */

#ifndef OS_MINOR_METHODDEF
    #define OS_MINOR_METHODDEF
#endif /* !defined(OS_MINOR_METHODDEF) */

#ifndef OS_MAKEDEV_METHODDEF
    #define OS_MAKEDEV_METHODDEF
#endif /* !defined(OS_MAKEDEV_METHODDEF) */

#ifndef OS_FTRUNCATE_METHODDEF
    #define OS_FTRUNCATE_METHODDEF
#endif /* !defined(OS_FTRUNCATE_METHODDEF) */

#ifndef OS_TRUNCATE_METHODDEF
    #define OS_TRUNCATE_METHODDEF
#endif /* !defined(OS_TRUNCATE_METHODDEF) */

#ifndef OS_POSIX_FALLOCATE_METHODDEF
    #define OS_POSIX_FALLOCATE_METHODDEF
#endif /* !defined(OS_POSIX_FALLOCATE_METHODDEF) */

#ifndef OS_POSIX_FADVISE_METHODDEF
    #define OS_POSIX_FADVISE_METHODDEF
#endif /* !defined(OS_POSIX_FADVISE_METHODDEF) */

#ifndef OS_PUTENV_METHODDEF
    #define OS_PUTENV_METHODDEF
#endif /* !defined(OS_PUTENV_METHODDEF) */

#ifndef OS_UNSETENV_METHODDEF
    #define OS_UNSETENV_METHODDEF
#endif /* !defined(OS_UNSETENV_METHODDEF) */

#ifndef OS_WCOREDUMP_METHODDEF
    #define OS_WCOREDUMP_METHODDEF
#endif /* !defined(OS_WCOREDUMP_METHODDEF) */

#ifndef OS_WIFCONTINUED_METHODDEF
    #define OS_WIFCONTINUED_METHODDEF
#endif /* !defined(OS_WIFCONTINUED_METHODDEF) */

#ifndef OS_WIFSTOPPED_METHODDEF
    #define OS_WIFSTOPPED_METHODDEF
#endif /* !defined(OS_WIFSTOPPED_METHODDEF) */

#ifndef OS_WIFSIGNALED_METHODDEF
    #define OS_WIFSIGNALED_METHODDEF
#endif /* !defined(OS_WIFSIGNALED_METHODDEF) */

#ifndef OS_WIFEXITED_METHODDEF
    #define OS_WIFEXITED_METHODDEF
#endif /* !defined(OS_WIFEXITED_METHODDEF) */

#ifndef OS_WEXITSTATUS_METHODDEF
    #define OS_WEXITSTATUS_METHODDEF
#endif /* !defined(OS_WEXITSTATUS_METHODDEF) */

#ifndef OS_WTERMSIG_METHODDEF
    #define OS_WTERMSIG_METHODDEF
#endif /* !defined(OS_WTERMSIG_METHODDEF) */

#ifndef OS_WSTOPSIG_METHODDEF
    #define OS_WSTOPSIG_METHODDEF
#endif /* !defined(OS_WSTOPSIG_METHODDEF) */

#ifndef OS_FSTATVFS_METHODDEF
    #define OS_FSTATVFS_METHODDEF
#endif /* !defined(OS_FSTATVFS_METHODDEF) */

#ifndef OS_STATVFS_METHODDEF
    #define OS_STATVFS_METHODDEF
#endif /* !defined(OS_STATVFS_METHODDEF) */

#ifndef OS__GETDISKUSAGE_METHODDEF
    #define OS__GETDISKUSAGE_METHODDEF
#endif /* !defined(OS__GETDISKUSAGE_METHODDEF) */

#ifndef OS_FPATHCONF_METHODDEF
    #define OS_FPATHCONF_METHODDEF
#endif /* !defined(OS_FPATHCONF_METHODDEF) */

#ifndef OS_PATHCONF_METHODDEF
    #define OS_PATHCONF_METHODDEF
#endif /* !defined(OS_PATHCONF_METHODDEF) */

#ifndef OS_CONFSTR_METHODDEF
    #define OS_CONFSTR_METHODDEF
#endif /* !defined(OS_CONFSTR_METHODDEF) */

#ifndef OS_SYSCONF_METHODDEF
    #define OS_SYSCONF_METHODDEF
#endif /* !defined(OS_SYSCONF_METHODDEF) */

#ifndef OS_STARTFILE_METHODDEF
    #define OS_STARTFILE_METHODDEF
#endif /* !defined(OS_STARTFILE_METHODDEF) */

#ifndef OS_GETLOADAVG_METHODDEF
    #define OS_GETLOADAVG_METHODDEF
#endif /* !defined(OS_GETLOADAVG_METHODDEF) */

#ifndef OS_SETRESUID_METHODDEF
    #define OS_SETRESUID_METHODDEF
#endif /* !defined(OS_SETRESUID_METHODDEF) */

#ifndef OS_SETRESGID_METHODDEF
    #define OS_SETRESGID_METHODDEF
#endif /* !defined(OS_SETRESGID_METHODDEF) */

#ifndef OS_GETRESUID_METHODDEF
    #define OS_GETRESUID_METHODDEF
#endif /* !defined(OS_GETRESUID_METHODDEF) */

#ifndef OS_GETRESGID_METHODDEF
    #define OS_GETRESGID_METHODDEF
#endif /* !defined(OS_GETRESGID_METHODDEF) */

#ifndef OS_GETXATTR_METHODDEF
    #define OS_GETXATTR_METHODDEF
#endif /* !defined(OS_GETXATTR_METHODDEF) */

#ifndef OS_SETXATTR_METHODDEF
    #define OS_SETXATTR_METHODDEF
#endif /* !defined(OS_SETXATTR_METHODDEF) */

#ifndef OS_REMOVEXATTR_METHODDEF
    #define OS_REMOVEXATTR_METHODDEF
#endif /* !defined(OS_REMOVEXATTR_METHODDEF) */

#ifndef OS_LISTXATTR_METHODDEF
    #define OS_LISTXATTR_METHODDEF
#endif /* !defined(OS_LISTXATTR_METHODDEF) */

#ifndef OS_GET_HANDLE_INHERITABLE_METHODDEF
    #define OS_GET_HANDLE_INHERITABLE_METHODDEF
#endif /* !defined(OS_GET_HANDLE_INHERITABLE_METHODDEF) */

#ifndef OS_SET_HANDLE_INHERITABLE_METHODDEF
    #define OS_SET_HANDLE_INHERITABLE_METHODDEF
#endif /* !defined(OS_SET_HANDLE_INHERITABLE_METHODDEF) */

#ifndef OS_GET_BLOCKING_METHODDEF
    #define OS_GET_BLOCKING_METHODDEF
#endif /* !defined(OS_GET_BLOCKING_METHODDEF) */

#ifndef OS_SET_BLOCKING_METHODDEF
    #define OS_SET_BLOCKING_METHODDEF
#endif /* !defined(OS_SET_BLOCKING_METHODDEF) */

#ifndef OS_GETRANDOM_METHODDEF
    #define OS_GETRANDOM_METHODDEF
#endif /* !defined(OS_GETRANDOM_METHODDEF) */
<<<<<<< HEAD

#ifndef OS_ADD_DLL_DIRECTORY_METHODDEF
    #define OS_ADD_DLL_DIRECTORY_METHODDEF
#endif /* !defined(OS_ADD_DLL_DIRECTORY_METHODDEF) */

#ifndef OS_REMOVE_DLL_DIRECTORY_METHODDEF
    #define OS_REMOVE_DLL_DIRECTORY_METHODDEF
#endif /* !defined(OS_REMOVE_DLL_DIRECTORY_METHODDEF) */
/*[clinic end generated code: output=486052d2be922e0c input=a9049054013a1b77]*/
=======
/*[clinic end generated code: output=1a9c62f5841221ae input=a9049054013a1b77]*/
>>>>>>> 3fe7fa31
<|MERGE_RESOLUTION|>--- conflicted
+++ resolved
@@ -7987,11 +7987,15 @@
 {
     PyObject *return_value = NULL;
     static const char * const _keywords[] = {"path", NULL};
-    static _PyArg_Parser _parser = {"O&:add_dll_directory", _keywords, 0};
+    static _PyArg_Parser _parser = {NULL, _keywords, "add_dll_directory", 0};
+    PyObject *argsbuf[1];
     path_t path = PATH_T_INITIALIZE("add_dll_directory", "path", 0, 0);
 
-    if (!_PyArg_ParseStackAndKeywords(args, nargs, kwnames, &_parser,
-        path_converter, &path)) {
+    args = _PyArg_UnpackKeywords(args, nargs, NULL, kwnames, &_parser, 1, 1, 0, argsbuf);
+    if (!args) {
+        goto exit;
+    }
+    if (!path_converter(args[0], &path)) {
         goto exit;
     }
     return_value = os_add_dll_directory_impl(module, &path);
@@ -8028,13 +8032,15 @@
 {
     PyObject *return_value = NULL;
     static const char * const _keywords[] = {"cookie", NULL};
-    static _PyArg_Parser _parser = {"O:remove_dll_directory", _keywords, 0};
+    static _PyArg_Parser _parser = {NULL, _keywords, "remove_dll_directory", 0};
+    PyObject *argsbuf[1];
     PyObject *cookie;
 
-    if (!_PyArg_ParseStackAndKeywords(args, nargs, kwnames, &_parser,
-        &cookie)) {
-        goto exit;
-    }
+    args = _PyArg_UnpackKeywords(args, nargs, NULL, kwnames, &_parser, 1, 1, 0, argsbuf);
+    if (!args) {
+        goto exit;
+    }
+    cookie = args[0];
     return_value = os_remove_dll_directory_impl(module, cookie);
 
 exit:
@@ -8562,7 +8568,6 @@
 #ifndef OS_GETRANDOM_METHODDEF
     #define OS_GETRANDOM_METHODDEF
 #endif /* !defined(OS_GETRANDOM_METHODDEF) */
-<<<<<<< HEAD
 
 #ifndef OS_ADD_DLL_DIRECTORY_METHODDEF
     #define OS_ADD_DLL_DIRECTORY_METHODDEF
@@ -8571,7 +8576,4 @@
 #ifndef OS_REMOVE_DLL_DIRECTORY_METHODDEF
     #define OS_REMOVE_DLL_DIRECTORY_METHODDEF
 #endif /* !defined(OS_REMOVE_DLL_DIRECTORY_METHODDEF) */
-/*[clinic end generated code: output=486052d2be922e0c input=a9049054013a1b77]*/
-=======
-/*[clinic end generated code: output=1a9c62f5841221ae input=a9049054013a1b77]*/
->>>>>>> 3fe7fa31
+/*[clinic end generated code: output=d25a7c071b3ff18e input=a9049054013a1b77]*/