--- conflicted
+++ resolved
@@ -5233,8 +5233,31 @@
 os_setns(PyObject *module, PyObject *const *args, Py_ssize_t nargs, PyObject *kwnames)
 {
     PyObject *return_value = NULL;
+    #if defined(Py_BUILD_CORE) && !defined(Py_BUILD_CORE_MODULE)
+
+    #define NUM_KEYWORDS 2
+    static struct {
+        PyGC_Head _this_is_not_used;
+        PyObject_VAR_HEAD
+        PyObject *ob_item[NUM_KEYWORDS];
+    } _kwtuple = {
+        .ob_base = PyVarObject_HEAD_INIT(&PyTuple_Type, NUM_KEYWORDS)
+        .ob_item = { &_Py_ID(fd), &_Py_ID(nstype), },
+    };
+    #undef NUM_KEYWORDS
+    #define KWTUPLE (&_kwtuple.ob_base.ob_base)
+
+    #else  // !Py_BUILD_CORE
+    #  define KWTUPLE NULL
+    #endif  // !Py_BUILD_CORE
+
     static const char * const _keywords[] = {"fd", "nstype", NULL};
-    static _PyArg_Parser _parser = {NULL, _keywords, "setns", 0};
+    static _PyArg_Parser _parser = {
+        .keywords = _keywords,
+        .fname = "setns",
+        .kwtuple = KWTUPLE,
+    };
+    #undef KWTUPLE
     PyObject *argsbuf[2];
     Py_ssize_t noptargs = nargs + (kwnames ? PyTuple_GET_SIZE(kwnames) : 0) - 1;
     int fd;
@@ -5284,8 +5307,31 @@
 os_unshare(PyObject *module, PyObject *const *args, Py_ssize_t nargs, PyObject *kwnames)
 {
     PyObject *return_value = NULL;
+    #if defined(Py_BUILD_CORE) && !defined(Py_BUILD_CORE_MODULE)
+
+    #define NUM_KEYWORDS 1
+    static struct {
+        PyGC_Head _this_is_not_used;
+        PyObject_VAR_HEAD
+        PyObject *ob_item[NUM_KEYWORDS];
+    } _kwtuple = {
+        .ob_base = PyVarObject_HEAD_INIT(&PyTuple_Type, NUM_KEYWORDS)
+        .ob_item = { &_Py_ID(flags), },
+    };
+    #undef NUM_KEYWORDS
+    #define KWTUPLE (&_kwtuple.ob_base.ob_base)
+
+    #else  // !Py_BUILD_CORE
+    #  define KWTUPLE NULL
+    #endif  // !Py_BUILD_CORE
+
     static const char * const _keywords[] = {"flags", NULL};
-    static _PyArg_Parser _parser = {NULL, _keywords, "unshare", 0};
+    static _PyArg_Parser _parser = {
+        .keywords = _keywords,
+        .fname = "unshare",
+        .kwtuple = KWTUPLE,
+    };
+    #undef KWTUPLE
     PyObject *argsbuf[1];
     int flags;
 
@@ -11470,8 +11516,4 @@
 #ifndef OS_WAITSTATUS_TO_EXITCODE_METHODDEF
     #define OS_WAITSTATUS_TO_EXITCODE_METHODDEF
 #endif /* !defined(OS_WAITSTATUS_TO_EXITCODE_METHODDEF) */
-<<<<<<< HEAD
-/*[clinic end generated code: output=47c67bd1b48a05f3 input=a9049054013a1b77]*/
-=======
-/*[clinic end generated code: output=dc71eece3fc988a7 input=a9049054013a1b77]*/
->>>>>>> f51f54f3
+/*[clinic end generated code: output=0f52f7c1ed73f17b input=a9049054013a1b77]*/