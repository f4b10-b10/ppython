--- conflicted
+++ resolved
@@ -1,1378 +1,1374 @@
-/*[clinic input]
-preserve
-[clinic start generated code]*/
-
-#if defined(Py_BUILD_CORE) && !defined(Py_BUILD_CORE_MODULE)
-#  include "pycore_gc.h"            // PyGC_Head
-#  include "pycore_runtime.h"       // _Py_ID()
-#endif
-
-
-PyDoc_STRVAR(_winapi_Overlapped_GetOverlappedResult__doc__,
-"GetOverlappedResult($self, wait, /)\n"
-"--\n"
-"\n");
-
-#define _WINAPI_OVERLAPPED_GETOVERLAPPEDRESULT_METHODDEF    \
-    {"GetOverlappedResult", (PyCFunction)_winapi_Overlapped_GetOverlappedResult, METH_O, _winapi_Overlapped_GetOverlappedResult__doc__},
-
-static PyObject *
-_winapi_Overlapped_GetOverlappedResult_impl(OverlappedObject *self, int wait);
-
-static PyObject *
-_winapi_Overlapped_GetOverlappedResult(OverlappedObject *self, PyObject *arg)
-{
-    PyObject *return_value = NULL;
-    int wait;
-
-    wait = PyObject_IsTrue(arg);
-    if (wait < 0) {
-        goto exit;
-    }
-    return_value = _winapi_Overlapped_GetOverlappedResult_impl(self, wait);
-
-exit:
-    return return_value;
-}
-
-PyDoc_STRVAR(_winapi_Overlapped_getbuffer__doc__,
-"getbuffer($self, /)\n"
-"--\n"
-"\n");
-
-#define _WINAPI_OVERLAPPED_GETBUFFER_METHODDEF    \
-    {"getbuffer", (PyCFunction)_winapi_Overlapped_getbuffer, METH_NOARGS, _winapi_Overlapped_getbuffer__doc__},
-
-static PyObject *
-_winapi_Overlapped_getbuffer_impl(OverlappedObject *self);
-
-static PyObject *
-_winapi_Overlapped_getbuffer(OverlappedObject *self, PyObject *Py_UNUSED(ignored))
-{
-    return _winapi_Overlapped_getbuffer_impl(self);
-}
-
-PyDoc_STRVAR(_winapi_Overlapped_cancel__doc__,
-"cancel($self, /)\n"
-"--\n"
-"\n");
-
-#define _WINAPI_OVERLAPPED_CANCEL_METHODDEF    \
-    {"cancel", (PyCFunction)_winapi_Overlapped_cancel, METH_NOARGS, _winapi_Overlapped_cancel__doc__},
-
-static PyObject *
-_winapi_Overlapped_cancel_impl(OverlappedObject *self);
-
-static PyObject *
-_winapi_Overlapped_cancel(OverlappedObject *self, PyObject *Py_UNUSED(ignored))
-{
-    return _winapi_Overlapped_cancel_impl(self);
-}
-
-PyDoc_STRVAR(_winapi_CloseHandle__doc__,
-"CloseHandle($module, handle, /)\n"
-"--\n"
-"\n"
-"Close handle.");
-
-#define _WINAPI_CLOSEHANDLE_METHODDEF    \
-    {"CloseHandle", (PyCFunction)_winapi_CloseHandle, METH_O, _winapi_CloseHandle__doc__},
-
-static PyObject *
-_winapi_CloseHandle_impl(PyObject *module, HANDLE handle);
-
-static PyObject *
-_winapi_CloseHandle(PyObject *module, PyObject *arg)
-{
-    PyObject *return_value = NULL;
-    HANDLE handle;
-
-    if (!PyArg_Parse(arg, "" F_HANDLE ":CloseHandle", &handle)) {
-        goto exit;
-    }
-    return_value = _winapi_CloseHandle_impl(module, handle);
-
-exit:
-    return return_value;
-}
-
-PyDoc_STRVAR(_winapi_ConnectNamedPipe__doc__,
-"ConnectNamedPipe($module, /, handle, overlapped=False)\n"
-"--\n"
-"\n");
-
-#define _WINAPI_CONNECTNAMEDPIPE_METHODDEF    \
-    {"ConnectNamedPipe", _PyCFunction_CAST(_winapi_ConnectNamedPipe), METH_FASTCALL|METH_KEYWORDS, _winapi_ConnectNamedPipe__doc__},
-
-static PyObject *
-_winapi_ConnectNamedPipe_impl(PyObject *module, HANDLE handle,
-                              int use_overlapped);
-
-static PyObject *
-_winapi_ConnectNamedPipe(PyObject *module, PyObject *const *args, Py_ssize_t nargs, PyObject *kwnames)
-{
-    PyObject *return_value = NULL;
-    #if defined(Py_BUILD_CORE) && !defined(Py_BUILD_CORE_MODULE)
-
-    #define NUM_KEYWORDS 2
-    static struct {
-        PyGC_Head _this_is_not_used;
-        PyObject_VAR_HEAD
-        PyObject *ob_item[NUM_KEYWORDS];
-    } _kwtuple = {
-        .ob_base = PyVarObject_HEAD_INIT(&PyTuple_Type, NUM_KEYWORDS)
-        .ob_item = { &_Py_ID(handle), &_Py_ID(overlapped), },
-    };
-    #undef NUM_KEYWORDS
-    #define KWTUPLE (&_kwtuple.ob_base.ob_base)
-
-    #else  // !Py_BUILD_CORE
-    #  define KWTUPLE NULL
-    #endif  // !Py_BUILD_CORE
-
-    static const char * const _keywords[] = {"handle", "overlapped", NULL};
-    static _PyArg_Parser _parser = {
-        .keywords = _keywords,
-        .format = "" F_HANDLE "|i:ConnectNamedPipe",
-        .kwtuple = KWTUPLE,
-    };
-    #undef KWTUPLE
-    HANDLE handle;
-    int use_overlapped = 0;
-
-    if (!_PyArg_ParseStackAndKeywords(args, nargs, kwnames, &_parser,
-        &handle, &use_overlapped)) {
-        goto exit;
-    }
-    return_value = _winapi_ConnectNamedPipe_impl(module, handle, use_overlapped);
-
-exit:
-    return return_value;
-}
-
-PyDoc_STRVAR(_winapi_CreateFile__doc__,
-"CreateFile($module, file_name, desired_access, share_mode,\n"
-"           security_attributes, creation_disposition,\n"
-"           flags_and_attributes, template_file, /)\n"
-"--\n"
-"\n");
-
-#define _WINAPI_CREATEFILE_METHODDEF    \
-    {"CreateFile", _PyCFunction_CAST(_winapi_CreateFile), METH_FASTCALL, _winapi_CreateFile__doc__},
-
-static HANDLE
-_winapi_CreateFile_impl(PyObject *module, LPCTSTR file_name,
-                        DWORD desired_access, DWORD share_mode,
-                        LPSECURITY_ATTRIBUTES security_attributes,
-                        DWORD creation_disposition,
-                        DWORD flags_and_attributes, HANDLE template_file);
-
-static PyObject *
-_winapi_CreateFile(PyObject *module, PyObject *const *args, Py_ssize_t nargs)
-{
-    PyObject *return_value = NULL;
-    LPCTSTR file_name;
-    DWORD desired_access;
-    DWORD share_mode;
-    LPSECURITY_ATTRIBUTES security_attributes;
-    DWORD creation_disposition;
-    DWORD flags_and_attributes;
-    HANDLE template_file;
-    HANDLE _return_value;
-
-    if (!_PyArg_ParseStack(args, nargs, "skk" F_POINTER "kk" F_HANDLE ":CreateFile",
-        &file_name, &desired_access, &share_mode, &security_attributes, &creation_disposition, &flags_and_attributes, &template_file)) {
-        goto exit;
-    }
-    _return_value = _winapi_CreateFile_impl(module, file_name, desired_access, share_mode, security_attributes, creation_disposition, flags_and_attributes, template_file);
-    if ((_return_value == INVALID_HANDLE_VALUE) && PyErr_Occurred()) {
-        goto exit;
-    }
-    if (_return_value == NULL) {
-        Py_RETURN_NONE;
-    }
-    return_value = HANDLE_TO_PYNUM(_return_value);
-
-exit:
-    return return_value;
-}
-
-PyDoc_STRVAR(_winapi_CreateFileMapping__doc__,
-"CreateFileMapping($module, file_handle, security_attributes, protect,\n"
-"                  max_size_high, max_size_low, name, /)\n"
-"--\n"
-"\n");
-
-#define _WINAPI_CREATEFILEMAPPING_METHODDEF    \
-    {"CreateFileMapping", _PyCFunction_CAST(_winapi_CreateFileMapping), METH_FASTCALL, _winapi_CreateFileMapping__doc__},
-
-static HANDLE
-_winapi_CreateFileMapping_impl(PyObject *module, HANDLE file_handle,
-                               LPSECURITY_ATTRIBUTES security_attributes,
-                               DWORD protect, DWORD max_size_high,
-                               DWORD max_size_low, LPCWSTR name);
-
-static PyObject *
-_winapi_CreateFileMapping(PyObject *module, PyObject *const *args, Py_ssize_t nargs)
-{
-    PyObject *return_value = NULL;
-    HANDLE file_handle;
-    LPSECURITY_ATTRIBUTES security_attributes;
-    DWORD protect;
-    DWORD max_size_high;
-    DWORD max_size_low;
-    LPCWSTR name = NULL;
-    HANDLE _return_value;
-
-    if (!_PyArg_ParseStack(args, nargs, "" F_HANDLE "" F_POINTER "kkkO&:CreateFileMapping",
-        &file_handle, &security_attributes, &protect, &max_size_high, &max_size_low, _PyUnicode_WideCharString_Converter, &name)) {
-        goto exit;
-    }
-    _return_value = _winapi_CreateFileMapping_impl(module, file_handle, security_attributes, protect, max_size_high, max_size_low, name);
-    if ((_return_value == INVALID_HANDLE_VALUE) && PyErr_Occurred()) {
-        goto exit;
-    }
-    if (_return_value == NULL) {
-        Py_RETURN_NONE;
-    }
-    return_value = HANDLE_TO_PYNUM(_return_value);
-
-exit:
-    /* Cleanup for name */
-    PyMem_Free((void *)name);
-
-    return return_value;
-}
-
-PyDoc_STRVAR(_winapi_CreateJunction__doc__,
-"CreateJunction($module, src_path, dst_path, /)\n"
-"--\n"
-"\n");
-
-#define _WINAPI_CREATEJUNCTION_METHODDEF    \
-    {"CreateJunction", _PyCFunction_CAST(_winapi_CreateJunction), METH_FASTCALL, _winapi_CreateJunction__doc__},
-
-static PyObject *
-_winapi_CreateJunction_impl(PyObject *module, LPCWSTR src_path,
-                            LPCWSTR dst_path);
-
-static PyObject *
-_winapi_CreateJunction(PyObject *module, PyObject *const *args, Py_ssize_t nargs)
-{
-    PyObject *return_value = NULL;
-    LPCWSTR src_path = NULL;
-    LPCWSTR dst_path = NULL;
-
-    if (!_PyArg_CheckPositional("CreateJunction", nargs, 2, 2)) {
-        goto exit;
-    }
-    if (!PyUnicode_Check(args[0])) {
-        _PyArg_BadArgument("CreateJunction", "argument 1", "str", args[0]);
-        goto exit;
-    }
-    src_path = PyUnicode_AsWideCharString(args[0], NULL);
-    if (src_path == NULL) {
-        goto exit;
-    }
-    if (!PyUnicode_Check(args[1])) {
-        _PyArg_BadArgument("CreateJunction", "argument 2", "str", args[1]);
-        goto exit;
-    }
-    dst_path = PyUnicode_AsWideCharString(args[1], NULL);
-    if (dst_path == NULL) {
-        goto exit;
-    }
-    return_value = _winapi_CreateJunction_impl(module, src_path, dst_path);
-
-exit:
-    /* Cleanup for src_path */
-    PyMem_Free((void *)src_path);
-    /* Cleanup for dst_path */
-    PyMem_Free((void *)dst_path);
-
-    return return_value;
-}
-
-PyDoc_STRVAR(_winapi_CreateNamedPipe__doc__,
-"CreateNamedPipe($module, name, open_mode, pipe_mode, max_instances,\n"
-"                out_buffer_size, in_buffer_size, default_timeout,\n"
-"                security_attributes, /)\n"
-"--\n"
-"\n");
-
-#define _WINAPI_CREATENAMEDPIPE_METHODDEF    \
-    {"CreateNamedPipe", _PyCFunction_CAST(_winapi_CreateNamedPipe), METH_FASTCALL, _winapi_CreateNamedPipe__doc__},
-
-static HANDLE
-_winapi_CreateNamedPipe_impl(PyObject *module, LPCTSTR name, DWORD open_mode,
-                             DWORD pipe_mode, DWORD max_instances,
-                             DWORD out_buffer_size, DWORD in_buffer_size,
-                             DWORD default_timeout,
-                             LPSECURITY_ATTRIBUTES security_attributes);
-
-static PyObject *
-_winapi_CreateNamedPipe(PyObject *module, PyObject *const *args, Py_ssize_t nargs)
-{
-    PyObject *return_value = NULL;
-    LPCTSTR name;
-    DWORD open_mode;
-    DWORD pipe_mode;
-    DWORD max_instances;
-    DWORD out_buffer_size;
-    DWORD in_buffer_size;
-    DWORD default_timeout;
-    LPSECURITY_ATTRIBUTES security_attributes;
-    HANDLE _return_value;
-
-    if (!_PyArg_ParseStack(args, nargs, "skkkkkk" F_POINTER ":CreateNamedPipe",
-        &name, &open_mode, &pipe_mode, &max_instances, &out_buffer_size, &in_buffer_size, &default_timeout, &security_attributes)) {
-        goto exit;
-    }
-    _return_value = _winapi_CreateNamedPipe_impl(module, name, open_mode, pipe_mode, max_instances, out_buffer_size, in_buffer_size, default_timeout, security_attributes);
-    if ((_return_value == INVALID_HANDLE_VALUE) && PyErr_Occurred()) {
-        goto exit;
-    }
-    if (_return_value == NULL) {
-        Py_RETURN_NONE;
-    }
-    return_value = HANDLE_TO_PYNUM(_return_value);
-
-exit:
-    return return_value;
-}
-
-PyDoc_STRVAR(_winapi_CreatePipe__doc__,
-"CreatePipe($module, pipe_attrs, size, /)\n"
-"--\n"
-"\n"
-"Create an anonymous pipe.\n"
-"\n"
-"  pipe_attrs\n"
-"    Ignored internally, can be None.\n"
-"\n"
-"Returns a 2-tuple of handles, to the read and write ends of the pipe.");
-
-#define _WINAPI_CREATEPIPE_METHODDEF    \
-    {"CreatePipe", _PyCFunction_CAST(_winapi_CreatePipe), METH_FASTCALL, _winapi_CreatePipe__doc__},
-
-static PyObject *
-_winapi_CreatePipe_impl(PyObject *module, PyObject *pipe_attrs, DWORD size);
-
-static PyObject *
-_winapi_CreatePipe(PyObject *module, PyObject *const *args, Py_ssize_t nargs)
-{
-    PyObject *return_value = NULL;
-    PyObject *pipe_attrs;
-    DWORD size;
-
-    if (!_PyArg_ParseStack(args, nargs, "Ok:CreatePipe",
-        &pipe_attrs, &size)) {
-        goto exit;
-    }
-    return_value = _winapi_CreatePipe_impl(module, pipe_attrs, size);
-
-exit:
-    return return_value;
-}
-
-PyDoc_STRVAR(_winapi_CreateProcess__doc__,
-"CreateProcess($module, application_name, command_line, proc_attrs,\n"
-"              thread_attrs, inherit_handles, creation_flags,\n"
-"              env_mapping, current_directory, startup_info, /)\n"
-"--\n"
-"\n"
-"Create a new process and its primary thread.\n"
-"\n"
-"  command_line\n"
-"    Can be str or None\n"
-"  proc_attrs\n"
-"    Ignored internally, can be None.\n"
-"  thread_attrs\n"
-"    Ignored internally, can be None.\n"
-"\n"
-"The return value is a tuple of the process handle, thread handle,\n"
-"process ID, and thread ID.");
-
-#define _WINAPI_CREATEPROCESS_METHODDEF    \
-    {"CreateProcess", _PyCFunction_CAST(_winapi_CreateProcess), METH_FASTCALL, _winapi_CreateProcess__doc__},
-
-static PyObject *
-_winapi_CreateProcess_impl(PyObject *module,
-                           const Py_UNICODE *application_name,
-                           PyObject *command_line, PyObject *proc_attrs,
-                           PyObject *thread_attrs, BOOL inherit_handles,
-                           DWORD creation_flags, PyObject *env_mapping,
-                           const Py_UNICODE *current_directory,
-                           PyObject *startup_info);
-
-static PyObject *
-_winapi_CreateProcess(PyObject *module, PyObject *const *args, Py_ssize_t nargs)
-{
-    PyObject *return_value = NULL;
-    const Py_UNICODE *application_name = NULL;
-    PyObject *command_line;
-    PyObject *proc_attrs;
-    PyObject *thread_attrs;
-    BOOL inherit_handles;
-    DWORD creation_flags;
-    PyObject *env_mapping;
-    const Py_UNICODE *current_directory = NULL;
-    PyObject *startup_info;
-
-    if (!_PyArg_ParseStack(args, nargs, "O&OOOikOO&O:CreateProcess",
-        _PyUnicode_WideCharString_Opt_Converter, &application_name, &command_line, &proc_attrs, &thread_attrs, &inherit_handles, &creation_flags, &env_mapping, _PyUnicode_WideCharString_Opt_Converter, &current_directory, &startup_info)) {
-        goto exit;
-    }
-    return_value = _winapi_CreateProcess_impl(module, application_name, command_line, proc_attrs, thread_attrs, inherit_handles, creation_flags, env_mapping, current_directory, startup_info);
-
-exit:
-    /* Cleanup for application_name */
-    PyMem_Free((void *)application_name);
-    /* Cleanup for current_directory */
-    PyMem_Free((void *)current_directory);
-
-    return return_value;
-}
-
-PyDoc_STRVAR(_winapi_DuplicateHandle__doc__,
-"DuplicateHandle($module, source_process_handle, source_handle,\n"
-"                target_process_handle, desired_access, inherit_handle,\n"
-"                options=0, /)\n"
-"--\n"
-"\n"
-"Return a duplicate handle object.\n"
-"\n"
-"The duplicate handle refers to the same object as the original\n"
-"handle. Therefore, any changes to the object are reflected\n"
-"through both handles.");
-
-#define _WINAPI_DUPLICATEHANDLE_METHODDEF    \
-    {"DuplicateHandle", _PyCFunction_CAST(_winapi_DuplicateHandle), METH_FASTCALL, _winapi_DuplicateHandle__doc__},
-
-static HANDLE
-_winapi_DuplicateHandle_impl(PyObject *module, HANDLE source_process_handle,
-                             HANDLE source_handle,
-                             HANDLE target_process_handle,
-                             DWORD desired_access, BOOL inherit_handle,
-                             DWORD options);
-
-static PyObject *
-_winapi_DuplicateHandle(PyObject *module, PyObject *const *args, Py_ssize_t nargs)
-{
-    PyObject *return_value = NULL;
-    HANDLE source_process_handle;
-    HANDLE source_handle;
-    HANDLE target_process_handle;
-    DWORD desired_access;
-    BOOL inherit_handle;
-    DWORD options = 0;
-    HANDLE _return_value;
-
-    if (!_PyArg_ParseStack(args, nargs, "" F_HANDLE "" F_HANDLE "" F_HANDLE "ki|k:DuplicateHandle",
-        &source_process_handle, &source_handle, &target_process_handle, &desired_access, &inherit_handle, &options)) {
-        goto exit;
-    }
-    _return_value = _winapi_DuplicateHandle_impl(module, source_process_handle, source_handle, target_process_handle, desired_access, inherit_handle, options);
-    if ((_return_value == INVALID_HANDLE_VALUE) && PyErr_Occurred()) {
-        goto exit;
-    }
-    if (_return_value == NULL) {
-        Py_RETURN_NONE;
-    }
-    return_value = HANDLE_TO_PYNUM(_return_value);
-
-exit:
-    return return_value;
-}
-
-PyDoc_STRVAR(_winapi_ExitProcess__doc__,
-"ExitProcess($module, ExitCode, /)\n"
-"--\n"
-"\n");
-
-#define _WINAPI_EXITPROCESS_METHODDEF    \
-    {"ExitProcess", (PyCFunction)_winapi_ExitProcess, METH_O, _winapi_ExitProcess__doc__},
-
-static PyObject *
-_winapi_ExitProcess_impl(PyObject *module, UINT ExitCode);
-
-static PyObject *
-_winapi_ExitProcess(PyObject *module, PyObject *arg)
-{
-    PyObject *return_value = NULL;
-    UINT ExitCode;
-
-    if (!PyArg_Parse(arg, "I:ExitProcess", &ExitCode)) {
-        goto exit;
-    }
-    return_value = _winapi_ExitProcess_impl(module, ExitCode);
-
-exit:
-    return return_value;
-}
-
-PyDoc_STRVAR(_winapi_GetCurrentProcess__doc__,
-"GetCurrentProcess($module, /)\n"
-"--\n"
-"\n"
-"Return a handle object for the current process.");
-
-#define _WINAPI_GETCURRENTPROCESS_METHODDEF    \
-    {"GetCurrentProcess", (PyCFunction)_winapi_GetCurrentProcess, METH_NOARGS, _winapi_GetCurrentProcess__doc__},
-
-static HANDLE
-_winapi_GetCurrentProcess_impl(PyObject *module);
-
-static PyObject *
-_winapi_GetCurrentProcess(PyObject *module, PyObject *Py_UNUSED(ignored))
-{
-    PyObject *return_value = NULL;
-    HANDLE _return_value;
-
-    _return_value = _winapi_GetCurrentProcess_impl(module);
-    if ((_return_value == INVALID_HANDLE_VALUE) && PyErr_Occurred()) {
-        goto exit;
-    }
-    if (_return_value == NULL) {
-        Py_RETURN_NONE;
-    }
-    return_value = HANDLE_TO_PYNUM(_return_value);
-
-exit:
-    return return_value;
-}
-
-PyDoc_STRVAR(_winapi_GetExitCodeProcess__doc__,
-"GetExitCodeProcess($module, process, /)\n"
-"--\n"
-"\n"
-"Return the termination status of the specified process.");
-
-#define _WINAPI_GETEXITCODEPROCESS_METHODDEF    \
-    {"GetExitCodeProcess", (PyCFunction)_winapi_GetExitCodeProcess, METH_O, _winapi_GetExitCodeProcess__doc__},
-
-static DWORD
-_winapi_GetExitCodeProcess_impl(PyObject *module, HANDLE process);
-
-static PyObject *
-_winapi_GetExitCodeProcess(PyObject *module, PyObject *arg)
-{
-    PyObject *return_value = NULL;
-    HANDLE process;
-    DWORD _return_value;
-
-    if (!PyArg_Parse(arg, "" F_HANDLE ":GetExitCodeProcess", &process)) {
-        goto exit;
-    }
-    _return_value = _winapi_GetExitCodeProcess_impl(module, process);
-    if ((_return_value == PY_DWORD_MAX) && PyErr_Occurred()) {
-        goto exit;
-    }
-    return_value = Py_BuildValue("k", _return_value);
-
-exit:
-    return return_value;
-}
-
-PyDoc_STRVAR(_winapi_GetLastError__doc__,
-"GetLastError($module, /)\n"
-"--\n"
-"\n");
-
-#define _WINAPI_GETLASTERROR_METHODDEF    \
-    {"GetLastError", (PyCFunction)_winapi_GetLastError, METH_NOARGS, _winapi_GetLastError__doc__},
-
-static DWORD
-_winapi_GetLastError_impl(PyObject *module);
-
-static PyObject *
-_winapi_GetLastError(PyObject *module, PyObject *Py_UNUSED(ignored))
-{
-    PyObject *return_value = NULL;
-    DWORD _return_value;
-
-    _return_value = _winapi_GetLastError_impl(module);
-    if ((_return_value == PY_DWORD_MAX) && PyErr_Occurred()) {
-        goto exit;
-    }
-    return_value = Py_BuildValue("k", _return_value);
-
-exit:
-    return return_value;
-}
-
-PyDoc_STRVAR(_winapi_GetModuleFileName__doc__,
-"GetModuleFileName($module, module_handle, /)\n"
-"--\n"
-"\n"
-"Return the fully-qualified path for the file that contains module.\n"
-"\n"
-"The module must have been loaded by the current process.\n"
-"\n"
-"The module parameter should be a handle to the loaded module\n"
-"whose path is being requested. If this parameter is 0,\n"
-"GetModuleFileName retrieves the path of the executable file\n"
-"of the current process.");
-
-#define _WINAPI_GETMODULEFILENAME_METHODDEF    \
-    {"GetModuleFileName", (PyCFunction)_winapi_GetModuleFileName, METH_O, _winapi_GetModuleFileName__doc__},
-
-static PyObject *
-_winapi_GetModuleFileName_impl(PyObject *module, HMODULE module_handle);
-
-static PyObject *
-_winapi_GetModuleFileName(PyObject *module, PyObject *arg)
-{
-    PyObject *return_value = NULL;
-    HMODULE module_handle;
-
-    if (!PyArg_Parse(arg, "" F_HANDLE ":GetModuleFileName", &module_handle)) {
-        goto exit;
-    }
-    return_value = _winapi_GetModuleFileName_impl(module, module_handle);
-
-exit:
-    return return_value;
-}
-
-PyDoc_STRVAR(_winapi_GetStdHandle__doc__,
-"GetStdHandle($module, std_handle, /)\n"
-"--\n"
-"\n"
-"Return a handle to the specified standard device.\n"
-"\n"
-"  std_handle\n"
-"    One of STD_INPUT_HANDLE, STD_OUTPUT_HANDLE, or STD_ERROR_HANDLE.\n"
-"\n"
-"The integer associated with the handle object is returned.");
-
-#define _WINAPI_GETSTDHANDLE_METHODDEF    \
-    {"GetStdHandle", (PyCFunction)_winapi_GetStdHandle, METH_O, _winapi_GetStdHandle__doc__},
-
-static HANDLE
-_winapi_GetStdHandle_impl(PyObject *module, DWORD std_handle);
-
-static PyObject *
-_winapi_GetStdHandle(PyObject *module, PyObject *arg)
-{
-    PyObject *return_value = NULL;
-    DWORD std_handle;
-    HANDLE _return_value;
-
-    if (!PyArg_Parse(arg, "k:GetStdHandle", &std_handle)) {
-        goto exit;
-    }
-    _return_value = _winapi_GetStdHandle_impl(module, std_handle);
-    if ((_return_value == INVALID_HANDLE_VALUE) && PyErr_Occurred()) {
-        goto exit;
-    }
-    if (_return_value == NULL) {
-        Py_RETURN_NONE;
-    }
-    return_value = HANDLE_TO_PYNUM(_return_value);
-
-exit:
-    return return_value;
-}
-
-PyDoc_STRVAR(_winapi_GetVersion__doc__,
-"GetVersion($module, /)\n"
-"--\n"
-"\n"
-"Return the version number of the current operating system.");
-
-#define _WINAPI_GETVERSION_METHODDEF    \
-    {"GetVersion", (PyCFunction)_winapi_GetVersion, METH_NOARGS, _winapi_GetVersion__doc__},
-
-static long
-_winapi_GetVersion_impl(PyObject *module);
-
-static PyObject *
-_winapi_GetVersion(PyObject *module, PyObject *Py_UNUSED(ignored))
-{
-    PyObject *return_value = NULL;
-    long _return_value;
-
-    _return_value = _winapi_GetVersion_impl(module);
-    if ((_return_value == -1) && PyErr_Occurred()) {
-        goto exit;
-    }
-    return_value = PyLong_FromLong(_return_value);
-
-exit:
-    return return_value;
-}
-
-PyDoc_STRVAR(_winapi_MapViewOfFile__doc__,
-"MapViewOfFile($module, file_map, desired_access, file_offset_high,\n"
-"              file_offset_low, number_bytes, /)\n"
-"--\n"
-"\n");
-
-#define _WINAPI_MAPVIEWOFFILE_METHODDEF    \
-    {"MapViewOfFile", _PyCFunction_CAST(_winapi_MapViewOfFile), METH_FASTCALL, _winapi_MapViewOfFile__doc__},
-
-static LPVOID
-_winapi_MapViewOfFile_impl(PyObject *module, HANDLE file_map,
-                           DWORD desired_access, DWORD file_offset_high,
-                           DWORD file_offset_low, size_t number_bytes);
-
-static PyObject *
-_winapi_MapViewOfFile(PyObject *module, PyObject *const *args, Py_ssize_t nargs)
-{
-    PyObject *return_value = NULL;
-    HANDLE file_map;
-    DWORD desired_access;
-    DWORD file_offset_high;
-    DWORD file_offset_low;
-    size_t number_bytes;
-    LPVOID _return_value;
-
-    if (!_PyArg_ParseStack(args, nargs, "" F_HANDLE "kkkO&:MapViewOfFile",
-        &file_map, &desired_access, &file_offset_high, &file_offset_low, _PyLong_Size_t_Converter, &number_bytes)) {
-        goto exit;
-    }
-    _return_value = _winapi_MapViewOfFile_impl(module, file_map, desired_access, file_offset_high, file_offset_low, number_bytes);
-    if ((_return_value == NULL) && PyErr_Occurred()) {
-        goto exit;
-    }
-    return_value = HANDLE_TO_PYNUM(_return_value);
-
-exit:
-    return return_value;
-}
-
-PyDoc_STRVAR(_winapi_UnmapViewOfFile__doc__,
-"UnmapViewOfFile($module, address, /)\n"
-"--\n"
-"\n");
-
-#define _WINAPI_UNMAPVIEWOFFILE_METHODDEF    \
-    {"UnmapViewOfFile", (PyCFunction)_winapi_UnmapViewOfFile, METH_O, _winapi_UnmapViewOfFile__doc__},
-
-static PyObject *
-_winapi_UnmapViewOfFile_impl(PyObject *module, LPCVOID address);
-
-static PyObject *
-_winapi_UnmapViewOfFile(PyObject *module, PyObject *arg)
-{
-    PyObject *return_value = NULL;
-    LPCVOID address;
-
-    if (!PyArg_Parse(arg, "" F_POINTER ":UnmapViewOfFile", &address)) {
-        goto exit;
-    }
-    return_value = _winapi_UnmapViewOfFile_impl(module, address);
-
-exit:
-    return return_value;
-}
-
-PyDoc_STRVAR(_winapi_OpenFileMapping__doc__,
-"OpenFileMapping($module, desired_access, inherit_handle, name, /)\n"
-"--\n"
-"\n");
-
-#define _WINAPI_OPENFILEMAPPING_METHODDEF    \
-    {"OpenFileMapping", _PyCFunction_CAST(_winapi_OpenFileMapping), METH_FASTCALL, _winapi_OpenFileMapping__doc__},
-
-static HANDLE
-_winapi_OpenFileMapping_impl(PyObject *module, DWORD desired_access,
-                             BOOL inherit_handle, LPCWSTR name);
-
-static PyObject *
-_winapi_OpenFileMapping(PyObject *module, PyObject *const *args, Py_ssize_t nargs)
-{
-    PyObject *return_value = NULL;
-    DWORD desired_access;
-    BOOL inherit_handle;
-    LPCWSTR name = NULL;
-    HANDLE _return_value;
-
-    if (!_PyArg_ParseStack(args, nargs, "kiO&:OpenFileMapping",
-        &desired_access, &inherit_handle, _PyUnicode_WideCharString_Converter, &name)) {
-        goto exit;
-    }
-    _return_value = _winapi_OpenFileMapping_impl(module, desired_access, inherit_handle, name);
-    if ((_return_value == INVALID_HANDLE_VALUE) && PyErr_Occurred()) {
-        goto exit;
-    }
-    if (_return_value == NULL) {
-        Py_RETURN_NONE;
-    }
-    return_value = HANDLE_TO_PYNUM(_return_value);
-
-exit:
-    /* Cleanup for name */
-    PyMem_Free((void *)name);
-
-    return return_value;
-}
-
-PyDoc_STRVAR(_winapi_OpenProcess__doc__,
-"OpenProcess($module, desired_access, inherit_handle, process_id, /)\n"
-"--\n"
-"\n");
-
-#define _WINAPI_OPENPROCESS_METHODDEF    \
-    {"OpenProcess", _PyCFunction_CAST(_winapi_OpenProcess), METH_FASTCALL, _winapi_OpenProcess__doc__},
-
-static HANDLE
-_winapi_OpenProcess_impl(PyObject *module, DWORD desired_access,
-                         BOOL inherit_handle, DWORD process_id);
-
-static PyObject *
-_winapi_OpenProcess(PyObject *module, PyObject *const *args, Py_ssize_t nargs)
-{
-    PyObject *return_value = NULL;
-    DWORD desired_access;
-    BOOL inherit_handle;
-    DWORD process_id;
-    HANDLE _return_value;
-
-    if (!_PyArg_ParseStack(args, nargs, "kik:OpenProcess",
-        &desired_access, &inherit_handle, &process_id)) {
-        goto exit;
-    }
-    _return_value = _winapi_OpenProcess_impl(module, desired_access, inherit_handle, process_id);
-    if ((_return_value == INVALID_HANDLE_VALUE) && PyErr_Occurred()) {
-        goto exit;
-    }
-    if (_return_value == NULL) {
-        Py_RETURN_NONE;
-    }
-    return_value = HANDLE_TO_PYNUM(_return_value);
-
-exit:
-    return return_value;
-}
-
-PyDoc_STRVAR(_winapi_PeekNamedPipe__doc__,
-"PeekNamedPipe($module, handle, size=0, /)\n"
-"--\n"
-"\n");
-
-#define _WINAPI_PEEKNAMEDPIPE_METHODDEF    \
-    {"PeekNamedPipe", _PyCFunction_CAST(_winapi_PeekNamedPipe), METH_FASTCALL, _winapi_PeekNamedPipe__doc__},
-
-static PyObject *
-_winapi_PeekNamedPipe_impl(PyObject *module, HANDLE handle, int size);
-
-static PyObject *
-_winapi_PeekNamedPipe(PyObject *module, PyObject *const *args, Py_ssize_t nargs)
-{
-    PyObject *return_value = NULL;
-    HANDLE handle;
-    int size = 0;
-
-    if (!_PyArg_ParseStack(args, nargs, "" F_HANDLE "|i:PeekNamedPipe",
-        &handle, &size)) {
-        goto exit;
-    }
-    return_value = _winapi_PeekNamedPipe_impl(module, handle, size);
-
-exit:
-    return return_value;
-}
-
-PyDoc_STRVAR(_winapi_LCMapStringEx__doc__,
-"LCMapStringEx($module, /, locale, flags, src)\n"
-"--\n"
-"\n");
-
-#define _WINAPI_LCMAPSTRINGEX_METHODDEF    \
-    {"LCMapStringEx", _PyCFunction_CAST(_winapi_LCMapStringEx), METH_FASTCALL|METH_KEYWORDS, _winapi_LCMapStringEx__doc__},
-
-static PyObject *
-_winapi_LCMapStringEx_impl(PyObject *module, LPCWSTR locale, DWORD flags,
-                           LPCWSTR src);
-
-static PyObject *
-_winapi_LCMapStringEx(PyObject *module, PyObject *const *args, Py_ssize_t nargs, PyObject *kwnames)
-{
-    PyObject *return_value = NULL;
-    #if defined(Py_BUILD_CORE) && !defined(Py_BUILD_CORE_MODULE)
-
-    #define NUM_KEYWORDS 3
-    static struct {
-        PyGC_Head _this_is_not_used;
-        PyObject_VAR_HEAD
-        PyObject *ob_item[NUM_KEYWORDS];
-    } _kwtuple = {
-        .ob_base = PyVarObject_HEAD_INIT(&PyTuple_Type, NUM_KEYWORDS)
-        .ob_item = { &_Py_ID(locale), &_Py_ID(flags), &_Py_ID(src), },
-    };
-    #undef NUM_KEYWORDS
-    #define KWTUPLE (&_kwtuple.ob_base.ob_base)
-
-    #else  // !Py_BUILD_CORE
-    #  define KWTUPLE NULL
-    #endif  // !Py_BUILD_CORE
-
-    static const char * const _keywords[] = {"locale", "flags", "src", NULL};
-    static _PyArg_Parser _parser = {
-        .keywords = _keywords,
-        .format = "O&kO&:LCMapStringEx",
-        .kwtuple = KWTUPLE,
-    };
-    #undef KWTUPLE
-    LPCWSTR locale = NULL;
-    DWORD flags;
-    LPCWSTR src = NULL;
-
-    if (!_PyArg_ParseStackAndKeywords(args, nargs, kwnames, &_parser,
-        _PyUnicode_WideCharString_Converter, &locale, &flags, _PyUnicode_WideCharString_Converter, &src)) {
-        goto exit;
-    }
-    return_value = _winapi_LCMapStringEx_impl(module, locale, flags, src);
-
-exit:
-    /* Cleanup for locale */
-    PyMem_Free((void *)locale);
-    /* Cleanup for src */
-    PyMem_Free((void *)src);
-
-    return return_value;
-}
-
-PyDoc_STRVAR(_winapi_ReadFile__doc__,
-"ReadFile($module, /, handle, size, overlapped=False)\n"
-"--\n"
-"\n");
-
-#define _WINAPI_READFILE_METHODDEF    \
-    {"ReadFile", _PyCFunction_CAST(_winapi_ReadFile), METH_FASTCALL|METH_KEYWORDS, _winapi_ReadFile__doc__},
-
-static PyObject *
-_winapi_ReadFile_impl(PyObject *module, HANDLE handle, DWORD size,
-                      int use_overlapped);
-
-static PyObject *
-_winapi_ReadFile(PyObject *module, PyObject *const *args, Py_ssize_t nargs, PyObject *kwnames)
-{
-    PyObject *return_value = NULL;
-    #if defined(Py_BUILD_CORE) && !defined(Py_BUILD_CORE_MODULE)
-
-    #define NUM_KEYWORDS 3
-    static struct {
-        PyGC_Head _this_is_not_used;
-        PyObject_VAR_HEAD
-        PyObject *ob_item[NUM_KEYWORDS];
-    } _kwtuple = {
-        .ob_base = PyVarObject_HEAD_INIT(&PyTuple_Type, NUM_KEYWORDS)
-        .ob_item = { &_Py_ID(handle), &_Py_ID(size), &_Py_ID(overlapped), },
-    };
-    #undef NUM_KEYWORDS
-    #define KWTUPLE (&_kwtuple.ob_base.ob_base)
-
-    #else  // !Py_BUILD_CORE
-    #  define KWTUPLE NULL
-    #endif  // !Py_BUILD_CORE
-
-    static const char * const _keywords[] = {"handle", "size", "overlapped", NULL};
-    static _PyArg_Parser _parser = {
-        .keywords = _keywords,
-        .format = "" F_HANDLE "k|i:ReadFile",
-        .kwtuple = KWTUPLE,
-    };
-    #undef KWTUPLE
-    HANDLE handle;
-    DWORD size;
-    int use_overlapped = 0;
-
-    if (!_PyArg_ParseStackAndKeywords(args, nargs, kwnames, &_parser,
-        &handle, &size, &use_overlapped)) {
-        goto exit;
-    }
-    return_value = _winapi_ReadFile_impl(module, handle, size, use_overlapped);
-
-exit:
-    return return_value;
-}
-
-PyDoc_STRVAR(_winapi_SetNamedPipeHandleState__doc__,
-"SetNamedPipeHandleState($module, named_pipe, mode,\n"
-"                        max_collection_count, collect_data_timeout, /)\n"
-"--\n"
-"\n");
-
-#define _WINAPI_SETNAMEDPIPEHANDLESTATE_METHODDEF    \
-    {"SetNamedPipeHandleState", _PyCFunction_CAST(_winapi_SetNamedPipeHandleState), METH_FASTCALL, _winapi_SetNamedPipeHandleState__doc__},
-
-static PyObject *
-_winapi_SetNamedPipeHandleState_impl(PyObject *module, HANDLE named_pipe,
-                                     PyObject *mode,
-                                     PyObject *max_collection_count,
-                                     PyObject *collect_data_timeout);
-
-static PyObject *
-_winapi_SetNamedPipeHandleState(PyObject *module, PyObject *const *args, Py_ssize_t nargs)
-{
-    PyObject *return_value = NULL;
-    HANDLE named_pipe;
-    PyObject *mode;
-    PyObject *max_collection_count;
-    PyObject *collect_data_timeout;
-
-    if (!_PyArg_ParseStack(args, nargs, "" F_HANDLE "OOO:SetNamedPipeHandleState",
-        &named_pipe, &mode, &max_collection_count, &collect_data_timeout)) {
-        goto exit;
-    }
-    return_value = _winapi_SetNamedPipeHandleState_impl(module, named_pipe, mode, max_collection_count, collect_data_timeout);
-
-exit:
-    return return_value;
-}
-
-PyDoc_STRVAR(_winapi_TerminateProcess__doc__,
-"TerminateProcess($module, handle, exit_code, /)\n"
-"--\n"
-"\n"
-"Terminate the specified process and all of its threads.");
-
-#define _WINAPI_TERMINATEPROCESS_METHODDEF    \
-    {"TerminateProcess", _PyCFunction_CAST(_winapi_TerminateProcess), METH_FASTCALL, _winapi_TerminateProcess__doc__},
-
-static PyObject *
-_winapi_TerminateProcess_impl(PyObject *module, HANDLE handle,
-                              UINT exit_code);
-
-static PyObject *
-_winapi_TerminateProcess(PyObject *module, PyObject *const *args, Py_ssize_t nargs)
-{
-    PyObject *return_value = NULL;
-    HANDLE handle;
-    UINT exit_code;
-
-    if (!_PyArg_ParseStack(args, nargs, "" F_HANDLE "I:TerminateProcess",
-        &handle, &exit_code)) {
-        goto exit;
-    }
-    return_value = _winapi_TerminateProcess_impl(module, handle, exit_code);
-
-exit:
-    return return_value;
-}
-
-PyDoc_STRVAR(_winapi_VirtualQuerySize__doc__,
-"VirtualQuerySize($module, address, /)\n"
-"--\n"
-"\n");
-
-#define _WINAPI_VIRTUALQUERYSIZE_METHODDEF    \
-    {"VirtualQuerySize", (PyCFunction)_winapi_VirtualQuerySize, METH_O, _winapi_VirtualQuerySize__doc__},
-
-static size_t
-_winapi_VirtualQuerySize_impl(PyObject *module, LPCVOID address);
-
-static PyObject *
-_winapi_VirtualQuerySize(PyObject *module, PyObject *arg)
-{
-    PyObject *return_value = NULL;
-    LPCVOID address;
-    size_t _return_value;
-
-    if (!PyArg_Parse(arg, "" F_POINTER ":VirtualQuerySize", &address)) {
-        goto exit;
-    }
-    _return_value = _winapi_VirtualQuerySize_impl(module, address);
-    if ((_return_value == (size_t)-1) && PyErr_Occurred()) {
-        goto exit;
-    }
-    return_value = PyLong_FromSize_t(_return_value);
-
-exit:
-    return return_value;
-}
-
-PyDoc_STRVAR(_winapi_WaitNamedPipe__doc__,
-"WaitNamedPipe($module, name, timeout, /)\n"
-"--\n"
-"\n");
-
-#define _WINAPI_WAITNAMEDPIPE_METHODDEF    \
-    {"WaitNamedPipe", _PyCFunction_CAST(_winapi_WaitNamedPipe), METH_FASTCALL, _winapi_WaitNamedPipe__doc__},
-
-static PyObject *
-_winapi_WaitNamedPipe_impl(PyObject *module, LPCTSTR name, DWORD timeout);
-
-static PyObject *
-_winapi_WaitNamedPipe(PyObject *module, PyObject *const *args, Py_ssize_t nargs)
-{
-    PyObject *return_value = NULL;
-    LPCTSTR name;
-    DWORD timeout;
-
-    if (!_PyArg_ParseStack(args, nargs, "sk:WaitNamedPipe",
-        &name, &timeout)) {
-        goto exit;
-    }
-    return_value = _winapi_WaitNamedPipe_impl(module, name, timeout);
-
-exit:
-    return return_value;
-}
-
-PyDoc_STRVAR(_winapi_WaitForMultipleObjects__doc__,
-"WaitForMultipleObjects($module, handle_seq, wait_flag,\n"
-"                       milliseconds=_winapi.INFINITE, /)\n"
-"--\n"
-"\n");
-
-#define _WINAPI_WAITFORMULTIPLEOBJECTS_METHODDEF    \
-    {"WaitForMultipleObjects", _PyCFunction_CAST(_winapi_WaitForMultipleObjects), METH_FASTCALL, _winapi_WaitForMultipleObjects__doc__},
-
-static PyObject *
-_winapi_WaitForMultipleObjects_impl(PyObject *module, PyObject *handle_seq,
-                                    BOOL wait_flag, DWORD milliseconds);
-
-static PyObject *
-_winapi_WaitForMultipleObjects(PyObject *module, PyObject *const *args, Py_ssize_t nargs)
-{
-    PyObject *return_value = NULL;
-    PyObject *handle_seq;
-    BOOL wait_flag;
-    DWORD milliseconds = INFINITE;
-
-    if (!_PyArg_ParseStack(args, nargs, "Oi|k:WaitForMultipleObjects",
-        &handle_seq, &wait_flag, &milliseconds)) {
-        goto exit;
-    }
-    return_value = _winapi_WaitForMultipleObjects_impl(module, handle_seq, wait_flag, milliseconds);
-
-exit:
-    return return_value;
-}
-
-PyDoc_STRVAR(_winapi_WaitForSingleObject__doc__,
-"WaitForSingleObject($module, handle, milliseconds, /)\n"
-"--\n"
-"\n"
-"Wait for a single object.\n"
-"\n"
-"Wait until the specified object is in the signaled state or\n"
-"the time-out interval elapses. The timeout value is specified\n"
-"in milliseconds.");
-
-#define _WINAPI_WAITFORSINGLEOBJECT_METHODDEF    \
-    {"WaitForSingleObject", _PyCFunction_CAST(_winapi_WaitForSingleObject), METH_FASTCALL, _winapi_WaitForSingleObject__doc__},
-
-static long
-_winapi_WaitForSingleObject_impl(PyObject *module, HANDLE handle,
-                                 DWORD milliseconds);
-
-static PyObject *
-_winapi_WaitForSingleObject(PyObject *module, PyObject *const *args, Py_ssize_t nargs)
-{
-    PyObject *return_value = NULL;
-    HANDLE handle;
-    DWORD milliseconds;
-    long _return_value;
-
-    if (!_PyArg_ParseStack(args, nargs, "" F_HANDLE "k:WaitForSingleObject",
-        &handle, &milliseconds)) {
-        goto exit;
-    }
-    _return_value = _winapi_WaitForSingleObject_impl(module, handle, milliseconds);
-    if ((_return_value == -1) && PyErr_Occurred()) {
-        goto exit;
-    }
-    return_value = PyLong_FromLong(_return_value);
-
-exit:
-    return return_value;
-}
-
-PyDoc_STRVAR(_winapi_WriteFile__doc__,
-"WriteFile($module, /, handle, buffer, overlapped=False)\n"
-"--\n"
-"\n");
-
-#define _WINAPI_WRITEFILE_METHODDEF    \
-    {"WriteFile", _PyCFunction_CAST(_winapi_WriteFile), METH_FASTCALL|METH_KEYWORDS, _winapi_WriteFile__doc__},
-
-static PyObject *
-_winapi_WriteFile_impl(PyObject *module, HANDLE handle, PyObject *buffer,
-                       int use_overlapped);
-
-static PyObject *
-_winapi_WriteFile(PyObject *module, PyObject *const *args, Py_ssize_t nargs, PyObject *kwnames)
-{
-    PyObject *return_value = NULL;
-    #if defined(Py_BUILD_CORE) && !defined(Py_BUILD_CORE_MODULE)
-
-    #define NUM_KEYWORDS 3
-    static struct {
-        PyGC_Head _this_is_not_used;
-        PyObject_VAR_HEAD
-        PyObject *ob_item[NUM_KEYWORDS];
-    } _kwtuple = {
-        .ob_base = PyVarObject_HEAD_INIT(&PyTuple_Type, NUM_KEYWORDS)
-        .ob_item = { &_Py_ID(handle), &_Py_ID(buffer), &_Py_ID(overlapped), },
-    };
-    #undef NUM_KEYWORDS
-    #define KWTUPLE (&_kwtuple.ob_base.ob_base)
-
-    #else  // !Py_BUILD_CORE
-    #  define KWTUPLE NULL
-    #endif  // !Py_BUILD_CORE
-
-    static const char * const _keywords[] = {"handle", "buffer", "overlapped", NULL};
-    static _PyArg_Parser _parser = {
-        .keywords = _keywords,
-        .format = "" F_HANDLE "O|i:WriteFile",
-        .kwtuple = KWTUPLE,
-    };
-    #undef KWTUPLE
-    HANDLE handle;
-    PyObject *buffer;
-    int use_overlapped = 0;
-
-    if (!_PyArg_ParseStackAndKeywords(args, nargs, kwnames, &_parser,
-        &handle, &buffer, &use_overlapped)) {
-        goto exit;
-    }
-    return_value = _winapi_WriteFile_impl(module, handle, buffer, use_overlapped);
-
-exit:
-    return return_value;
-}
-
-PyDoc_STRVAR(_winapi_GetACP__doc__,
-"GetACP($module, /)\n"
-"--\n"
-"\n"
-"Get the current Windows ANSI code page identifier.");
-
-#define _WINAPI_GETACP_METHODDEF    \
-    {"GetACP", (PyCFunction)_winapi_GetACP, METH_NOARGS, _winapi_GetACP__doc__},
-
-static PyObject *
-_winapi_GetACP_impl(PyObject *module);
-
-static PyObject *
-_winapi_GetACP(PyObject *module, PyObject *Py_UNUSED(ignored))
-{
-    return _winapi_GetACP_impl(module);
-}
-
-PyDoc_STRVAR(_winapi_GetFileType__doc__,
-"GetFileType($module, /, handle)\n"
-"--\n"
-"\n");
-
-#define _WINAPI_GETFILETYPE_METHODDEF    \
-    {"GetFileType", _PyCFunction_CAST(_winapi_GetFileType), METH_FASTCALL|METH_KEYWORDS, _winapi_GetFileType__doc__},
-
-static DWORD
-_winapi_GetFileType_impl(PyObject *module, HANDLE handle);
-
-static PyObject *
-_winapi_GetFileType(PyObject *module, PyObject *const *args, Py_ssize_t nargs, PyObject *kwnames)
-{
-    PyObject *return_value = NULL;
-    #if defined(Py_BUILD_CORE) && !defined(Py_BUILD_CORE_MODULE)
-
-    #define NUM_KEYWORDS 1
-    static struct {
-        PyGC_Head _this_is_not_used;
-        PyObject_VAR_HEAD
-        PyObject *ob_item[NUM_KEYWORDS];
-    } _kwtuple = {
-        .ob_base = PyVarObject_HEAD_INIT(&PyTuple_Type, NUM_KEYWORDS)
-        .ob_item = { &_Py_ID(handle), },
-    };
-    #undef NUM_KEYWORDS
-    #define KWTUPLE (&_kwtuple.ob_base.ob_base)
-
-    #else  // !Py_BUILD_CORE
-    #  define KWTUPLE NULL
-    #endif  // !Py_BUILD_CORE
-
-    static const char * const _keywords[] = {"handle", NULL};
-    static _PyArg_Parser _parser = {
-        .keywords = _keywords,
-        .format = "" F_HANDLE ":GetFileType",
-        .kwtuple = KWTUPLE,
-    };
-    #undef KWTUPLE
-    HANDLE handle;
-    DWORD _return_value;
-
-    if (!_PyArg_ParseStackAndKeywords(args, nargs, kwnames, &_parser,
-        &handle)) {
-        goto exit;
-    }
-    _return_value = _winapi_GetFileType_impl(module, handle);
-    if ((_return_value == PY_DWORD_MAX) && PyErr_Occurred()) {
-        goto exit;
-    }
-    return_value = Py_BuildValue("k", _return_value);
-
-exit:
-    return return_value;
-}
-<<<<<<< HEAD
-/*[clinic end generated code: output=2dfbb15197807b16 input=a9049054013a1b77]*/
-=======
-
-PyDoc_STRVAR(_winapi__mimetypes_read_windows_registry__doc__,
-"_mimetypes_read_windows_registry($module, /, on_type_read)\n"
-"--\n"
-"\n"
-"Optimized function for reading all known MIME types from the registry.\n"
-"\n"
-"*on_type_read* is a callable taking *type* and *ext* arguments, as for\n"
-"MimeTypes.add_type.");
-
-#define _WINAPI__MIMETYPES_READ_WINDOWS_REGISTRY_METHODDEF    \
-    {"_mimetypes_read_windows_registry", _PyCFunction_CAST(_winapi__mimetypes_read_windows_registry), METH_FASTCALL|METH_KEYWORDS, _winapi__mimetypes_read_windows_registry__doc__},
-
-static PyObject *
-_winapi__mimetypes_read_windows_registry_impl(PyObject *module,
-                                              PyObject *on_type_read);
-
-static PyObject *
-_winapi__mimetypes_read_windows_registry(PyObject *module, PyObject *const *args, Py_ssize_t nargs, PyObject *kwnames)
-{
-    PyObject *return_value = NULL;
-    #if defined(Py_BUILD_CORE) && !defined(Py_BUILD_CORE_MODULE)
-
-    #define NUM_KEYWORDS 1
-    static struct {
-        PyGC_Head _this_is_not_used;
-        PyObject_VAR_HEAD
-        PyObject *ob_item[NUM_KEYWORDS];
-    } _kwtuple = {
-        .ob_base = PyVarObject_HEAD_INIT(&PyTuple_Type, NUM_KEYWORDS)
-        .ob_item = { &_Py_ID(on_type_read), },
-    };
-    #undef NUM_KEYWORDS
-    #define KWTUPLE (&_kwtuple.ob_base.ob_base)
-
-    #else  // !Py_BUILD_CORE
-    #  define KWTUPLE NULL
-    #endif  // !Py_BUILD_CORE
-
-    static const char * const _keywords[] = {"on_type_read", NULL};
-    static _PyArg_Parser _parser = {
-        .keywords = _keywords,
-        .fname = "_mimetypes_read_windows_registry",
-        .kwtuple = KWTUPLE,
-    };
-    #undef KWTUPLE
-    PyObject *argsbuf[1];
-    PyObject *on_type_read;
-
-    args = _PyArg_UnpackKeywords(args, nargs, NULL, kwnames, &_parser, 1, 1, 0, argsbuf);
-    if (!args) {
-        goto exit;
-    }
-    on_type_read = args[0];
-    return_value = _winapi__mimetypes_read_windows_registry_impl(module, on_type_read);
-
-exit:
-    return return_value;
-}
-/*[clinic end generated code: output=83c4a3f0e70e7775 input=a9049054013a1b77]*/
->>>>>>> b1dcdefc
+/*[clinic input]
+preserve
+[clinic start generated code]*/
+
+#if defined(Py_BUILD_CORE) && !defined(Py_BUILD_CORE_MODULE)
+#  include "pycore_gc.h"            // PyGC_Head
+#  include "pycore_runtime.h"       // _Py_ID()
+#endif
+
+
+PyDoc_STRVAR(_winapi_Overlapped_GetOverlappedResult__doc__,
+"GetOverlappedResult($self, wait, /)\n"
+"--\n"
+"\n");
+
+#define _WINAPI_OVERLAPPED_GETOVERLAPPEDRESULT_METHODDEF    \
+    {"GetOverlappedResult", (PyCFunction)_winapi_Overlapped_GetOverlappedResult, METH_O, _winapi_Overlapped_GetOverlappedResult__doc__},
+
+static PyObject *
+_winapi_Overlapped_GetOverlappedResult_impl(OverlappedObject *self, int wait);
+
+static PyObject *
+_winapi_Overlapped_GetOverlappedResult(OverlappedObject *self, PyObject *arg)
+{
+    PyObject *return_value = NULL;
+    int wait;
+
+    wait = PyObject_IsTrue(arg);
+    if (wait < 0) {
+        goto exit;
+    }
+    return_value = _winapi_Overlapped_GetOverlappedResult_impl(self, wait);
+
+exit:
+    return return_value;
+}
+
+PyDoc_STRVAR(_winapi_Overlapped_getbuffer__doc__,
+"getbuffer($self, /)\n"
+"--\n"
+"\n");
+
+#define _WINAPI_OVERLAPPED_GETBUFFER_METHODDEF    \
+    {"getbuffer", (PyCFunction)_winapi_Overlapped_getbuffer, METH_NOARGS, _winapi_Overlapped_getbuffer__doc__},
+
+static PyObject *
+_winapi_Overlapped_getbuffer_impl(OverlappedObject *self);
+
+static PyObject *
+_winapi_Overlapped_getbuffer(OverlappedObject *self, PyObject *Py_UNUSED(ignored))
+{
+    return _winapi_Overlapped_getbuffer_impl(self);
+}
+
+PyDoc_STRVAR(_winapi_Overlapped_cancel__doc__,
+"cancel($self, /)\n"
+"--\n"
+"\n");
+
+#define _WINAPI_OVERLAPPED_CANCEL_METHODDEF    \
+    {"cancel", (PyCFunction)_winapi_Overlapped_cancel, METH_NOARGS, _winapi_Overlapped_cancel__doc__},
+
+static PyObject *
+_winapi_Overlapped_cancel_impl(OverlappedObject *self);
+
+static PyObject *
+_winapi_Overlapped_cancel(OverlappedObject *self, PyObject *Py_UNUSED(ignored))
+{
+    return _winapi_Overlapped_cancel_impl(self);
+}
+
+PyDoc_STRVAR(_winapi_CloseHandle__doc__,
+"CloseHandle($module, handle, /)\n"
+"--\n"
+"\n"
+"Close handle.");
+
+#define _WINAPI_CLOSEHANDLE_METHODDEF    \
+    {"CloseHandle", (PyCFunction)_winapi_CloseHandle, METH_O, _winapi_CloseHandle__doc__},
+
+static PyObject *
+_winapi_CloseHandle_impl(PyObject *module, HANDLE handle);
+
+static PyObject *
+_winapi_CloseHandle(PyObject *module, PyObject *arg)
+{
+    PyObject *return_value = NULL;
+    HANDLE handle;
+
+    if (!PyArg_Parse(arg, "" F_HANDLE ":CloseHandle", &handle)) {
+        goto exit;
+    }
+    return_value = _winapi_CloseHandle_impl(module, handle);
+
+exit:
+    return return_value;
+}
+
+PyDoc_STRVAR(_winapi_ConnectNamedPipe__doc__,
+"ConnectNamedPipe($module, /, handle, overlapped=False)\n"
+"--\n"
+"\n");
+
+#define _WINAPI_CONNECTNAMEDPIPE_METHODDEF    \
+    {"ConnectNamedPipe", _PyCFunction_CAST(_winapi_ConnectNamedPipe), METH_FASTCALL|METH_KEYWORDS, _winapi_ConnectNamedPipe__doc__},
+
+static PyObject *
+_winapi_ConnectNamedPipe_impl(PyObject *module, HANDLE handle,
+                              int use_overlapped);
+
+static PyObject *
+_winapi_ConnectNamedPipe(PyObject *module, PyObject *const *args, Py_ssize_t nargs, PyObject *kwnames)
+{
+    PyObject *return_value = NULL;
+    #if defined(Py_BUILD_CORE) && !defined(Py_BUILD_CORE_MODULE)
+
+    #define NUM_KEYWORDS 2
+    static struct {
+        PyGC_Head _this_is_not_used;
+        PyObject_VAR_HEAD
+        PyObject *ob_item[NUM_KEYWORDS];
+    } _kwtuple = {
+        .ob_base = PyVarObject_HEAD_INIT(&PyTuple_Type, NUM_KEYWORDS)
+        .ob_item = { &_Py_ID(handle), &_Py_ID(overlapped), },
+    };
+    #undef NUM_KEYWORDS
+    #define KWTUPLE (&_kwtuple.ob_base.ob_base)
+
+    #else  // !Py_BUILD_CORE
+    #  define KWTUPLE NULL
+    #endif  // !Py_BUILD_CORE
+
+    static const char * const _keywords[] = {"handle", "overlapped", NULL};
+    static _PyArg_Parser _parser = {
+        .keywords = _keywords,
+        .format = "" F_HANDLE "|i:ConnectNamedPipe",
+        .kwtuple = KWTUPLE,
+    };
+    #undef KWTUPLE
+    HANDLE handle;
+    int use_overlapped = 0;
+
+    if (!_PyArg_ParseStackAndKeywords(args, nargs, kwnames, &_parser,
+        &handle, &use_overlapped)) {
+        goto exit;
+    }
+    return_value = _winapi_ConnectNamedPipe_impl(module, handle, use_overlapped);
+
+exit:
+    return return_value;
+}
+
+PyDoc_STRVAR(_winapi_CreateFile__doc__,
+"CreateFile($module, file_name, desired_access, share_mode,\n"
+"           security_attributes, creation_disposition,\n"
+"           flags_and_attributes, template_file, /)\n"
+"--\n"
+"\n");
+
+#define _WINAPI_CREATEFILE_METHODDEF    \
+    {"CreateFile", _PyCFunction_CAST(_winapi_CreateFile), METH_FASTCALL, _winapi_CreateFile__doc__},
+
+static HANDLE
+_winapi_CreateFile_impl(PyObject *module, LPCTSTR file_name,
+                        DWORD desired_access, DWORD share_mode,
+                        LPSECURITY_ATTRIBUTES security_attributes,
+                        DWORD creation_disposition,
+                        DWORD flags_and_attributes, HANDLE template_file);
+
+static PyObject *
+_winapi_CreateFile(PyObject *module, PyObject *const *args, Py_ssize_t nargs)
+{
+    PyObject *return_value = NULL;
+    LPCTSTR file_name;
+    DWORD desired_access;
+    DWORD share_mode;
+    LPSECURITY_ATTRIBUTES security_attributes;
+    DWORD creation_disposition;
+    DWORD flags_and_attributes;
+    HANDLE template_file;
+    HANDLE _return_value;
+
+    if (!_PyArg_ParseStack(args, nargs, "skk" F_POINTER "kk" F_HANDLE ":CreateFile",
+        &file_name, &desired_access, &share_mode, &security_attributes, &creation_disposition, &flags_and_attributes, &template_file)) {
+        goto exit;
+    }
+    _return_value = _winapi_CreateFile_impl(module, file_name, desired_access, share_mode, security_attributes, creation_disposition, flags_and_attributes, template_file);
+    if ((_return_value == INVALID_HANDLE_VALUE) && PyErr_Occurred()) {
+        goto exit;
+    }
+    if (_return_value == NULL) {
+        Py_RETURN_NONE;
+    }
+    return_value = HANDLE_TO_PYNUM(_return_value);
+
+exit:
+    return return_value;
+}
+
+PyDoc_STRVAR(_winapi_CreateFileMapping__doc__,
+"CreateFileMapping($module, file_handle, security_attributes, protect,\n"
+"                  max_size_high, max_size_low, name, /)\n"
+"--\n"
+"\n");
+
+#define _WINAPI_CREATEFILEMAPPING_METHODDEF    \
+    {"CreateFileMapping", _PyCFunction_CAST(_winapi_CreateFileMapping), METH_FASTCALL, _winapi_CreateFileMapping__doc__},
+
+static HANDLE
+_winapi_CreateFileMapping_impl(PyObject *module, HANDLE file_handle,
+                               LPSECURITY_ATTRIBUTES security_attributes,
+                               DWORD protect, DWORD max_size_high,
+                               DWORD max_size_low, LPCWSTR name);
+
+static PyObject *
+_winapi_CreateFileMapping(PyObject *module, PyObject *const *args, Py_ssize_t nargs)
+{
+    PyObject *return_value = NULL;
+    HANDLE file_handle;
+    LPSECURITY_ATTRIBUTES security_attributes;
+    DWORD protect;
+    DWORD max_size_high;
+    DWORD max_size_low;
+    LPCWSTR name = NULL;
+    HANDLE _return_value;
+
+    if (!_PyArg_ParseStack(args, nargs, "" F_HANDLE "" F_POINTER "kkkO&:CreateFileMapping",
+        &file_handle, &security_attributes, &protect, &max_size_high, &max_size_low, _PyUnicode_WideCharString_Converter, &name)) {
+        goto exit;
+    }
+    _return_value = _winapi_CreateFileMapping_impl(module, file_handle, security_attributes, protect, max_size_high, max_size_low, name);
+    if ((_return_value == INVALID_HANDLE_VALUE) && PyErr_Occurred()) {
+        goto exit;
+    }
+    if (_return_value == NULL) {
+        Py_RETURN_NONE;
+    }
+    return_value = HANDLE_TO_PYNUM(_return_value);
+
+exit:
+    /* Cleanup for name */
+    PyMem_Free((void *)name);
+
+    return return_value;
+}
+
+PyDoc_STRVAR(_winapi_CreateJunction__doc__,
+"CreateJunction($module, src_path, dst_path, /)\n"
+"--\n"
+"\n");
+
+#define _WINAPI_CREATEJUNCTION_METHODDEF    \
+    {"CreateJunction", _PyCFunction_CAST(_winapi_CreateJunction), METH_FASTCALL, _winapi_CreateJunction__doc__},
+
+static PyObject *
+_winapi_CreateJunction_impl(PyObject *module, LPCWSTR src_path,
+                            LPCWSTR dst_path);
+
+static PyObject *
+_winapi_CreateJunction(PyObject *module, PyObject *const *args, Py_ssize_t nargs)
+{
+    PyObject *return_value = NULL;
+    LPCWSTR src_path = NULL;
+    LPCWSTR dst_path = NULL;
+
+    if (!_PyArg_CheckPositional("CreateJunction", nargs, 2, 2)) {
+        goto exit;
+    }
+    if (!PyUnicode_Check(args[0])) {
+        _PyArg_BadArgument("CreateJunction", "argument 1", "str", args[0]);
+        goto exit;
+    }
+    src_path = PyUnicode_AsWideCharString(args[0], NULL);
+    if (src_path == NULL) {
+        goto exit;
+    }
+    if (!PyUnicode_Check(args[1])) {
+        _PyArg_BadArgument("CreateJunction", "argument 2", "str", args[1]);
+        goto exit;
+    }
+    dst_path = PyUnicode_AsWideCharString(args[1], NULL);
+    if (dst_path == NULL) {
+        goto exit;
+    }
+    return_value = _winapi_CreateJunction_impl(module, src_path, dst_path);
+
+exit:
+    /* Cleanup for src_path */
+    PyMem_Free((void *)src_path);
+    /* Cleanup for dst_path */
+    PyMem_Free((void *)dst_path);
+
+    return return_value;
+}
+
+PyDoc_STRVAR(_winapi_CreateNamedPipe__doc__,
+"CreateNamedPipe($module, name, open_mode, pipe_mode, max_instances,\n"
+"                out_buffer_size, in_buffer_size, default_timeout,\n"
+"                security_attributes, /)\n"
+"--\n"
+"\n");
+
+#define _WINAPI_CREATENAMEDPIPE_METHODDEF    \
+    {"CreateNamedPipe", _PyCFunction_CAST(_winapi_CreateNamedPipe), METH_FASTCALL, _winapi_CreateNamedPipe__doc__},
+
+static HANDLE
+_winapi_CreateNamedPipe_impl(PyObject *module, LPCTSTR name, DWORD open_mode,
+                             DWORD pipe_mode, DWORD max_instances,
+                             DWORD out_buffer_size, DWORD in_buffer_size,
+                             DWORD default_timeout,
+                             LPSECURITY_ATTRIBUTES security_attributes);
+
+static PyObject *
+_winapi_CreateNamedPipe(PyObject *module, PyObject *const *args, Py_ssize_t nargs)
+{
+    PyObject *return_value = NULL;
+    LPCTSTR name;
+    DWORD open_mode;
+    DWORD pipe_mode;
+    DWORD max_instances;
+    DWORD out_buffer_size;
+    DWORD in_buffer_size;
+    DWORD default_timeout;
+    LPSECURITY_ATTRIBUTES security_attributes;
+    HANDLE _return_value;
+
+    if (!_PyArg_ParseStack(args, nargs, "skkkkkk" F_POINTER ":CreateNamedPipe",
+        &name, &open_mode, &pipe_mode, &max_instances, &out_buffer_size, &in_buffer_size, &default_timeout, &security_attributes)) {
+        goto exit;
+    }
+    _return_value = _winapi_CreateNamedPipe_impl(module, name, open_mode, pipe_mode, max_instances, out_buffer_size, in_buffer_size, default_timeout, security_attributes);
+    if ((_return_value == INVALID_HANDLE_VALUE) && PyErr_Occurred()) {
+        goto exit;
+    }
+    if (_return_value == NULL) {
+        Py_RETURN_NONE;
+    }
+    return_value = HANDLE_TO_PYNUM(_return_value);
+
+exit:
+    return return_value;
+}
+
+PyDoc_STRVAR(_winapi_CreatePipe__doc__,
+"CreatePipe($module, pipe_attrs, size, /)\n"
+"--\n"
+"\n"
+"Create an anonymous pipe.\n"
+"\n"
+"  pipe_attrs\n"
+"    Ignored internally, can be None.\n"
+"\n"
+"Returns a 2-tuple of handles, to the read and write ends of the pipe.");
+
+#define _WINAPI_CREATEPIPE_METHODDEF    \
+    {"CreatePipe", _PyCFunction_CAST(_winapi_CreatePipe), METH_FASTCALL, _winapi_CreatePipe__doc__},
+
+static PyObject *
+_winapi_CreatePipe_impl(PyObject *module, PyObject *pipe_attrs, DWORD size);
+
+static PyObject *
+_winapi_CreatePipe(PyObject *module, PyObject *const *args, Py_ssize_t nargs)
+{
+    PyObject *return_value = NULL;
+    PyObject *pipe_attrs;
+    DWORD size;
+
+    if (!_PyArg_ParseStack(args, nargs, "Ok:CreatePipe",
+        &pipe_attrs, &size)) {
+        goto exit;
+    }
+    return_value = _winapi_CreatePipe_impl(module, pipe_attrs, size);
+
+exit:
+    return return_value;
+}
+
+PyDoc_STRVAR(_winapi_CreateProcess__doc__,
+"CreateProcess($module, application_name, command_line, proc_attrs,\n"
+"              thread_attrs, inherit_handles, creation_flags,\n"
+"              env_mapping, current_directory, startup_info, /)\n"
+"--\n"
+"\n"
+"Create a new process and its primary thread.\n"
+"\n"
+"  command_line\n"
+"    Can be str or None\n"
+"  proc_attrs\n"
+"    Ignored internally, can be None.\n"
+"  thread_attrs\n"
+"    Ignored internally, can be None.\n"
+"\n"
+"The return value is a tuple of the process handle, thread handle,\n"
+"process ID, and thread ID.");
+
+#define _WINAPI_CREATEPROCESS_METHODDEF    \
+    {"CreateProcess", _PyCFunction_CAST(_winapi_CreateProcess), METH_FASTCALL, _winapi_CreateProcess__doc__},
+
+static PyObject *
+_winapi_CreateProcess_impl(PyObject *module,
+                           const Py_UNICODE *application_name,
+                           PyObject *command_line, PyObject *proc_attrs,
+                           PyObject *thread_attrs, BOOL inherit_handles,
+                           DWORD creation_flags, PyObject *env_mapping,
+                           const Py_UNICODE *current_directory,
+                           PyObject *startup_info);
+
+static PyObject *
+_winapi_CreateProcess(PyObject *module, PyObject *const *args, Py_ssize_t nargs)
+{
+    PyObject *return_value = NULL;
+    const Py_UNICODE *application_name = NULL;
+    PyObject *command_line;
+    PyObject *proc_attrs;
+    PyObject *thread_attrs;
+    BOOL inherit_handles;
+    DWORD creation_flags;
+    PyObject *env_mapping;
+    const Py_UNICODE *current_directory = NULL;
+    PyObject *startup_info;
+
+    if (!_PyArg_ParseStack(args, nargs, "O&OOOikOO&O:CreateProcess",
+        _PyUnicode_WideCharString_Opt_Converter, &application_name, &command_line, &proc_attrs, &thread_attrs, &inherit_handles, &creation_flags, &env_mapping, _PyUnicode_WideCharString_Opt_Converter, &current_directory, &startup_info)) {
+        goto exit;
+    }
+    return_value = _winapi_CreateProcess_impl(module, application_name, command_line, proc_attrs, thread_attrs, inherit_handles, creation_flags, env_mapping, current_directory, startup_info);
+
+exit:
+    /* Cleanup for application_name */
+    PyMem_Free((void *)application_name);
+    /* Cleanup for current_directory */
+    PyMem_Free((void *)current_directory);
+
+    return return_value;
+}
+
+PyDoc_STRVAR(_winapi_DuplicateHandle__doc__,
+"DuplicateHandle($module, source_process_handle, source_handle,\n"
+"                target_process_handle, desired_access, inherit_handle,\n"
+"                options=0, /)\n"
+"--\n"
+"\n"
+"Return a duplicate handle object.\n"
+"\n"
+"The duplicate handle refers to the same object as the original\n"
+"handle. Therefore, any changes to the object are reflected\n"
+"through both handles.");
+
+#define _WINAPI_DUPLICATEHANDLE_METHODDEF    \
+    {"DuplicateHandle", _PyCFunction_CAST(_winapi_DuplicateHandle), METH_FASTCALL, _winapi_DuplicateHandle__doc__},
+
+static HANDLE
+_winapi_DuplicateHandle_impl(PyObject *module, HANDLE source_process_handle,
+                             HANDLE source_handle,
+                             HANDLE target_process_handle,
+                             DWORD desired_access, BOOL inherit_handle,
+                             DWORD options);
+
+static PyObject *
+_winapi_DuplicateHandle(PyObject *module, PyObject *const *args, Py_ssize_t nargs)
+{
+    PyObject *return_value = NULL;
+    HANDLE source_process_handle;
+    HANDLE source_handle;
+    HANDLE target_process_handle;
+    DWORD desired_access;
+    BOOL inherit_handle;
+    DWORD options = 0;
+    HANDLE _return_value;
+
+    if (!_PyArg_ParseStack(args, nargs, "" F_HANDLE "" F_HANDLE "" F_HANDLE "ki|k:DuplicateHandle",
+        &source_process_handle, &source_handle, &target_process_handle, &desired_access, &inherit_handle, &options)) {
+        goto exit;
+    }
+    _return_value = _winapi_DuplicateHandle_impl(module, source_process_handle, source_handle, target_process_handle, desired_access, inherit_handle, options);
+    if ((_return_value == INVALID_HANDLE_VALUE) && PyErr_Occurred()) {
+        goto exit;
+    }
+    if (_return_value == NULL) {
+        Py_RETURN_NONE;
+    }
+    return_value = HANDLE_TO_PYNUM(_return_value);
+
+exit:
+    return return_value;
+}
+
+PyDoc_STRVAR(_winapi_ExitProcess__doc__,
+"ExitProcess($module, ExitCode, /)\n"
+"--\n"
+"\n");
+
+#define _WINAPI_EXITPROCESS_METHODDEF    \
+    {"ExitProcess", (PyCFunction)_winapi_ExitProcess, METH_O, _winapi_ExitProcess__doc__},
+
+static PyObject *
+_winapi_ExitProcess_impl(PyObject *module, UINT ExitCode);
+
+static PyObject *
+_winapi_ExitProcess(PyObject *module, PyObject *arg)
+{
+    PyObject *return_value = NULL;
+    UINT ExitCode;
+
+    if (!PyArg_Parse(arg, "I:ExitProcess", &ExitCode)) {
+        goto exit;
+    }
+    return_value = _winapi_ExitProcess_impl(module, ExitCode);
+
+exit:
+    return return_value;
+}
+
+PyDoc_STRVAR(_winapi_GetCurrentProcess__doc__,
+"GetCurrentProcess($module, /)\n"
+"--\n"
+"\n"
+"Return a handle object for the current process.");
+
+#define _WINAPI_GETCURRENTPROCESS_METHODDEF    \
+    {"GetCurrentProcess", (PyCFunction)_winapi_GetCurrentProcess, METH_NOARGS, _winapi_GetCurrentProcess__doc__},
+
+static HANDLE
+_winapi_GetCurrentProcess_impl(PyObject *module);
+
+static PyObject *
+_winapi_GetCurrentProcess(PyObject *module, PyObject *Py_UNUSED(ignored))
+{
+    PyObject *return_value = NULL;
+    HANDLE _return_value;
+
+    _return_value = _winapi_GetCurrentProcess_impl(module);
+    if ((_return_value == INVALID_HANDLE_VALUE) && PyErr_Occurred()) {
+        goto exit;
+    }
+    if (_return_value == NULL) {
+        Py_RETURN_NONE;
+    }
+    return_value = HANDLE_TO_PYNUM(_return_value);
+
+exit:
+    return return_value;
+}
+
+PyDoc_STRVAR(_winapi_GetExitCodeProcess__doc__,
+"GetExitCodeProcess($module, process, /)\n"
+"--\n"
+"\n"
+"Return the termination status of the specified process.");
+
+#define _WINAPI_GETEXITCODEPROCESS_METHODDEF    \
+    {"GetExitCodeProcess", (PyCFunction)_winapi_GetExitCodeProcess, METH_O, _winapi_GetExitCodeProcess__doc__},
+
+static DWORD
+_winapi_GetExitCodeProcess_impl(PyObject *module, HANDLE process);
+
+static PyObject *
+_winapi_GetExitCodeProcess(PyObject *module, PyObject *arg)
+{
+    PyObject *return_value = NULL;
+    HANDLE process;
+    DWORD _return_value;
+
+    if (!PyArg_Parse(arg, "" F_HANDLE ":GetExitCodeProcess", &process)) {
+        goto exit;
+    }
+    _return_value = _winapi_GetExitCodeProcess_impl(module, process);
+    if ((_return_value == PY_DWORD_MAX) && PyErr_Occurred()) {
+        goto exit;
+    }
+    return_value = Py_BuildValue("k", _return_value);
+
+exit:
+    return return_value;
+}
+
+PyDoc_STRVAR(_winapi_GetLastError__doc__,
+"GetLastError($module, /)\n"
+"--\n"
+"\n");
+
+#define _WINAPI_GETLASTERROR_METHODDEF    \
+    {"GetLastError", (PyCFunction)_winapi_GetLastError, METH_NOARGS, _winapi_GetLastError__doc__},
+
+static DWORD
+_winapi_GetLastError_impl(PyObject *module);
+
+static PyObject *
+_winapi_GetLastError(PyObject *module, PyObject *Py_UNUSED(ignored))
+{
+    PyObject *return_value = NULL;
+    DWORD _return_value;
+
+    _return_value = _winapi_GetLastError_impl(module);
+    if ((_return_value == PY_DWORD_MAX) && PyErr_Occurred()) {
+        goto exit;
+    }
+    return_value = Py_BuildValue("k", _return_value);
+
+exit:
+    return return_value;
+}
+
+PyDoc_STRVAR(_winapi_GetModuleFileName__doc__,
+"GetModuleFileName($module, module_handle, /)\n"
+"--\n"
+"\n"
+"Return the fully-qualified path for the file that contains module.\n"
+"\n"
+"The module must have been loaded by the current process.\n"
+"\n"
+"The module parameter should be a handle to the loaded module\n"
+"whose path is being requested. If this parameter is 0,\n"
+"GetModuleFileName retrieves the path of the executable file\n"
+"of the current process.");
+
+#define _WINAPI_GETMODULEFILENAME_METHODDEF    \
+    {"GetModuleFileName", (PyCFunction)_winapi_GetModuleFileName, METH_O, _winapi_GetModuleFileName__doc__},
+
+static PyObject *
+_winapi_GetModuleFileName_impl(PyObject *module, HMODULE module_handle);
+
+static PyObject *
+_winapi_GetModuleFileName(PyObject *module, PyObject *arg)
+{
+    PyObject *return_value = NULL;
+    HMODULE module_handle;
+
+    if (!PyArg_Parse(arg, "" F_HANDLE ":GetModuleFileName", &module_handle)) {
+        goto exit;
+    }
+    return_value = _winapi_GetModuleFileName_impl(module, module_handle);
+
+exit:
+    return return_value;
+}
+
+PyDoc_STRVAR(_winapi_GetStdHandle__doc__,
+"GetStdHandle($module, std_handle, /)\n"
+"--\n"
+"\n"
+"Return a handle to the specified standard device.\n"
+"\n"
+"  std_handle\n"
+"    One of STD_INPUT_HANDLE, STD_OUTPUT_HANDLE, or STD_ERROR_HANDLE.\n"
+"\n"
+"The integer associated with the handle object is returned.");
+
+#define _WINAPI_GETSTDHANDLE_METHODDEF    \
+    {"GetStdHandle", (PyCFunction)_winapi_GetStdHandle, METH_O, _winapi_GetStdHandle__doc__},
+
+static HANDLE
+_winapi_GetStdHandle_impl(PyObject *module, DWORD std_handle);
+
+static PyObject *
+_winapi_GetStdHandle(PyObject *module, PyObject *arg)
+{
+    PyObject *return_value = NULL;
+    DWORD std_handle;
+    HANDLE _return_value;
+
+    if (!PyArg_Parse(arg, "k:GetStdHandle", &std_handle)) {
+        goto exit;
+    }
+    _return_value = _winapi_GetStdHandle_impl(module, std_handle);
+    if ((_return_value == INVALID_HANDLE_VALUE) && PyErr_Occurred()) {
+        goto exit;
+    }
+    if (_return_value == NULL) {
+        Py_RETURN_NONE;
+    }
+    return_value = HANDLE_TO_PYNUM(_return_value);
+
+exit:
+    return return_value;
+}
+
+PyDoc_STRVAR(_winapi_GetVersion__doc__,
+"GetVersion($module, /)\n"
+"--\n"
+"\n"
+"Return the version number of the current operating system.");
+
+#define _WINAPI_GETVERSION_METHODDEF    \
+    {"GetVersion", (PyCFunction)_winapi_GetVersion, METH_NOARGS, _winapi_GetVersion__doc__},
+
+static long
+_winapi_GetVersion_impl(PyObject *module);
+
+static PyObject *
+_winapi_GetVersion(PyObject *module, PyObject *Py_UNUSED(ignored))
+{
+    PyObject *return_value = NULL;
+    long _return_value;
+
+    _return_value = _winapi_GetVersion_impl(module);
+    if ((_return_value == -1) && PyErr_Occurred()) {
+        goto exit;
+    }
+    return_value = PyLong_FromLong(_return_value);
+
+exit:
+    return return_value;
+}
+
+PyDoc_STRVAR(_winapi_MapViewOfFile__doc__,
+"MapViewOfFile($module, file_map, desired_access, file_offset_high,\n"
+"              file_offset_low, number_bytes, /)\n"
+"--\n"
+"\n");
+
+#define _WINAPI_MAPVIEWOFFILE_METHODDEF    \
+    {"MapViewOfFile", _PyCFunction_CAST(_winapi_MapViewOfFile), METH_FASTCALL, _winapi_MapViewOfFile__doc__},
+
+static LPVOID
+_winapi_MapViewOfFile_impl(PyObject *module, HANDLE file_map,
+                           DWORD desired_access, DWORD file_offset_high,
+                           DWORD file_offset_low, size_t number_bytes);
+
+static PyObject *
+_winapi_MapViewOfFile(PyObject *module, PyObject *const *args, Py_ssize_t nargs)
+{
+    PyObject *return_value = NULL;
+    HANDLE file_map;
+    DWORD desired_access;
+    DWORD file_offset_high;
+    DWORD file_offset_low;
+    size_t number_bytes;
+    LPVOID _return_value;
+
+    if (!_PyArg_ParseStack(args, nargs, "" F_HANDLE "kkkO&:MapViewOfFile",
+        &file_map, &desired_access, &file_offset_high, &file_offset_low, _PyLong_Size_t_Converter, &number_bytes)) {
+        goto exit;
+    }
+    _return_value = _winapi_MapViewOfFile_impl(module, file_map, desired_access, file_offset_high, file_offset_low, number_bytes);
+    if ((_return_value == NULL) && PyErr_Occurred()) {
+        goto exit;
+    }
+    return_value = HANDLE_TO_PYNUM(_return_value);
+
+exit:
+    return return_value;
+}
+
+PyDoc_STRVAR(_winapi_UnmapViewOfFile__doc__,
+"UnmapViewOfFile($module, address, /)\n"
+"--\n"
+"\n");
+
+#define _WINAPI_UNMAPVIEWOFFILE_METHODDEF    \
+    {"UnmapViewOfFile", (PyCFunction)_winapi_UnmapViewOfFile, METH_O, _winapi_UnmapViewOfFile__doc__},
+
+static PyObject *
+_winapi_UnmapViewOfFile_impl(PyObject *module, LPCVOID address);
+
+static PyObject *
+_winapi_UnmapViewOfFile(PyObject *module, PyObject *arg)
+{
+    PyObject *return_value = NULL;
+    LPCVOID address;
+
+    if (!PyArg_Parse(arg, "" F_POINTER ":UnmapViewOfFile", &address)) {
+        goto exit;
+    }
+    return_value = _winapi_UnmapViewOfFile_impl(module, address);
+
+exit:
+    return return_value;
+}
+
+PyDoc_STRVAR(_winapi_OpenFileMapping__doc__,
+"OpenFileMapping($module, desired_access, inherit_handle, name, /)\n"
+"--\n"
+"\n");
+
+#define _WINAPI_OPENFILEMAPPING_METHODDEF    \
+    {"OpenFileMapping", _PyCFunction_CAST(_winapi_OpenFileMapping), METH_FASTCALL, _winapi_OpenFileMapping__doc__},
+
+static HANDLE
+_winapi_OpenFileMapping_impl(PyObject *module, DWORD desired_access,
+                             BOOL inherit_handle, LPCWSTR name);
+
+static PyObject *
+_winapi_OpenFileMapping(PyObject *module, PyObject *const *args, Py_ssize_t nargs)
+{
+    PyObject *return_value = NULL;
+    DWORD desired_access;
+    BOOL inherit_handle;
+    LPCWSTR name = NULL;
+    HANDLE _return_value;
+
+    if (!_PyArg_ParseStack(args, nargs, "kiO&:OpenFileMapping",
+        &desired_access, &inherit_handle, _PyUnicode_WideCharString_Converter, &name)) {
+        goto exit;
+    }
+    _return_value = _winapi_OpenFileMapping_impl(module, desired_access, inherit_handle, name);
+    if ((_return_value == INVALID_HANDLE_VALUE) && PyErr_Occurred()) {
+        goto exit;
+    }
+    if (_return_value == NULL) {
+        Py_RETURN_NONE;
+    }
+    return_value = HANDLE_TO_PYNUM(_return_value);
+
+exit:
+    /* Cleanup for name */
+    PyMem_Free((void *)name);
+
+    return return_value;
+}
+
+PyDoc_STRVAR(_winapi_OpenProcess__doc__,
+"OpenProcess($module, desired_access, inherit_handle, process_id, /)\n"
+"--\n"
+"\n");
+
+#define _WINAPI_OPENPROCESS_METHODDEF    \
+    {"OpenProcess", _PyCFunction_CAST(_winapi_OpenProcess), METH_FASTCALL, _winapi_OpenProcess__doc__},
+
+static HANDLE
+_winapi_OpenProcess_impl(PyObject *module, DWORD desired_access,
+                         BOOL inherit_handle, DWORD process_id);
+
+static PyObject *
+_winapi_OpenProcess(PyObject *module, PyObject *const *args, Py_ssize_t nargs)
+{
+    PyObject *return_value = NULL;
+    DWORD desired_access;
+    BOOL inherit_handle;
+    DWORD process_id;
+    HANDLE _return_value;
+
+    if (!_PyArg_ParseStack(args, nargs, "kik:OpenProcess",
+        &desired_access, &inherit_handle, &process_id)) {
+        goto exit;
+    }
+    _return_value = _winapi_OpenProcess_impl(module, desired_access, inherit_handle, process_id);
+    if ((_return_value == INVALID_HANDLE_VALUE) && PyErr_Occurred()) {
+        goto exit;
+    }
+    if (_return_value == NULL) {
+        Py_RETURN_NONE;
+    }
+    return_value = HANDLE_TO_PYNUM(_return_value);
+
+exit:
+    return return_value;
+}
+
+PyDoc_STRVAR(_winapi_PeekNamedPipe__doc__,
+"PeekNamedPipe($module, handle, size=0, /)\n"
+"--\n"
+"\n");
+
+#define _WINAPI_PEEKNAMEDPIPE_METHODDEF    \
+    {"PeekNamedPipe", _PyCFunction_CAST(_winapi_PeekNamedPipe), METH_FASTCALL, _winapi_PeekNamedPipe__doc__},
+
+static PyObject *
+_winapi_PeekNamedPipe_impl(PyObject *module, HANDLE handle, int size);
+
+static PyObject *
+_winapi_PeekNamedPipe(PyObject *module, PyObject *const *args, Py_ssize_t nargs)
+{
+    PyObject *return_value = NULL;
+    HANDLE handle;
+    int size = 0;
+
+    if (!_PyArg_ParseStack(args, nargs, "" F_HANDLE "|i:PeekNamedPipe",
+        &handle, &size)) {
+        goto exit;
+    }
+    return_value = _winapi_PeekNamedPipe_impl(module, handle, size);
+
+exit:
+    return return_value;
+}
+
+PyDoc_STRVAR(_winapi_LCMapStringEx__doc__,
+"LCMapStringEx($module, /, locale, flags, src)\n"
+"--\n"
+"\n");
+
+#define _WINAPI_LCMAPSTRINGEX_METHODDEF    \
+    {"LCMapStringEx", _PyCFunction_CAST(_winapi_LCMapStringEx), METH_FASTCALL|METH_KEYWORDS, _winapi_LCMapStringEx__doc__},
+
+static PyObject *
+_winapi_LCMapStringEx_impl(PyObject *module, LPCWSTR locale, DWORD flags,
+                           LPCWSTR src);
+
+static PyObject *
+_winapi_LCMapStringEx(PyObject *module, PyObject *const *args, Py_ssize_t nargs, PyObject *kwnames)
+{
+    PyObject *return_value = NULL;
+    #if defined(Py_BUILD_CORE) && !defined(Py_BUILD_CORE_MODULE)
+
+    #define NUM_KEYWORDS 3
+    static struct {
+        PyGC_Head _this_is_not_used;
+        PyObject_VAR_HEAD
+        PyObject *ob_item[NUM_KEYWORDS];
+    } _kwtuple = {
+        .ob_base = PyVarObject_HEAD_INIT(&PyTuple_Type, NUM_KEYWORDS)
+        .ob_item = { &_Py_ID(locale), &_Py_ID(flags), &_Py_ID(src), },
+    };
+    #undef NUM_KEYWORDS
+    #define KWTUPLE (&_kwtuple.ob_base.ob_base)
+
+    #else  // !Py_BUILD_CORE
+    #  define KWTUPLE NULL
+    #endif  // !Py_BUILD_CORE
+
+    static const char * const _keywords[] = {"locale", "flags", "src", NULL};
+    static _PyArg_Parser _parser = {
+        .keywords = _keywords,
+        .format = "O&kO&:LCMapStringEx",
+        .kwtuple = KWTUPLE,
+    };
+    #undef KWTUPLE
+    LPCWSTR locale = NULL;
+    DWORD flags;
+    LPCWSTR src = NULL;
+
+    if (!_PyArg_ParseStackAndKeywords(args, nargs, kwnames, &_parser,
+        _PyUnicode_WideCharString_Converter, &locale, &flags, _PyUnicode_WideCharString_Converter, &src)) {
+        goto exit;
+    }
+    return_value = _winapi_LCMapStringEx_impl(module, locale, flags, src);
+
+exit:
+    /* Cleanup for locale */
+    PyMem_Free((void *)locale);
+    /* Cleanup for src */
+    PyMem_Free((void *)src);
+
+    return return_value;
+}
+
+PyDoc_STRVAR(_winapi_ReadFile__doc__,
+"ReadFile($module, /, handle, size, overlapped=False)\n"
+"--\n"
+"\n");
+
+#define _WINAPI_READFILE_METHODDEF    \
+    {"ReadFile", _PyCFunction_CAST(_winapi_ReadFile), METH_FASTCALL|METH_KEYWORDS, _winapi_ReadFile__doc__},
+
+static PyObject *
+_winapi_ReadFile_impl(PyObject *module, HANDLE handle, DWORD size,
+                      int use_overlapped);
+
+static PyObject *
+_winapi_ReadFile(PyObject *module, PyObject *const *args, Py_ssize_t nargs, PyObject *kwnames)
+{
+    PyObject *return_value = NULL;
+    #if defined(Py_BUILD_CORE) && !defined(Py_BUILD_CORE_MODULE)
+
+    #define NUM_KEYWORDS 3
+    static struct {
+        PyGC_Head _this_is_not_used;
+        PyObject_VAR_HEAD
+        PyObject *ob_item[NUM_KEYWORDS];
+    } _kwtuple = {
+        .ob_base = PyVarObject_HEAD_INIT(&PyTuple_Type, NUM_KEYWORDS)
+        .ob_item = { &_Py_ID(handle), &_Py_ID(size), &_Py_ID(overlapped), },
+    };
+    #undef NUM_KEYWORDS
+    #define KWTUPLE (&_kwtuple.ob_base.ob_base)
+
+    #else  // !Py_BUILD_CORE
+    #  define KWTUPLE NULL
+    #endif  // !Py_BUILD_CORE
+
+    static const char * const _keywords[] = {"handle", "size", "overlapped", NULL};
+    static _PyArg_Parser _parser = {
+        .keywords = _keywords,
+        .format = "" F_HANDLE "k|i:ReadFile",
+        .kwtuple = KWTUPLE,
+    };
+    #undef KWTUPLE
+    HANDLE handle;
+    DWORD size;
+    int use_overlapped = 0;
+
+    if (!_PyArg_ParseStackAndKeywords(args, nargs, kwnames, &_parser,
+        &handle, &size, &use_overlapped)) {
+        goto exit;
+    }
+    return_value = _winapi_ReadFile_impl(module, handle, size, use_overlapped);
+
+exit:
+    return return_value;
+}
+
+PyDoc_STRVAR(_winapi_SetNamedPipeHandleState__doc__,
+"SetNamedPipeHandleState($module, named_pipe, mode,\n"
+"                        max_collection_count, collect_data_timeout, /)\n"
+"--\n"
+"\n");
+
+#define _WINAPI_SETNAMEDPIPEHANDLESTATE_METHODDEF    \
+    {"SetNamedPipeHandleState", _PyCFunction_CAST(_winapi_SetNamedPipeHandleState), METH_FASTCALL, _winapi_SetNamedPipeHandleState__doc__},
+
+static PyObject *
+_winapi_SetNamedPipeHandleState_impl(PyObject *module, HANDLE named_pipe,
+                                     PyObject *mode,
+                                     PyObject *max_collection_count,
+                                     PyObject *collect_data_timeout);
+
+static PyObject *
+_winapi_SetNamedPipeHandleState(PyObject *module, PyObject *const *args, Py_ssize_t nargs)
+{
+    PyObject *return_value = NULL;
+    HANDLE named_pipe;
+    PyObject *mode;
+    PyObject *max_collection_count;
+    PyObject *collect_data_timeout;
+
+    if (!_PyArg_ParseStack(args, nargs, "" F_HANDLE "OOO:SetNamedPipeHandleState",
+        &named_pipe, &mode, &max_collection_count, &collect_data_timeout)) {
+        goto exit;
+    }
+    return_value = _winapi_SetNamedPipeHandleState_impl(module, named_pipe, mode, max_collection_count, collect_data_timeout);
+
+exit:
+    return return_value;
+}
+
+PyDoc_STRVAR(_winapi_TerminateProcess__doc__,
+"TerminateProcess($module, handle, exit_code, /)\n"
+"--\n"
+"\n"
+"Terminate the specified process and all of its threads.");
+
+#define _WINAPI_TERMINATEPROCESS_METHODDEF    \
+    {"TerminateProcess", _PyCFunction_CAST(_winapi_TerminateProcess), METH_FASTCALL, _winapi_TerminateProcess__doc__},
+
+static PyObject *
+_winapi_TerminateProcess_impl(PyObject *module, HANDLE handle,
+                              UINT exit_code);
+
+static PyObject *
+_winapi_TerminateProcess(PyObject *module, PyObject *const *args, Py_ssize_t nargs)
+{
+    PyObject *return_value = NULL;
+    HANDLE handle;
+    UINT exit_code;
+
+    if (!_PyArg_ParseStack(args, nargs, "" F_HANDLE "I:TerminateProcess",
+        &handle, &exit_code)) {
+        goto exit;
+    }
+    return_value = _winapi_TerminateProcess_impl(module, handle, exit_code);
+
+exit:
+    return return_value;
+}
+
+PyDoc_STRVAR(_winapi_VirtualQuerySize__doc__,
+"VirtualQuerySize($module, address, /)\n"
+"--\n"
+"\n");
+
+#define _WINAPI_VIRTUALQUERYSIZE_METHODDEF    \
+    {"VirtualQuerySize", (PyCFunction)_winapi_VirtualQuerySize, METH_O, _winapi_VirtualQuerySize__doc__},
+
+static size_t
+_winapi_VirtualQuerySize_impl(PyObject *module, LPCVOID address);
+
+static PyObject *
+_winapi_VirtualQuerySize(PyObject *module, PyObject *arg)
+{
+    PyObject *return_value = NULL;
+    LPCVOID address;
+    size_t _return_value;
+
+    if (!PyArg_Parse(arg, "" F_POINTER ":VirtualQuerySize", &address)) {
+        goto exit;
+    }
+    _return_value = _winapi_VirtualQuerySize_impl(module, address);
+    if ((_return_value == (size_t)-1) && PyErr_Occurred()) {
+        goto exit;
+    }
+    return_value = PyLong_FromSize_t(_return_value);
+
+exit:
+    return return_value;
+}
+
+PyDoc_STRVAR(_winapi_WaitNamedPipe__doc__,
+"WaitNamedPipe($module, name, timeout, /)\n"
+"--\n"
+"\n");
+
+#define _WINAPI_WAITNAMEDPIPE_METHODDEF    \
+    {"WaitNamedPipe", _PyCFunction_CAST(_winapi_WaitNamedPipe), METH_FASTCALL, _winapi_WaitNamedPipe__doc__},
+
+static PyObject *
+_winapi_WaitNamedPipe_impl(PyObject *module, LPCTSTR name, DWORD timeout);
+
+static PyObject *
+_winapi_WaitNamedPipe(PyObject *module, PyObject *const *args, Py_ssize_t nargs)
+{
+    PyObject *return_value = NULL;
+    LPCTSTR name;
+    DWORD timeout;
+
+    if (!_PyArg_ParseStack(args, nargs, "sk:WaitNamedPipe",
+        &name, &timeout)) {
+        goto exit;
+    }
+    return_value = _winapi_WaitNamedPipe_impl(module, name, timeout);
+
+exit:
+    return return_value;
+}
+
+PyDoc_STRVAR(_winapi_WaitForMultipleObjects__doc__,
+"WaitForMultipleObjects($module, handle_seq, wait_flag,\n"
+"                       milliseconds=_winapi.INFINITE, /)\n"
+"--\n"
+"\n");
+
+#define _WINAPI_WAITFORMULTIPLEOBJECTS_METHODDEF    \
+    {"WaitForMultipleObjects", _PyCFunction_CAST(_winapi_WaitForMultipleObjects), METH_FASTCALL, _winapi_WaitForMultipleObjects__doc__},
+
+static PyObject *
+_winapi_WaitForMultipleObjects_impl(PyObject *module, PyObject *handle_seq,
+                                    BOOL wait_flag, DWORD milliseconds);
+
+static PyObject *
+_winapi_WaitForMultipleObjects(PyObject *module, PyObject *const *args, Py_ssize_t nargs)
+{
+    PyObject *return_value = NULL;
+    PyObject *handle_seq;
+    BOOL wait_flag;
+    DWORD milliseconds = INFINITE;
+
+    if (!_PyArg_ParseStack(args, nargs, "Oi|k:WaitForMultipleObjects",
+        &handle_seq, &wait_flag, &milliseconds)) {
+        goto exit;
+    }
+    return_value = _winapi_WaitForMultipleObjects_impl(module, handle_seq, wait_flag, milliseconds);
+
+exit:
+    return return_value;
+}
+
+PyDoc_STRVAR(_winapi_WaitForSingleObject__doc__,
+"WaitForSingleObject($module, handle, milliseconds, /)\n"
+"--\n"
+"\n"
+"Wait for a single object.\n"
+"\n"
+"Wait until the specified object is in the signaled state or\n"
+"the time-out interval elapses. The timeout value is specified\n"
+"in milliseconds.");
+
+#define _WINAPI_WAITFORSINGLEOBJECT_METHODDEF    \
+    {"WaitForSingleObject", _PyCFunction_CAST(_winapi_WaitForSingleObject), METH_FASTCALL, _winapi_WaitForSingleObject__doc__},
+
+static long
+_winapi_WaitForSingleObject_impl(PyObject *module, HANDLE handle,
+                                 DWORD milliseconds);
+
+static PyObject *
+_winapi_WaitForSingleObject(PyObject *module, PyObject *const *args, Py_ssize_t nargs)
+{
+    PyObject *return_value = NULL;
+    HANDLE handle;
+    DWORD milliseconds;
+    long _return_value;
+
+    if (!_PyArg_ParseStack(args, nargs, "" F_HANDLE "k:WaitForSingleObject",
+        &handle, &milliseconds)) {
+        goto exit;
+    }
+    _return_value = _winapi_WaitForSingleObject_impl(module, handle, milliseconds);
+    if ((_return_value == -1) && PyErr_Occurred()) {
+        goto exit;
+    }
+    return_value = PyLong_FromLong(_return_value);
+
+exit:
+    return return_value;
+}
+
+PyDoc_STRVAR(_winapi_WriteFile__doc__,
+"WriteFile($module, /, handle, buffer, overlapped=False)\n"
+"--\n"
+"\n");
+
+#define _WINAPI_WRITEFILE_METHODDEF    \
+    {"WriteFile", _PyCFunction_CAST(_winapi_WriteFile), METH_FASTCALL|METH_KEYWORDS, _winapi_WriteFile__doc__},
+
+static PyObject *
+_winapi_WriteFile_impl(PyObject *module, HANDLE handle, PyObject *buffer,
+                       int use_overlapped);
+
+static PyObject *
+_winapi_WriteFile(PyObject *module, PyObject *const *args, Py_ssize_t nargs, PyObject *kwnames)
+{
+    PyObject *return_value = NULL;
+    #if defined(Py_BUILD_CORE) && !defined(Py_BUILD_CORE_MODULE)
+
+    #define NUM_KEYWORDS 3
+    static struct {
+        PyGC_Head _this_is_not_used;
+        PyObject_VAR_HEAD
+        PyObject *ob_item[NUM_KEYWORDS];
+    } _kwtuple = {
+        .ob_base = PyVarObject_HEAD_INIT(&PyTuple_Type, NUM_KEYWORDS)
+        .ob_item = { &_Py_ID(handle), &_Py_ID(buffer), &_Py_ID(overlapped), },
+    };
+    #undef NUM_KEYWORDS
+    #define KWTUPLE (&_kwtuple.ob_base.ob_base)
+
+    #else  // !Py_BUILD_CORE
+    #  define KWTUPLE NULL
+    #endif  // !Py_BUILD_CORE
+
+    static const char * const _keywords[] = {"handle", "buffer", "overlapped", NULL};
+    static _PyArg_Parser _parser = {
+        .keywords = _keywords,
+        .format = "" F_HANDLE "O|i:WriteFile",
+        .kwtuple = KWTUPLE,
+    };
+    #undef KWTUPLE
+    HANDLE handle;
+    PyObject *buffer;
+    int use_overlapped = 0;
+
+    if (!_PyArg_ParseStackAndKeywords(args, nargs, kwnames, &_parser,
+        &handle, &buffer, &use_overlapped)) {
+        goto exit;
+    }
+    return_value = _winapi_WriteFile_impl(module, handle, buffer, use_overlapped);
+
+exit:
+    return return_value;
+}
+
+PyDoc_STRVAR(_winapi_GetACP__doc__,
+"GetACP($module, /)\n"
+"--\n"
+"\n"
+"Get the current Windows ANSI code page identifier.");
+
+#define _WINAPI_GETACP_METHODDEF    \
+    {"GetACP", (PyCFunction)_winapi_GetACP, METH_NOARGS, _winapi_GetACP__doc__},
+
+static PyObject *
+_winapi_GetACP_impl(PyObject *module);
+
+static PyObject *
+_winapi_GetACP(PyObject *module, PyObject *Py_UNUSED(ignored))
+{
+    return _winapi_GetACP_impl(module);
+}
+
+PyDoc_STRVAR(_winapi_GetFileType__doc__,
+"GetFileType($module, /, handle)\n"
+"--\n"
+"\n");
+
+#define _WINAPI_GETFILETYPE_METHODDEF    \
+    {"GetFileType", _PyCFunction_CAST(_winapi_GetFileType), METH_FASTCALL|METH_KEYWORDS, _winapi_GetFileType__doc__},
+
+static DWORD
+_winapi_GetFileType_impl(PyObject *module, HANDLE handle);
+
+static PyObject *
+_winapi_GetFileType(PyObject *module, PyObject *const *args, Py_ssize_t nargs, PyObject *kwnames)
+{
+    PyObject *return_value = NULL;
+    #if defined(Py_BUILD_CORE) && !defined(Py_BUILD_CORE_MODULE)
+
+    #define NUM_KEYWORDS 1
+    static struct {
+        PyGC_Head _this_is_not_used;
+        PyObject_VAR_HEAD
+        PyObject *ob_item[NUM_KEYWORDS];
+    } _kwtuple = {
+        .ob_base = PyVarObject_HEAD_INIT(&PyTuple_Type, NUM_KEYWORDS)
+        .ob_item = { &_Py_ID(handle), },
+    };
+    #undef NUM_KEYWORDS
+    #define KWTUPLE (&_kwtuple.ob_base.ob_base)
+
+    #else  // !Py_BUILD_CORE
+    #  define KWTUPLE NULL
+    #endif  // !Py_BUILD_CORE
+
+    static const char * const _keywords[] = {"handle", NULL};
+    static _PyArg_Parser _parser = {
+        .keywords = _keywords,
+        .format = "" F_HANDLE ":GetFileType",
+        .kwtuple = KWTUPLE,
+    };
+    #undef KWTUPLE
+    HANDLE handle;
+    DWORD _return_value;
+
+    if (!_PyArg_ParseStackAndKeywords(args, nargs, kwnames, &_parser,
+        &handle)) {
+        goto exit;
+    }
+    _return_value = _winapi_GetFileType_impl(module, handle);
+    if ((_return_value == PY_DWORD_MAX) && PyErr_Occurred()) {
+        goto exit;
+    }
+    return_value = Py_BuildValue("k", _return_value);
+
+exit:
+    return return_value;
+}
+
+PyDoc_STRVAR(_winapi__mimetypes_read_windows_registry__doc__,
+"_mimetypes_read_windows_registry($module, /, on_type_read)\n"
+"--\n"
+"\n"
+"Optimized function for reading all known MIME types from the registry.\n"
+"\n"
+"*on_type_read* is a callable taking *type* and *ext* arguments, as for\n"
+"MimeTypes.add_type.");
+
+#define _WINAPI__MIMETYPES_READ_WINDOWS_REGISTRY_METHODDEF    \
+    {"_mimetypes_read_windows_registry", _PyCFunction_CAST(_winapi__mimetypes_read_windows_registry), METH_FASTCALL|METH_KEYWORDS, _winapi__mimetypes_read_windows_registry__doc__},
+
+static PyObject *
+_winapi__mimetypes_read_windows_registry_impl(PyObject *module,
+                                              PyObject *on_type_read);
+
+static PyObject *
+_winapi__mimetypes_read_windows_registry(PyObject *module, PyObject *const *args, Py_ssize_t nargs, PyObject *kwnames)
+{
+    PyObject *return_value = NULL;
+    #if defined(Py_BUILD_CORE) && !defined(Py_BUILD_CORE_MODULE)
+
+    #define NUM_KEYWORDS 1
+    static struct {
+        PyGC_Head _this_is_not_used;
+        PyObject_VAR_HEAD
+        PyObject *ob_item[NUM_KEYWORDS];
+    } _kwtuple = {
+        .ob_base = PyVarObject_HEAD_INIT(&PyTuple_Type, NUM_KEYWORDS)
+        .ob_item = { &_Py_ID(on_type_read), },
+    };
+    #undef NUM_KEYWORDS
+    #define KWTUPLE (&_kwtuple.ob_base.ob_base)
+
+    #else  // !Py_BUILD_CORE
+    #  define KWTUPLE NULL
+    #endif  // !Py_BUILD_CORE
+
+    static const char * const _keywords[] = {"on_type_read", NULL};
+    static _PyArg_Parser _parser = {
+        .keywords = _keywords,
+        .fname = "_mimetypes_read_windows_registry",
+        .kwtuple = KWTUPLE,
+    };
+    #undef KWTUPLE
+    PyObject *argsbuf[1];
+    PyObject *on_type_read;
+
+    args = _PyArg_UnpackKeywords(args, nargs, NULL, kwnames, &_parser, 1, 1, 0, argsbuf);
+    if (!args) {
+        goto exit;
+    }
+    on_type_read = args[0];
+    return_value = _winapi__mimetypes_read_windows_registry_impl(module, on_type_read);
+
+exit:
+    return return_value;
+}
+/*[clinic end generated code: output=23ea9e176d86e026 input=a9049054013a1b77]*/