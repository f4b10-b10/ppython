dnl ***************************************************
dnl * Please run autoreconf -if to test your changes! *
dnl ***************************************************
dnl
dnl Python's configure.ac file requires autoconf 2.69 and autoconf-archive.
dnl

# Set VERSION so we only need to edit in one place (i.e., here)
m4_define(PYTHON_VERSION, 3.12)

AC_PREREQ([2.69])

AC_INIT([python],[PYTHON_VERSION],[https://github.com/python/cpython/issues/])

m4_ifdef(
    [AX_C_FLOAT_WORDS_BIGENDIAN],
    [],
    [AC_MSG_ERROR([Please install autoconf-archive package and re-run autoreconf])]
)dnl
m4_ifdef(
    [PKG_PROG_PKG_CONFIG],
    [],
    [AC_MSG_ERROR([Please install pkgconf's m4 macro package and re-run autoreconf])]
)dnl

dnl Helpers for saving and restoring environment variables:
dnl - _SAVE_VAR([VAR])         Helper for SAVE_ENV; stores VAR as save_VAR
dnl - _RESTORE_VAR([VAR])      Helper for RESTORE_ENV; restores VAR from save_VAR
dnl - SAVE_ENV                 Saves CFLAGS, LDFLAGS, LIBS, and CPPFLAGS
dnl - RESTORE_ENV              Restores CFLAGS, LDFLAGS, LIBS, and CPPFLAGS
dnl - WITH_SAVE_ENV([SCRIPT])  Runs SCRIPT wrapped with SAVE_ENV/RESTORE_ENV
AC_DEFUN([_SAVE_VAR], [AS_VAR_COPY([save_][$1], [$1])])dnl
AC_DEFUN([_RESTORE_VAR], [AS_VAR_COPY([$1], [save_][$1])])dnl
AC_DEFUN([SAVE_ENV],
[_SAVE_VAR([CFLAGS])]
[_SAVE_VAR([CPPFLAGS])]
[_SAVE_VAR([LDFLAGS])]
[_SAVE_VAR([LIBS])]
)dnl
AC_DEFUN([RESTORE_ENV],
[_RESTORE_VAR([CFLAGS])]
[_RESTORE_VAR([CPPFLAGS])]
[_RESTORE_VAR([LDFLAGS])]
[_RESTORE_VAR([LIBS])]
)dnl
AC_DEFUN([WITH_SAVE_ENV],
[SAVE_ENV]
[$1]
[RESTORE_ENV]
)dnl

dnl PY_CHECK_FUNC(FUNCTION, [INCLUDES], [AC_DEFINE-VAR])
AC_DEFUN([PY_CHECK_FUNC],
[ AS_VAR_PUSHDEF([py_var], [ac_cv_func_$1])
  AS_VAR_PUSHDEF([py_define], m4_ifblank([$3], [[HAVE_]m4_toupper($1)], [$3]))
  AC_CACHE_CHECK(
    [for $1],
    [py_var],
    [AC_COMPILE_IFELSE(
      [AC_LANG_PROGRAM([$2], [void *x=$1])],
      [AS_VAR_SET([py_var], [yes])],
      [AS_VAR_SET([py_var], [no])])]
  )
  AS_VAR_IF(
    [py_var],
    [yes],
    [AC_DEFINE([py_define], [1], [Define if you have the '$1' function.])])
  AS_VAR_POPDEF([py_var])
  AS_VAR_POPDEF([py_define])
])

dnl PY_CHECK_LIB(LIBRARY, FUNCTION, [ACTION-IF-FOUND], [ACTION-IF-NOT-FOUND], [OTHER-LIBRARIES])
dnl Like AC_CHECK_LIB() but does not modify LIBS
AC_DEFUN([PY_CHECK_LIB],
[AS_VAR_COPY([py_check_lib_save_LIBS], [LIBS])]
[AC_CHECK_LIB($1, $2, $3, $4, $5)]
[AS_VAR_COPY([LIBS], [py_check_lib_save_LIBS])]
)

dnl PY_CHECK_EMSCRIPTEN_PORT(PKG_VAR, [EMPORT_ARGS])
dnl Use Emscripten port unless user passes ${PKG_VAR}_CFLAGS
dnl or ${PKG_VAR}_LIBS to configure.
AC_DEFUN([PY_CHECK_EMSCRIPTEN_PORT], [
  AS_VAR_PUSHDEF([py_cflags], [$1_CFLAGS])
  AS_VAR_PUSHDEF([py_libs], [$1_LIBS])
  AS_IF([test "$ac_sys_system" = "Emscripten" -a -z "$py_cflags" -a -z "$py_libs"], [
    py_cflags="$2"
    py_libs="$2"
  ])
  AS_VAR_POPDEF([py_cflags])
  AS_VAR_POPDEF([py_libs])
])

AC_SUBST(BASECPPFLAGS)
if test "$srcdir" != . -a "$srcdir" != "$(pwd)"; then
    # If we're building out-of-tree, we need to make sure the following
    # resources get picked up before their $srcdir counterparts.
    #   Objects/ -> typeslots.inc
    #   Include/ -> Python.h
    # (A side effect of this is that these resources will automatically be
    #  regenerated when building out-of-tree, regardless of whether or not
    #  the $srcdir counterpart is up-to-date.  This is an acceptable trade
    #  off.)
    BASECPPFLAGS="-IObjects -IInclude -IPython"
else
    BASECPPFLAGS=""
fi

AC_SUBST(GITVERSION)
AC_SUBST(GITTAG)
AC_SUBST(GITBRANCH)

if test -e $srcdir/.git
then
AC_CHECK_PROG(HAS_GIT, git, found, not-found)
else
HAS_GIT=no-repository
fi
if test $HAS_GIT = found
then
    GITVERSION="git --git-dir \$(srcdir)/.git rev-parse --short HEAD"
    GITTAG="git --git-dir \$(srcdir)/.git describe --all --always --dirty"
    GITBRANCH="git --git-dir \$(srcdir)/.git name-rev --name-only HEAD"
else
    GITVERSION=""
    GITTAG=""
    GITBRANCH=""
fi

AC_CONFIG_SRCDIR([Include/object.h])
AC_CONFIG_HEADERS([pyconfig.h])

AC_CANONICAL_HOST
AC_SUBST(build)
AC_SUBST(host)

AS_VAR_IF([cross_compiling], [maybe],
 [AC_MSG_ERROR([Cross compiling required --host=HOST-TUPLE and --build=ARCH])]
)

# pybuilddir.txt will be created by --generate-posix-vars in the Makefile
rm -f pybuilddir.txt

AC_ARG_WITH(
  [build-python],
  [AS_HELP_STRING([--with-build-python=python]PYTHON_VERSION,
                  [path to build python binary for cross compiling (default: _bootstrap_python or python]PYTHON_VERSION[)])],
  [
    AC_MSG_CHECKING([for --with-build-python])

    AS_VAR_IF([with_build_python], [yes], [with_build_python=python$PACKAGE_VERSION])
    AS_VAR_IF([with_build_python], [no], [AC_MSG_ERROR([invalid --with-build-python option: expected path or "yes", not "no"])])

    if ! $(command -v "$with_build_python" >/dev/null 2>&1); then
      AC_MSG_ERROR([invalid or missing build python binary "$with_build_python"])
    fi
    build_python_ver=$($with_build_python -c "import sys; print(f'{sys.version_info.major}.{sys.version_info.minor}')")
    if test "$build_python_ver" != "$PACKAGE_VERSION"; then
      AC_MSG_ERROR(["$with_build_python" has incompatible version $build_python_ver (expected: $PACKAGE_VERSION)])
    fi
    dnl Build Python interpreter is used for regeneration and freezing.
    ac_cv_prog_PYTHON_FOR_REGEN=$with_build_python
    PYTHON_FOR_FREEZE="$with_build_python"
    PYTHON_FOR_BUILD='_PYTHON_PROJECT_BASE=$(abs_builddir) _PYTHON_HOST_PLATFORM=$(_PYTHON_HOST_PLATFORM) PYTHONPATH=$(shell test -f pybuilddir.txt && echo $(abs_builddir)/`cat pybuilddir.txt`:)$(srcdir)/Lib _PYTHON_SYSCONFIGDATA_NAME=_sysconfigdata_$(ABIFLAGS)_$(MACHDEP)_$(MULTIARCH) '$with_build_python
    AC_MSG_RESULT([$with_build_python])
  ], [
    AS_VAR_IF([cross_compiling], [yes],
      [AC_MSG_ERROR([Cross compiling requires --with-build-python])]
    )
    PYTHON_FOR_BUILD='./$(BUILDPYTHON) -E'
    PYTHON_FOR_FREEZE="./_bootstrap_python"
  ]
)
AC_SUBST([PYTHON_FOR_BUILD])

AC_MSG_CHECKING([for Python interpreter freezing])
AC_MSG_RESULT([$PYTHON_FOR_FREEZE])
AC_SUBST([PYTHON_FOR_FREEZE])

AS_VAR_IF([cross_compiling], [yes],
  [
    dnl external build Python, freezing depends on Programs/_freeze_module.py
    FREEZE_MODULE_BOOTSTRAP='$(PYTHON_FOR_FREEZE) $(srcdir)/Programs/_freeze_module.py'
    FREEZE_MODULE_BOOTSTRAP_DEPS='$(srcdir)/Programs/_freeze_module.py'
    FREEZE_MODULE='$(FREEZE_MODULE_BOOTSTRAP)'
    FREEZE_MODULE_DEPS='$(FREEZE_MODULE_BOOTSTRAP_DEPS)'
    PYTHON_FOR_BUILD_DEPS=''
  ],
  [
    dnl internal build tools also depend on Programs/_freeze_module and _bootstrap_python.
    FREEZE_MODULE_BOOTSTRAP='./Programs/_freeze_module'
    FREEZE_MODULE_BOOTSTRAP_DEPS="Programs/_freeze_module"
    FREEZE_MODULE='$(PYTHON_FOR_FREEZE) $(srcdir)/Programs/_freeze_module.py'
    FREEZE_MODULE_DEPS="_bootstrap_python \$(srcdir)/Programs/_freeze_module.py"
    PYTHON_FOR_BUILD_DEPS='$(BUILDPYTHON)'
  ]
)
AC_SUBST([FREEZE_MODULE_BOOTSTRAP])
AC_SUBST([FREEZE_MODULE_BOOTSTRAP_DEPS])
AC_SUBST([FREEZE_MODULE])
AC_SUBST([FREEZE_MODULE_DEPS])
AC_SUBST([PYTHON_FOR_BUILD_DEPS])

AC_CHECK_PROGS([PYTHON_FOR_REGEN],
  [python$PACKAGE_VERSION python3.11 python3.10 python3.9 python3.8 python3.7 python3.6 python3 python],
  [python3])
AC_SUBST(PYTHON_FOR_REGEN)

AC_MSG_CHECKING([Python for regen version])
if command -v "$PYTHON_FOR_REGEN" >/dev/null 2>&1; then
  AC_MSG_RESULT([$($PYTHON_FOR_REGEN -V 2>/dev/null)])
else
  AC_MSG_RESULT([missing])
fi

dnl Ensure that if prefix is specified, it does not end in a slash. If
dnl it does, we get path names containing '//' which is both ugly and
dnl can cause trouble.

dnl Last slash shouldn't be stripped if prefix=/
if test "$prefix" != "/"; then
    prefix=`echo "$prefix" | sed -e 's/\/$//g'`
fi

dnl This is for stuff that absolutely must end up in pyconfig.h.
dnl Please use pyport.h instead, if possible.
AH_TOP([
#ifndef Py_PYCONFIG_H
#define Py_PYCONFIG_H
])
AH_BOTTOM([
/* Define the macros needed if on a UnixWare 7.x system. */
#if defined(__USLC__) && defined(__SCO_VERSION__)
#define STRICT_SYSV_CURSES /* Don't use ncurses extensions */
#endif

#endif /*Py_PYCONFIG_H*/
])

# We don't use PACKAGE_ variables, and they cause conflicts
# with other autoconf-based packages that include Python.h
grep -v 'define PACKAGE_' <confdefs.h >confdefs.h.new
rm confdefs.h
mv confdefs.h.new confdefs.h

AC_SUBST(VERSION)
VERSION=PYTHON_VERSION

# Version number of Python's own shared library file.
AC_SUBST(SOVERSION)
SOVERSION=1.0

# The later definition of _XOPEN_SOURCE and _POSIX_C_SOURCE disables
# certain features on NetBSD, so we need _NETBSD_SOURCE to re-enable
# them.
AC_DEFINE(_NETBSD_SOURCE, 1, [Define on NetBSD to activate all library features])

# The later definition of _XOPEN_SOURCE and _POSIX_C_SOURCE disables
# certain features on FreeBSD, so we need __BSD_VISIBLE to re-enable
# them.
AC_DEFINE(__BSD_VISIBLE, 1, [Define on FreeBSD to activate all library features])

# The later definition of _XOPEN_SOURCE and _POSIX_C_SOURCE disables
# certain features on Mac OS X, so we need _DARWIN_C_SOURCE to re-enable
# them.
AC_DEFINE(_DARWIN_C_SOURCE, 1, [Define on Darwin to activate all library features])


define_xopen_source=yes

# Arguments passed to configure.
AC_SUBST(CONFIG_ARGS)
CONFIG_ARGS="$ac_configure_args"

dnl Allow users to disable pkg-config or require pkg-config
AC_ARG_WITH(
  [pkg-config],
  [AS_HELP_STRING([[--with-pkg-config=[yes|no|check]]],
                  [use pkg-config to detect build options (default is check)])],
  [],
  [with_pkg_config=check]
)
AS_CASE([$with_pkg_config],
  [yes|check], [
    if test -z "$PKG_CONFIG"; then
      dnl invalidate stale config.cache values
      AS_UNSET([PKG_CONFIG])
      AS_UNSET([ac_cv_path_ac_pt_PKG_CONFIG])
      AS_UNSET([ac_cv_prog_ac_ct_PKG_CONFIG])
    fi
    PKG_PROG_PKG_CONFIG
  ],
  [no], [
    PKG_CONFIG=''
    dnl force AX_CHECK_OPENSSL to ignore pkg-config
    ac_cv_path_ac_pt_PKG_CONFIG=''
    ac_cv_prog_ac_ct_PKG_CONFIG=''
  ],
  [AC_MSG_ERROR([invalid argument --with-pkg-config=$with_pkg_config])]
)
if test "$with_pkg_config" = yes -a -z "$PKG_CONFIG"; then
  AC_MSG_ERROR([pkg-config is required])]
fi

AC_MSG_CHECKING([for --enable-universalsdk])
AC_ARG_ENABLE(universalsdk,
	AS_HELP_STRING([--enable-universalsdk@<:@=SDKDIR@:>@],
	               [create a universal binary build.
	                SDKDIR specifies which macOS SDK should be used to perform the build,
	                see Mac/README.rst. (default is no)]),
[
	case $enableval in
	yes)
		# Locate the best usable SDK, see Mac/README for more
		# information
		enableval="`/usr/bin/xcodebuild -version -sdk macosx Path 2>/dev/null`"
		if ! ( echo $enableval | grep -E '\.sdk' 1>/dev/null )
		then
			enableval=/Developer/SDKs/MacOSX10.4u.sdk
			if test ! -d "${enableval}"
			then
				enableval=/
			fi
		fi
		;;
	esac
	case $enableval in
	no)
		UNIVERSALSDK=
		enable_universalsdk=
		;;
	*)
		UNIVERSALSDK=$enableval
		if test ! -d "${UNIVERSALSDK}"
		then
			AC_MSG_ERROR([--enable-universalsdk specifies non-existing SDK: ${UNIVERSALSDK}])
		fi
		;;
	esac

],[
   	UNIVERSALSDK=
	enable_universalsdk=
])
if test -n "${UNIVERSALSDK}"
then
	AC_MSG_RESULT(${UNIVERSALSDK})
else
	AC_MSG_RESULT(no)
fi
AC_SUBST(UNIVERSALSDK)

AC_SUBST(ARCH_RUN_32BIT)
ARCH_RUN_32BIT=""

# For backward compatibility reasons we prefer to select '32-bit' if available,
# otherwise use 'intel'
UNIVERSAL_ARCHS="32-bit"
if test "`uname -s`" = "Darwin"
then
	if test -n "${UNIVERSALSDK}"
	then
		if test -z "`/usr/bin/file -L "${UNIVERSALSDK}/usr/lib/libSystem.dylib" | grep ppc`"
		then
			UNIVERSAL_ARCHS="intel"
		fi
	fi
fi

AC_SUBST(LIPO_32BIT_FLAGS)
AC_SUBST(LIPO_INTEL64_FLAGS)
AC_MSG_CHECKING(for --with-universal-archs)
AC_ARG_WITH(universal-archs,
    AS_HELP_STRING([--with-universal-archs=ARCH],
                   [specify the kind of macOS universal binary that should be created.
                    This option is only valid when --enable-universalsdk is set; options are:
                    ("universal2", "intel-64", "intel-32", "intel", "32-bit",
                    "64-bit", "3-way", or "all")
                    see Mac/README.rst]),
[
	UNIVERSAL_ARCHS="$withval"
],
[])
if test -n "${UNIVERSALSDK}"
then
	AC_MSG_RESULT(${UNIVERSAL_ARCHS})
else
	AC_MSG_RESULT(no)
fi

AC_ARG_WITH(framework-name,
              AS_HELP_STRING([--with-framework-name=FRAMEWORK],
                             [specify the name for the python framework on macOS
                              only valid when --enable-framework is set. see Mac/README.rst
                              (default is 'Python')]),
[
    PYTHONFRAMEWORK=${withval}
    PYTHONFRAMEWORKDIR=${withval}.framework
    PYTHONFRAMEWORKIDENTIFIER=org.python.`echo $withval | tr '[A-Z]' '[a-z]'`
    ],[
    PYTHONFRAMEWORK=Python
    PYTHONFRAMEWORKDIR=Python.framework
    PYTHONFRAMEWORKIDENTIFIER=org.python.python
])
dnl quadrigraphs "@<:@" and "@:>@" produce "[" and "]" in the output
AC_ARG_ENABLE(framework,
              AS_HELP_STRING([--enable-framework@<:@=INSTALLDIR@:>@],
                             [create a Python.framework rather than a traditional Unix install.
                              optional INSTALLDIR specifies the installation path. see Mac/README.rst
                              (default is no)]),
[
	case $enableval in
	yes)
		enableval=/Library/Frameworks
	esac
	case $enableval in
	no)
		PYTHONFRAMEWORK=
		PYTHONFRAMEWORKDIR=no-framework
		PYTHONFRAMEWORKPREFIX=
		PYTHONFRAMEWORKINSTALLDIR=
		FRAMEWORKINSTALLFIRST=
		FRAMEWORKINSTALLLAST=
		FRAMEWORKALTINSTALLFIRST=
		FRAMEWORKALTINSTALLLAST=
		FRAMEWORKPYTHONW=
		if test "x${prefix}" = "xNONE"; then
			FRAMEWORKUNIXTOOLSPREFIX="${ac_default_prefix}"
		else
			FRAMEWORKUNIXTOOLSPREFIX="${prefix}"
		fi
		enable_framework=
		;;
	*)
		PYTHONFRAMEWORKPREFIX="${enableval}"
		PYTHONFRAMEWORKINSTALLDIR=$PYTHONFRAMEWORKPREFIX/$PYTHONFRAMEWORKDIR
		FRAMEWORKINSTALLFIRST="frameworkinstallstructure"
		FRAMEWORKALTINSTALLFIRST="frameworkinstallstructure "
		FRAMEWORKINSTALLLAST="frameworkinstallmaclib frameworkinstallapps frameworkinstallunixtools"
		FRAMEWORKALTINSTALLLAST="frameworkinstallmaclib frameworkinstallapps frameworkaltinstallunixtools"
		FRAMEWORKPYTHONW="frameworkpythonw"
		FRAMEWORKINSTALLAPPSPREFIX="/Applications"

		if test "x${prefix}" = "xNONE" ; then
			FRAMEWORKUNIXTOOLSPREFIX="${ac_default_prefix}"

		else
			FRAMEWORKUNIXTOOLSPREFIX="${prefix}"
		fi

		case "${enableval}" in
		/System*)
			FRAMEWORKINSTALLAPPSPREFIX="/Applications"
			if test "${prefix}" = "NONE" ; then
				# See below
				FRAMEWORKUNIXTOOLSPREFIX="/usr"
			fi
			;;

		/Library*)
			FRAMEWORKINSTALLAPPSPREFIX="/Applications"
			;;

		*/Library/Frameworks)
			MDIR="`dirname "${enableval}"`"
			MDIR="`dirname "${MDIR}"`"
			FRAMEWORKINSTALLAPPSPREFIX="${MDIR}/Applications"

			if test "${prefix}" = "NONE"; then
				# User hasn't specified the
				# --prefix option, but wants to install
				# the framework in a non-default location,
				# ensure that the compatibility links get
				# installed relative to that prefix as well
				# instead of in /usr/local.
				FRAMEWORKUNIXTOOLSPREFIX="${MDIR}"
			fi
			;;

		*)
			FRAMEWORKINSTALLAPPSPREFIX="/Applications"
			;;
		esac

		prefix=$PYTHONFRAMEWORKINSTALLDIR/Versions/$VERSION

		# Add files for Mac specific code to the list of output
		# files:
		AC_CONFIG_FILES(Mac/Makefile)
		AC_CONFIG_FILES(Mac/PythonLauncher/Makefile)
		AC_CONFIG_FILES(Mac/Resources/framework/Info.plist)
		AC_CONFIG_FILES(Mac/Resources/app/Info.plist)
	esac
	],[
	PYTHONFRAMEWORK=
	PYTHONFRAMEWORKDIR=no-framework
	PYTHONFRAMEWORKPREFIX=
	PYTHONFRAMEWORKINSTALLDIR=
	FRAMEWORKINSTALLFIRST=
	FRAMEWORKINSTALLLAST=
	FRAMEWORKALTINSTALLFIRST=
	FRAMEWORKALTINSTALLLAST=
	FRAMEWORKPYTHONW=
	if test "x${prefix}" = "xNONE" ; then
		FRAMEWORKUNIXTOOLSPREFIX="${ac_default_prefix}"
	else
		FRAMEWORKUNIXTOOLSPREFIX="${prefix}"
	fi
	enable_framework=

])
AC_SUBST(PYTHONFRAMEWORK)
AC_SUBST(PYTHONFRAMEWORKIDENTIFIER)
AC_SUBST(PYTHONFRAMEWORKDIR)
AC_SUBST(PYTHONFRAMEWORKPREFIX)
AC_SUBST(PYTHONFRAMEWORKINSTALLDIR)
AC_SUBST(FRAMEWORKINSTALLFIRST)
AC_SUBST(FRAMEWORKINSTALLLAST)
AC_SUBST(FRAMEWORKALTINSTALLFIRST)
AC_SUBST(FRAMEWORKALTINSTALLLAST)
AC_SUBST(FRAMEWORKPYTHONW)
AC_SUBST(FRAMEWORKUNIXTOOLSPREFIX)
AC_SUBST(FRAMEWORKINSTALLAPPSPREFIX)

AC_DEFINE_UNQUOTED(_PYTHONFRAMEWORK, "${PYTHONFRAMEWORK}", [framework name])

# Set name for machine-dependent library files
AC_ARG_VAR([MACHDEP], [name for machine-dependent library files])
AC_MSG_CHECKING(MACHDEP)
if test -z "$MACHDEP"
then
    # avoid using uname for cross builds
    if test "$cross_compiling" = yes; then
       # ac_sys_system and ac_sys_release are used for setting
       # a lot of different things including 'define_xopen_source'
       # in the case statement below.
	case "$host" in
	*-*-linux-android*)
		ac_sys_system=Linux-android
		;;
	*-*-linux*)
		ac_sys_system=Linux
		;;
	*-*-cygwin*)
		ac_sys_system=Cygwin
		;;
	*-*-vxworks*)
	    ac_sys_system=VxWorks
	    ;;
	*-*-emscripten)
	    ac_sys_system=Emscripten
	    ;;
	*-*-wasi)
	    ac_sys_system=WASI
	    ;;
	*)
		# for now, limit cross builds to known configurations
		MACHDEP="unknown"
		AC_MSG_ERROR([cross build not supported for $host])
	esac
	ac_sys_release=
    else
	ac_sys_system=`uname -s`
	if test "$ac_sys_system" = "AIX" \
	-o "$ac_sys_system" = "UnixWare" -o "$ac_sys_system" = "OpenUNIX"; then
		ac_sys_release=`uname -v`
	else
		ac_sys_release=`uname -r`
	fi
    fi
    ac_md_system=`echo $ac_sys_system |
			tr -d '[/ ]' | tr '[[A-Z]]' '[[a-z]]'`
    ac_md_release=`echo $ac_sys_release |
			tr -d '[/ ]' | sed 's/^[[A-Z]]\.//' | sed 's/\..*//'`
    MACHDEP="$ac_md_system$ac_md_release"

    case $MACHDEP in
	aix*) MACHDEP="aix";;
	linux*) MACHDEP="linux";;
	cygwin*) MACHDEP="cygwin";;
	darwin*) MACHDEP="darwin";;
	'')	MACHDEP="unknown";;
    esac
fi
AC_MSG_RESULT("$MACHDEP")

AC_SUBST(_PYTHON_HOST_PLATFORM)
if test "$cross_compiling" = yes; then
	case "$host" in
	*-*-linux*)
		case "$host_cpu" in
		arm*)
			_host_cpu=arm
			;;
		*)
			_host_cpu=$host_cpu
		esac
		;;
	*-*-cygwin*)
		_host_cpu=
		;;
	*-*-vxworks*)
		_host_cpu=$host_cpu
		;;
	wasm32-*-* | wasm64-*-*)
		_host_cpu=$host_cpu
		;;
	*)
		# for now, limit cross builds to known configurations
		MACHDEP="unknown"
		AC_MSG_ERROR([cross build not supported for $host])
	esac
	_PYTHON_HOST_PLATFORM="$MACHDEP${_host_cpu:+-$_host_cpu}"
fi

# Some systems cannot stand _XOPEN_SOURCE being defined at all; they
# disable features if it is defined, without any means to access these
# features as extensions. For these systems, we skip the definition of
# _XOPEN_SOURCE. Before adding a system to the list to gain access to
# some feature, make sure there is no alternative way to access this
# feature. Also, when using wildcards, make sure you have verified the
# need for not defining _XOPEN_SOURCE on all systems matching the
# wildcard, and that the wildcard does not include future systems
# (which may remove their limitations).
dnl quadrigraphs "@<:@" and "@:>@" produce "[" and "]" in the output
case $ac_sys_system/$ac_sys_release in
  # On OpenBSD, select(2) is not available if _XOPEN_SOURCE is defined,
  # even though select is a POSIX function. Reported by J. Ribbens.
  # Reconfirmed for OpenBSD 3.3 by Zachary Hamm, for 3.4 by Jason Ish.
  # In addition, Stefan Krah confirms that issue #1244610 exists through
  # OpenBSD 4.6, but is fixed in 4.7.
  OpenBSD/2.* | OpenBSD/3.* | OpenBSD/4.@<:@0123456@:>@)
    define_xopen_source=no
    # OpenBSD undoes our definition of __BSD_VISIBLE if _XOPEN_SOURCE is
    # also defined. This can be overridden by defining _BSD_SOURCE
    # As this has a different meaning on Linux, only define it on OpenBSD
    AC_DEFINE(_BSD_SOURCE, 1, [Define on OpenBSD to activate all library features])
    ;;
  OpenBSD/*)
    # OpenBSD undoes our definition of __BSD_VISIBLE if _XOPEN_SOURCE is
    # also defined. This can be overridden by defining _BSD_SOURCE
    # As this has a different meaning on Linux, only define it on OpenBSD
    AC_DEFINE(_BSD_SOURCE, 1, [Define on OpenBSD to activate all library features])
    ;;
  # Defining _XOPEN_SOURCE on NetBSD version prior to the introduction of
  # _NETBSD_SOURCE disables certain features (eg. setgroups). Reported by
  # Marc Recht
  NetBSD/1.5 | NetBSD/1.5.* | NetBSD/1.6 | NetBSD/1.6.* | NetBSD/1.6@<:@A-S@:>@)
    define_xopen_source=no;;
  # From the perspective of Solaris, _XOPEN_SOURCE is not so much a
  # request to enable features supported by the standard as a request
  # to disable features not supported by the standard.  The best way
  # for Python to use Solaris is simply to leave _XOPEN_SOURCE out
  # entirely and define __EXTENSIONS__ instead.
  SunOS/*)
    define_xopen_source=no;;
  # On UnixWare 7, u_long is never defined with _XOPEN_SOURCE,
  # but used in /usr/include/netinet/tcp.h. Reported by Tim Rice.
  # Reconfirmed for 7.1.4 by Martin v. Loewis.
  OpenUNIX/8.0.0| UnixWare/7.1.@<:@0-4@:>@)
    define_xopen_source=no;;
  # On OpenServer 5, u_short is never defined with _XOPEN_SOURCE,
  # but used in struct sockaddr.sa_family. Reported by Tim Rice.
  SCO_SV/3.2)
    define_xopen_source=no;;
  # On MacOS X 10.2, a bug in ncurses.h means that it craps out if
  # _XOPEN_EXTENDED_SOURCE is defined. Apparently, this is fixed in 10.3, which
  # identifies itself as Darwin/7.*
  # On Mac OS X 10.4, defining _POSIX_C_SOURCE or _XOPEN_SOURCE
  # disables platform specific features beyond repair.
  # On Mac OS X 10.3, defining _POSIX_C_SOURCE or _XOPEN_SOURCE
  # has no effect, don't bother defining them
  Darwin/@<:@6789@:>@.*)
    define_xopen_source=no;;
  Darwin/@<:@[12]@:>@@<:@0-9@:>@.*)
    define_xopen_source=no;;
  # On QNX 6.3.2, defining _XOPEN_SOURCE prevents netdb.h from
  # defining NI_NUMERICHOST.
  QNX/6.3.2)
    define_xopen_source=no
    ;;
  # On VxWorks, defining _XOPEN_SOURCE causes compile failures
  # in network headers still using system V types.
  VxWorks/*)
    define_xopen_source=no
    ;;

  # On HP-UX, defining _XOPEN_SOURCE to 600 or greater hides
  # chroot() and other functions
  hp*|HP*)
    define_xopen_source=no
    ;;

esac

if test $define_xopen_source = yes
then
  # X/Open 7, incorporating POSIX.1-2008
  AC_DEFINE(_XOPEN_SOURCE, 700,
            Define to the level of X/Open that your system supports)

  # On Tru64 Unix 4.0F, defining _XOPEN_SOURCE also requires
  # definition of _XOPEN_SOURCE_EXTENDED and _POSIX_C_SOURCE, or else
  # several APIs are not declared. Since this is also needed in some
  # cases for HP-UX, we define it globally.
  AC_DEFINE(_XOPEN_SOURCE_EXTENDED, 1,
   	    Define to activate Unix95-and-earlier features)

  AC_DEFINE(_POSIX_C_SOURCE, 200809L, Define to activate features from IEEE Stds 1003.1-2008)
fi

# On HP-UX mbstate_t requires _INCLUDE__STDC_A1_SOURCE
case $ac_sys_system in
  hp*|HP*)
    define_stdc_a1=yes;;
  *)
    define_stdc_a1=no;;
esac

if test $define_stdc_a1 = yes
then
  AC_DEFINE(_INCLUDE__STDC_A1_SOURCE, 1, Define to include mbstate_t for mbrtowc)
fi

# Record the configure-time value of MACOSX_DEPLOYMENT_TARGET,
# it may influence the way we can build extensions, so distutils
# needs to check it
AC_SUBST(CONFIGURE_MACOSX_DEPLOYMENT_TARGET)
AC_SUBST(EXPORT_MACOSX_DEPLOYMENT_TARGET)
CONFIGURE_MACOSX_DEPLOYMENT_TARGET=
EXPORT_MACOSX_DEPLOYMENT_TARGET='#'

# checks for alternative programs

# compiler flags are generated in two sets, BASECFLAGS and OPT.  OPT is just
# for debug/optimization stuff.  BASECFLAGS is for flags that are required
# just to get things to compile and link.  Users are free to override OPT
# when running configure or make.  The build should not break if they do.
# BASECFLAGS should generally not be messed with, however.

# If the user switches compilers, we can't believe the cache
if test ! -z "$ac_cv_prog_CC" -a ! -z "$CC" -a "$CC" != "$ac_cv_prog_CC"
then
  AC_MSG_ERROR([cached CC is different -- throw away $cache_file
(it is also a good idea to do 'make clean' before compiling)])
fi

# Don't let AC_PROG_CC set the default CFLAGS. It normally sets -g -O2
# when the compiler supports them, but we don't always want -O2, and
# we set -g later.
if test -z "$CFLAGS"; then
        CFLAGS=
fi

dnl Emscripten SDK and WASI SDK default to wasm32.
dnl On Emscripten use MEMORY64 setting to build target wasm64-emscripten.
dnl for wasm64.
AS_CASE([$host],
  [wasm64-*-emscripten], [
    AS_VAR_APPEND([CFLAGS], [" -sMEMORY64=1"])
    AS_VAR_APPEND([LDFLAGS], [" -sMEMORY64=1"])
  ],
)

if test "$ac_sys_system" = "Darwin"
then
  dnl look for SDKROOT
  AC_CHECK_PROG([HAS_XCRUN], [xcrun], [yes], [missing])
  AC_MSG_CHECKING([macOS SDKROOT])
  if test -z "$SDKROOT"; then
    dnl SDKROOT not set
    if test "$HAS_XCRUN" = "yes"; then
      dnl detect with Xcode
      SDKROOT=$(xcrun --show-sdk-path)
    else
      dnl default to root
      SDKROOT="/"
    fi
  fi
  AC_MSG_RESULT([$SDKROOT])

	# Compiler selection on MacOSX is more complicated than
	# AC_PROG_CC can handle, see Mac/README for more
	# information
	if test -z "${CC}"
	then
		found_gcc=
		found_clang=
		as_save_IFS=$IFS; IFS=:
		for as_dir in $PATH
		do
			IFS=$as_save_IFS
			if test -x "${as_dir}/gcc"; then
				if test -z "${found_gcc}"; then
					found_gcc="${as_dir}/gcc"
				fi
			fi
			if test -x "${as_dir}/clang"; then
				if test -z "${found_clang}"; then
					found_clang="${as_dir}/clang"
				fi
			fi
		done
		IFS=$as_save_IFS

		if test -n "$found_gcc" -a -n "$found_clang"
		then
			if test -n "`"$found_gcc" --version | grep llvm-gcc`"
			then
				AC_MSG_NOTICE([Detected llvm-gcc, falling back to clang])
				CC="$found_clang"
				CXX="$found_clang++"
			fi


		elif test -z "$found_gcc" -a -n "$found_clang"
		then
			AC_MSG_NOTICE([No GCC found, use CLANG])
			CC="$found_clang"
			CXX="$found_clang++"

		elif test -z "$found_gcc" -a -z "$found_clang"
		then
			found_clang=`/usr/bin/xcrun -find clang 2>/dev/null`
			if test -n "${found_clang}"
			then
				AC_MSG_NOTICE([Using clang from Xcode.app])
				CC="${found_clang}"
				CXX="`/usr/bin/xcrun -find clang++`"

			# else: use default behaviour
			fi
		fi
	fi
fi
AC_PROG_CC
AC_PROG_CPP
AC_PROG_GREP
AC_PROG_SED
AC_PROG_EGREP

dnl detect compiler name
dnl check for xlc before clang, newer xlc's can use clang as frontend.
dnl check for GCC last, other compilers set __GNUC__, too.
dnl msvc is listed for completeness.
AC_CACHE_CHECK([for CC compiler name], [ac_cv_cc_name], [
cat > conftest.c <<EOF
#if defined(__INTEL_COMPILER) || defined(__ICC)
  icc
#elif defined(__ibmxl__) || defined(__xlc__) || defined(__xlC__)
  xlc
#elif defined(_MSC_VER)
  msvc
#elif defined(__clang__)
  clang
#elif defined(__GNUC__)
  gcc
#else
#  error unknown compiler
#endif
EOF

if $CPP $CPPFLAGS conftest.c >conftest.out 2>/dev/null; then
  ac_cv_cc_name=`grep -v '^#' conftest.out | grep -v '^ *$' | tr -d ' 	'`
else
  ac_cv_cc_name="unknown"
fi
rm -f conftest.c conftest.out
])

# checks for UNIX variants that set C preprocessor variables
# may set _GNU_SOURCE, __EXTENSIONS__, _POSIX_PTHREAD_SEMANTICS,
# _POSIX_SOURCE, _POSIX_1_SOURCE, and more
AC_USE_SYSTEM_EXTENSIONS

AC_SUBST(CXX)

preset_cxx="$CXX"
if test -z "$CXX"
then
        case "$CC" in
        gcc)    AC_PATH_TOOL(CXX, [g++], [g++], [notfound]) ;;
        cc)     AC_PATH_TOOL(CXX, [c++], [c++], [notfound]) ;;
        clang|*/clang)     AC_PATH_TOOL(CXX, [clang++], [clang++], [notfound]) ;;
        icc|*/icc)         AC_PATH_TOOL(CXX, [icpc], [icpc], [notfound]) ;;
        esac
	if test "$CXX" = "notfound"
	then
		CXX=""
	fi
fi
if test -z "$CXX"
then
	AC_CHECK_TOOLS(CXX, $CCC c++ g++ gcc CC cxx cc++ cl, notfound)
	if test "$CXX" = "notfound"
	then
		CXX=""
	fi
fi
if test "$preset_cxx" != "$CXX"
then
        AC_MSG_NOTICE([

  By default, distutils will build C++ extension modules with "$CXX".
  If this is not intended, then set CXX on the configure command line.
  ])
fi


AC_MSG_CHECKING([for the platform triplet based on compiler characteristics])
cat > conftest.c <<EOF
#undef bfin
#undef cris
#undef fr30
#undef linux
#undef hppa
#undef hpux
#undef i386
#undef mips
#undef powerpc
#undef sparc
#undef unix
#if defined(__ANDROID__)
    # Android is not a multiarch system.
#elif defined(__linux__)
# if defined(__x86_64__) && defined(__LP64__)
        x86_64-linux-gnu
# elif defined(__x86_64__) && defined(__ILP32__)
        x86_64-linux-gnux32
# elif defined(__i386__)
        i386-linux-gnu
# elif defined(__aarch64__) && defined(__AARCH64EL__)
#  if defined(__ILP32__)
        aarch64_ilp32-linux-gnu
#  else
        aarch64-linux-gnu
#  endif
# elif defined(__aarch64__) && defined(__AARCH64EB__)
#  if defined(__ILP32__)
        aarch64_be_ilp32-linux-gnu
#  else
        aarch64_be-linux-gnu
#  endif
# elif defined(__alpha__)
        alpha-linux-gnu
# elif defined(__ARM_EABI__) && defined(__ARM_PCS_VFP)
#  if defined(__ARMEL__)
        arm-linux-gnueabihf
#  else
        armeb-linux-gnueabihf
#  endif
# elif defined(__ARM_EABI__) && !defined(__ARM_PCS_VFP)
#  if defined(__ARMEL__)
        arm-linux-gnueabi
#  else
        armeb-linux-gnueabi
#  endif
# elif defined(__hppa__)
        hppa-linux-gnu
# elif defined(__ia64__)
        ia64-linux-gnu
# elif defined(__m68k__) && !defined(__mcoldfire__)
        m68k-linux-gnu
# elif defined(__mips_hard_float) && defined(__mips_isa_rev) && (__mips_isa_rev >=6) && defined(_MIPSEL)
#  if _MIPS_SIM == _ABIO32
        mipsisa32r6el-linux-gnu
#  elif _MIPS_SIM == _ABIN32
        mipsisa64r6el-linux-gnuabin32
#  elif _MIPS_SIM == _ABI64
        mipsisa64r6el-linux-gnuabi64
#  else
#   error unknown platform triplet
#  endif
# elif defined(__mips_hard_float) && defined(__mips_isa_rev) && (__mips_isa_rev >=6)
#  if _MIPS_SIM == _ABIO32
        mipsisa32r6-linux-gnu
#  elif _MIPS_SIM == _ABIN32
        mipsisa64r6-linux-gnuabin32
#  elif _MIPS_SIM == _ABI64
        mipsisa64r6-linux-gnuabi64
#  else
#   error unknown platform triplet
#  endif
# elif defined(__mips_hard_float) && defined(_MIPSEL)
#  if _MIPS_SIM == _ABIO32
        mipsel-linux-gnu
#  elif _MIPS_SIM == _ABIN32
        mips64el-linux-gnuabin32
#  elif _MIPS_SIM == _ABI64
        mips64el-linux-gnuabi64
#  else
#   error unknown platform triplet
#  endif
# elif defined(__mips_hard_float)
#  if _MIPS_SIM == _ABIO32
        mips-linux-gnu
#  elif _MIPS_SIM == _ABIN32
        mips64-linux-gnuabin32
#  elif _MIPS_SIM == _ABI64
        mips64-linux-gnuabi64
#  else
#   error unknown platform triplet
#  endif
# elif defined(__or1k__)
        or1k-linux-gnu
# elif defined(__powerpc__) && defined(__SPE__)
        powerpc-linux-gnuspe
# elif defined(__powerpc64__)
#  if defined(__LITTLE_ENDIAN__)
        powerpc64le-linux-gnu
#  else
        powerpc64-linux-gnu
#  endif
# elif defined(__powerpc__)
        powerpc-linux-gnu
# elif defined(__s390x__)
        s390x-linux-gnu
# elif defined(__s390__)
        s390-linux-gnu
# elif defined(__sh__) && defined(__LITTLE_ENDIAN__)
        sh4-linux-gnu
# elif defined(__sparc__) && defined(__arch64__)
        sparc64-linux-gnu
# elif defined(__sparc__)
        sparc-linux-gnu
# elif defined(__riscv)
#  if __riscv_xlen == 32
        riscv32-linux-gnu
#  elif __riscv_xlen == 64
        riscv64-linux-gnu
#  else
#   error unknown platform triplet
#  endif
# else
#   error unknown platform triplet
# endif
#elif defined(__FreeBSD_kernel__)
# if defined(__LP64__)
        x86_64-kfreebsd-gnu
# elif defined(__i386__)
        i386-kfreebsd-gnu
# else
#   error unknown platform triplet
# endif
#elif defined(__gnu_hurd__)
        i386-gnu
#elif defined(__APPLE__)
        darwin
#elif defined(__VXWORKS__)
        vxworks
#elif defined(__wasm32__)
#  if defined(__EMSCRIPTEN__)
	wasm32-emscripten
#  elif defined(__wasi__)
	wasm32-wasi
#  else
#    error unknown wasm32 platform
#  endif
#elif defined(__wasm64__)
#  if defined(__EMSCRIPTEN__)
	wasm64-emscripten
#  elif defined(__wasi__)
	wasm64-wasi
#  else
#    error unknown wasm64 platform
#  endif
#else
# error unknown platform triplet
#endif

EOF

if $CPP $CPPFLAGS conftest.c >conftest.out 2>/dev/null; then
  PLATFORM_TRIPLET=`grep -v '^#' conftest.out | grep -v '^ *$' | tr -d ' 	'`
  case "$build_os" in
  linux-musl*)
    PLATFORM_TRIPLET=`echo "$PLATFORM_TRIPLET" | sed 's/linux-gnu/linux-musl/'`
    ;;
  esac
  AC_MSG_RESULT([$PLATFORM_TRIPLET])
else
  AC_MSG_RESULT([none])
fi
rm -f conftest.c conftest.out

AC_MSG_CHECKING([for multiarch])
AS_CASE([$ac_sys_system],
  [Darwin*], [MULTIARCH=""],
  [FreeBSD*], [MULTIARCH=""],
  [MULTIARCH=$($CC --print-multiarch 2>/dev/null)]
)
AC_SUBST([MULTIARCH])
AC_MSG_RESULT([$MULTIARCH])

if test x$PLATFORM_TRIPLET != x && test x$MULTIARCH != x; then
  if test x$PLATFORM_TRIPLET != x$MULTIARCH; then
    AC_MSG_ERROR([internal configure error for the platform triplet, please file a bug report])
  fi
elif test x$PLATFORM_TRIPLET != x && test x$MULTIARCH = x; then
  MULTIARCH=$PLATFORM_TRIPLET
fi
AC_SUBST(PLATFORM_TRIPLET)

if test x$MULTIARCH != x; then
  MULTIARCH_CPPFLAGS="-DMULTIARCH=\\\"$MULTIARCH\\\""
fi
AC_SUBST(MULTIARCH_CPPFLAGS)

dnl Support tiers according to https://peps.python.org/pep-0011/
dnl
dnl NOTE: Windows support tiers are defined in PC/pyconfig.h.
dnl
AC_MSG_CHECKING([for PEP 11 support tier])
AS_CASE([$host/$ac_cv_cc_name],
  [x86_64-*-linux-gnu/gcc],          [PY_SUPPORT_TIER=1], dnl Linux on AMD64, any vendor, glibc, gcc
  [x86_64-apple-darwin*/clang],      [PY_SUPPORT_TIER=1], dnl macOS on Intel, any version
  [i686-pc-windows-msvc/msvc],       [PY_SUPPORT_TIER=1], dnl 32bit Windows on Intel, MSVC
  [x86_64-pc-windows-msvc/msvc],     [PY_SUPPORT_TIER=1], dnl 64bit Windows on AMD64, MSVC

  [aarch64-apple-darwin*/clang],     [PY_SUPPORT_TIER=2], dnl macOS on M1, any version
  [aarch64-*-linux-gnu/gcc],         [PY_SUPPORT_TIER=2], dnl Linux ARM64, glibc, gcc+clang
  [aarch64-*-linux-gnu/clang],       [PY_SUPPORT_TIER=2],
  [powerpc64le-*-linux-gnu/gcc],     [PY_SUPPORT_TIER=2], dnl Linux on PPC64 little endian, glibc, gcc
  [x86_64-*-linux-gnu/clang],        [PY_SUPPORT_TIER=2], dnl Linux on AMD64, any vendor, glibc, clang

  [aarch64-pc-windows-msvc/msvc],    [PY_SUPPORT_TIER=3], dnl Windows ARM64, MSVC
  [armv7l-*-linux-gnueabihf/gcc],    [PY_SUPPORT_TIER=3], dnl ARMv7 LE with hardware floats, any vendor, glibc, gcc
  [powerpc64le-*-linux-gnu/clang],   [PY_SUPPORT_TIER=3], dnl Linux on PPC64 little endian, glibc, clang
  [s390x-*-linux-gnu/gcc],           [PY_SUPPORT_TIER=3], dnl Linux on 64bit s390x (big endian), glibc, gcc
  [wasm32-unknown-emscripten/clang], [PY_SUPPORT_TIER=3], dnl WebAssembly Emscripten
  [wasm32-unknown-wasi/clang],       [PY_SUPPORT_TIER=3], dnl WebAssembly System Interface
  [x86_64-*-freebsd*/clang],         [PY_SUPPORT_TIER=3], dnl FreeBSD on AMD64
  [PY_SUPPORT_TIER=0]
)

AS_CASE([$PY_SUPPORT_TIER],
  [1], [AC_MSG_RESULT([$host/$ac_cv_cc_name has tier 1 (supported)])],
  [2], [AC_MSG_RESULT([$host/$ac_cv_cc_name has tier 2 (supported)])],
  [3], [AC_MSG_RESULT([$host/$ac_cv_cc_name has tier 3 (partially supported)])],
  [AC_MSG_WARN([$host/$ac_cv_cc_name is not supported])]
)

AC_DEFINE_UNQUOTED([PY_SUPPORT_TIER], [$PY_SUPPORT_TIER], [PEP 11 Support tier (1, 2, 3 or 0 for unsupported)])

AC_CACHE_CHECK([for -Wl,--no-as-needed], [ac_cv_wl_no_as_needed], [
  save_LDFLAGS="$LDFLAGS"
  AS_VAR_APPEND([LDFLAGS], [" -Wl,--no-as-needed"])
  AC_LINK_IFELSE([AC_LANG_PROGRAM([[]], [[]])],
    [NO_AS_NEEDED="-Wl,--no-as-needed"
     ac_cv_wl_no_as_needed=yes],
    [NO_AS_NEEDED=""
     ac_cv_wl_no_as_needed=no])
  LDFLAGS="$save_LDFLAGS"
])
AC_SUBST(NO_AS_NEEDED)

AC_MSG_CHECKING([for the Android API level])
cat > conftest.c <<EOF
#ifdef __ANDROID__
android_api = __ANDROID_API__
arm_arch = __ARM_ARCH
#else
#error not Android
#endif
EOF

if $CPP $CPPFLAGS conftest.c >conftest.out 2>/dev/null; then
  ANDROID_API_LEVEL=`sed -n -e '/__ANDROID_API__/d' -e 's/^android_api = //p' conftest.out`
  _arm_arch=`sed -n -e '/__ARM_ARCH/d' -e 's/^arm_arch = //p' conftest.out`
  AC_MSG_RESULT([$ANDROID_API_LEVEL])
  if test -z "$ANDROID_API_LEVEL"; then
    AC_MSG_ERROR([Fatal: you must define __ANDROID_API__])
  fi
  AC_DEFINE_UNQUOTED(ANDROID_API_LEVEL, $ANDROID_API_LEVEL, [The Android API level.])

  AC_MSG_CHECKING([for the Android arm ABI])
  AC_MSG_RESULT([$_arm_arch])
  if test "$_arm_arch" = 7; then
    BASECFLAGS="${BASECFLAGS} -mfloat-abi=softfp -mfpu=vfpv3-d16"
    LDFLAGS="${LDFLAGS} -march=armv7-a -Wl,--fix-cortex-a8"
  fi
else
  AC_MSG_RESULT([not Android])
fi
rm -f conftest.c conftest.out

# Check for unsupported systems
AS_CASE([$ac_sys_system/$ac_sys_release],
  [atheos*|Linux*/1*], [
    AC_MSG_ERROR([m4_normalize([
      This system \($ac_sys_system/$ac_sys_release\) is no longer supported.
      See README for details.
   ])])
 ]
)

AC_MSG_CHECKING([for --with-emscripten-target])
AC_ARG_WITH([emscripten-target],
  [AS_HELP_STRING([--with-emscripten-target=@<:@browser|node@:>@], [Emscripten platform])],
[
	AS_VAR_IF([ac_sys_system], [Emscripten], [
    AS_CASE([$with_emscripten_target],
      [browser], [ac_sys_emscripten_target=browser],
      [node], [ac_sys_emscripten_target=node],
dnl Debug builds with source map / dwarf symbols. Py_DEBUG builds easily
dnl run out of stack space. Detached sybmols and map prohibit some
dnl optimizations and increase file size. Options are undocumented so we
dnl are free to remove them in the future.
      [browser-debug], [ac_sys_emscripten_target=browser-debug],
      [node-debug], [ac_sys_emscripten_target=node-debug],
      [AC_MSG_ERROR([Invalid argument: --with-emscripten-target=browser|node])]
    )
  ], [
    AC_MSG_ERROR([--with-emscripten-target only applies to Emscripten])
  ])
], [
  AS_VAR_IF([ac_sys_system], [Emscripten], [ac_sys_emscripten_target=browser])
])
AC_MSG_RESULT([$ac_sys_emscripten_target])

dnl On Emscripten dlopen() requires -s MAIN_MODULE and -fPIC. The flags
dnl disables dead code elimination and increases the size of the WASM module
dnl by about 1.5 to 2MB. MAIN_MODULE defines __wasm_mutable_globals__.
dnl See https://emscripten.org/docs/compiling/Dynamic-Linking.html
AC_MSG_CHECKING([for --enable-wasm-dynamic-linking])
AC_ARG_ENABLE([wasm-dynamic-linking],
  [AS_HELP_STRING([--enable-wasm-dynamic-linking],
                  [Enable dynamic linking support for WebAssembly (default is no)])],
[
  AS_CASE([$ac_sys_system],
    [Emscripten], [],
    [WASI], [AC_MSG_ERROR([WASI dynamic linking is not implemented yet.])],
    [AC_MSG_ERROR([--enable-wasm-dynamic-linking only applies to Emscripten and WASI])]
  )
], [
  enable_wasm_dynamic_linking=missing
])
AC_MSG_RESULT([$enable_wasm_dynamic_linking])

AC_MSG_CHECKING([for --enable-wasm-pthreads])
AC_ARG_ENABLE([wasm-pthreads],
  [AS_HELP_STRING([--enable-wasm-pthreads],
                  [Enable pthread emulation for WebAssembly (default is no)])],
[
  AS_CASE([$ac_sys_system],
    [Emscripten], [],
    [WASI], [AC_MSG_ERROR([WASI threading is not implemented yet.])],
    [AC_MSG_ERROR([--enable-wasm-pthreads only applies to Emscripten and WASI])]
  )
], [
  enable_wasm_pthreads=missing
])
AC_MSG_RESULT([$enable_wasm_pthreads])

AC_MSG_CHECKING([for --with-suffix])
AC_ARG_WITH([suffix],
            [AS_HELP_STRING([--with-suffix=SUFFIX], [set executable suffix to SUFFIX (default is empty, yes is mapped to '.exe')])],
[
	AS_CASE([$with_suffix],
    [no], [EXEEXT=],
    [yes], [EXEEXT=.exe],
    [EXEEXT=$with_suffix]
  )
], [
  AS_CASE([$ac_sys_system/$ac_sys_emscripten_target],
    [Emscripten/browser*], [EXEEXT=.js],
    [Emscripten/node*], [EXEEXT=.js],
    [WASI/*], [EXEEXT=.wasm],
    [EXEEXT=]
  )
])
AC_MSG_RESULT([$EXEEXT])

# Test whether we're running on a non-case-sensitive system, in which
# case we give a warning if no ext is given
AC_SUBST(BUILDEXEEXT)
AC_MSG_CHECKING(for case-insensitive build directory)
if test ! -d CaseSensitiveTestDir; then
mkdir CaseSensitiveTestDir
fi

if test -d casesensitivetestdir && test -z "$EXEEXT"
then
    AC_MSG_RESULT(yes)
    BUILDEXEEXT=.exe
else
	AC_MSG_RESULT(no)
	BUILDEXEEXT=$EXEEXT
fi
rmdir CaseSensitiveTestDir

case $ac_sys_system in
hp*|HP*)
    case $CC in
    cc|*/cc) CC="$CC -Ae";;
    esac;;
esac

AC_SUBST(LIBRARY)
AC_MSG_CHECKING(LIBRARY)
if test -z "$LIBRARY"
then
	LIBRARY='libpython$(VERSION)$(ABIFLAGS).a'
fi
AC_MSG_RESULT($LIBRARY)

# LDLIBRARY is the name of the library to link against (as opposed to the
# name of the library into which to insert object files). BLDLIBRARY is also
# the library to link against, usually. On Mac OS X frameworks, BLDLIBRARY
# is blank as the main program is not linked directly against LDLIBRARY.
# LDLIBRARYDIR is the path to LDLIBRARY, which is made in a subdirectory. On
# systems without shared libraries, LDLIBRARY is the same as LIBRARY
# (defined in the Makefiles). On Cygwin LDLIBRARY is the import library,
# DLLLIBRARY is the shared (i.e., DLL) library.
#
# RUNSHARED is used to run shared python without installed libraries
#
# INSTSONAME is the name of the shared library that will be use to install
# on the system - some systems like version suffix, others don't
#
# LDVERSION is the shared library version number, normally the Python version
# with the ABI build flags appended.
AC_SUBST(LDLIBRARY)
AC_SUBST(DLLLIBRARY)
AC_SUBST(BLDLIBRARY)
AC_SUBST(PY3LIBRARY)
AC_SUBST(LDLIBRARYDIR)
AC_SUBST(INSTSONAME)
AC_SUBST(RUNSHARED)
AC_SUBST(LDVERSION)
LDLIBRARY="$LIBRARY"
BLDLIBRARY='$(LDLIBRARY)'
INSTSONAME='$(LDLIBRARY)'
DLLLIBRARY=''
LDLIBRARYDIR=''
RUNSHARED=''
LDVERSION="$VERSION"

# LINKCC is the command that links the python executable -- default is $(CC).
# If CXX is set, and if it is needed to link a main function that was
# compiled with CXX, LINKCC is CXX instead. Always using CXX is undesirable:
# python might then depend on the C++ runtime
AC_SUBST(LINKCC)
AC_MSG_CHECKING(LINKCC)
if test -z "$LINKCC"
then
	LINKCC='$(PURIFY) $(CC)'
	case $ac_sys_system in
	QNX*)
	   # qcc must be used because the other compilers do not
	   # support -N.
	   LINKCC=qcc;;
	esac
fi
AC_MSG_RESULT($LINKCC)

# EXPORTSYMS holds the list of exported symbols for AIX.
# EXPORTSFROM holds the module name exporting symbols on AIX.
EXPORTSYMS=
EXPORTSFROM=
AC_SUBST(EXPORTSYMS)
AC_SUBST(EXPORTSFROM)
AC_MSG_CHECKING(EXPORTSYMS)
case $ac_sys_system in
AIX*)
	EXPORTSYMS="Modules/python.exp"
	EXPORTSFROM=. # the main executable
	;;
esac
AC_MSG_RESULT($EXPORTSYMS)

# GNULD is set to "yes" if the GNU linker is used.  If this goes wrong
# make sure we default having it set to "no": this is used by
# distutils.unixccompiler to know if it should add --enable-new-dtags
# to linker command lines, and failing to detect GNU ld simply results
# in the same behaviour as before.
AC_SUBST(GNULD)
AC_MSG_CHECKING(for GNU ld)
ac_prog=ld
if test "$GCC" = yes; then
       ac_prog=`$CC -print-prog-name=ld`
fi
case `"$ac_prog" -V 2>&1 < /dev/null` in
      *GNU*)
          GNULD=yes;;
      *)
          GNULD=no;;
esac
AC_MSG_RESULT($GNULD)

AC_MSG_CHECKING(for --enable-shared)
AC_ARG_ENABLE(shared,
              AS_HELP_STRING([--enable-shared], [enable building a shared Python library (default is no)]))

if test -z "$enable_shared"
then
  case $ac_sys_system in
  CYGWIN*)
    enable_shared="yes";;
  *)
    enable_shared="no";;
  esac
fi
AC_MSG_RESULT($enable_shared)

# --with-static-libpython
STATIC_LIBPYTHON=1
AC_MSG_CHECKING(for --with-static-libpython)
AC_ARG_WITH(static-libpython,
  AS_HELP_STRING([--without-static-libpython],
                 [do not build libpythonMAJOR.MINOR.a and do not install python.o (default is yes)]),
[
if test "$withval" = no
then
  AC_MSG_RESULT(no);
  STATIC_LIBPYTHON=0
else
  AC_MSG_RESULT(yes);
fi],
[AC_MSG_RESULT(yes)])
AC_SUBST(STATIC_LIBPYTHON)

AC_MSG_CHECKING(for --enable-profiling)
AC_ARG_ENABLE(profiling,
              AS_HELP_STRING([--enable-profiling], [enable C-level code profiling with gprof (default is no)]))
if test "x$enable_profiling" = xyes; then
  ac_save_cc="$CC"
  CC="$CC -pg"
  AC_LINK_IFELSE([AC_LANG_SOURCE([[int main(void) { return 0; }]])],
    [],
    [enable_profiling=no])
  CC="$ac_save_cc"
else
  enable_profiling=no
fi
AC_MSG_RESULT($enable_profiling)

if test "x$enable_profiling" = xyes; then
  BASECFLAGS="-pg $BASECFLAGS"
  LDFLAGS="-pg $LDFLAGS"
fi

AC_MSG_CHECKING(LDLIBRARY)

# MacOSX framework builds need more magic. LDLIBRARY is the dynamic
# library that we build, but we do not want to link against it (we
# will find it with a -framework option). For this reason there is an
# extra variable BLDLIBRARY against which Python and the extension
# modules are linked, BLDLIBRARY. This is normally the same as
# LDLIBRARY, but empty for MacOSX framework builds.
if test "$enable_framework"
then
  LDLIBRARY='$(PYTHONFRAMEWORKDIR)/Versions/$(VERSION)/$(PYTHONFRAMEWORK)'
  RUNSHARED=DYLD_FRAMEWORK_PATH=`pwd`${DYLD_FRAMEWORK_PATH:+:${DYLD_FRAMEWORK_PATH}}
  BLDLIBRARY=''
else
  BLDLIBRARY='$(LDLIBRARY)'
fi

# Other platforms follow
if test $enable_shared = "yes"; then
  PY_ENABLE_SHARED=1
  AC_DEFINE(Py_ENABLE_SHARED, 1, [Defined if Python is built as a shared library.])
  case $ac_sys_system in
    CYGWIN*)
          LDLIBRARY='libpython$(LDVERSION).dll.a'
          DLLLIBRARY='libpython$(LDVERSION).dll'
          ;;
    SunOS*)
	  LDLIBRARY='libpython$(LDVERSION).so'
	  BLDLIBRARY='-Wl,-R,$(LIBDIR) -L. -lpython$(LDVERSION)'
	  RUNSHARED=LD_LIBRARY_PATH=`pwd`${LD_LIBRARY_PATH:+:${LD_LIBRARY_PATH}}
	  INSTSONAME="$LDLIBRARY".$SOVERSION
	  if test "$with_pydebug" != yes
	  then
	      PY3LIBRARY=libpython3.so
	  fi
          ;;
    Linux*|GNU*|NetBSD*|FreeBSD*|DragonFly*|OpenBSD*|VxWorks*)
	  LDLIBRARY='libpython$(LDVERSION).so'
	  BLDLIBRARY='-L. -lpython$(LDVERSION)'
	  RUNSHARED=LD_LIBRARY_PATH=`pwd`${LD_LIBRARY_PATH:+:${LD_LIBRARY_PATH}}
	  INSTSONAME="$LDLIBRARY".$SOVERSION
	  if test "$with_pydebug" != yes
          then
	      PY3LIBRARY=libpython3.so
	  fi
	  ;;
    hp*|HP*)
	  case `uname -m` in
		ia64)
			LDLIBRARY='libpython$(LDVERSION).so'
			;;
		*)
			LDLIBRARY='libpython$(LDVERSION).sl'
			;;
	  esac
	  BLDLIBRARY='-Wl,+b,$(LIBDIR) -L. -lpython$(LDVERSION)'
	  RUNSHARED=SHLIB_PATH=`pwd`${SHLIB_PATH:+:${SHLIB_PATH}}
	  ;;
    Darwin*)
    	LDLIBRARY='libpython$(LDVERSION).dylib'
	BLDLIBRARY='-L. -lpython$(LDVERSION)'
	RUNSHARED=DYLD_LIBRARY_PATH=`pwd`${DYLD_LIBRARY_PATH:+:${DYLD_LIBRARY_PATH}}
	;;
    AIX*)
	LDLIBRARY='libpython$(LDVERSION).so'
	RUNSHARED=LIBPATH=`pwd`${LIBPATH:+:${LIBPATH}}
	;;

  esac
else # shared is disabled
  PY_ENABLE_SHARED=0
  case $ac_sys_system in
    CYGWIN*)
          BLDLIBRARY='$(LIBRARY)'
          LDLIBRARY='libpython$(LDVERSION).dll.a'
          ;;
  esac
fi

if test "$cross_compiling" = yes; then
	RUNSHARED=
fi

AC_ARG_VAR([HOSTRUNNER], [Program to run CPython for the host platform])
if test -z "$HOSTRUNNER"
then
  AS_CASE([$ac_sys_system/$ac_sys_emscripten_target],
    [Emscripten/node*], [
      AC_PATH_TOOL([NODE], [node], [node])
      HOSTRUNNER="$NODE"
      # bigint for ctypes c_longlong, c_longdouble
      # no longer available in Node 16
      AC_CACHE_CHECK([for node --experimental-wasm-bigint], [ac_cv_tool_node_wasm_bigint], [
        if $NODE -v --experimental-wasm-bigint > /dev/null 2>&1; then
          ac_cv_tool_node_wasm_bigint=yes
        else
          ac_cv_tool_node_wasm_bigint=no
        fi
      ])
      AS_VAR_IF([ac_cv_tool_node_wasm_bigint], [yes], [
        AS_VAR_APPEND([HOSTRUNNER], [" --experimental-wasm-bigint"])
      ])

      AS_VAR_IF([enable_wasm_pthreads], [yes], [
        AS_VAR_APPEND([HOSTRUNNER], [" --experimental-wasm-threads"])
        # no longer available in Node 16
        AC_CACHE_CHECK([for node --experimental-wasm-bulk-memory], [ac_cv_tool_node_wasm_bulk_memory], [
          if $NODE -v --experimental-wasm-bulk-memory > /dev/null 2>&1; then
            ac_cv_tool_node_wasm_bulk_memory=yes
          else
            ac_cv_tool_node_wasm_bulk_memory=no
          fi
        ])
        AS_VAR_IF([ac_cv_tool_node_wasm_bulk_memory], [yes], [
          AS_VAR_APPEND([HOSTRUNNER], [" --experimental-wasm-bulk-memory"])
        ])
      ])

      AS_VAR_IF([host_cpu], [wasm64], [AS_VAR_APPEND([HOSTRUNNER], [" --experimental-wasm-memory64"])])
    ],
    dnl TODO: support other WASI runtimes
    dnl wasmtime starts the proces with "/" as CWD. For OOT builds add the
    dnl directory containing _sysconfigdata to PYTHONPATH.
    [WASI/*], [HOSTRUNNER='wasmtime run --env PYTHONPATH=/$(shell realpath --relative-to $(abs_srcdir) $(abs_builddir))/$(shell cat pybuilddir.txt):/Lib --mapdir /::$(srcdir) --'],
    [HOSTRUNNER='']
  )
fi
AC_SUBST([HOSTRUNNER])
AC_MSG_CHECKING([HOSTRUNNER])
AC_MSG_RESULT([$HOSTRUNNER])

if test -n "$HOSTRUNNER"; then
  dnl Pass hostrunner variable as env var in order to expand shell expressions.
  PYTHON_FOR_BUILD="_PYTHON_HOSTRUNNER='$HOSTRUNNER' $PYTHON_FOR_BUILD"
fi

AC_MSG_RESULT($LDLIBRARY)

# LIBRARY_DEPS, LINK_PYTHON_OBJS and LINK_PYTHON_DEPS variable
AS_CASE([$ac_sys_system/$ac_sys_emscripten_target],
  [Emscripten/browser*], [LIBRARY_DEPS='$(PY3LIBRARY) $(WASM_STDLIB) python.html python.worker.js'],
  [LIBRARY_DEPS='$(PY3LIBRARY) $(EXPORTSYMS)']
)
LINK_PYTHON_DEPS='$(LIBRARY_DEPS)'
if test "$PY_ENABLE_SHARED" = 1 || test "$enable_framework" ; then
    LIBRARY_DEPS="\$(LDLIBRARY) $LIBRARY_DEPS"
    if test "$STATIC_LIBPYTHON" = 1; then
        LIBRARY_DEPS="\$(LIBRARY) $LIBRARY_DEPS"
    fi
    # Link Python program to the shared library
    LINK_PYTHON_OBJS='$(BLDLIBRARY)'
else
    if test "$STATIC_LIBPYTHON" = 0; then
        # Build Python needs object files but don't need to build
        # Python static library
        LINK_PYTHON_DEPS="$LIBRARY_DEPS \$(LIBRARY_OBJS)"
    fi
    LIBRARY_DEPS="\$(LIBRARY) $LIBRARY_DEPS"
    # Link Python program to object files
    LINK_PYTHON_OBJS='$(LIBRARY_OBJS)'
fi
AC_SUBST(LIBRARY_DEPS)
AC_SUBST(LINK_PYTHON_DEPS)
AC_SUBST(LINK_PYTHON_OBJS)

# ar program
AC_SUBST(AR)
AC_CHECK_TOOLS(AR, ar aal, ar)

# tweak ARFLAGS only if the user didn't set it on the command line
AC_SUBST(ARFLAGS)
if test -z "$ARFLAGS"
then
        ARFLAGS="rcs"
fi

case $MACHDEP in
hp*|HP*)
	# install -d does not work on HP-UX
	if test -z "$INSTALL"
	then
		INSTALL="${srcdir}/install-sh -c"
	fi
esac
AC_PROG_INSTALL
AC_PROG_MKDIR_P

# Not every filesystem supports hard links
AC_SUBST(LN)
if test -z "$LN" ; then
	case $ac_sys_system in
		CYGWIN*) LN="ln -s";;
		*) LN=ln;;
	esac
fi

# For calculating the .so ABI tag.
AC_SUBST(ABIFLAGS)
ABIFLAGS=""

# Check for --with-pydebug
AC_MSG_CHECKING(for --with-pydebug)
AC_ARG_WITH(pydebug,
            AS_HELP_STRING([--with-pydebug], [build with Py_DEBUG defined (default is no)]),
[
if test "$withval" != no
then
  AC_DEFINE(Py_DEBUG, 1,
  [Define if you want to build an interpreter with many run-time checks.])
  AC_MSG_RESULT(yes);
  Py_DEBUG='true'
  ABIFLAGS="${ABIFLAGS}d"
else AC_MSG_RESULT(no); Py_DEBUG='false'
fi],
[AC_MSG_RESULT(no)])

# Check for --with-trace-refs
# --with-trace-refs
AC_MSG_CHECKING(for --with-trace-refs)
AC_ARG_WITH(trace-refs,
  AS_HELP_STRING(
    [--with-trace-refs],
    [enable tracing references for debugging purpose (default is no)]),,
  with_trace_refs=no)
AC_MSG_RESULT($with_trace_refs)

if test "$with_trace_refs" = "yes"
then
  AC_DEFINE(Py_TRACE_REFS, 1, [Define if you want to enable tracing references for debugging purpose])
fi


# Check for --enable-pystats
AC_MSG_CHECKING([for --enable-pystats])
AC_ARG_ENABLE([pystats],
  [AS_HELP_STRING(
    [--enable-pystats],
    [enable internal statistics gathering (default is no)])],,
  [enable_pystats=no]
)
AC_MSG_RESULT([$enable_pystats])

AS_VAR_IF([enable_pystats], [yes], [
  AC_DEFINE([Py_STATS], [1], [Define if you want to enable internal statistics gathering.])
])

# Check for --with-assertions.
# This allows enabling assertions without Py_DEBUG.
assertions='false'
AC_MSG_CHECKING(for --with-assertions)
AC_ARG_WITH(assertions,
            AS_HELP_STRING([--with-assertions],[build with C assertions enabled (default is no)]),
[
if test "$withval" != no
then
  assertions='true'
fi],
[])
if test "$assertions" = 'true'; then
  AC_MSG_RESULT(yes)
elif test "$Py_DEBUG" = 'true'; then
  assertions='true'
  AC_MSG_RESULT(implied by --with-pydebug)
else
  AC_MSG_RESULT(no)
fi

# Enable optimization flags
AC_SUBST(DEF_MAKE_ALL_RULE)
AC_SUBST(DEF_MAKE_RULE)
Py_OPT='false'
AC_MSG_CHECKING(for --enable-optimizations)
AC_ARG_ENABLE(optimizations, AS_HELP_STRING(
                [--enable-optimizations],
                [enable expensive, stable optimizations (PGO, etc.) (default is no)]),
[
if test "$enableval" != no
then
  Py_OPT='true'
  AC_MSG_RESULT(yes);
else
  Py_OPT='false'
  AC_MSG_RESULT(no);
fi],
[AC_MSG_RESULT(no)])

if test "$Py_OPT" = 'true' ; then
  # Intentionally not forcing Py_LTO='true' here.  Too many toolchains do not
  # compile working code using it and both test_distutils and test_gdb are
  # broken when you do manage to get a toolchain that works with it.  People
  # who want LTO need to use --with-lto themselves.
  DEF_MAKE_ALL_RULE="profile-opt"
  REQUIRE_PGO="yes"
  DEF_MAKE_RULE="build_all"
  case $CC in
    *gcc*)
      AX_CHECK_COMPILE_FLAG([-fno-semantic-interposition],[
      CFLAGS_NODIST="$CFLAGS_NODIST -fno-semantic-interposition"
      LDFLAGS_NODIST="$LDFLAGS_NODIST -fno-semantic-interposition"
      ])
      ;;
  esac
elif test "$ac_sys_system" = "Emscripten" -o "$ac_sys_system" = "WASI"; then
  dnl Emscripten does not support shared extensions yet. Build
  dnl "python.[js,wasm]", "pybuilddir.txt", and "platform" files.
  DEF_MAKE_ALL_RULE="build_wasm"
  REQUIRE_PGO="no"
  DEF_MAKE_RULE="all"
else
  DEF_MAKE_ALL_RULE="build_all"
  REQUIRE_PGO="no"
  DEF_MAKE_RULE="all"
fi

AC_ARG_VAR(PROFILE_TASK, Python args for PGO generation task)
AC_MSG_CHECKING(PROFILE_TASK)
if test -z "$PROFILE_TASK"
then
	PROFILE_TASK='-m test --pgo --timeout=$(TESTTIMEOUT)'
fi
AC_MSG_RESULT($PROFILE_TASK)

# Make llvm-related checks work on systems where llvm tools are not installed with their
# normal names in the default $PATH (ie: Ubuntu).  They exist under the
# non-suffixed name in their versioned llvm directory.

llvm_bin_dir=''
llvm_path="${PATH}"
if test "${CC}" = "clang"
then
  clang_bin=`which clang`
  # Some systems install clang elsewhere as a symlink to the real path
  # which is where the related llvm tools are located.
  if test -L "${clang_bin}"
  then
    clang_dir=`dirname "${clang_bin}"`
    clang_bin=`readlink "${clang_bin}"`
    llvm_bin_dir="${clang_dir}/"`dirname "${clang_bin}"`
    llvm_path="${llvm_path}${PATH_SEPARATOR}${llvm_bin_dir}"
  fi
fi

# Enable LTO flags
AC_MSG_CHECKING(for --with-lto)
AC_ARG_WITH(lto, AS_HELP_STRING([--with-lto=@<:@full|thin|no|yes@:>@], [enable Link-Time-Optimization in any build (default is no)]),
[
case "$withval" in
    full)
        Py_LTO='true'
        Py_LTO_POLICY='full'
        AC_MSG_RESULT(yes)
        ;;
    thin)
        Py_LTO='true'
        Py_LTO_POLICY='thin'
        AC_MSG_RESULT(yes)
        ;;
    yes)
        Py_LTO='true'
        Py_LTO_POLICY='default'
        AC_MSG_RESULT(yes)
        ;;
    no)
        Py_LTO='false'
        AC_MSG_RESULT(no)
        ;;
    *)
        Py_LTO='false'
        AC_MSG_ERROR([unknown lto option: '$withval'])
        ;;
esac
],
[AC_MSG_RESULT(no)])
if test "$Py_LTO" = 'true' ; then
  case $CC in
    *clang*)
      LDFLAGS_NOLTO="-fno-lto"
      dnl Clang linker requires -flto in order to link objects with LTO information.
      dnl Thin LTO is faster and works for object files with full LTO information, too.
      AX_CHECK_COMPILE_FLAG([-flto=thin],[LDFLAGS_NOLTO="-flto=thin"],[LDFLAGS_NOLTO="-flto"])
      AC_SUBST(LLVM_AR)
      AC_PATH_TOOL(LLVM_AR, llvm-ar, '', ${llvm_path})
      AC_SUBST(LLVM_AR_FOUND)
      if test -n "${LLVM_AR}" -a -x "${LLVM_AR}"
      then
        LLVM_AR_FOUND="found"
      else
        LLVM_AR_FOUND="not-found"
      fi
      if test "$ac_sys_system" = "Darwin" -a "${LLVM_AR_FOUND}" = "not-found"
      then
        # The Apple-supplied ar in Xcode or the Command Line Tools is apparently sufficient
        found_llvm_ar=`/usr/bin/xcrun -find ar 2>/dev/null`
        if test -n "${found_llvm_ar}"
        then
          LLVM_AR='/usr/bin/xcrun ar'
          LLVM_AR_FOUND=found
          AC_MSG_NOTICE([llvm-ar found via xcrun: ${LLVM_AR}])
        fi
      fi
      if test $LLVM_AR_FOUND = not-found
      then
        LLVM_PROFR_ERR=yes
        AC_MSG_ERROR([llvm-ar is required for a --with-lto build with clang but could not be found.])
      else
        LLVM_AR_ERR=no
      fi
      AR="${LLVM_AR}"
      case $ac_sys_system in
        Darwin*)
          # Any changes made here should be reflected in the GCC+Darwin case below
          if test $Py_LTO_POLICY = default
          then
            # Check that ThinLTO is accepted.
            AX_CHECK_COMPILE_FLAG([-flto=thin],[
              LTOFLAGS="-flto=thin -Wl,-export_dynamic -Wl,-object_path_lto,\"\$@\".lto"
              LTOCFLAGS="-flto=thin"
              ],[
              LTOFLAGS="-flto -Wl,-export_dynamic -Wl,-object_path_lto,\"\$@\".lto"
              LTOCFLAGS="-flto"
              ]
            )
          else
            LTOFLAGS="-flto=${Py_LTO_POLICY} -Wl,-export_dynamic -Wl,-object_path_lto,\"\$@\".lto"
            LTOCFLAGS="-flto=${Py_LTO_POLICY}"
          fi
          ;;
        *)
          if test $Py_LTO_POLICY = default
          then
            # Check that ThinLTO is accepted
            AX_CHECK_COMPILE_FLAG([-flto=thin],[LTOFLAGS="-flto=thin"],[LTOFLAGS="-flto"])
          else
            LTOFLAGS="-flto=${Py_LTO_POLICY}"
          fi
          ;;
      esac
      ;;
    *emcc*)
      if test "$Py_LTO_POLICY" != "default"; then
        AC_MSG_ERROR([emcc supports only default lto.])
      fi
      LTOFLAGS="-flto"
      LTOCFLAGS="-flto"
      ;;
    *gcc*)
      if test $Py_LTO_POLICY = thin
      then
        AC_MSG_ERROR([thin lto is not supported under gcc compiler.])
      fi
      dnl flag to disable lto during linking
      LDFLAGS_NOLTO="-fno-lto"
      case $ac_sys_system in
        Darwin*)
          LTOFLAGS="-flto -Wl,-export_dynamic -Wl,-object_path_lto,\"\$@\".lto"
          LTOCFLAGS="-flto"
          ;;
        *)
          LTOFLAGS="-flto -fuse-linker-plugin -ffat-lto-objects -flto-partition=none"
          ;;
      esac
      ;;
  esac

  if test "$ac_cv_prog_cc_g" = "yes"
  then
      # bpo-30345: Add -g to LDFLAGS when compiling with LTO
      # to get debug symbols.
      LTOFLAGS="$LTOFLAGS -g"
  fi

  CFLAGS_NODIST="$CFLAGS_NODIST ${LTOCFLAGS-$LTOFLAGS}"
  LDFLAGS_NODIST="$LDFLAGS_NODIST $LTOFLAGS"
fi

# Enable bolt flags
Py_BOLT='false'
AC_MSG_CHECKING(for --enable-bolt)
AC_ARG_ENABLE(bolt, AS_HELP_STRING(
                [--enable-bolt],
                [enable usage of the llvm-bolt post-link optimizer (default is no)]),
[
if test "$enableval" != no
then
  Py_BOLT='true'
  AC_MSG_RESULT(yes);
else
  Py_BOLT='false'
  AC_MSG_RESULT(no);
fi],
[AC_MSG_RESULT(no)])

AC_SUBST(PREBOLT_RULE)
if test "$Py_BOLT" = 'true' ; then
  PREBOLT_RULE="${DEF_MAKE_ALL_RULE}"
  DEF_MAKE_ALL_RULE="bolt-opt"
  DEF_MAKE_RULE="build_all"

  AC_SUBST(READELF)
  AC_CHECK_TOOLS(READELF, [readelf], "notfound")
  if test "$READELF" == "notfound"
  then
    AC_MSG_ERROR([readelf is required for a --enable-bolt build but could not be found.])
  fi
      
  # -fno-reorder-blocks-and-partition is required for bolt to work.
  # Possibly GCC only.
  AX_CHECK_COMPILE_FLAG([-fno-reorder-blocks-and-partition],[
      CFLAGS_NODIST="$CFLAGS_NODIST -fno-reorder-blocks-and-partition"
  ])

  # These flags are required for bolt to work:
  LDFLAGS_NODIST="$LDFLAGS_NODIST -Wl,--emit-relocs"

  # These flags are required to get good performance from bolt:
  CFLAGS_NODIST="$CFLAGS_NODIST -fno-pie"
  # We want to add these no-pie flags to linking executables but not shared libraries:
  LINKCC="$LINKCC -fno-pie -no-pie"
  AC_SUBST(LLVM_BOLT)
  AC_PATH_TOOL(LLVM_BOLT, llvm-bolt, '', ${llvm_path})
  if test -n "${LLVM_BOLT}" -a -x "${LLVM_BOLT}"
  then
    AC_MSG_RESULT("Found llvm-bolt")
  else
    AC_MSG_ERROR([llvm-bolt is required for a --enable-bolt build but could not be found.])
  fi

  AC_SUBST(MERGE_FDATA)
  AC_PATH_TOOL(MERGE_FDATA, merge-fdata, '', ${llvm_path})
  if test -n "${MERGE_FDATA}" -a -x "${MERGE_FDATA}"
  then
    AC_MSG_RESULT("Found merge-fdata")
  else
    AC_MSG_ERROR([merge-fdata is required for a --enable-bolt build but could not be found.])
  fi
fi

# Enable PGO flags.
AC_SUBST(PGO_PROF_GEN_FLAG)
AC_SUBST(PGO_PROF_USE_FLAG)
AC_SUBST(LLVM_PROF_MERGER)
AC_SUBST(LLVM_PROF_FILE)
AC_SUBST(LLVM_PROF_ERR)
AC_SUBST(LLVM_PROFDATA)
AC_PATH_TOOL(LLVM_PROFDATA, llvm-profdata, '', ${llvm_path})
AC_SUBST(LLVM_PROF_FOUND)
if test -n "${LLVM_PROFDATA}" -a -x "${LLVM_PROFDATA}"
then
  LLVM_PROF_FOUND="found"
else
  LLVM_PROF_FOUND="not-found"
fi
if test "$ac_sys_system" = "Darwin" -a "${LLVM_PROF_FOUND}" = "not-found"
then
  found_llvm_profdata=`/usr/bin/xcrun -find llvm-profdata 2>/dev/null`
  if test -n "${found_llvm_profdata}"
  then
    # llvm-profdata isn't directly in $PATH in some cases.
    # https://apple.stackexchange.com/questions/197053/
    LLVM_PROFDATA='/usr/bin/xcrun llvm-profdata'
    LLVM_PROF_FOUND=found
    AC_MSG_NOTICE([llvm-profdata found via xcrun: ${LLVM_PROFDATA}])
  fi
fi
LLVM_PROF_ERR=no
case $CC in
  *clang*)
    # Any changes made here should be reflected in the GCC+Darwin case below
    PGO_PROF_GEN_FLAG="-fprofile-instr-generate"
    PGO_PROF_USE_FLAG="-fprofile-instr-use=code.profclangd"
    LLVM_PROF_MERGER="${LLVM_PROFDATA} merge -output=code.profclangd *.profclangr"
    LLVM_PROF_FILE="LLVM_PROFILE_FILE=\"code-%p.profclangr\""
    if test $LLVM_PROF_FOUND = not-found
    then
      LLVM_PROF_ERR=yes
      if test "${REQUIRE_PGO}" = "yes"
      then
        AC_MSG_ERROR([llvm-profdata is required for a --enable-optimizations build but could not be found.])
      fi
    fi
    ;;
  *gcc*)
    case $ac_sys_system in
      Darwin*)
        PGO_PROF_GEN_FLAG="-fprofile-instr-generate"
        PGO_PROF_USE_FLAG="-fprofile-instr-use=code.profclangd"
        LLVM_PROF_MERGER="${LLVM_PROFDATA} merge -output=code.profclangd *.profclangr"
        LLVM_PROF_FILE="LLVM_PROFILE_FILE=\"code-%p.profclangr\""
        if test "${LLVM_PROF_FOUND}" = "not-found"
        then
          LLVM_PROF_ERR=yes
          if test "${REQUIRE_PGO}" = "yes"
	  then
	    AC_MSG_ERROR([llvm-profdata is required for a --enable-optimizations build but could not be found.])
	  fi
        fi
        ;;
      *)
        PGO_PROF_GEN_FLAG="-fprofile-generate"
        PGO_PROF_USE_FLAG="-fprofile-use -fprofile-correction"
        LLVM_PROF_MERGER="true"
        LLVM_PROF_FILE=""
        ;;
    esac
    ;;
  *icc*)
    PGO_PROF_GEN_FLAG="-prof-gen"
    PGO_PROF_USE_FLAG="-prof-use"
    LLVM_PROF_MERGER="true"
    LLVM_PROF_FILE=""
    ;;
esac

# XXX Shouldn't the code above that fiddles with BASECFLAGS and OPT be
# merged with this chunk of code?

# Optimizer/debugger flags
# ------------------------
# (The following bit of code is complicated enough - please keep things
# indented properly.  Just pretend you're editing Python code. ;-)

# There are two parallel sets of case statements below, one that checks to
# see if OPT was set and one that does BASECFLAGS setting based upon
# compiler and platform.  BASECFLAGS tweaks need to be made even if the
# user set OPT.

case $CC in
    *clang*)
        cc_is_clang=1
        ;;
    *)
        if $CC --version 2>&1 | grep -q clang
        then
            cc_is_clang=1
        else
            cc_is_clang=
        fi
esac

dnl Historically, some of our code assumed that signed integer overflow
dnl is defined behaviour via twos-complement.
dnl Set STRICT_OVERFLOW_CFLAGS and NO_STRICT_OVERFLOW_CFLAGS depending on compiler support.
dnl Pass the latter to modules that depend on such behaviour.
_SAVE_VAR([CFLAGS])
CFLAGS="-fstrict-overflow -fno-strict-overflow"
AC_CACHE_CHECK([if $CC supports -fstrict-overflow and -fno-strict-overflow],
               [ac_cv_cc_supports_fstrict_overflow],
  AC_COMPILE_IFELSE(
    [AC_LANG_PROGRAM([[]], [[]])],
    [ac_cv_cc_supports_fstrict_overflow=yes],
    [ac_cv_cc_supports_fstrict_overflow=no]
  )
)
_RESTORE_VAR([CFLAGS])

AS_VAR_IF([ac_cv_cc_supports_fstrict_overflow], [yes],
          [STRICT_OVERFLOW_CFLAGS="-fstrict-overflow"
           NO_STRICT_OVERFLOW_CFLAGS="-fno-strict-overflow"],
          [STRICT_OVERFLOW_CFLAGS=""
           NO_STRICT_OVERFLOW_CFLAGS=""])

AC_MSG_CHECKING([for --with-strict-overflow])
AC_ARG_WITH([strict-overflow],
  AS_HELP_STRING(
    [--with-strict-overflow],
    [if 'yes', add -fstrict-overflow to CFLAGS, else add -fno-strict-overflow (default is no)]
  ),
  [
    AS_VAR_IF(
      [ac_cv_cc_supports_fstrict_overflow], [no],
      [AC_MSG_WARN([--with-strict-overflow=yes requires a compiler that supports -fstrict-overflow])],
      []
    )
  ],
  [with_strict_overflow=no]
)
AC_MSG_RESULT([$with_strict_overflow])

# Check if CC supports -Og optimization level
_SAVE_VAR([CFLAGS])
CFLAGS="-Og"
AC_CACHE_CHECK([if $CC supports -Og optimization level],
               [ac_cv_cc_supports_og],
  AC_COMPILE_IFELSE(
    [
      AC_LANG_PROGRAM([[]], [[]])
    ],[
      ac_cv_cc_supports_og=yes
    ],[
      ac_cv_cc_supports_og=no
    ])
)
_RESTORE_VAR([CFLAGS])

# Optimization messes up debuggers, so turn it off for
# debug builds.
PYDEBUG_CFLAGS="-O0"
AS_VAR_IF([ac_cv_cc_supports_og], [yes],
          [PYDEBUG_CFLAGS="-Og"])

# tweak OPT based on compiler and platform, only if the user didn't set
# it on the command line
AC_SUBST(OPT)
AC_SUBST(CFLAGS_ALIASING)
if test "${OPT-unset}" = "unset"
then
    case $GCC in
    yes)
        if test -n "${cc_is_clang}"
        then
            # bpo-30104: disable strict aliasing to compile correctly dtoa.c,
            # see Makefile.pre.in for more information
            CFLAGS_ALIASING="-fno-strict-aliasing"
        fi

	case $ac_cv_prog_cc_g in
	yes)
	    if test "$Py_DEBUG" = 'true' ; then
		OPT="-g $PYDEBUG_CFLAGS -Wall"
	    else
		OPT="-g -O3 -Wall"
	    fi
	    ;;
	*)
	    OPT="-O3 -Wall"
	    ;;
	esac

	case $ac_sys_system in
	    SCO_SV*) OPT="$OPT -m486 -DSCO5"
	    ;;
        esac
	;;

    *)
	OPT="-O"
	;;
    esac
fi

# WASM flags
AS_CASE([$ac_sys_system],
  [Emscripten], [
    dnl build with WASM debug info if either Py_DEBUG is set or the target is
    dnl node-debug or browser-debug.
    AS_VAR_IF([Py_DEBUG], [yes], [wasm_debug=yes], [wasm_debug=no])

    dnl Start with 20 MB and allow to grow
    AS_VAR_APPEND([LDFLAGS_NODIST], [" -sALLOW_MEMORY_GROWTH -sTOTAL_MEMORY=20971520"])

    dnl map int64_t and uint64_t to JS bigint
    AS_VAR_APPEND([LDFLAGS_NODIST], [" -sWASM_BIGINT"])

    dnl Include file system support
    AS_VAR_APPEND([LDFLAGS_NODIST], [" -sFORCE_FILESYSTEM -lidbfs.js -lnodefs.js -lproxyfs.js -lworkerfs.js"])

    AS_VAR_IF([enable_wasm_dynamic_linking], [yes], [
      AS_VAR_APPEND([LINKFORSHARED], [" -sMAIN_MODULE"])
    ])

    AS_VAR_IF([enable_wasm_pthreads], [yes], [
      AS_VAR_APPEND([CFLAGS_NODIST], [" -pthread"])
      AS_VAR_APPEND([LDFLAGS_NODIST], [" -sUSE_PTHREADS"])
      AS_VAR_APPEND([LINKFORSHARED], [" -sPROXY_TO_PTHREAD"])
    ])

    AS_CASE([$ac_sys_emscripten_target],
      [browser*], [
        AS_VAR_IF([ac_sys_emscripten_target], [browser-debug], [wasm_debug=yes])
        AS_VAR_APPEND([LINKFORSHARED], [" --preload-file=\$(WASM_ASSETS_DIR)"])
        WASM_ASSETS_DIR=".\$(prefix)"
        WASM_STDLIB="\$(WASM_ASSETS_DIR)/local/lib/python\$(VERSION)/os.py"
        dnl separate-dwarf does not seem to work in Chrome DevTools Support.
        WASM_LINKFORSHARED_DEBUG="-gsource-map --emit-symbol-map"
      ],
      [node*], [
        AS_VAR_IF([ac_sys_emscripten_target], [node-debug], [wasm_debug=yes])
        AS_VAR_APPEND([LDFLAGS_NODIST], [" -sALLOW_MEMORY_GROWTH -sNODERAWFS"])
        AS_VAR_APPEND([LINKFORSHARED], [" -sEXIT_RUNTIME"])
        WASM_LINKFORSHARED_DEBUG="-gseparate-dwarf --emit-symbol-map"
      ]
    )

    AS_VAR_IF([wasm_debug], [yes], [
      AS_VAR_APPEND([LDFLAGS_NODIST], [" -sASSERTIONS"])
      AS_VAR_APPEND([LINKFORSHARED], [" $WASM_LINKFORSHARED_DEBUG"])
    ], [
      AS_VAR_APPEND([LINKFORSHARED], [" -O2 -g0"])
    ])
  ],
  [WASI], [
    AC_DEFINE([_WASI_EMULATED_SIGNAL], [1], [Define to 1 if you want to emulate signals on WASI])
    AC_DEFINE([_WASI_EMULATED_GETPID], [1], [Define to 1 if you want to emulate getpid() on WASI])
    AC_DEFINE([_WASI_EMULATED_PROCESS_CLOCKS], [1], [Define to 1 if you want to emulate process clocks on WASI])
    LIBS="$LIBS -lwasi-emulated-signal -lwasi-emulated-getpid -lwasi-emulated-process-clocks"
    echo "#define _WASI_EMULATED_SIGNAL 1" >> confdefs.h

    dnl increase initial memory and stack size, move stack first
    dnl https://github.com/WebAssembly/wasi-libc/issues/233
    AS_VAR_APPEND([LDFLAGS_NODIST], [" -z stack-size=524288 -Wl,--stack-first -Wl,--initial-memory=10485760"])
  ]
)

AS_CASE([$enable_wasm_dynamic_linking],
  [yes], [ac_cv_func_dlopen=yes],
  [no], [ac_cv_func_dlopen=no],
  [missing], []
)

AC_SUBST(BASECFLAGS)
AC_SUBST(CFLAGS_NODIST)
AC_SUBST(LDFLAGS_NODIST)
AC_SUBST(LDFLAGS_NOLTO)
AC_SUBST([WASM_ASSETS_DIR])
AC_SUBST([WASM_STDLIB])

# The -arch flags for universal builds on macOS
UNIVERSAL_ARCH_FLAGS=
AC_SUBST(UNIVERSAL_ARCH_FLAGS)

dnl PY_CHECK_CC_WARNING(ENABLE, WARNING, [MSG])
AC_DEFUN([PY_CHECK_CC_WARNING], [
  AS_VAR_PUSHDEF([py_var], [ac_cv_$1_]m4_normalize($2)[_warning])
  AC_CACHE_CHECK(m4_ifblank([$3], [if we can $1 $CC $2 warning], [$3]), [py_var], [
    AS_VAR_COPY([py_cflags], [CFLAGS])
    AS_VAR_APPEND([CFLAGS], ["-W$2 -Werror"])
    AC_COMPILE_IFELSE([AC_LANG_PROGRAM([[]], [[]])],
                      [AS_VAR_SET([py_var], [yes])],
                      [AS_VAR_SET([py_var], [no])])
    AS_VAR_COPY([CFLAGS], [py_cflags])
  ])
  AS_VAR_POPDEF([py_var])
])

# tweak BASECFLAGS based on compiler and platform
AS_VAR_IF([with_strict_overflow], [yes],
          [BASECFLAGS="$BASECFLAGS $STRICT_OVERFLOW_CFLAGS"],
          [BASECFLAGS="$BASECFLAGS $NO_STRICT_OVERFLOW_CFLAGS"])

case $GCC in
yes)
    CFLAGS_NODIST="$CFLAGS_NODIST -std=c11"

    PY_CHECK_CC_WARNING([enable], [extra], [if we can add -Wextra])
    AS_VAR_IF([ac_cv_enable_extra_warning], [yes],
              [CFLAGS_NODIST="$CFLAGS_NODIST -Wextra"])

    # Python doesn't violate C99 aliasing rules, but older versions of
    # GCC produce warnings for legal Python code.  Enable
    # -fno-strict-aliasing on versions of GCC that support but produce
    # warnings.  See Issue3326
     ac_save_cc="$CC"
     CC="$CC -fno-strict-aliasing"
     save_CFLAGS="$CFLAGS"
     AC_CACHE_CHECK([whether $CC accepts and needs -fno-strict-aliasing],
                    [ac_cv_no_strict_aliasing],
       AC_COMPILE_IFELSE(
         [
	   AC_LANG_PROGRAM([[]], [[]])
	 ],[
	   CC="$ac_save_cc -fstrict-aliasing"
           CFLAGS="$CFLAGS -Werror -Wstrict-aliasing"
           AC_COMPILE_IFELSE(
	     [
	       AC_LANG_PROGRAM([[void f(int **x) {}]],
	         [[double *x; f((int **) &x);]])
	     ],[
	       ac_cv_no_strict_aliasing=no
	     ],[
               ac_cv_no_strict_aliasing=yes
	     ])
	 ],[
	   ac_cv_no_strict_aliasing=no
	 ]))
     CFLAGS="$save_CFLAGS"
     CC="$ac_save_cc"
    AS_VAR_IF([ac_cv_no_strict_aliasing], [yes],
              [BASECFLAGS="$BASECFLAGS -fno-strict-aliasing"])

    # ICC doesn't recognize the option, but only emits a warning
    ## XXX does it emit an unused result warning and can it be disabled?
    AS_CASE([$CC],
            [*icc*], [ac_cv_disable_unused_result_warning=no]
            [PY_CHECK_CC_WARNING([disable], [unused-result])])
    AS_VAR_IF([ac_cv_disable_unused_result_warning], [yes],
              [BASECFLAGS="$BASECFLAGS -Wno-unused-result"
               CFLAGS_NODIST="$CFLAGS_NODIST -Wno-unused-result"])

    PY_CHECK_CC_WARNING([disable], [unused-parameter])
    AS_VAR_IF([ac_cv_disable_unused_parameter_warning], [yes],
              [CFLAGS_NODIST="$CFLAGS_NODIST -Wno-unused-parameter"])

    PY_CHECK_CC_WARNING([disable], [int-conversion])
    AS_VAR_IF([ac_cv_disable_int_conversion], [yes],
              [CFLAGS_NODIST="$CFLAGS_NODIST -Wno-int-conversion"])

    PY_CHECK_CC_WARNING([disable], [missing-field-initializers])
    AS_VAR_IF([ac_cv_disable_missing_field_initializers_warning], [yes],
              [CFLAGS_NODIST="$CFLAGS_NODIST -Wno-missing-field-initializers"])

    PY_CHECK_CC_WARNING([enable], [sign-compare])
    AS_VAR_IF([ac_cv_enable_sign_compare_warning], [yes],
              [BASECFLAGS="$BASECFLAGS -Wsign-compare"])

    PY_CHECK_CC_WARNING([enable], [unreachable-code])
    # Don't enable unreachable code warning in debug mode, since it usually
    # results in non-standard code paths.
    # Issue #24324: Unfortunately, the unreachable code warning does not work
    # correctly on gcc and has been silently removed from the compiler.
    # It is supported on clang but on OS X systems gcc may be an alias
    # for clang.  Try to determine if the compiler is not really gcc and,
    # if so, only then enable the warning.
    if test $ac_cv_enable_unreachable_code_warning = yes && \
        test "$Py_DEBUG" != "true" && \
        test -z "`$CC --version 2>/dev/null | grep 'Free Software Foundation'`"
    then
      BASECFLAGS="$BASECFLAGS -Wunreachable-code"
    else
      ac_cv_enable_unreachable_code_warning=no
    fi

    PY_CHECK_CC_WARNING([enable], [strict-prototypes])
    AS_VAR_IF([ac_cv_enable_strict_prototypes_warning], [yes],
              [CFLAGS_NODIST="$CFLAGS_NODIST -Wstrict-prototypes"])

     ac_save_cc="$CC"
     CC="$CC -Werror=implicit-function-declaration"
     AC_CACHE_CHECK([if we can make implicit function declaration an error in $CC],
                    [ac_cv_enable_implicit_function_declaration_error],
       AC_COMPILE_IFELSE(
         [
	   AC_LANG_PROGRAM([[]], [[]])
	 ],[
           ac_cv_enable_implicit_function_declaration_error=yes
	 ],[
           ac_cv_enable_implicit_function_declaration_error=no
	 ]))
     CC="$ac_save_cc"

    AS_VAR_IF([ac_cv_enable_implicit_function_declaration_error], [yes],
              [CFLAGS_NODIST="$CFLAGS_NODIST -Werror=implicit-function-declaration"])

     ac_save_cc="$CC"
     CC="$CC -fvisibility=hidden"
     AC_CACHE_CHECK([if we can use visibility in $CC], [ac_cv_enable_visibility],
       AC_COMPILE_IFELSE(
         [
	   AC_LANG_PROGRAM([[]], [[]])
	 ],[
           ac_cv_enable_visibility=yes
	 ],[
           ac_cv_enable_visibility=no
	 ]))
     CC="$ac_save_cc"

    AS_VAR_IF([ac_cv_enable_visibility], [yes],
              [CFLAGS_NODIST="$CFLAGS_NODIST -fvisibility=hidden"])

    # if using gcc on alpha, use -mieee to get (near) full IEEE 754
    # support.  Without this, treatment of subnormals doesn't follow
    # the standard.
    case $host in
         alpha*)
                BASECFLAGS="$BASECFLAGS -mieee"
                ;;
    esac

    case $ac_sys_system in
	SCO_SV*)
	    BASECFLAGS="$BASECFLAGS -m486 -DSCO5"
	    ;;

    Darwin*)
        # -Wno-long-double, -no-cpp-precomp, and -mno-fused-madd
        # used to be here, but non-Apple gcc doesn't accept them.
        if test "${CC}" = gcc
        then
            AC_MSG_CHECKING(which compiler should be used)
            case "${UNIVERSALSDK}" in
            */MacOSX10.4u.sdk)
                # Build using 10.4 SDK, force usage of gcc when the
                # compiler is gcc, otherwise the user will get very
                # confusing error messages when building on OSX 10.6
                CC=gcc-4.0
                CPP=cpp-4.0
                ;;
            esac
            AC_MSG_RESULT($CC)
        fi

        LIPO_INTEL64_FLAGS=""
        if test "${enable_universalsdk}"
        then
            case "$UNIVERSAL_ARCHS" in
            32-bit)
               UNIVERSAL_ARCH_FLAGS="-arch ppc -arch i386"
               LIPO_32BIT_FLAGS=""
               ARCH_RUN_32BIT=""
               ;;
            64-bit)
               UNIVERSAL_ARCH_FLAGS="-arch ppc64 -arch x86_64"
               LIPO_32BIT_FLAGS=""
               ARCH_RUN_32BIT="true"
               ;;
            all)
               UNIVERSAL_ARCH_FLAGS="-arch i386 -arch ppc -arch ppc64 -arch x86_64"
               LIPO_32BIT_FLAGS="-extract ppc7400 -extract i386"
               ARCH_RUN_32BIT="/usr/bin/arch -i386 -ppc"
               ;;
            universal2)
               UNIVERSAL_ARCH_FLAGS="-arch arm64 -arch x86_64"
               LIPO_32BIT_FLAGS=""
               LIPO_INTEL64_FLAGS="-extract x86_64"
               ARCH_RUN_32BIT="true"
               ;;
            intel)
               UNIVERSAL_ARCH_FLAGS="-arch i386 -arch x86_64"
               LIPO_32BIT_FLAGS="-extract i386"
               ARCH_RUN_32BIT="/usr/bin/arch -i386"
               ;;
            intel-32)
               UNIVERSAL_ARCH_FLAGS="-arch i386"
               LIPO_32BIT_FLAGS=""
               ARCH_RUN_32BIT=""
               ;;
            intel-64)
               UNIVERSAL_ARCH_FLAGS="-arch x86_64"
               LIPO_32BIT_FLAGS=""
               ARCH_RUN_32BIT="true"
               ;;
            3-way)
               UNIVERSAL_ARCH_FLAGS="-arch i386 -arch ppc -arch x86_64"
               LIPO_32BIT_FLAGS="-extract ppc7400 -extract i386"
               ARCH_RUN_32BIT="/usr/bin/arch -i386 -ppc"
               ;;
            *)
               AC_MSG_ERROR([proper usage is --with-universal-arch=universal2|32-bit|64-bit|all|intel|3-way])
               ;;
            esac

            if test "${UNIVERSALSDK}" != "/"
            then
                CFLAGS="${UNIVERSAL_ARCH_FLAGS} -isysroot ${UNIVERSALSDK} ${CFLAGS}"
                LDFLAGS="${UNIVERSAL_ARCH_FLAGS} -isysroot ${UNIVERSALSDK} ${LDFLAGS}"
                CPPFLAGS="-isysroot ${UNIVERSALSDK} ${CPPFLAGS}"
            else
                CFLAGS="${UNIVERSAL_ARCH_FLAGS} ${CFLAGS}"
                LDFLAGS="${UNIVERSAL_ARCH_FLAGS} ${LDFLAGS}"
            fi
        fi

        # Calculate an appropriate deployment target for this build:
        # The deployment target value is used explicitly to enable certain
        # features are enabled (such as builtin libedit support for readline)
        # through the use of Apple's Availability Macros and is used as a
        # component of the string returned by distutils.get_platform().
        #
        # Use the value from:
        # 1. the MACOSX_DEPLOYMENT_TARGET environment variable if specified
        # 2. the operating system version of the build machine if >= 10.6
        # 3. If running on OS X 10.3 through 10.5, use the legacy tests
        #       below to pick either 10.3, 10.4, or 10.5 as the target.
        # 4. If we are running on OS X 10.2 or earlier, good luck!

        AC_MSG_CHECKING(which MACOSX_DEPLOYMENT_TARGET to use)
        cur_target_major=`sw_vers -productVersion | \
                sed 's/\([[0-9]]*\)\.\([[0-9]]*\).*/\1/'`
        cur_target_minor=`sw_vers -productVersion | \
                sed 's/\([[0-9]]*\)\.\([[0-9]]*\).*/\2/'`
        cur_target="${cur_target_major}.${cur_target_minor}"
        if test ${cur_target_major} -eq 10 && \
           test ${cur_target_minor} -ge 3 && \
           test ${cur_target_minor} -le 5
        then
            # OS X 10.3 through 10.5
            cur_target=10.3
            if test ${enable_universalsdk}
            then
                case "$UNIVERSAL_ARCHS" in
                all|3-way|intel|64-bit)
                    # These configurations were first supported in 10.5
                    cur_target='10.5'
                    ;;
                esac
            else
                if test `/usr/bin/arch` = "i386"
                then
                    # 10.4 was the first release to support Intel archs
                    cur_target="10.4"
                fi
            fi
        fi
        CONFIGURE_MACOSX_DEPLOYMENT_TARGET=${MACOSX_DEPLOYMENT_TARGET-${cur_target}}

        # Make sure that MACOSX_DEPLOYMENT_TARGET is set in the
        # environment with a value that is the same as what we'll use
        # in the Makefile to ensure that we'll get the same compiler
        # environment during configure and build time.
        MACOSX_DEPLOYMENT_TARGET="$CONFIGURE_MACOSX_DEPLOYMENT_TARGET"
        export MACOSX_DEPLOYMENT_TARGET
        EXPORT_MACOSX_DEPLOYMENT_TARGET=''
        AC_MSG_RESULT($MACOSX_DEPLOYMENT_TARGET)

        AC_MSG_CHECKING(if specified universal architectures work)
        AC_LINK_IFELSE([AC_LANG_PROGRAM([[#include <stdio.h>]], [[printf("%d", 42);]])],
            [AC_MSG_RESULT(yes)],
            [AC_MSG_RESULT(no)
             AC_MSG_ERROR(check config.log and use the '--with-universal-archs' option)
        ])

        # end of Darwin* tests
        ;;
    esac
    ;;

*)
    case $ac_sys_system in
    OpenUNIX*|UnixWare*)
	BASECFLAGS="$BASECFLAGS -K pentium,host,inline,loop_unroll,alloca "
	;;
    SCO_SV*)
	BASECFLAGS="$BASECFLAGS -belf -Ki486 -DSCO5"
	;;
    esac
    ;;
esac

case "$CC" in
*icc*)
    # ICC needs -fp-model strict or floats behave badly
    CFLAGS_NODIST="$CFLAGS_NODIST -fp-model strict"
    ;;
*xlc*)
    CFLAGS_NODIST="$CFLAGS_NODIST -qalias=noansi -qmaxmem=-1"
    ;;
esac

if test "$assertions" = 'true'; then
  :
else
  OPT="-DNDEBUG $OPT"
fi

if test "$ac_arch_flags"
then
	BASECFLAGS="$BASECFLAGS $ac_arch_flags"
fi

# On some compilers, pthreads are available without further options
# (e.g. MacOS X). On some of these systems, the compiler will not
# complain if unaccepted options are passed (e.g. gcc on Mac OS X).
# So we have to see first whether pthreads are available without
# options before we can check whether -Kpthread improves anything.
AC_CACHE_CHECK([whether pthreads are available without options],
               [ac_cv_pthread_is_default],
[AC_RUN_IFELSE([AC_LANG_SOURCE([[
#include <stdio.h>
#include <pthread.h>

void* routine(void* p){return NULL;}

int main(void){
  pthread_t p;
  if(pthread_create(&p,NULL,routine,NULL)!=0)
    return 1;
  (void)pthread_detach(p);
  return 0;
}
]])],[
  ac_cv_pthread_is_default=yes
  ac_cv_kthread=no
  ac_cv_pthread=no
],[ac_cv_pthread_is_default=no],[ac_cv_pthread_is_default=no])
])


if test $ac_cv_pthread_is_default = yes
then
  ac_cv_kpthread=no
else
# -Kpthread, if available, provides the right #defines
# and linker options to make pthread_create available
# Some compilers won't report that they do not support -Kpthread,
# so we need to run a program to see whether it really made the
# function available.
AC_CACHE_CHECK([whether $CC accepts -Kpthread], [ac_cv_kpthread],
[ac_save_cc="$CC"
CC="$CC -Kpthread"
AC_RUN_IFELSE([AC_LANG_SOURCE([[
#include <stdio.h>
#include <pthread.h>

void* routine(void* p){return NULL;}

int main(void){
  pthread_t p;
  if(pthread_create(&p,NULL,routine,NULL)!=0)
    return 1;
  (void)pthread_detach(p);
  return 0;
}
]])],[ac_cv_kpthread=yes],[ac_cv_kpthread=no],[ac_cv_kpthread=no])
CC="$ac_save_cc"])
fi

if test $ac_cv_kpthread = no -a $ac_cv_pthread_is_default = no
then
# -Kthread, if available, provides the right #defines
# and linker options to make pthread_create available
# Some compilers won't report that they do not support -Kthread,
# so we need to run a program to see whether it really made the
# function available.
AC_CACHE_CHECK([whether $CC accepts -Kthread], [ac_cv_kthread],
[ac_save_cc="$CC"
CC="$CC -Kthread"
AC_RUN_IFELSE([AC_LANG_SOURCE([[
#include <stdio.h>
#include <pthread.h>

void* routine(void* p){return NULL;}

int main(void){
  pthread_t p;
  if(pthread_create(&p,NULL,routine,NULL)!=0)
    return 1;
  (void)pthread_detach(p);
  return 0;
}
]])],[ac_cv_kthread=yes],[ac_cv_kthread=no],[ac_cv_kthread=no])
CC="$ac_save_cc"])
fi

if test $ac_cv_kthread = no -a $ac_cv_pthread_is_default = no
then
# -pthread, if available, provides the right #defines
# and linker options to make pthread_create available
# Some compilers won't report that they do not support -pthread,
# so we need to run a program to see whether it really made the
# function available.
AC_CACHE_CHECK([whether $CC accepts -pthread], [ac_cv_pthread],
[ac_save_cc="$CC"
CC="$CC -pthread"
AC_RUN_IFELSE([AC_LANG_SOURCE([[
#include <stdio.h>
#include <pthread.h>

void* routine(void* p){return NULL;}

int main(void){
  pthread_t p;
  if(pthread_create(&p,NULL,routine,NULL)!=0)
    return 1;
  (void)pthread_detach(p);
  return 0;
}
]])],[ac_cv_pthread=yes],[ac_cv_pthread=no],[ac_cv_pthread=no])
CC="$ac_save_cc"])
fi

# If we have set a CC compiler flag for thread support then
# check if it works for CXX, too.
if test ! -z "$CXX"
then
AC_CACHE_CHECK([whether $CXX also accepts flags for thread support], [ac_cv_cxx_thread],
[ac_save_cxx="$CXX"

if test "$ac_cv_kpthread" = "yes"
then
  CXX="$CXX -Kpthread"
  ac_cv_cxx_thread=yes
elif test "$ac_cv_kthread" = "yes"
then
  CXX="$CXX -Kthread"
  ac_cv_cxx_thread=yes
elif test "$ac_cv_pthread" = "yes"
then
  CXX="$CXX -pthread"
  ac_cv_cxx_thread=yes
else
  ac_cv_cxx_thread=no
fi

if test $ac_cv_cxx_thread = yes
then
  echo 'void foo();int main(){foo();}void foo(){}' > conftest.$ac_ext
  $CXX -c conftest.$ac_ext 2>&5
  if $CXX -o conftest$ac_exeext conftest.$ac_objext 2>&5 \
     && test -s conftest$ac_exeext && ./conftest$ac_exeext
  then
    ac_cv_cxx_thread=yes
  else
    ac_cv_cxx_thread=no
  fi
  rm -fr conftest*
fi
CXX="$ac_save_cxx"])
else
  ac_cv_cxx_thread=no
fi

dnl # check for ANSI or K&R ("traditional") preprocessor
dnl AC_MSG_CHECKING(for C preprocessor type)
dnl AC_COMPILE_IFELSE([AC_LANG_PROGRAM([[
dnl #define spam(name, doc) {#name, &name, #name "() -- " doc}
dnl int foo;
dnl struct {char *name; int *addr; char *doc;} desc = spam(foo, "something");
dnl ]], [[;]])],[cpp_type=ansi],[AC_DEFINE(HAVE_OLD_CPP) cpp_type=traditional])
dnl AC_MSG_RESULT($cpp_type)

dnl autoconf 2.71 deprecates STDC_HEADERS, keep for backwards compatibility
dnl assume C99 compilers provide ANSI C headers
AC_DEFINE(STDC_HEADERS, 1, [Define to 1 if you have the ANSI C header files.])

# checks for header files
<<<<<<< HEAD
AC_HEADER_STDC
AC_CHECK_HEADERS(asm/types.h crypt.h conio.h direct.h dlfcn.h errno.h \
fcntl.h grp.h \
ieeefp.h io.h langinfo.h libintl.h process.h pthread.h \
sched.h shadow.h signal.h stropts.h termios.h \
unistd.h utime.h \
poll.h sys/devpoll.h sys/epoll.h sys/poll.h \
sys/audioio.h sys/xattr.h sys/bsdtty.h sys/event.h sys/file.h sys/ioctl.h \
sys/kern_control.h sys/loadavg.h sys/lock.h sys/mkdev.h sys/modem.h \
sys/param.h sys/random.h sys/select.h sys/sendfile.h sys/socket.h sys/statvfs.h \
sys/stat.h sys/syscall.h sys/sys_domain.h sys/termio.h sys/time.h \
sys/times.h sys/types.h sys/uio.h sys/un.h sys/utsname.h sys/wait.h pty.h \
libutil.h sys/resource.h netpacket/packet.h sysexits.h bluetooth.h \
linux/tipc.h linux/random.h spawn.h util.h alloca.h endian.h \
sys/endian.h sys/sysmacros.h sys/extattr.h)
=======
AC_CHECK_HEADERS([ \
  alloca.h asm/types.h bluetooth.h conio.h crypt.h direct.h dlfcn.h endian.h errno.h fcntl.h grp.h \
  ieeefp.h io.h langinfo.h libintl.h libutil.h linux/auxvec.h sys/auxv.h linux/fs.h linux/memfd.h \
  linux/random.h linux/soundcard.h \
  linux/tipc.h linux/wait.h netdb.h net/ethernet.h netinet/in.h netpacket/packet.h poll.h process.h pthread.h pty.h \
  sched.h setjmp.h shadow.h signal.h spawn.h stropts.h sys/audioio.h sys/bsdtty.h sys/devpoll.h \
  sys/endian.h sys/epoll.h sys/event.h sys/eventfd.h sys/file.h sys/ioctl.h sys/kern_control.h \
  sys/loadavg.h sys/lock.h sys/memfd.h sys/mkdev.h sys/mman.h sys/modem.h sys/param.h sys/poll.h \
  sys/random.h sys/resource.h sys/select.h sys/sendfile.h sys/socket.h sys/soundcard.h sys/stat.h \
  sys/statvfs.h sys/sys_domain.h sys/syscall.h sys/sysmacros.h sys/termio.h sys/time.h sys/times.h \
  sys/types.h sys/uio.h sys/un.h sys/utsname.h sys/wait.h sys/xattr.h sysexits.h syslog.h \
  termios.h util.h utime.h utmp.h \
])
>>>>>>> 56c7176d
AC_HEADER_DIRENT
AC_HEADER_MAJOR

# bluetooth/bluetooth.h has been known to not compile with -std=c99.
# http://permalink.gmane.org/gmane.linux.bluez.kernel/22294
SAVE_CFLAGS=$CFLAGS
CFLAGS="-std=c99 $CFLAGS"
AC_CHECK_HEADERS(bluetooth/bluetooth.h)
CFLAGS=$SAVE_CFLAGS

# On Darwin (OS X) net/if.h requires sys/socket.h to be imported first.
AC_CHECK_HEADERS([net/if.h], [], [],
[#include <stdio.h>
#include <stdlib.h>
#include <stddef.h>
#ifdef HAVE_SYS_SOCKET_H
# include <sys/socket.h>
#endif
])

# On Linux, netlink.h requires asm/types.h
AC_CHECK_HEADERS(linux/netlink.h,,,[
#ifdef HAVE_ASM_TYPES_H
#include <asm/types.h>
#endif
#ifdef HAVE_SYS_SOCKET_H
#include <sys/socket.h>
#endif
])

# On Linux, qrtr.h requires asm/types.h
AC_CHECK_HEADERS(linux/qrtr.h,,,[
#ifdef HAVE_ASM_TYPES_H
#include <asm/types.h>
#endif
#ifdef HAVE_SYS_SOCKET_H
#include <sys/socket.h>
#endif
])

AC_CHECK_HEADERS(linux/vm_sockets.h,,,[
#ifdef HAVE_SYS_SOCKET_H
#include <sys/socket.h>
#endif
])

# On Linux, can.h, can/bcm.h, can/j1939.h, can/raw.h require sys/socket.h
# On NetBSD, netcan/can.h requires sys/socket.h
AC_CHECK_HEADERS(linux/can.h linux/can/bcm.h linux/can/j1939.h linux/can/raw.h netcan/can.h,,,[
#ifdef HAVE_SYS_SOCKET_H
#include <sys/socket.h>
#endif
])

# checks for typedefs
AC_CACHE_CHECK([for clock_t in time.h], [ac_cv_clock_t_time_h], [
  AC_EGREP_HEADER([clock_t], [time.h], [ac_cv_clock_t_time_h=yes], [ac_cv_clock_t_time_h=no])
])
dnl checks for "no"
AS_VAR_IF([ac_cv_clock_t_time_h], [no], [
  AC_DEFINE(clock_t, long, [Define to 'long' if <time.h> doesn't define.])
])

AC_CACHE_CHECK([for makedev], [ac_cv_func_makedev], [
AC_LINK_IFELSE([AC_LANG_PROGRAM([[
#if defined(MAJOR_IN_MKDEV)
#include <sys/mkdev.h>
#elif defined(MAJOR_IN_SYSMACROS)
#include <sys/sysmacros.h>
#else
#include <sys/types.h>
#endif
]], [[
  makedev(0, 0) ]])
],[ac_cv_func_makedev=yes],[ac_cv_func_makedev=no])
])

AS_VAR_IF([ac_cv_func_makedev], [yes], [
    AC_DEFINE(HAVE_MAKEDEV, 1, [Define this if you have the makedev macro.])
])

# byte swapping
AC_CACHE_CHECK([for le64toh], [ac_cv_func_le64toh], [
AC_LINK_IFELSE([AC_LANG_PROGRAM([[
#ifdef HAVE_ENDIAN_H
#include <endian.h>
#elif defined(HAVE_SYS_ENDIAN_H)
#include <sys/endian.h>
#endif
]], [[
   le64toh(1) ]])
],[ac_cv_func_le64toh=yes],[ac_cv_func_le64toh=no])
])

AS_VAR_IF([ac_cv_func_le64toh], [yes], [
    AC_DEFINE(HAVE_HTOLE64, 1, [Define this if you have le64toh()])
])

use_lfs=yes
# Don't use largefile support for GNU/Hurd
case $ac_sys_system in GNU*)
  use_lfs=no
esac

if test "$use_lfs" = "yes"; then
# Two defines needed to enable largefile support on various platforms
# These may affect some typedefs
case $ac_sys_system/$ac_sys_release in
AIX*)
    AC_DEFINE(_LARGE_FILES, 1,
    [This must be defined on AIX systems to enable large file support.])
    ;;
esac
AC_DEFINE(_LARGEFILE_SOURCE, 1,
[This must be defined on some systems to enable large file support.])
AC_DEFINE(_FILE_OFFSET_BITS, 64,
[This must be set to 64 on some systems to enable large file support.])
fi

# Add some code to confdefs.h so that the test for off_t works on SCO
cat >> confdefs.h <<\EOF
#if defined(SCO_DS)
#undef _OFF_T
#endif
EOF

# Type availability checks
AC_TYPE_MODE_T
AC_TYPE_OFF_T
AC_TYPE_PID_T
AC_DEFINE_UNQUOTED([RETSIGTYPE],[void],[assume C89 semantics that RETSIGTYPE is always void])
AC_TYPE_SIZE_T
AC_TYPE_UID_T

AC_CHECK_TYPE(ssize_t,
  AC_DEFINE(HAVE_SSIZE_T, 1, [Define if your compiler provides ssize_t]),,)
AC_CHECK_TYPE(__uint128_t,
  AC_DEFINE(HAVE_GCC_UINT128_T, 1, [Define if your compiler provides __uint128_t]),,)

# Sizes and alignments of various common basic types
# ANSI C requires sizeof(char) == 1, so no need to check it
AC_CHECK_SIZEOF(int, 4)
AC_CHECK_SIZEOF(long, 4)
AC_CHECK_ALIGNOF(long)
AC_CHECK_SIZEOF(long long, 8)
AC_CHECK_SIZEOF(void *, 4)
AC_CHECK_SIZEOF(short, 2)
AC_CHECK_SIZEOF(float, 4)
AC_CHECK_SIZEOF(double, 8)
AC_CHECK_SIZEOF(fpos_t, 4)
AC_CHECK_SIZEOF(size_t, 4)
AC_CHECK_ALIGNOF(size_t)
AC_CHECK_SIZEOF(pid_t, 4)
AC_CHECK_SIZEOF(uintptr_t)

AC_TYPE_LONG_DOUBLE
AC_CHECK_SIZEOF(long double, 16)

AC_CHECK_SIZEOF(_Bool, 1)

AC_CHECK_SIZEOF(off_t, [], [
#ifdef HAVE_SYS_TYPES_H
#include <sys/types.h>
#endif
])

AC_MSG_CHECKING(whether to enable large file support)
if test "$ac_cv_sizeof_off_t" -gt "$ac_cv_sizeof_long" -a \
	"$ac_cv_sizeof_long_long" -ge "$ac_cv_sizeof_off_t"; then
  have_largefile_support="yes"
else
  have_largefile_support="no"
fi
dnl LFS does not work with Emscripten 3.1
AS_CASE([$ac_sys_system],
  [Emscripten], [have_largefile_support="no"]
)
AS_VAR_IF([have_largefile_support], [yes], [
  AC_DEFINE(HAVE_LARGEFILE_SUPPORT, 1,
  [Defined to enable large file support when an off_t is bigger than a long
   and long long is at least as big as an off_t. You may need
   to add some flags for configuration and compilation to enable this mode.
   (For Solaris and Linux, the necessary defines are already defined.)])
  AC_MSG_RESULT(yes)
], [
  AC_MSG_RESULT(no)
])

AC_CHECK_SIZEOF(time_t, [], [
#ifdef HAVE_SYS_TYPES_H
#include <sys/types.h>
#endif
#ifdef HAVE_TIME_H
#include <time.h>
#endif
])

# if have pthread_t then define SIZEOF_PTHREAD_T
ac_save_cc="$CC"
if test "$ac_cv_kpthread" = "yes"
then CC="$CC -Kpthread"
elif test "$ac_cv_kthread" = "yes"
then CC="$CC -Kthread"
elif test "$ac_cv_pthread" = "yes"
then CC="$CC -pthread"
fi

AC_CACHE_CHECK([for pthread_t], [ac_cv_have_pthread_t], [
AC_COMPILE_IFELSE([
  AC_LANG_PROGRAM([[#include <pthread.h>]], [[pthread_t x; x = *(pthread_t*)0;]])
], [ac_cv_have_pthread_t=yes], [ac_cv_have_pthread_t=no])
])
AS_VAR_IF([ac_cv_have_pthread_t], [yes], [
  AC_CHECK_SIZEOF(pthread_t, [], [
#ifdef HAVE_PTHREAD_H
#include <pthread.h>
#endif
  ])
])

# Issue #25658: POSIX hasn't defined that pthread_key_t is compatible with int.
# This checking will be unnecessary after removing deprecated TLS API.
AC_CHECK_SIZEOF(pthread_key_t, [], [[#include <pthread.h>]])
AC_CACHE_CHECK([whether pthread_key_t is compatible with int], [ac_cv_pthread_key_t_is_arithmetic_type], [
if test "$ac_cv_sizeof_pthread_key_t" -eq "$ac_cv_sizeof_int" ; then
  AC_COMPILE_IFELSE(
    [AC_LANG_PROGRAM([[#include <pthread.h>]], [[pthread_key_t k; k * 1;]])],
    [ac_cv_pthread_key_t_is_arithmetic_type=yes],
    [ac_cv_pthread_key_t_is_arithmetic_type=no]
  )
else
  ac_cv_pthread_key_t_is_arithmetic_type=no
fi
])
AS_VAR_IF([ac_cv_pthread_key_t_is_arithmetic_type], [yes], [
    AC_DEFINE(PTHREAD_KEY_T_IS_COMPATIBLE_WITH_INT, 1,
              [Define if pthread_key_t is compatible with int.])
])

CC="$ac_save_cc"

AC_MSG_CHECKING(for --enable-framework)
if test "$enable_framework"
then
	BASECFLAGS="$BASECFLAGS -fno-common -dynamic"
	# -F. is needed to allow linking to the framework while
	# in the build location.
	AC_DEFINE(WITH_NEXT_FRAMEWORK, 1,
         [Define if you want to produce an OpenStep/Rhapsody framework
         (shared library plus accessory files).])
	AC_MSG_RESULT(yes)
	if test $enable_shared = "yes"
	then
		AC_MSG_ERROR([Specifying both --enable-shared and --enable-framework is not supported, use only --enable-framework instead])
	fi
else
	AC_MSG_RESULT(no)
fi

# Check for --with-dsymutil
AC_SUBST(DSYMUTIL)
AC_SUBST(DSYMUTIL_PATH)
DSYMUTIL=
DSYMUTIL_PATH=
AC_MSG_CHECKING(for --with-dsymutil)
AC_ARG_WITH(dsymutil,
            AS_HELP_STRING([--with-dsymutil], [link debug information into final executable with dsymutil in macOS  (default is no)]),
[
if test "$withval" != no
then
  if test "$MACHDEP" != "darwin"; then
    AC_MSG_ERROR([dsymutil debug linking is only available in macOS.])
  fi
 AC_MSG_RESULT(yes);
  DSYMUTIL='true'
else AC_MSG_RESULT(no); DSYMUTIL=
fi],
[AC_MSG_RESULT(no)])

if test "$DSYMUTIL"; then
  AC_PATH_PROG(DSYMUTIL_PATH, [dsymutil], [not found])
  if test "$DSYMUTIL_PATH" = "not found"; then
      AC_MSG_ERROR([dsymutil command not found on \$PATH])
  fi
fi

AC_MSG_CHECKING(for dyld)
case $ac_sys_system/$ac_sys_release in
  Darwin/*)
  	AC_DEFINE(WITH_DYLD, 1,
        [Define if you want to use the new-style (Openstep, Rhapsody, MacOS)
         dynamic linker (dyld) instead of the old-style (NextStep) dynamic
         linker (rld). Dyld is necessary to support frameworks.])
  	AC_MSG_RESULT(always on for Darwin)
  	;;
  *)
	AC_MSG_RESULT(no)
	;;
esac

AC_MSG_CHECKING(for --with-address-sanitizer)
AC_ARG_WITH(address_sanitizer,
            AS_HELP_STRING([--with-address-sanitizer],
                           [enable AddressSanitizer memory error detector, 'asan' (default is no)]),
[
AC_MSG_RESULT($withval)
BASECFLAGS="-fsanitize=address -fno-omit-frame-pointer $BASECFLAGS"
LDFLAGS="-fsanitize=address $LDFLAGS"
# ASan works by controlling memory allocation, our own malloc interferes.
with_pymalloc="no"
],
[AC_MSG_RESULT(no)])

AC_MSG_CHECKING(for --with-memory-sanitizer)
AC_ARG_WITH(memory_sanitizer,
            AS_HELP_STRING([--with-memory-sanitizer],
                           [enable MemorySanitizer allocation error detector, 'msan' (default is no)]),
[
AC_MSG_RESULT($withval)
AX_CHECK_COMPILE_FLAG([-fsanitize=memory],[
BASECFLAGS="-fsanitize=memory -fsanitize-memory-track-origins=2 -fno-omit-frame-pointer $BASECFLAGS"
LDFLAGS="-fsanitize=memory -fsanitize-memory-track-origins=2 $LDFLAGS"
],[AC_MSG_ERROR([The selected compiler doesn't support memory sanitizer])])
# MSan works by controlling memory allocation, our own malloc interferes.
with_pymalloc="no"
],
[AC_MSG_RESULT(no)])

AC_MSG_CHECKING(for --with-undefined-behavior-sanitizer)
AC_ARG_WITH(undefined_behavior_sanitizer,
            AS_HELP_STRING([--with-undefined-behavior-sanitizer],
                           [enable UndefinedBehaviorSanitizer undefined behaviour detector, 'ubsan' (default is no)]),
[
AC_MSG_RESULT($withval)
BASECFLAGS="-fsanitize=undefined $BASECFLAGS"
LDFLAGS="-fsanitize=undefined $LDFLAGS"
with_ubsan="yes"
],
[
AC_MSG_RESULT(no)
with_ubsan="no"
])

# Set info about shared libraries.
AC_SUBST(SHLIB_SUFFIX)
AC_SUBST(LDSHARED)
AC_SUBST(LDCXXSHARED)
AC_SUBST(BLDSHARED)
AC_SUBST(CCSHARED)
AC_SUBST(LINKFORSHARED)

# SHLIB_SUFFIX is the extension of shared libraries `(including the dot!)
# -- usually .so, .sl on HP-UX, .dll on Cygwin
AC_MSG_CHECKING(the extension of shared libraries)
if test -z "$SHLIB_SUFFIX"; then
	case $ac_sys_system in
	hp*|HP*)
		case `uname -m` in
			ia64) SHLIB_SUFFIX=.so;;
	  		*)    SHLIB_SUFFIX=.sl;;
		esac
		;;
	CYGWIN*)   SHLIB_SUFFIX=.dll;;
	*)	   SHLIB_SUFFIX=.so;;
	esac
fi
AC_MSG_RESULT($SHLIB_SUFFIX)

# LDSHARED is the ld *command* used to create shared library
# -- "cc -G" on SunOS 5.x.
# (Shared libraries in this instance are shared modules to be loaded into
# Python, as opposed to building Python itself as a shared library.)
AC_MSG_CHECKING(LDSHARED)
if test -z "$LDSHARED"
then
	case $ac_sys_system/$ac_sys_release in
	AIX*)
		BLDSHARED="Modules/ld_so_aix \$(CC) -bI:Modules/python.exp"
		LDSHARED="\$(LIBPL)/ld_so_aix \$(CC) -bI:\$(LIBPL)/python.exp"
		;;
	SunOS/5*)
		if test "$GCC" = "yes" ; then
			LDSHARED='$(CC) -shared'
			LDCXXSHARED='$(CXX) -shared'
		else
			LDSHARED='$(CC) -G'
			LDCXXSHARED='$(CXX) -G'
		fi ;;
	hp*|HP*)
		if test "$GCC" = "yes" ; then
			LDSHARED='$(CC) -shared'
			LDCXXSHARED='$(CXX) -shared'
		else
			LDSHARED='$(CC) -b'
			LDCXXSHARED='$(CXX) -b'
		fi ;;
	Darwin/1.3*)
		LDSHARED='$(CC) -bundle'
		LDCXXSHARED='$(CXX) -bundle'
		if test "$enable_framework" ; then
			# Link against the framework. All externals should be defined.
			BLDSHARED="$LDSHARED "'$(PYTHONFRAMEWORKDIR)/Versions/$(VERSION)/$(PYTHONFRAMEWORK)'
			LDSHARED="$LDSHARED "'$(PYTHONFRAMEWORKPREFIX)/$(PYTHONFRAMEWORKDIR)/Versions/$(VERSION)/$(PYTHONFRAMEWORK)'
			LDCXXSHARED="$LDCXXSHARED "'$(PYTHONFRAMEWORKPREFIX)/$(PYTHONFRAMEWORKDIR)/Versions/$(VERSION)/$(PYTHONFRAMEWORK)'
		else
			# No framework. Ignore undefined symbols, assuming they come from Python
			LDSHARED="$LDSHARED -undefined suppress"
			LDCXXSHARED="$LDCXXSHARED -undefined suppress"
		fi ;;
	Darwin/1.4*|Darwin/5.*|Darwin/6.*)
		LDSHARED='$(CC) -bundle'
		LDCXXSHARED='$(CXX) -bundle'
		if test "$enable_framework" ; then
			# Link against the framework. All externals should be defined.
			BLDSHARED="$LDSHARED "'$(PYTHONFRAMEWORKDIR)/Versions/$(VERSION)/$(PYTHONFRAMEWORK)'
			LDSHARED="$LDSHARED "'$(PYTHONFRAMEWORKPREFIX)/$(PYTHONFRAMEWORKDIR)/Versions/$(VERSION)/$(PYTHONFRAMEWORK)'
			LDCXXSHARED="$LDCXXSHARED "'$(PYTHONFRAMEWORKPREFIX)/$(PYTHONFRAMEWORKDIR)/Versions/$(VERSION)/$(PYTHONFRAMEWORK)'
		else
			# No framework, use the Python app as bundle-loader
			BLDSHARED="$LDSHARED "'-bundle_loader $(BUILDPYTHON)'
			LDSHARED="$LDSHARED "'-bundle_loader $(BINDIR)/python$(VERSION)$(EXE)'
			LDCXXSHARED="$LDCXXSHARED "'-bundle_loader $(BINDIR)/python$(VERSION)$(EXE)'
		fi ;;
	Darwin/*)
		# Use -undefined dynamic_lookup whenever possible (10.3 and later).
		# This allows an extension to be used in any Python

		dep_target_major=`echo ${MACOSX_DEPLOYMENT_TARGET} | \
				sed 's/\([[0-9]]*\)\.\([[0-9]]*\).*/\1/'`
		dep_target_minor=`echo ${MACOSX_DEPLOYMENT_TARGET} | \
				sed 's/\([[0-9]]*\)\.\([[0-9]]*\).*/\2/'`
		if test ${dep_target_major} -eq 10 && \
		   test ${dep_target_minor} -le 2
		then
			# building for OS X 10.0 through 10.2
			AC_MSG_ERROR([MACOSX_DEPLOYMENT_TARGET too old ($MACOSX_DEPLOYMENT_TARGET), only 10.3 or later is supported])
		else
			# building for OS X 10.3 and later
			LDSHARED='$(CC) -bundle -undefined dynamic_lookup'
			LDCXXSHARED='$(CXX) -bundle -undefined dynamic_lookup'
			BLDSHARED="$LDSHARED"
		fi
		;;
	Emscripten|WASI)
		LDSHARED='$(CC) -shared'
		LDCXXSHARED='$(CXX) -shared';;
	Linux*|GNU*|QNX*|VxWorks*|Haiku*)
		LDSHARED='$(CC) -shared'
		LDCXXSHARED='$(CXX) -shared';;
	FreeBSD*)
		if [[ "`$CC -dM -E - </dev/null | grep __ELF__`" != "" ]]
		then
			LDSHARED='$(CC) -shared'
			LDCXXSHARED='$(CXX) -shared'
		else
			LDSHARED="ld -Bshareable"
		fi;;
	OpenBSD*)
		if [[ "`$CC -dM -E - </dev/null | grep __ELF__`" != "" ]]
		then
				LDSHARED='$(CC) -shared $(CCSHARED)'
				LDCXXSHARED='$(CXX) -shared $(CCSHARED)'
		else
				case `uname -r` in
				[[01]].* | 2.[[0-7]] | 2.[[0-7]].*)
				   LDSHARED="ld -Bshareable ${LDFLAGS}"
				   ;;
				*)
				   LDSHARED='$(CC) -shared $(CCSHARED)'
				   LDCXXSHARED='$(CXX) -shared $(CCSHARED)'
				   ;;
				esac
		fi;;
	NetBSD*|DragonFly*)
		LDSHARED='$(CC) -shared'
		LDCXXSHARED='$(CXX) -shared';;
	OpenUNIX*|UnixWare*)
		if test "$GCC" = "yes" ; then
			LDSHARED='$(CC) -shared'
			LDCXXSHARED='$(CXX) -shared'
		else
			LDSHARED='$(CC) -G'
			LDCXXSHARED='$(CXX) -G'
		fi;;
	SCO_SV*)
		LDSHARED='$(CC) -Wl,-G,-Bexport'
		LDCXXSHARED='$(CXX) -Wl,-G,-Bexport';;
	WASI*)
		AS_VAR_IF([enable_wasm_dynamic_linking], [yes], [
			dnl not iplemented yet
		]);;
	CYGWIN*)
		LDSHARED="gcc -shared -Wl,--enable-auto-image-base"
		LDCXXSHARED="g++ -shared -Wl,--enable-auto-image-base";;
	*)	LDSHARED="ld";;
	esac
fi

dnl Emscripten's emconfigure sets LDSHARED. Set BLDSHARED outside the
dnl test -z $LDSHARED block to configure BLDSHARED for side module support.
if test "$enable_wasm_dynamic_linking" = "yes" -a "$ac_sys_system" = "Emscripten"; then
  BLDSHARED='$(CC) -shared -sSIDE_MODULE=1'
fi

AC_MSG_RESULT($LDSHARED)
LDCXXSHARED=${LDCXXSHARED-$LDSHARED}

AC_MSG_CHECKING([BLDSHARED flags])
BLDSHARED=${BLDSHARED-$LDSHARED}
AC_MSG_RESULT([$BLDSHARED])

# CCSHARED are the C *flags* used to create objects to go into a shared
# library (module) -- this is only needed for a few systems
AC_MSG_CHECKING(CCSHARED)
if test -z "$CCSHARED"
then
	case $ac_sys_system/$ac_sys_release in
	SunOS*) if test "$GCC" = yes;
		then CCSHARED="-fPIC";
		elif test `uname -p` = sparc;
		then CCSHARED="-xcode=pic32";
		else CCSHARED="-Kpic";
		fi;;
	hp*|HP*) if test "$GCC" = yes;
		 then CCSHARED="-fPIC";
		 else CCSHARED="+z";
		 fi;;
	Linux-android*) ;;
	Linux*|GNU*) CCSHARED="-fPIC";;
	Emscripten*|WASI*)
		AS_VAR_IF([enable_wasm_dynamic_linking], [yes], [
			CCSHARED="-fPIC"
		]);;
	FreeBSD*|NetBSD*|OpenBSD*|DragonFly*) CCSHARED="-fPIC";;
	Haiku*) CCSHARED="-fPIC";;
	OpenUNIX*|UnixWare*)
		if test "$GCC" = "yes"
		then CCSHARED="-fPIC"
		else CCSHARED="-KPIC"
		fi;;
	SCO_SV*)
		if test "$GCC" = "yes"
		then CCSHARED="-fPIC"
		else CCSHARED="-Kpic -belf"
		fi;;
	VxWorks*)
		CCSHARED="-fpic -D__SO_PICABILINUX__  -ftls-model=global-dynamic"
	esac
fi
AC_MSG_RESULT($CCSHARED)
# LINKFORSHARED are the flags passed to the $(CC) command that links
# the python executable -- this is only needed for a few systems
AC_MSG_CHECKING(LINKFORSHARED)
if test -z "$LINKFORSHARED"
then
	case $ac_sys_system/$ac_sys_release in
	AIX*)	LINKFORSHARED='-Wl,-bE:Modules/python.exp -lld';;
	hp*|HP*)
	    LINKFORSHARED="-Wl,-E -Wl,+s";;
#	    LINKFORSHARED="-Wl,-E -Wl,+s -Wl,+b\$(BINLIBDEST)/lib-dynload";;
	Linux-android*) LINKFORSHARED="-pie -Xlinker -export-dynamic";;
	Linux*|GNU*) LINKFORSHARED="-Xlinker -export-dynamic";;
	# -u libsys_s pulls in all symbols in libsys
	Darwin/*)
		LINKFORSHARED="$extra_undefs -framework CoreFoundation"

		# Issue #18075: the default maximum stack size (8MBytes) is too
		# small for the default recursion limit. Increase the stack size
		# to ensure that tests don't crash
    stack_size="1000000"  # 16 MB
    if test "$with_ubsan" = "yes"
    then
        # Undefined behavior sanitizer requires an even deeper stack
        stack_size="4000000"  # 64 MB
    fi

    LINKFORSHARED="-Wl,-stack_size,$stack_size $LINKFORSHARED"

    AC_DEFINE_UNQUOTED(THREAD_STACK_SIZE,
        0x$stack_size,
        [Custom thread stack size depending on chosen sanitizer runtimes.])

		if test "$enable_framework"
		then
			LINKFORSHARED="$LINKFORSHARED "'$(PYTHONFRAMEWORKDIR)/Versions/$(VERSION)/$(PYTHONFRAMEWORK)'
		fi
		LINKFORSHARED="$LINKFORSHARED";;
	OpenUNIX*|UnixWare*) LINKFORSHARED="-Wl,-Bexport";;
	SCO_SV*) LINKFORSHARED="-Wl,-Bexport";;
	ReliantUNIX*) LINKFORSHARED="-W1 -Blargedynsym";;
	FreeBSD*|NetBSD*|OpenBSD*|DragonFly*)
		if [[ "`$CC -dM -E - </dev/null | grep __ELF__`" != "" ]]
		then
			LINKFORSHARED="-Wl,--export-dynamic"
		fi;;
	SunOS/5*) case $CC in
		  *gcc*)
		    if $CC -Xlinker --help 2>&1 | grep export-dynamic >/dev/null
		    then
			LINKFORSHARED="-Xlinker --export-dynamic"
		    fi;;
		  esac;;
	CYGWIN*)
		if test $enable_shared = "no"
		then
			LINKFORSHARED='-Wl,--out-implib=$(LDLIBRARY)'
		fi;;
	QNX*)
		# -Wl,-E causes the symbols to be added to the dynamic
		# symbol table so that they can be found when a module
		# is loaded.  -N 2048K causes the stack size to be set
		# to 2048 kilobytes so that the stack doesn't overflow
		# when running test_compile.py.
		LINKFORSHARED='-Wl,-E -N 2048K';;
	VxWorks*)
		LINKFORSHARED='-Wl,-export-dynamic';;
	esac
fi
AC_MSG_RESULT($LINKFORSHARED)


AC_SUBST(CFLAGSFORSHARED)
AC_MSG_CHECKING(CFLAGSFORSHARED)
if test ! "$LIBRARY" = "$LDLIBRARY"
then
	case $ac_sys_system in
	CYGWIN*)
		# Cygwin needs CCSHARED when building extension DLLs
		# but not when building the interpreter DLL.
		CFLAGSFORSHARED='';;
	*)
		CFLAGSFORSHARED='$(CCSHARED)'
	esac
fi

dnl WASM dynamic linking requires -fPIC.
AS_VAR_IF([enable_wasm_dynamic_linking], [yes], [
  CFLAGSFORSHARED='$(CCSHARED)'
])

AC_MSG_RESULT($CFLAGSFORSHARED)

# SHLIBS are libraries (except -lc and -lm) to link to the python shared
# library (with --enable-shared).
# For platforms on which shared libraries are not allowed to have unresolved
# symbols, this must be set to $(LIBS) (expanded by make). We do this even
# if it is not required, since it creates a dependency of the shared library
# to LIBS. This, in turn, means that applications linking the shared libpython
# don't need to link LIBS explicitly. The default should be only changed
# on systems where this approach causes problems.
AC_SUBST(SHLIBS)
AC_MSG_CHECKING(SHLIBS)
case "$ac_sys_system" in
	*)
		SHLIBS='$(LIBS)';;
esac
AC_MSG_RESULT($SHLIBS)

dnl perf trampoline is Linux specific and requires an arch-specific
dnl trampoline in asssembly.
AC_MSG_CHECKING([perf trampoline])
AS_CASE([$PLATFORM_TRIPLET],
  [x86_64-linux-gnu], [perf_trampoline=yes],
  [aarch64-linux-gnu], [perf_trampoline=yes],
  [perf_trampoline=no]
)
AC_MSG_RESULT([$perf_trampoline])

AS_VAR_IF([perf_trampoline], [yes], [
  AC_DEFINE([PY_HAVE_PERF_TRAMPOLINE], [1], [Define to 1 if you have the perf trampoline.])
  PERF_TRAMPOLINE_OBJ=Python/asm_trampoline.o

  dnl perf needs frame pointers for unwinding, include compiler option in debug builds
  AS_VAR_IF([Py_DEBUG], [true], [
    AS_VAR_APPEND([BASECFLAGS], [" -fno-omit-frame-pointer -mno-omit-leaf-frame-pointer"])
  ])
])
AC_SUBST([PERF_TRAMPOLINE_OBJ])

# checks for libraries
AC_CHECK_LIB(sendfile, sendfile)
AC_CHECK_LIB(dl, dlopen)	# Dynamic linking for SunOS/Solaris and SYSV
AC_CHECK_LIB(dld, shl_load)	# Dynamic linking for HP-UX


dnl check for uuid dependencies
AH_TEMPLATE([HAVE_UUID_H], [Define to 1 if you have the <uuid.h> header file.])
AH_TEMPLATE([HAVE_UUID_UUID_H], [Define to 1 if you have the <uuid/uuid.h> header file.])
AH_TEMPLATE([HAVE_UUID_GENERATE_TIME_SAFE], [Define if uuid_generate_time_safe() exists.])
have_uuid=missing

dnl AIX provides support for RFC4122 (uuid) in libc.a starting with AIX 6.1
dnl (anno 2007). FreeBSD and OpenBSD provides support in libc as well.
dnl Little-endian FreeBSD, OpenBSD and NetBSD needs encoding into an octet
dnl stream in big-endian byte-order
AC_CHECK_HEADERS([uuid.h], [
  AC_CHECK_FUNCS([uuid_create uuid_enc_be], [
    have_uuid=yes
    LIBUUID_CFLAGS=${LIBUUID_CFLAGS-""}
    LIBUUID_LIBS=${LIBUUID_LIBS-""}
  ])
])

AS_VAR_IF([have_uuid], [missing], [
  PKG_CHECK_MODULES(
    [LIBUUID], [uuid >= 2.20], [
      dnl linux-util's libuuid has uuid_generate_time_safe() since v2.20 (2011)
      dnl and provides <uuid.h>.
      have_uuid=yes
      AC_DEFINE([HAVE_UUID_H], [1])
      AC_DEFINE([HAVE_UUID_GENERATE_TIME_SAFE], [1])
    ], [
      WITH_SAVE_ENV([
        CPPFLAGS="$CPPFLAGS $LIBUUID_CFLAGS"
        LDFLAGS="$LDFLAGS $LIBUUID_LIBS"
        AC_CHECK_HEADERS([uuid/uuid.h], [
          PY_CHECK_LIB([uuid], [uuid_generate_time], [have_uuid=yes])
          PY_CHECK_LIB([uuid], [uuid_generate_time_safe], [
            have_uuid=yes
            AC_DEFINE([HAVE_UUID_GENERATE_TIME_SAFE], [1])
          ])
        ])
        AS_VAR_IF([have_uuid], [yes], [
          LIBUUID_CFLAGS=${LIBUUID_CFLAGS-""}
          LIBUUID_LIBS=${LIBUUID_LIBS-"-luuid"}
        ])
      ])
    ]
  )
])

dnl macOS has uuid/uuid.h but uuid_generate_time is in libc
AS_VAR_IF([have_uuid], [missing], [
  AC_CHECK_HEADERS([uuid/uuid.h], [
    AC_CHECK_FUNC([uuid_generate_time], [
      have_uuid=yes
      LIBUUID_CFLAGS=${LIBUUID_CFLAGS-""}
      LIBUUID_LIBS=${LIBUUID_LIBS-""}
    ])
  ])
])

AS_VAR_IF([have_uuid], [missing], [have_uuid=no])

# 'Real Time' functions on Solaris
# posix4 on Solaris 2.6
# pthread (first!) on Linux
AC_SEARCH_LIBS(sem_init, pthread rt posix4)

# check if we need libintl for locale functions
AC_CHECK_LIB(intl, textdomain,
	[AC_DEFINE(WITH_LIBINTL, 1,
	[Define to 1 if libintl is needed for locale functions.])
        LIBS="-lintl $LIBS"])

# checks for system dependent C++ extensions support
case "$ac_sys_system" in
	AIX*)	AC_MSG_CHECKING(for genuine AIX C++ extensions support)
		AC_LINK_IFELSE([
		  AC_LANG_PROGRAM([[#include <load.h>]],
				  [[loadAndInit("", 0, "")]])
		],[
		  AC_DEFINE(AIX_GENUINE_CPLUSPLUS, 1,
                      [Define for AIX if your compiler is a genuine IBM xlC/xlC_r
                       and you want support for AIX C++ shared extension modules.])
		  AC_MSG_RESULT(yes)
		],[
		  AC_MSG_RESULT(no)
		])
dnl The AIX_BUILDDATE is obtained from the kernel fileset - bos.mp64
# BUILD_GNU_TYPE + AIX_BUILDDATE are used to construct the platform_tag
# of the AIX system used to build/package Python executable. This tag serves
# as a baseline for bdist module packages
               AC_MSG_CHECKING(for the system builddate)
               AIX_BUILDDATE=$(lslpp -Lcq bos.mp64 | awk -F:  '{ print $NF }')
               AC_DEFINE_UNQUOTED([AIX_BUILDDATE], [$AIX_BUILDDATE],
                   [BUILD_GNU_TYPE + AIX_BUILDDATE are used to construct the PEP425 tag of the build system.])
               AC_MSG_RESULT($AIX_BUILDDATE)
               ;;
	*) ;;
esac

# check for systems that require aligned memory access
AC_CACHE_CHECK([aligned memory access is required], [ac_cv_aligned_required],
[AC_RUN_IFELSE([AC_LANG_SOURCE([[
int main(void)
{
    char s[16];
    int i, *p1, *p2;
    for (i=0; i < 16; i++)
        s[i] = i;
    p1 = (int*)(s+1);
    p2 = (int*)(s+2);
    if (*p1 == *p2)
        return 1;
    return 0;
}]])],
[ac_cv_aligned_required=no],
[ac_cv_aligned_required=yes],
[ac_cv_aligned_required=yes])
])
if test "$ac_cv_aligned_required" = yes ; then
  AC_DEFINE([HAVE_ALIGNED_REQUIRED], [1],
    [Define if aligned memory access is required])
fi

# str, bytes and memoryview hash algorithm
AH_TEMPLATE(Py_HASH_ALGORITHM,
  [Define hash algorithm for str, bytes and memoryview.
   SipHash24: 1, FNV: 2, SipHash13: 3, externally defined: 0])

AC_MSG_CHECKING(for --with-hash-algorithm)
dnl quadrigraphs "@<:@" and "@:>@" produce "[" and "]" in the output
AC_ARG_WITH(hash_algorithm,
            AS_HELP_STRING([--with-hash-algorithm=@<:@fnv|siphash13|siphash24@:>@],
                           [select hash algorithm for use in Python/pyhash.c (default is SipHash13)]),
[
AC_MSG_RESULT($withval)
case "$withval" in
    siphash13)
        AC_DEFINE(Py_HASH_ALGORITHM, 3)
        ;;
    siphash24)
        AC_DEFINE(Py_HASH_ALGORITHM, 1)
        ;;
    fnv)
        AC_DEFINE(Py_HASH_ALGORITHM, 2)
        ;;
    *)
        AC_MSG_ERROR([unknown hash algorithm '$withval'])
        ;;
esac
],
[AC_MSG_RESULT(default)])

validate_tzpath() {
    # Checks that each element of the path is an absolute path
    if test -z "$1"; then
        # Empty string is allowed: it indicates no system TZPATH
        return 0
    fi

    # Bad paths are those that don't start with /
    dnl quadrigraphs "@<:@" and "@:>@" produce "[" and "]" in the output
    if ( echo $1 | grep '\(^\|:\)\(@<:@^/@:>@\|$\)' > /dev/null); then
        AC_MSG_ERROR([--with-tzpath must contain only absolute paths, not $1])
        return 1;
    fi
}

TZPATH="/usr/share/zoneinfo:/usr/lib/zoneinfo:/usr/share/lib/zoneinfo:/etc/zoneinfo"
AC_MSG_CHECKING(for --with-tzpath)
AC_ARG_WITH(tzpath,
            AS_HELP_STRING([--with-tzpath=<list of absolute paths separated by pathsep>]
                           [Select the default time zone search path for zoneinfo.TZPATH]),
[
case "$withval" in
    yes)
        AC_MSG_ERROR([--with-tzpath requires a value])
        ;;
    *)
        validate_tzpath "$withval"
        TZPATH="$withval"
        AC_MSG_RESULT("$withval")
        ;;
esac
],
[validate_tzpath "$TZPATH"
 AC_MSG_RESULT("$TZPATH")])
AC_SUBST(TZPATH)

# Most SVR4 platforms (e.g. Solaris) need -lsocket and -lnsl.
AC_CHECK_LIB(nsl, t_open, [LIBS="-lnsl $LIBS"]) # SVR4
AC_CHECK_LIB(socket, socket, [LIBS="-lsocket $LIBS"], [], $LIBS) # SVR4 sockets

case $ac_sys_system/$ac_sys_release in
    Haiku*)
        AC_CHECK_LIB(network, socket, [LIBS="-lnetwork $LIBS"], [], $LIBS)
    ;;
esac

AC_MSG_CHECKING(for --with-libs)
AC_ARG_WITH(libs,
            AS_HELP_STRING([--with-libs='lib1 ...'], [link against additional libs (default is no)]),
[
AC_MSG_RESULT($withval)
LIBS="$withval $LIBS"
],
[AC_MSG_RESULT(no)])

# Check for use of the system expat library
AC_MSG_CHECKING(for --with-system-expat)
AC_ARG_WITH(system_expat,
            AS_HELP_STRING([--with-system-expat], [build pyexpat module using an installed expat library, see Doc/library/pyexpat.rst (default is no)]),
            [],
            [with_system_expat="no"])

AC_MSG_RESULT($with_system_expat)

AS_VAR_IF([with_system_expat], [yes], [
  LIBEXPAT_CFLAGS=${LIBEXPAT_CFLAGS-""}
  LIBEXPAT_LDFLAGS=${LIBEXPAT_LDFLAGS-"-lexpat"}
  LIBEXPAT_INTERNAL=
], [
  LIBEXPAT_CFLAGS="-I\$(srcdir)/Modules/expat"
  LIBEXPAT_LDFLAGS="-lm \$(LIBEXPAT_A)"
  LIBEXPAT_INTERNAL="\$(LIBEXPAT_HEADERS) \$(LIBEXPAT_A)"
])

AC_SUBST([LIBEXPAT_CFLAGS])
AC_SUBST([LIBEXPAT_INTERNAL])

dnl detect libffi
have_libffi=missing
AS_VAR_IF([ac_sys_system], [Darwin], [
  WITH_SAVE_ENV([
    CFLAGS="-I${SDKROOT}/usr/include/ffi $CFLAGS"
    AC_CHECK_HEADER([ffi.h], [
      AC_CHECK_LIB([ffi], [ffi_call], [
        dnl use ffi from SDK root
        have_libffi=yes
        LIBFFI_CFLAGS="-I${SDKROOT}/usr/include/ffi -DUSING_APPLE_OS_LIBFFI=1"
        LIBFFI_LIBS="-lffi"
      ])
    ])
  ])
])
AS_VAR_IF([have_libffi], [missing], [
  PKG_CHECK_MODULES([LIBFFI], [libffi], [have_libffi=yes], [
    WITH_SAVE_ENV([
      CPPFLAGS="$CPPFLAGS $LIBFFI_CFLAGS"
      LDFLAGS="$LDFLAGS $LIBFFI_LIBS"
      AC_CHECK_HEADER([ffi.h], [
        AC_CHECK_LIB([ffi], [ffi_call], [
          have_libffi=yes
          LIBFFI_CFLAGS=${LIBFFI_CFLAGS-""}
          LIBFFI_LIBS=${LIBFFI_LIBS-"-lffi"}
        ], [have_libffi=no])
      ])
    ])
  ])
])

AS_VAR_IF([have_libffi], [yes], [
  ctypes_malloc_closure=no
  AS_CASE([$ac_sys_system],
    [Darwin], [
      dnl when do we need USING_APPLE_OS_LIBFFI?
      ctypes_malloc_closure=yes
    ],
    [sunos5], [AS_VAR_APPEND([LIBFFI_LIBS], [" -mimpure-text"])]
  )
  AS_VAR_IF([ctypes_malloc_closure], [yes], [
    MODULE__CTYPES_MALLOC_CLOSURE=_ctypes/malloc_closure.c
    AS_VAR_APPEND([LIBFFI_CFLAGS], [" -DUSING_MALLOC_CLOSURE_DOT_C=1"])
  ])
  AC_SUBST([MODULE__CTYPES_MALLOC_CLOSURE])

  dnl HAVE_LIBDL: for dlopen, see gh-76828
  AS_VAR_IF([ac_cv_lib_dl_dlopen], [yes], [AS_VAR_APPEND([LIBFFI_LIBS], [" -ldl"])])

  WITH_SAVE_ENV([
    CFLAGS="$LIBFFI_CFLAGS $CFLAGS"
    LDFLAGS="$LIBFFI_LIBS $LDFLAGS"

    PY_CHECK_FUNC([ffi_prep_cif_var], [#include <ffi.h>])
    PY_CHECK_FUNC([ffi_prep_closure_loc], [#include <ffi.h>])
    PY_CHECK_FUNC([ffi_closure_alloc], [#include <ffi.h>])
  ])
])

# Check for use of the system libmpdec library
AC_MSG_CHECKING(for --with-system-libmpdec)
AC_ARG_WITH(system_libmpdec,
            AS_HELP_STRING([--with-system-libmpdec], [build _decimal module using an installed libmpdec library, see Doc/library/decimal.rst (default is no)]),
            [],
            [with_system_libmpdec="no"])
AC_MSG_RESULT($with_system_libmpdec)

AS_VAR_IF([with_system_libmpdec], [yes], [
  LIBMPDEC_CFLAGS=${LIBMPDEC_CFLAGS-""}
  LIBMPDEC_LDFLAGS=${LIBMPDEC_LDFLAGS-"-lmpdec"}
  LIBMPDEC_INTERNAL=
], [
  LIBMPDEC_CFLAGS="-I\$(srcdir)/Modules/_decimal/libmpdec"
  LIBMPDEC_LDFLAGS="-lm \$(LIBMPDEC_A)"
  LIBMPDEC_INTERNAL="\$(LIBMPDEC_HEADERS) \$(LIBMPDEC_A)"

  dnl Disable forced inlining in debug builds, see GH-94847
  AS_VAR_IF([with_pydebug], [yes], [
    AS_VAR_APPEND([LIBMPDEC_CFLAGS], [" -DTEST_COVERAGE"])
  ])
])

AC_SUBST([LIBMPDEC_CFLAGS])
AC_SUBST([LIBMPDEC_INTERNAL])

# Check whether _decimal should use a coroutine-local or thread-local context
AC_MSG_CHECKING(for --with-decimal-contextvar)
AC_ARG_WITH(decimal_contextvar,
            AS_HELP_STRING([--with-decimal-contextvar], [build _decimal module using a coroutine-local rather than a thread-local context (default is yes)]),
            [],
            [with_decimal_contextvar="yes"])

if test "$with_decimal_contextvar" != "no"
then
    AC_DEFINE(WITH_DECIMAL_CONTEXTVAR, 1,
      [Define if you want build the _decimal module using a coroutine-local rather than a thread-local context])
fi

AC_MSG_RESULT($with_decimal_contextvar)

# Check for libmpdec machine flavor
AC_MSG_CHECKING(for decimal libmpdec machine)
AS_CASE([$ac_sys_system],
  [Darwin*], [libmpdec_system=Darwin],
  [SunOS*], [libmpdec_system=sunos],
  [libmpdec_system=other]
)

libmpdec_machine=unknown
if test "$libmpdec_system" = Darwin; then
    # universal here means: build libmpdec with the same arch options
    # the python interpreter was built with
    libmpdec_machine=universal
elif test $ac_cv_sizeof_size_t -eq 8; then
    if test "$ac_cv_gcc_asm_for_x64" = yes; then
        libmpdec_machine=x64
    elif test "$ac_cv_type___uint128_t" = yes; then
        libmpdec_machine=uint128
    else
        libmpdec_machine=ansi64
    fi
elif test $ac_cv_sizeof_size_t -eq 4; then
    if test "$ac_cv_gcc_asm_for_x87" = yes -a "$libmpdec_system" != sunos; then
        AS_CASE([$CC],
            [*gcc*],   [libmpdec_machine=ppro],
            [*clang*], [libmpdec_machine=ppro],
            [libmpdec_machine=ansi32]
        )
    else
        libmpdec_machine=ansi32
    fi
fi
AC_MSG_RESULT([$libmpdec_machine])

AS_CASE([$libmpdec_machine],
  [x64],         [AS_VAR_APPEND([LIBMPDEC_CFLAGS], [" -DCONFIG_64=1 -DASM=1"])],
  [uint128],     [AS_VAR_APPEND([LIBMPDEC_CFLAGS], [" -DCONFIG_64=1 -DANSI=1 -DHAVE_UINT128_T=1"])],
  [ansi64],      [AS_VAR_APPEND([LIBMPDEC_CFLAGS], [" -DCONFIG_64=1 -DANSI=1"])],
  [ppro],        [AS_VAR_APPEND([LIBMPDEC_CFLAGS], [" -DCONFIG_32=1 -DANSI=1 -DASM=1 -Wno-unknown-pragmas"])],
  [ansi32],      [AS_VAR_APPEND([LIBMPDEC_CFLAGS], [" -DCONFIG_32=1 -DANSI=1"])],
  [ansi-legacy], [AS_VAR_APPEND([LIBMPDEC_CFLAGS], [" -DCONFIG_32=1 -DANSI=1 -DLEGACY_COMPILER=1"])],
  [universal],   [AS_VAR_APPEND([LIBMPDEC_CFLAGS], [" -DUNIVERSAL=1"])],
  [AC_MSG_ERROR([_decimal: unsupported architecture])]
)

if test "$have_ipa_pure_const_bug" = yes; then
    # Some versions of gcc miscompile inline asm:
    # https://gcc.gnu.org/bugzilla/show_bug.cgi?id=46491
    # https://gcc.gnu.org/ml/gcc/2010-11/msg00366.html
    AS_VAR_APPEND([LIBMPDEC_CFLAGS], [" -fno-ipa-pure-const"])
fi

if test "$have_glibc_memmove_bug" = yes; then
    # _FORTIFY_SOURCE wrappers for memmove and bcopy are incorrect:
    # https://sourceware.org/ml/libc-alpha/2010-12/msg00009.html
    AS_VAR_APPEND([LIBMPDEC_CFLAGS], [" -U_FORTIFY_SOURCE"])
fi


dnl check for NIS / libnsl dependencies
dnl libnsl dependencies include tirpc includes and lib
PKG_CHECK_MODULES([LIBNSL], [libnsl], [have_nis=yes], [
  LIBNSL_CFLAGS=${LIBNSL_CFLAGS-""}
  WITH_SAVE_ENV([
    AC_SEARCH_LIBS([yp_match], [nsl], [have_nis=yes], [have_nis=no])
  ])
  AS_CASE([$ac_cv_search_yp_match],
    [no], [libnsl=""],
    ["none required"], [libnsl=""],
    [libnsl="$ac_cv_search_yp_match"]
  )
  LIBNSL_LIBS=${LIBNSL_LIBS-$libnsl}
])

AS_VAR_IF([have_nis], [yes], [
  WITH_SAVE_ENV([
    CPPFLAGS="$CPPFLAGS $LIBNSL_CFLAGS"
    AC_CHECK_HEADERS([rpc/rpc.h])
  ])
])

dnl On NetBSD, when using OSS audio, you need to link against libossaudio
AS_CASE([$ac_sys_system],
  [NetBSD*], [OSSAUDIODEV_LIBS="-lossaudio"],
  [OSSAUDIODEV_LIBS=""]
)

dnl detect sqlite3 from Emscripten emport
PY_CHECK_EMSCRIPTEN_PORT([LIBSQLITE3], [-sUSE_SQLITE3])

dnl Check for SQLite library. Use pkg-config if available.
PKG_CHECK_MODULES(
  [LIBSQLITE3], [sqlite3 >= 3.7.15], [], [
    LIBSQLITE3_CFLAGS=${LIBSQLITE3_CFLAGS-""}
    LIBSQLITE3_LIBS=${LIBSQLITE3_LIBS-"-lsqlite3"}
  ]
)
AS_VAR_APPEND([LIBSQLITE3_CFLAGS], [' -I$(srcdir)/Modules/_sqlite'])

dnl PY_CHECK_SQLITE_FUNC(FUNCTION, IF-FOUND, IF-NOT-FOUND)
AC_DEFUN([PY_CHECK_SQLITE_FUNC], [
  AC_CHECK_LIB([sqlite3], [$1], [$2], [
    m4_ifblank([$3], [have_supported_sqlite3=no], [$3])
  ])
])

WITH_SAVE_ENV([
dnl bpo-45774/GH-29507: The CPP check in AC_CHECK_HEADER can fail on FreeBSD,
dnl hence CPPFLAGS instead of CFLAGS.
  CPPFLAGS="$CPPFLAGS $LIBSQLITE3_CFLAGS"
  LDFLAGS="$LIBSQLITE3_LIBS $LDFLAGS"

  AC_CHECK_HEADER([sqlite3.h], [
    have_sqlite3=yes

    AC_COMPILE_IFELSE([
      AC_LANG_PROGRAM([
        #include <sqlite3.h>
        #if SQLITE_VERSION_NUMBER < 3007015
        #  error "SQLite 3.7.15 or higher required"
        #endif
      ], [])
    ], [
      have_supported_sqlite3=yes
      dnl Check that required functions are in place. A lot of stuff may be
      dnl omitted with SQLITE_OMIT_* compile time defines.
      PY_CHECK_SQLITE_FUNC([sqlite3_bind_double])
      PY_CHECK_SQLITE_FUNC([sqlite3_column_decltype])
      PY_CHECK_SQLITE_FUNC([sqlite3_column_double])
      PY_CHECK_SQLITE_FUNC([sqlite3_complete])
      PY_CHECK_SQLITE_FUNC([sqlite3_progress_handler])
      PY_CHECK_SQLITE_FUNC([sqlite3_result_double])
      PY_CHECK_SQLITE_FUNC([sqlite3_set_authorizer])
      PY_CHECK_SQLITE_FUNC([sqlite3_trace_v2], [], [
        PY_CHECK_SQLITE_FUNC([sqlite3_trace])
      ])
      PY_CHECK_SQLITE_FUNC([sqlite3_value_double])
      AC_CHECK_LIB([sqlite3], [sqlite3_load_extension],
        [have_sqlite3_load_extension=yes],
        [have_sqlite3_load_extension=no]
      )
      AC_CHECK_LIB([sqlite3], [sqlite3_serialize], [
        AC_DEFINE(
          [PY_SQLITE_HAVE_SERIALIZE], [1],
          [Define if SQLite was compiled with the serialize API]
        )
      ])
    ], [
      have_supported_sqlite3=no
    ])
  ])
])

dnl Check for support for loadable sqlite extensions
AC_MSG_CHECKING([for --enable-loadable-sqlite-extensions])
AC_ARG_ENABLE([loadable-sqlite-extensions],
  AS_HELP_STRING(
    [--enable-loadable-sqlite-extensions], [
      support loadable extensions in the sqlite3 module, see
      Doc/library/sqlite3.rst (default is no)
    ]
  ), [
    AS_VAR_IF([have_sqlite3_load_extension], [no], [
      AC_MSG_RESULT([n/a])
      AC_MSG_WARN([Your version of SQLite does not support loadable extensions])
    ], [
      AC_MSG_RESULT([yes])
      AC_DEFINE(
        [PY_SQLITE_ENABLE_LOAD_EXTENSION], [1],
        [Define to 1 to build the sqlite module with loadable extensions support.]
      )
    ])
  ], [
    AC_MSG_RESULT([no])
  ]
)

dnl
dnl Detect Tcl/Tk. Use pkg-config if available.
dnl
found_tcltk=no
for _QUERY in \
  "tcl >= 8.5.12 tk >= 8.5.12" \
  "tcl8.6 tk8.6" \
  "tcl86 tk86" \
  "tcl8.5 >= 8.5.12 tk8.5 >= 8.5.12" \
  "tcl85 >= 8.5.12 tk85 >= 8.5.12" \
; do
  PKG_CHECK_EXISTS([$_QUERY], [
    PKG_CHECK_MODULES([TCLTK], [$_QUERY], [found_tcltk=yes], [found_tcltk=no])
  ])
  AS_VAR_IF([found_tcltk], [yes], [break])
done

AS_VAR_IF([found_tcltk], [no], [
  TCLTK_CFLAGS=${TCLTK_CFLAGS-""}
  TCLTK_LIBS=${TCLTK_LIBS-""}
])

dnl FreeBSD has an X11 dependency which is not implicitly resolved.
AS_CASE([$ac_sys_system],
  [FreeBSD*], [
    PKG_CHECK_EXISTS([x11], [
      PKG_CHECK_MODULES([X11], [x11], [
        TCLTK_CFLAGS="$TCLTK_CFLAGS $X11_CFLAGS"
        TCLTK_LIBS="$TCLTK_LIBS $X11_LIBS"
      ])
    ])
  ]
)

WITH_SAVE_ENV([
  CPPFLAGS="$CPPFLAGS $TCLTK_CFLAGS"
  LIBS="$TCLTK_LIBS $LDFLAGS"

  AC_LINK_IFELSE([
    AC_LANG_PROGRAM([
      #include <tcl.h>
      #include <tk.h>
      #if defined(TK_HEX_VERSION)
      #  if TK_HEX_VERSION < 0x0805020c
      #    error "Tk older than 8.5.12 not supported"
      #  endif
      #endif
      #if (TCL_MAJOR_VERSION < 8) || \
          ((TCL_MAJOR_VERSION == 8) && (TCL_MINOR_VERSION < 5)) || \
          ((TCL_MAJOR_VERSION == 8) && (TCL_MINOR_VERSION == 5) && (TCL_RELEASE_SERIAL < 12))
      #  error "Tcl older than 8.5.12 not supported"
      #endif
      #if (TK_MAJOR_VERSION < 8) || \
          ((TK_MAJOR_VERSION == 8) && (TK_MINOR_VERSION < 5)) || \
          ((TK_MAJOR_VERSION == 8) && (TK_MINOR_VERSION == 5) && (TK_RELEASE_SERIAL < 12))
      #  error "Tk older than 8.5.12 not supported"
      #endif
    ], [
      void *x1 = Tcl_Init;
      void *x2 = Tk_Init;
    ])
  ], [
    have_tcltk=yes
    dnl The X11/xlib.h file bundled in the Tk sources can cause function
    dnl prototype warnings from the compiler. Since we cannot easily fix
    dnl that, suppress the warnings here instead.
    AS_VAR_APPEND([TCLTK_CFLAGS], [" -Wno-strict-prototypes -DWITH_APPINIT=1"])
  ], [
    have_tcltk=no
  ])
])

dnl check for _gdbmmodule dependencies
dnl NOTE: gdbm does not provide a pkgconf file.
AC_ARG_VAR([GDBM_CFLAGS], [C compiler flags for gdbm])
AC_ARG_VAR([GDBM_LIBS], [additional linker flags for gdbm])
WITH_SAVE_ENV([
  CPPFLAGS="$CPPFLAGS $GDBM_CFLAGS"
  LDFLAGS="$GDBM_LIBS $LDFLAGS"
  AC_CHECK_HEADERS([gdbm.h], [
    AC_CHECK_LIB([gdbm], [gdbm_open], [
      have_gdbm=yes
      GDBM_LIBS=${GDBM_LIBS-"-lgdbm"}
    ], [have_gdbm=no])
  ], [have_gdbm=no])
])

dnl check for _dbmmodule.c dependencies
dnl ndbm, gdbm_compat, libdb
AC_CHECK_HEADERS([ndbm.h], [
  WITH_SAVE_ENV([
    AC_SEARCH_LIBS([dbm_open], [ndbm gdbm_compat])
  ])
])

AC_MSG_CHECKING([for ndbm presence and linker args])
AS_CASE([$ac_cv_search_dbm_open],
  [*ndbm*|*gdbm_compat*], [
    dbm_ndbm="$ac_cv_search_dbm_open"
    have_ndbm=yes
  ],
  [none*], [
    dbm_ndbm=""
    have_ndbm=yes
  ],
  [no], [have_ndbm=no]
)
AC_MSG_RESULT([$have_ndbm ($dbm_ndbm)])

dnl "gdbm-ndbm.h" and "gdbm/ndbm.h" are both normalized to "gdbm_ndbm_h"
dnl unset ac_cv_header_gdbm_ndbm_h to prevent false positive cache hits.
AS_UNSET([ac_cv_header_gdbm_ndbm_h])
AC_CACHE_VAL([ac_cv_header_gdbm_slash_ndbm_h], [
  AC_CHECK_HEADER(
    [gdbm/ndbm.h],
    [ac_cv_header_gdbm_slash_ndbm_h=yes], [ac_cv_header_gdbm_slash_ndbm_h=no]
  )
])
AS_VAR_IF([ac_cv_header_gdbm_slash_ndbm_h], [yes], [
  AC_DEFINE([HAVE_GDBM_NDBM_H], [1], [Define to 1 if you have the <gdbm/ndbm.h> header file.])
])

AS_UNSET([ac_cv_header_gdbm_ndbm_h])
AC_CACHE_VAL([ac_cv_header_gdbm_dash_ndbm_h], [
  AC_CHECK_HEADER(
    [gdbm-ndbm.h],
    [ac_cv_header_gdbm_dash_ndbm_h=yes], [ac_cv_header_gdbm_dash_ndbm_h=no]
  )
])
AS_VAR_IF([ac_cv_header_gdbm_dash_ndbm_h], [yes], [
  AC_DEFINE([HAVE_GDBM_DASH_NDBM_H], [1], [Define to 1 if you have the <gdbm-ndbm.h> header file.])
])
AS_UNSET([ac_cv_header_gdbm_ndbm_h])

if test "$ac_cv_header_gdbm_slash_ndbm_h" = yes -o "$ac_cv_header_gdbm_dash_ndbm_h" = yes; then
  AS_UNSET([ac_cv_search_dbm_open])
  WITH_SAVE_ENV([
    AC_SEARCH_LIBS([dbm_open], [gdbm_compat], [have_gdbm_compat=yes], [have_gdbm_compat=no])
  ])
fi

# Check for libdb >= 5 with dbm_open()
# db.h re-defines the name of the function
AC_CHECK_HEADERS([db.h], [
  AC_CACHE_CHECK([for libdb], [ac_cv_have_libdb], [
    WITH_SAVE_ENV([
      LIBS="$LIBS -ldb"
      AC_LINK_IFELSE([AC_LANG_PROGRAM([
        #define DB_DBM_HSEARCH 1
        #include <db.h>
        #if DB_VERSION_MAJOR < 5
          #error "dh.h: DB_VERSION_MAJOR < 5 is not supported."
        #endif
        ], [DBM *dbm = dbm_open(NULL, 0, 0)])
      ], [ac_cv_have_libdb=yes], [ac_cv_have_libdb=no])
    ])
  ])
  AS_VAR_IF([ac_cv_have_libdb], [yes], [
    AC_DEFINE([HAVE_LIBDB], [1], [Define to 1 if you have the `db' library (-ldb).])
  ])
])

# Check for --with-dbmliborder
AC_MSG_CHECKING([for --with-dbmliborder])
AC_ARG_WITH(dbmliborder,
            AS_HELP_STRING([--with-dbmliborder=db1:db2:...], [override order to check db backends for dbm; a valid value is a colon separated string with the backend names `ndbm', `gdbm' and `bdb'.]),
[], [with_dbmliborder=gdbm:ndbm:bdb])

have_gdbm_dbmliborder=no
as_save_IFS=$IFS
IFS=:
for db in $with_dbmliborder; do
    AS_CASE([$db],
      [ndbm], [],
      [gdbm], [have_gdbm_dbmliborder=yes],
      [bdb], [],
      [with_dbmliborder=error]
    )
done
IFS=$as_save_IFS
AS_VAR_IF([with_dbmliborder], [error], [
  AC_MSG_ERROR([proper usage is --with-dbmliborder=db1:db2:... (gdbm:ndbm:bdb)])
])
AC_MSG_RESULT([$with_dbmliborder])

AC_MSG_CHECKING([for _dbm module CFLAGS and LIBS])
have_dbm=no
as_save_IFS=$IFS
IFS=:
for db in $with_dbmliborder; do
  case "$db" in
    ndbm)
      if test "$have_ndbm" = yes; then
        DBM_CFLAGS="-DUSE_NDBM"
        DBM_LIBS="$dbm_ndbm"
        have_dbm=yes
        break
      fi
      ;;
    gdbm)
      if test "$have_gdbm_compat" = yes; then
        DBM_CFLAGS="-DUSE_GDBM_COMPAT"
        DBM_LIBS="-lgdbm_compat"
        have_dbm=yes
        break
      fi
      ;;
    bdb)
      if test "$ac_cv_have_libdb" = yes; then
        DBM_CFLAGS="-DUSE_BERKDB"
        DBM_LIBS="-ldb"
        have_dbm=yes
        break
      fi
     ;;
  esac
done
IFS=$as_save_IFS
AC_MSG_RESULT([$DBM_CFLAGS $DBM_LIBS])

# Templates for things AC_DEFINEd more than once.
# For a single AC_DEFINE, no template is needed.
AH_TEMPLATE(_REENTRANT,
  [Define to force use of thread-safe errno, h_errno, and other functions])

if test "$ac_cv_pthread_is_default" = yes
then
    # Defining _REENTRANT on system with POSIX threads should not hurt.
    AC_DEFINE(_REENTRANT)
    posix_threads=yes
    if test "$ac_sys_system" = "SunOS"; then
        CFLAGS="$CFLAGS -D_REENTRANT"
    fi
elif test "$ac_cv_kpthread" = "yes"
then
    CC="$CC -Kpthread"
    if test "$ac_cv_cxx_thread" = "yes"; then
        CXX="$CXX -Kpthread"
    fi
    posix_threads=yes
elif test "$ac_cv_kthread" = "yes"
then
    CC="$CC -Kthread"
    if test "$ac_cv_cxx_thread" = "yes"; then
        CXX="$CXX -Kthread"
    fi
    posix_threads=yes
elif test "$ac_cv_pthread" = "yes"
then
    CC="$CC -pthread"
    if test "$ac_cv_cxx_thread" = "yes"; then
        CXX="$CXX -pthread"
    fi
    posix_threads=yes
else
    if test ! -z "$withval" -a -d "$withval"
    then LDFLAGS="$LDFLAGS -L$withval"
    fi

    # According to the POSIX spec, a pthreads implementation must
    # define _POSIX_THREADS in unistd.h. Some apparently don't
    # (e.g. gnu pth with pthread emulation)
    AC_MSG_CHECKING(for _POSIX_THREADS in unistd.h)
    AC_EGREP_CPP(yes,
    [
#include <unistd.h>
#ifdef _POSIX_THREADS
yes
#endif
    ], unistd_defines_pthreads=yes, unistd_defines_pthreads=no)
    AC_MSG_RESULT($unistd_defines_pthreads)

    AC_DEFINE(_REENTRANT)
    # Just looking for pthread_create in libpthread is not enough:
    # on HP/UX, pthread.h renames pthread_create to a different symbol name.
    # So we really have to include pthread.h, and then link.
    _libs=$LIBS
    LIBS="$LIBS -lpthread"
    AC_MSG_CHECKING([for pthread_create in -lpthread])
    AC_LINK_IFELSE([AC_LANG_PROGRAM([[
#include <stdio.h>
#include <stdlib.h>
#include <pthread.h>

void * start_routine (void *arg) { exit (0); }]], [[
pthread_create (NULL, NULL, start_routine, NULL)]])],[
    AC_MSG_RESULT(yes)
    posix_threads=yes
    ],[
    LIBS=$_libs
    AC_CHECK_FUNC(pthread_detach, [
    posix_threads=yes
    ],[
    AC_CHECK_LIB(pthreads, pthread_create, [
    posix_threads=yes
    LIBS="$LIBS -lpthreads"
    ], [
    AC_CHECK_LIB(c_r, pthread_create, [
    posix_threads=yes
    LIBS="$LIBS -lc_r"
    ], [
    AC_CHECK_LIB(pthread, __pthread_create_system, [
    posix_threads=yes
    LIBS="$LIBS -lpthread"
    ], [
    AC_CHECK_LIB(cma, pthread_create, [
    posix_threads=yes
    LIBS="$LIBS -lcma"
    ],[
    AS_CASE([$ac_sys_system],
      [WASI], [posix_threads=stub],
      [AC_MSG_ERROR([could not find pthreads on your system])]
    )
    ])])])])])])

    AC_CHECK_LIB(mpc, usconfig, [
    LIBS="$LIBS -lmpc"
    ])

fi

if test "$posix_threads" = "yes"; then
      if test "$unistd_defines_pthreads" = "no"; then
         AC_DEFINE(_POSIX_THREADS, 1,
         [Define if you have POSIX threads,
          and your system does not define that.])
      fi

      # Bug 662787: Using semaphores causes unexplicable hangs on Solaris 8.
      case  $ac_sys_system/$ac_sys_release in
      SunOS/5.6) AC_DEFINE(HAVE_PTHREAD_DESTRUCTOR, 1,
                       [Defined for Solaris 2.6 bug in pthread header.])
		       ;;
      SunOS/5.8) AC_DEFINE(HAVE_BROKEN_POSIX_SEMAPHORES, 1,
		       [Define if the Posix semaphores do not work on your system])
		       ;;
      AIX/*) AC_DEFINE(HAVE_BROKEN_POSIX_SEMAPHORES, 1,
		       [Define if the Posix semaphores do not work on your system])
		       ;;
      NetBSD/*) AC_DEFINE(HAVE_BROKEN_POSIX_SEMAPHORES, 1,
		       [Define if the Posix semaphores do not work on your system])
		       ;;
      esac

      AC_CACHE_CHECK([if PTHREAD_SCOPE_SYSTEM is supported], [ac_cv_pthread_system_supported],
      [AC_RUN_IFELSE([AC_LANG_SOURCE([[
      #include <stdio.h>
      #include <pthread.h>
      void *foo(void *parm) {
        return NULL;
      }
      int main(void) {
        pthread_attr_t attr;
        pthread_t id;
        if (pthread_attr_init(&attr)) return (-1);
        if (pthread_attr_setscope(&attr, PTHREAD_SCOPE_SYSTEM)) return (-1);
        if (pthread_create(&id, &attr, foo, NULL)) return (-1);
        return (0);
      }]])],
      [ac_cv_pthread_system_supported=yes],
      [ac_cv_pthread_system_supported=no],
      [ac_cv_pthread_system_supported=no])
      ])
      if test "$ac_cv_pthread_system_supported" = "yes"; then
        AC_DEFINE(PTHREAD_SYSTEM_SCHED_SUPPORTED, 1, [Defined if PTHREAD_SCOPE_SYSTEM supported.])
      fi
      AC_CHECK_FUNCS(pthread_sigmask,
        [case $ac_sys_system in
        CYGWIN*)
          AC_DEFINE(HAVE_BROKEN_PTHREAD_SIGMASK, 1,
            [Define if pthread_sigmask() does not work on your system.])
            ;;
        esac])
      AC_CHECK_FUNCS(pthread_getcpuclockid)
fi

AS_VAR_IF([posix_threads], [stub], [
  AC_DEFINE([HAVE_PTHREAD_STUBS], [1], [Define if platform requires stubbed pthreads support])
])

# Check for enable-ipv6
AH_TEMPLATE(ENABLE_IPV6, [Define if --enable-ipv6 is specified])
AC_MSG_CHECKING([if --enable-ipv6 is specified])
AC_ARG_ENABLE(ipv6,
    AS_HELP_STRING([--enable-ipv6],
               [enable ipv6 (with ipv4) support, see Doc/library/socket.rst (default is yes if supported)]),
[ case "$enableval" in
  no)
       AC_MSG_RESULT(no)
       ipv6=no
       ;;
  *)   AC_MSG_RESULT(yes)
       AC_DEFINE(ENABLE_IPV6)
       ipv6=yes
       ;;
  esac ],

[
dnl the check does not work on cross compilation case...
  AC_COMPILE_IFELSE([AC_LANG_PROGRAM([[ /* AF_INET6 available check */
#include <sys/types.h>
#include <sys/socket.h>]],
[[int domain = AF_INET6;]])],[
  ipv6=yes
],[
  ipv6=no
])

AS_CASE([$ac_sys_system],
  [WASI], [ipv6=no]
)

AC_MSG_RESULT([$ipv6])

if test "$ipv6" = "yes"; then
	AC_MSG_CHECKING(if RFC2553 API is available)
	AC_COMPILE_IFELSE([
	  AC_LANG_PROGRAM([[#include <sys/types.h>
#include <netinet/in.h>]],
			  [[struct sockaddr_in6 x;
			    x.sin6_scope_id;]])
	],[
	  AC_MSG_RESULT(yes)
	  ipv6=yes
	],[
	  AC_MSG_RESULT(no, IPv6 disabled)
	  ipv6=no
	])
fi

if test "$ipv6" = "yes"; then
	AC_DEFINE(ENABLE_IPV6)
fi
])

ipv6type=unknown
ipv6lib=none
ipv6trylibc=no

if test "$ipv6" = "yes"; then
	AC_MSG_CHECKING([ipv6 stack type])
	for i in inria kame linux-glibc linux-inet6 solaris toshiba v6d zeta;
	do
		case $i in
		inria)
			dnl http://www.kame.net/
			AC_EGREP_CPP(yes, [
#include <netinet/in.h>
#ifdef IPV6_INRIA_VERSION
yes
#endif],
				[ipv6type=$i])
			;;
		kame)
			dnl http://www.kame.net/
			AC_EGREP_CPP(yes, [
#include <netinet/in.h>
#ifdef __KAME__
yes
#endif],
				[ipv6type=$i;
				ipv6lib=inet6
				ipv6libdir=/usr/local/v6/lib
				ipv6trylibc=yes])
			;;
		linux-glibc)
			dnl http://www.v6.linux.or.jp/
			AC_EGREP_CPP(yes, [
#include <features.h>
#if defined(__GLIBC__) && ((__GLIBC__ == 2 && __GLIBC_MINOR__ >= 1) || (__GLIBC__ > 2))
yes
#endif],
				[ipv6type=$i;
				ipv6trylibc=yes])
			;;
		linux-inet6)
			dnl http://www.v6.linux.or.jp/
			if test -d /usr/inet6; then
				ipv6type=$i
				ipv6lib=inet6
				ipv6libdir=/usr/inet6/lib
				BASECFLAGS="-I/usr/inet6/include $BASECFLAGS"
			fi
			;;
		solaris)
			if test -f /etc/netconfig; then
                          if $GREP -q tcp6 /etc/netconfig; then
				ipv6type=$i
				ipv6trylibc=yes
                          fi
                        fi
			;;
		toshiba)
			AC_EGREP_CPP(yes, [
#include <sys/param.h>
#ifdef _TOSHIBA_INET6
yes
#endif],
				[ipv6type=$i;
				ipv6lib=inet6;
				ipv6libdir=/usr/local/v6/lib])
			;;
		v6d)
			AC_EGREP_CPP(yes, [
#include </usr/local/v6/include/sys/v6config.h>
#ifdef __V6D__
yes
#endif],
				[ipv6type=$i;
				ipv6lib=v6;
				ipv6libdir=/usr/local/v6/lib;
				BASECFLAGS="-I/usr/local/v6/include $BASECFLAGS"])
			;;
		zeta)
			AC_EGREP_CPP(yes, [
#include <sys/param.h>
#ifdef _ZETA_MINAMI_INET6
yes
#endif],
				[ipv6type=$i;
				ipv6lib=inet6;
				ipv6libdir=/usr/local/v6/lib])
			;;
		esac
		if test "$ipv6type" != "unknown"; then
			break
		fi
	done
	AC_MSG_RESULT($ipv6type)
fi

if test "$ipv6" = "yes" -a "$ipv6lib" != "none"; then
	if test -d $ipv6libdir -a -f $ipv6libdir/lib$ipv6lib.a; then
		LIBS="-L$ipv6libdir -l$ipv6lib $LIBS"
		AC_MSG_NOTICE([using lib$ipv6lib])
	else
    AS_VAR_IF([ipv6trylibc], [yes], [
      AC_MSG_NOTICE([using libc])
    ], [
      AC_MSG_ERROR([m4_normalize([
        No $ipv6lib library found; cannot continue.
        You need to fetch lib$ipv6lib.a from appropriate
        ipv6 kit and compile beforehand.
      ])])
    ])
	fi
fi


AC_CACHE_CHECK([CAN_RAW_FD_FRAMES], [ac_cv_can_raw_fd_frames], [
AC_COMPILE_IFELSE([AC_LANG_PROGRAM([[ /* CAN_RAW_FD_FRAMES available check */
#include <linux/can/raw.h>]],
[[int can_raw_fd_frames = CAN_RAW_FD_FRAMES;]])],
[ac_cv_can_raw_fd_frames=yes],
[ac_cv_can_raw_fd_frames=no])
])
AS_VAR_IF([ac_cv_can_raw_fd_frames], [yes], [
    AC_DEFINE(HAVE_LINUX_CAN_RAW_FD_FRAMES, 1, [Define if compiling using Linux 3.6 or later.])
])

AC_CACHE_CHECK([for CAN_RAW_JOIN_FILTERS], [ac_cv_can_raw_join_filters], [
AC_COMPILE_IFELSE([AC_LANG_PROGRAM([[
#include <linux/can/raw.h>]],
[[int can_raw_join_filters = CAN_RAW_JOIN_FILTERS;]])],
[ac_cv_can_raw_join_filters=yes],
[ac_cv_can_raw_join_filters=no])
])
AS_VAR_IF([ac_cv_can_raw_join_filters], [yes], [
    AC_DEFINE(HAVE_LINUX_CAN_RAW_JOIN_FILTERS, 1, [Define if compiling using Linux 4.1 or later.])
])

# Check for --with-doc-strings
AC_MSG_CHECKING(for --with-doc-strings)
AC_ARG_WITH(doc-strings,
            AS_HELP_STRING([--with-doc-strings], [enable documentation strings (default is yes)]))

if test -z "$with_doc_strings"
then with_doc_strings="yes"
fi
if test "$with_doc_strings" != "no"
then
    AC_DEFINE(WITH_DOC_STRINGS, 1,
      [Define if you want documentation strings in extension modules])
fi
AC_MSG_RESULT($with_doc_strings)

# Check for Python-specific malloc support
AC_MSG_CHECKING(for --with-pymalloc)
AC_ARG_WITH(pymalloc,
            AS_HELP_STRING([--with-pymalloc], [enable specialized mallocs (default is yes)]))

if test -z "$with_pymalloc"
then
  dnl default to yes except for wasm32-emscripten and wasm32-wasi.
  AS_CASE([$ac_sys_system],
    [Emscripten], [with_pymalloc="no"],
    [WASI], [with_pymalloc="no"],
    [with_pymalloc="yes"]
  )
fi
if test "$with_pymalloc" != "no"
then
    AC_DEFINE(WITH_PYMALLOC, 1,
     [Define if you want to compile in Python-specific mallocs])
fi
AC_MSG_RESULT($with_pymalloc)

# Check whether objects such as float, tuple and dict are using
# freelists to optimization memory allocation.
AC_MSG_CHECKING(for --with-freelists)
AC_ARG_WITH(freelists,
            AS_HELP_STRING([--with-freelists], [enable object freelists (default is yes)]))

if test -z "$with_freelists"
then
    with_freelists="yes"
fi
if test "$with_freelists" != "no"
then
    AC_DEFINE(WITH_FREELISTS, 1,
     [Define if you want to compile in object freelists optimization])
fi
AC_MSG_RESULT($with_freelists)

# Check for --with-c-locale-coercion
AC_MSG_CHECKING(for --with-c-locale-coercion)
AC_ARG_WITH(c-locale-coercion,
            AS_HELP_STRING([--with-c-locale-coercion],
              [enable C locale coercion to a UTF-8 based locale (default is yes)]))

if test -z "$with_c_locale_coercion"
then
    with_c_locale_coercion="yes"
fi
if test "$with_c_locale_coercion" != "no"
then
    AC_DEFINE(PY_COERCE_C_LOCALE, 1,
      [Define if you want to coerce the C locale to a UTF-8 based locale])
fi
AC_MSG_RESULT($with_c_locale_coercion)

# Check for Valgrind support
AC_MSG_CHECKING([for --with-valgrind])
AC_ARG_WITH([valgrind],
  AS_HELP_STRING([--with-valgrind], [enable Valgrind support (default is no)]),,
  with_valgrind=no)
AC_MSG_RESULT([$with_valgrind])
if test "$with_valgrind" != no; then
    AC_CHECK_HEADER([valgrind/valgrind.h],
      [AC_DEFINE([WITH_VALGRIND], 1, [Define if you want pymalloc to be disabled when running under valgrind])],
      [AC_MSG_ERROR([Valgrind support requested but headers not available])]
    )
    OPT="-DDYNAMIC_ANNOTATIONS_ENABLED=1 $OPT"
fi

# Check for DTrace support
AC_MSG_CHECKING(for --with-dtrace)
AC_ARG_WITH(dtrace,
  AS_HELP_STRING([--with-dtrace],[enable DTrace support (default is no)]),,
  with_dtrace=no)
AC_MSG_RESULT($with_dtrace)

AC_SUBST(DTRACE)
AC_SUBST(DFLAGS)
AC_SUBST(DTRACE_HEADERS)
AC_SUBST(DTRACE_OBJS)
DTRACE=
DTRACE_HEADERS=
DTRACE_OBJS=

if test "$with_dtrace" = "yes"
then
    AC_PATH_PROG(DTRACE, [dtrace], [not found])
    if test "$DTRACE" = "not found"; then
        AC_MSG_ERROR([dtrace command not found on \$PATH])
    fi
    AC_DEFINE(WITH_DTRACE, 1, [Define if you want to compile in DTrace support])
    DTRACE_HEADERS="Include/pydtrace_probes.h"

    # On OS X, DTrace providers do not need to be explicitly compiled and
    # linked into the binary. Correspondingly, dtrace(1) is missing the ELF
    # generation flag '-G'. We check for presence of this flag, rather than
    # hardcoding support by OS, in the interest of robustness.
    AC_CACHE_CHECK([whether DTrace probes require linking],
        [ac_cv_dtrace_link], [dnl
            ac_cv_dtrace_link=no
            echo 'BEGIN{}' > conftest.d
            "$DTRACE" $DFLAGS -G -s conftest.d -o conftest.o > /dev/null 2>&1 && \
                ac_cv_dtrace_link=yes
      ])
    if test "$ac_cv_dtrace_link" = "yes"; then
        DTRACE_OBJS="Python/pydtrace.o"
    fi
fi

dnl Platform-specific C and header files.
PLATFORM_HEADERS=
PLATFORM_OBJS=

AS_CASE([$ac_sys_system],
  [Emscripten], [
    AS_VAR_APPEND([PLATFORM_OBJS], [' Python/emscripten_signal.o'])
    AS_VAR_APPEND([PLATFORM_HEADERS], [' $(srcdir)/Include/internal/pycore_emscripten_signal.h'])
  ],
)
AC_SUBST([PLATFORM_HEADERS])
AC_SUBST([PLATFORM_OBJS])

# -I${DLINCLDIR} is added to the compile rule for importdl.o
AC_SUBST(DLINCLDIR)
DLINCLDIR=.

# the dlopen() function means we might want to use dynload_shlib.o. some
# platforms have dlopen(), but don't want to use it.
AC_CHECK_FUNCS(dlopen)

# DYNLOADFILE specifies which dynload_*.o file we will use for dynamic
# loading of modules.
AC_SUBST(DYNLOADFILE)
AC_MSG_CHECKING(DYNLOADFILE)
if test -z "$DYNLOADFILE"
then
	case $ac_sys_system/$ac_sys_release in
	hp*|HP*) DYNLOADFILE="dynload_hpux.o";;
	*)
	# use dynload_shlib.c and dlopen() if we have it; otherwise stub
	# out any dynamic loading
	if test "$ac_cv_func_dlopen" = yes
	then DYNLOADFILE="dynload_shlib.o"
	else DYNLOADFILE="dynload_stub.o"
	fi
	;;
	esac
fi
AC_MSG_RESULT($DYNLOADFILE)
if test "$DYNLOADFILE" != "dynload_stub.o"
then
	AC_DEFINE(HAVE_DYNAMIC_LOADING, 1,
        [Defined when any dynamic module loading is enabled.])
fi

# MACHDEP_OBJS can be set to platform-specific object files needed by Python

AC_SUBST(MACHDEP_OBJS)
AC_MSG_CHECKING(MACHDEP_OBJS)
if test -z "$MACHDEP_OBJS"
then
	MACHDEP_OBJS=$extra_machdep_objs
else
	MACHDEP_OBJS="$MACHDEP_OBJS $extra_machdep_objs"
fi
if test -z "$MACHDEP_OBJS"; then
  AC_MSG_RESULT([none])
else
  AC_MSG_RESULT([$MACHDEP_OBJS])
fi

# checks for library functions
AC_CHECK_FUNCS([ \
  accept4 alarm bind_textdomain_codeset chmod chown clock close_range confstr \
  copy_file_range ctermid dup dup3 execv explicit_bzero explicit_memset \
  faccessat fchmod fchmodat fchown fchownat fdopendir fdwalk fexecve \
  fork fork1 fpathconf fstatat ftime ftruncate futimens futimes futimesat \
  gai_strerror getegid getentropy geteuid getgid getgrgid getgrgid_r \
  getgrnam_r getgrouplist getgroups gethostname getitimer getloadavg getlogin \
  getpeername getpgid getpid getppid getpriority _getpty \
  getpwent getpwnam_r getpwuid getpwuid_r getresgid getresuid getrusage getsid getspent \
  getspnam getuid getwd if_nameindex initgroups kill killpg lchown linkat \
  lockf lstat lutimes madvise mbrtowc memrchr mkdirat mkfifo mkfifoat \
  mknod mknodat mktime mmap mremap nice openat opendir pathconf pause pipe \
  pipe2 plock poll posix_fadvise posix_fallocate posix_spawn posix_spawnp \
  pread preadv preadv2 pthread_condattr_setclock pthread_init pthread_kill \
  pwrite pwritev pwritev2 readlink readlinkat readv realpath renameat \
  rtpSpawn sched_get_priority_max sched_rr_get_interval sched_setaffinity \
  sched_setparam sched_setscheduler sem_clockwait sem_getvalue sem_open \
  sem_timedwait sem_unlink sendfile setegid seteuid setgid sethostname \
  setitimer setlocale setpgid setpgrp setpriority setregid setresgid \
  setresuid setreuid setsid setuid setvbuf shutdown sigaction sigaltstack \
  sigfillset siginterrupt sigpending sigrelse sigtimedwait sigwait \
  sigwaitinfo snprintf splice strftime strlcpy strsignal symlinkat sync \
  sysconf system tcgetpgrp tcsetpgrp tempnam timegm times tmpfile \
  tmpnam tmpnam_r truncate ttyname umask uname unlinkat utimensat utimes vfork \
  wait wait3 wait4 waitid waitpid wcscoll wcsftime wcsxfrm wmemcmp writev \
])

# Force lchmod off for Linux. Linux disallows changing the mode of symbolic
# links. Some libc implementations have a stub lchmod implementation that always
# returns an error.
if test "$MACHDEP" != linux; then
  AC_CHECK_FUNCS(lchmod)
fi

AC_CHECK_DECL(dirfd,
    AC_DEFINE(HAVE_DIRFD, 1,
              Define if you have the 'dirfd' function or macro.), ,
      [#include <sys/types.h>
       #include <dirent.h>])

# For some functions, having a definition is not sufficient, since
# we want to take their address.
PY_CHECK_FUNC([chroot], [#include <unistd.h>])
PY_CHECK_FUNC([link], [#include <unistd.h>])
PY_CHECK_FUNC([symlink], [#include <unistd.h>])
PY_CHECK_FUNC([fchdir], [#include <unistd.h>])
PY_CHECK_FUNC([fsync], [#include <unistd.h>])
PY_CHECK_FUNC([fdatasync], [#include <unistd.h>])
PY_CHECK_FUNC([epoll_create], [#include <sys/epoll.h>], [HAVE_EPOLL])
PY_CHECK_FUNC([epoll_create1], [#include <sys/epoll.h>])
PY_CHECK_FUNC([kqueue],[
#include <sys/types.h>
#include <sys/event.h>
])
PY_CHECK_FUNC([prlimit], [
#include <sys/time.h>
#include <sys/resource.h>
])

PY_CHECK_FUNC([_dyld_shared_cache_contains_path], [#include <mach-o/dyld.h>], [HAVE_DYLD_SHARED_CACHE_CONTAINS_PATH])

PY_CHECK_FUNC([memfd_create], [
#ifdef HAVE_SYS_MMAN_H
#include <sys/mman.h>
#endif
#ifdef HAVE_SYS_MEMFD_H
#include <sys/memfd.h>
#endif
])

PY_CHECK_FUNC([eventfd], [
#ifdef HAVE_SYS_EVENTFD_H
#include <sys/eventfd.h>
#endif
])

# On some systems (eg. FreeBSD 5), we would find a definition of the
# functions ctermid_r, setgroups in the library, but no prototype
# (e.g. because we use _XOPEN_SOURCE). See whether we can take their
# address to avoid compiler warnings and potential miscompilations
# because of the missing prototypes.

PY_CHECK_FUNC([ctermid_r], [#include <stdio.h>])

AC_CACHE_CHECK([for flock declaration], [ac_cv_flock_decl],
  [AC_COMPILE_IFELSE(
    [AC_LANG_PROGRAM(
      [#include <sys/file.h>],
      [void* p = flock]
    )],
    [ac_cv_flock_decl=yes],
    [ac_cv_flock_decl=no]
  )
])
dnl Linking with libbsd may be necessary on AIX for flock function.
AS_VAR_IF([ac_cv_flock_decl], [yes],
  AC_CHECK_FUNCS([flock])
  AC_CHECK_LIB([bsd], [flock], [FCNTL_LIBS="-lbsd"])
)

PY_CHECK_FUNC([getpagesize], [#include <unistd.h>])

AC_CACHE_CHECK([for broken unsetenv], [ac_cv_broken_unsetenv],
  [AC_COMPILE_IFELSE(
    [AC_LANG_PROGRAM(
      [#include <stdlib.h>],
      [int res = unsetenv("DUMMY")])],
    [ac_cv_broken_unsetenv=no],
    [ac_cv_broken_unsetenv=yes]
  )
])
AS_VAR_IF([ac_cv_broken_unsetenv], [yes], [
  AC_DEFINE(HAVE_BROKEN_UNSETENV, 1, [Define if 'unsetenv' does not return an int.])
])

dnl check for true
AC_CHECK_PROGS(TRUE, true, /bin/true)

dnl On some systems (e.g. Solaris 9), hstrerror and inet_aton are in -lresolv
dnl On others, they are in the C library, so we to take no action
AC_CHECK_LIB(c, inet_aton, [$ac_cv_prog_TRUE],
  AC_CHECK_LIB(resolv, inet_aton)
)

# On Tru64, chflags seems to be present, but calling it will
# exit Python
AC_CACHE_CHECK([for chflags], [ac_cv_have_chflags], [dnl
AC_RUN_IFELSE([AC_LANG_SOURCE([[
#include <sys/stat.h>
#include <unistd.h>
int main(int argc, char *argv[])
{
  if(chflags(argv[0], 0) != 0)
    return 1;
  return 0;
}
]])],
[ac_cv_have_chflags=yes],
[ac_cv_have_chflags=no],
[ac_cv_have_chflags=cross])
])
if test "$ac_cv_have_chflags" = cross ; then
  AC_CHECK_FUNC([chflags], [ac_cv_have_chflags="yes"], [ac_cv_have_chflags="no"])
fi
if test "$ac_cv_have_chflags" = yes ; then
  AC_DEFINE(HAVE_CHFLAGS, 1, [Define to 1 if you have the 'chflags' function.])
fi

AC_CACHE_CHECK([for lchflags], [ac_cv_have_lchflags], [dnl
AC_RUN_IFELSE([AC_LANG_SOURCE([[
#include <sys/stat.h>
#include <unistd.h>
int main(int argc, char *argv[])
{
  if(lchflags(argv[0], 0) != 0)
    return 1;
  return 0;
}
]])],[ac_cv_have_lchflags=yes],[ac_cv_have_lchflags=no],[ac_cv_have_lchflags=cross])
])
if test "$ac_cv_have_lchflags" = cross ; then
  AC_CHECK_FUNC([lchflags], [ac_cv_have_lchflags="yes"], [ac_cv_have_lchflags="no"])
fi
if test "$ac_cv_have_lchflags" = yes ; then
  AC_DEFINE(HAVE_LCHFLAGS, 1, [Define to 1 if you have the 'lchflags' function.])
fi

dnl Check for compression libraries
AH_TEMPLATE([HAVE_ZLIB_COPY], [Define if the zlib library has inflateCopy])

dnl detect zlib from Emscripten emport
PY_CHECK_EMSCRIPTEN_PORT([ZLIB], [-sUSE_ZLIB])

PKG_CHECK_MODULES([ZLIB], [zlib >= 1.2.0], [
  have_zlib=yes
  dnl zlib 1.2.0 (2003) added inflateCopy
  AC_DEFINE([HAVE_ZLIB_COPY], [1])
], [
  WITH_SAVE_ENV([
    CPPFLAGS="$CPPFLAGS $ZLIB_CFLAGS"
    LDFLAGS="$LDFLAGS $ZLIB_LIBS"
    AC_CHECK_HEADERS([zlib.h], [
      PY_CHECK_LIB([z], [gzread], [have_zlib=yes], [have_zlib=no])
    ], [have_zlib=no])
    AS_VAR_IF([have_zlib], [yes], [
      ZLIB_CFLAGS=${ZLIB_CFLAGS-""}
      ZLIB_LIBS=${ZLIB_LIBS-"-lz"}
      PY_CHECK_LIB([z], [inflateCopy], [AC_DEFINE([HAVE_ZLIB_COPY], [1])])
    ])
  ])
])

dnl binascii can use zlib for optimized crc32.
AS_VAR_IF([have_zlib], [yes], [
  BINASCII_CFLAGS="-DUSE_ZLIB_CRC32 $ZLIB_CFLAGS"
  BINASCII_LIBS="$ZLIB_LIBS"
])

dnl detect bzip2 from Emscripten emport
PY_CHECK_EMSCRIPTEN_PORT([BZIP2], [-sUSE_BZIP2])

PKG_CHECK_MODULES([BZIP2], [bzip2], [have_bzip2=yes], [
  WITH_SAVE_ENV([
    CPPFLAGS="$CPPFLAGS $BZIP2_CFLAGS"
    LDFLAGS="$LDFLAGS $BZIP2_LIBS"
    AC_CHECK_HEADERS([bzlib.h], [
      AC_CHECK_LIB([bz2], [BZ2_bzCompress], [have_bzip2=yes], [have_bzip2=no])
    ], [have_bzip2=no])
    AS_VAR_IF([have_bzip2], [yes], [
      BZIP2_CFLAGS=${BZIP2_CFLAGS-""}
      BZIP2_LIBS=${BZIP2_LIBS-"-lbz2"}
    ])
  ])
])

PKG_CHECK_MODULES([LIBLZMA], [liblzma], [have_liblzma=yes], [
  WITH_SAVE_ENV([
    CPPFLAGS="$CPPFLAGS $LIBLZMA_CFLAGS"
    LDFLAGS="$LDFLAGS $LIBLZMA_LIBS"
    AC_CHECK_HEADERS([lzma.h], [
      AC_CHECK_LIB([lzma], [lzma_easy_encoder], [have_liblzma=yes], [have_liblzma=no])
    ], [have_liblzma=no])
    AS_VAR_IF([have_liblzma], [yes], [
      LIBLZMA_CFLAGS=${LIBLZMA_CFLAGS-""}
      LIBLZMA_LIBS=${LIBLZMA_LIBS-"-llzma"}
    ])
  ])
])

dnl PY_CHECK_NETDB_FUNC(FUNCTION)
AC_DEFUN([PY_CHECK_NETDB_FUNC], [PY_CHECK_FUNC([$1], [#include <netdb.h>])])

PY_CHECK_NETDB_FUNC([hstrerror])
dnl not available in WASI yet
PY_CHECK_NETDB_FUNC([getservbyname])
PY_CHECK_NETDB_FUNC([getservbyport])
PY_CHECK_NETDB_FUNC([gethostbyname])
PY_CHECK_NETDB_FUNC([gethostbyaddr])
PY_CHECK_NETDB_FUNC([getprotobyname])

dnl PY_CHECK_SOCKET_FUNC(FUNCTION)
AC_DEFUN([PY_CHECK_SOCKET_FUNC], [PY_CHECK_FUNC([$1], [
#include <sys/types.h>
#include <sys/socket.h>
#include <netinet/in.h>
#include <arpa/inet.h>
])])

PY_CHECK_SOCKET_FUNC([inet_aton])
PY_CHECK_SOCKET_FUNC([inet_ntoa])
PY_CHECK_SOCKET_FUNC([inet_pton])
dnl not available in WASI yet
PY_CHECK_SOCKET_FUNC([getpeername])
PY_CHECK_SOCKET_FUNC([getsockname])
PY_CHECK_SOCKET_FUNC([accept])
PY_CHECK_SOCKET_FUNC([bind])
PY_CHECK_SOCKET_FUNC([connect])
PY_CHECK_SOCKET_FUNC([listen])
PY_CHECK_SOCKET_FUNC([recvfrom])
PY_CHECK_SOCKET_FUNC([sendto])
PY_CHECK_SOCKET_FUNC([setsockopt])
PY_CHECK_SOCKET_FUNC([socket])

# On some systems, setgroups is in unistd.h, on others, in grp.h
PY_CHECK_FUNC([setgroups], [
#include <unistd.h>
#ifdef HAVE_GRP_H
#include <grp.h>
#endif
])

# check for openpty, login_tty, and forkpty

AC_CHECK_FUNCS(openpty,,
   AC_CHECK_LIB(util,openpty,
     [AC_DEFINE(HAVE_OPENPTY) LIBS="$LIBS -lutil"],
     AC_CHECK_LIB(bsd,openpty, [AC_DEFINE(HAVE_OPENPTY) LIBS="$LIBS -lbsd"])
   )
)
AC_SEARCH_LIBS([login_tty], [util],
 [AC_DEFINE([HAVE_LOGIN_TTY], [1], [Define to 1 if you have the `login_tty' function.])]
)
AC_CHECK_FUNCS(forkpty,,
   AC_CHECK_LIB(util,forkpty,
     [AC_DEFINE(HAVE_FORKPTY) LIBS="$LIBS -lutil"],
     AC_CHECK_LIB(bsd,forkpty, [AC_DEFINE(HAVE_FORKPTY) LIBS="$LIBS -lbsd"])
   )
)

# check for long file support functions
AC_CHECK_FUNCS(fseek64 fseeko fstatvfs ftell64 ftello statvfs)

AC_REPLACE_FUNCS(dup2)
AC_CHECK_FUNCS(getpgrp,
  AC_COMPILE_IFELSE([AC_LANG_PROGRAM([[#include <unistd.h>]], [[getpgrp(0);]])],
    [AC_DEFINE(GETPGRP_HAVE_ARG, 1, [Define if getpgrp() must be called as getpgrp(0).])],
    [])
)
AC_CHECK_FUNCS(setpgrp,
  AC_COMPILE_IFELSE([AC_LANG_PROGRAM([[#include <unistd.h>]], [[setpgrp(0,0);]])],
    [AC_DEFINE(SETPGRP_HAVE_ARG, 1, [Define if setpgrp() must be called as setpgrp(0, 0).])],
    [])
)

# check for namespace functions
AC_CHECK_FUNCS([setns unshare])

dnl We search for both crypt and crypt_r as one or the other may be defined
dnl libxcrypt provides <crypt.h> and libcrypt with crypt_r() since
dnl at least 3.1.1 from 2015.
dnl FreeBSD defines crypt_r() in <unistd.h>
AH_TEMPLATE([HAVE_CRYPT_R], [Define if you have the crypt_r() function.])

PKG_CHECK_MODULES([LIBCRYPT], [libxcrypt >= 3.1.1], [
  AC_DEFINE([HAVE_CRYPT_R], [1])
], [
  WITH_SAVE_ENV([
    AC_SEARCH_LIBS([crypt_r], [crypt], [
      AC_DEFINE([HAVE_CRYPT_R], [1])
      if test "$ac_cv_search_crypt_r" = "none required"; then
        libcrypt=
      else
        libcrypt="$ac_cv_search_crypt_r"
      fi
      LIBCRYPT_LIBS=${LIBCRYPT_LIBS-$libcrypt}
    ])
  ])
])

WITH_SAVE_ENV([
  CPPFLAGS="$CPPFLAGS $LIBCRYPT_CFLAGS"
  LIBS="$LIBCRYPT_LIBS $LIBS"
  AC_CACHE_CHECK([for crypt or crypt_r], [ac_cv_crypt_crypt], [
    AC_LINK_IFELSE([AC_LANG_PROGRAM([
        #ifdef HAVE_CRYPT_H
          #include <crypt.h>
        #endif
        #include <unistd.h>
      ], [
        #ifdef HAVE_CRYPT_R
          void *x = crypt_r;
        #else
          void *x = crypt;
        #endif
      ])
    ], [ac_cv_crypt_crypt=yes], [ac_cv_crypt_crypt=no])
  ])
])

AC_CHECK_FUNCS(clock_gettime, [], [
    AC_CHECK_LIB(rt, clock_gettime, [
        LIBS="$LIBS -lrt"
        AC_DEFINE(HAVE_CLOCK_GETTIME, 1)
        AC_DEFINE(TIMEMODULE_LIB, [rt],
                  [Library needed by timemodule.c: librt may be needed for clock_gettime()])
    ])
])

AC_CHECK_FUNCS(clock_getres, [], [
    AC_CHECK_LIB(rt, clock_getres, [
        AC_DEFINE(HAVE_CLOCK_GETRES, 1)
    ])
])

AC_CHECK_FUNCS(clock_settime, [], [
    AC_CHECK_LIB(rt, clock_settime, [
        AC_DEFINE(HAVE_CLOCK_SETTIME, 1)
    ])
])

AC_CHECK_FUNCS(clock_nanosleep, [], [
    AC_CHECK_LIB(rt, clock_nanosleep, [
        AC_DEFINE(HAVE_CLOCK_NANOSLEEP, 1)
    ])
])

AC_CHECK_FUNCS(nanosleep, [], [
    AC_CHECK_LIB(rt, nanosleep, [
        AC_DEFINE(HAVE_NANOSLEEP, 1)
    ])
])

AC_CACHE_CHECK([for major, minor, and makedev], [ac_cv_device_macros], [
AC_LINK_IFELSE([AC_LANG_PROGRAM([[
#if defined(MAJOR_IN_MKDEV)
#include <sys/mkdev.h>
#elif defined(MAJOR_IN_SYSMACROS)
#include <sys/sysmacros.h>
#else
#include <sys/types.h>
#endif
]], [[
  makedev(major(0),minor(0));
]])],[ac_cv_device_macros=yes], [ac_cv_device_macros=no])
])
AS_VAR_IF([ac_cv_device_macros], [yes], [
  AC_DEFINE(HAVE_DEVICE_MACROS, 1,
	    [Define to 1 if you have the device macros.])
])

dnl no longer used, now always defined for backwards compatibility
AC_DEFINE(SYS_SELECT_WITH_SYS_TIME, 1,
  [Define if  you can safely include both <sys/select.h> and <sys/time.h>
   (which you can't on SCO ODT 3.0).])

# On OSF/1 V5.1, getaddrinfo is available, but a define
# for [no]getaddrinfo in netdb.h.
AC_CACHE_CHECK([for getaddrinfo], [ac_cv_func_getaddrinfo], [
AC_LINK_IFELSE([AC_LANG_PROGRAM([[
#include <sys/types.h>
#include <sys/socket.h>
#include <netdb.h>
#include <stdio.h>
]], [[getaddrinfo(NULL, NULL, NULL, NULL);]])],
[ac_cv_func_getaddrinfo=yes],
[ac_cv_func_getaddrinfo=no])
])

AS_VAR_IF([ac_cv_func_getaddrinfo], [yes], [
  AC_CACHE_CHECK([getaddrinfo bug], [ac_cv_buggy_getaddrinfo],
  AC_RUN_IFELSE([AC_LANG_SOURCE([[[
#include <stdio.h>
#include <sys/types.h>
#include <netdb.h>
#include <string.h>
#include <sys/socket.h>
#include <netinet/in.h>

int main(void)
{
  int passive, gaierr, inet4 = 0, inet6 = 0;
  struct addrinfo hints, *ai, *aitop;
  char straddr[INET6_ADDRSTRLEN], strport[16];

  for (passive = 0; passive <= 1; passive++) {
    memset(&hints, 0, sizeof(hints));
    hints.ai_family = AF_UNSPEC;
    hints.ai_flags = passive ? AI_PASSIVE : 0;
    hints.ai_socktype = SOCK_STREAM;
    hints.ai_protocol = IPPROTO_TCP;
    if ((gaierr = getaddrinfo(NULL, "54321", &hints, &aitop)) != 0) {
      (void)gai_strerror(gaierr);
      goto bad;
    }
    for (ai = aitop; ai; ai = ai->ai_next) {
      if (ai->ai_addr == NULL ||
          ai->ai_addrlen == 0 ||
          getnameinfo(ai->ai_addr, ai->ai_addrlen,
                      straddr, sizeof(straddr), strport, sizeof(strport),
                      NI_NUMERICHOST|NI_NUMERICSERV) != 0) {
        goto bad;
      }
      switch (ai->ai_family) {
      case AF_INET:
        if (strcmp(strport, "54321") != 0) {
          goto bad;
        }
        if (passive) {
          if (strcmp(straddr, "0.0.0.0") != 0) {
            goto bad;
          }
        } else {
          if (strcmp(straddr, "127.0.0.1") != 0) {
            goto bad;
          }
        }
        inet4++;
        break;
      case AF_INET6:
        if (strcmp(strport, "54321") != 0) {
          goto bad;
        }
        if (passive) {
          if (strcmp(straddr, "::") != 0) {
            goto bad;
          }
        } else {
          if (strcmp(straddr, "::1") != 0) {
            goto bad;
          }
        }
        inet6++;
        break;
      case AF_UNSPEC:
        goto bad;
        break;
      default:
        /* another family support? */
        break;
      }
    }
    freeaddrinfo(aitop);
    aitop = NULL;
  }

  if (!(inet4 == 0 || inet4 == 2))
    goto bad;
  if (!(inet6 == 0 || inet6 == 2))
    goto bad;

  if (aitop)
    freeaddrinfo(aitop);
  return 0;

 bad:
  if (aitop)
    freeaddrinfo(aitop);
  return 1;
}
]]])],
[ac_cv_buggy_getaddrinfo=no],
[ac_cv_buggy_getaddrinfo=yes],
[
if test "${enable_ipv6+set}" = set; then
  ac_cv_buggy_getaddrinfo="no -- configured with --(en|dis)able-ipv6"
else
  ac_cv_buggy_getaddrinfo=yes
fi]))

dnl if ac_cv_func_getaddrinfo
])

if test "$ac_cv_func_getaddrinfo" = no -o "$ac_cv_buggy_getaddrinfo" = yes
then
  AS_VAR_IF([ipv6], [yes], [
    AC_MSG_ERROR([m4_normalize([
      You must get working getaddrinfo() function
      or pass the "--disable-ipv6" option to configure.
    ])])
  ])
else
	AC_DEFINE(HAVE_GETADDRINFO, 1, [Define if you have the getaddrinfo function.])
fi

AC_CHECK_FUNCS(getnameinfo)

dnl autoconf 2.71 deprecates AC_HEADER_TIME, keep for backwards compatibility
dnl TIME_WITH_SYS_TIME works on all supported systems that have sys/time.h
AS_VAR_IF([ac_cv_header_sys_time_h], [yes], [
  AC_DEFINE([TIME_WITH_SYS_TIME], 1, [Define to 1 if you can safely include both <sys/time.h> and <time.h>.])
])

# checks for structures
AC_STRUCT_TM
AC_STRUCT_TIMEZONE
AC_CHECK_MEMBERS([struct stat.st_rdev])
AC_CHECK_MEMBERS([struct stat.st_blksize])
AC_CHECK_MEMBERS([struct stat.st_flags])
AC_CHECK_MEMBERS([struct stat.st_gen])
AC_CHECK_MEMBERS([struct stat.st_birthtime])
AC_CHECK_MEMBERS([struct stat.st_blocks])
AC_CHECK_MEMBERS([struct passwd.pw_gecos, struct passwd.pw_passwd], [], [], [[
  #include <sys/types.h>
  #include <pwd.h>
]])
# Issue #21085: In Cygwin, siginfo_t does not have si_band field.
AC_CHECK_MEMBERS([siginfo_t.si_band], [], [], [[#include <signal.h>]])

AC_CACHE_CHECK([for time.h that defines altzone], [ac_cv_header_time_altzone], [
  AC_COMPILE_IFELSE([AC_LANG_PROGRAM([[#include <time.h>]], [[return altzone;]])],
    [ac_cv_header_time_altzone=yes],
    [ac_cv_header_time_altzone=no])
  ])
if test $ac_cv_header_time_altzone = yes; then
  AC_DEFINE(HAVE_ALTZONE, 1, [Define this if your time.h defines altzone.])
fi

AC_CACHE_CHECK([for addrinfo], [ac_cv_struct_addrinfo],
AC_COMPILE_IFELSE([AC_LANG_PROGRAM([[#include <netdb.h>]], [[struct addrinfo a]])],
  [ac_cv_struct_addrinfo=yes],
  [ac_cv_struct_addrinfo=no]))
if test $ac_cv_struct_addrinfo = yes; then
	AC_DEFINE(HAVE_ADDRINFO, 1, [struct addrinfo (netdb.h)])
fi

AC_CACHE_CHECK([for sockaddr_storage], [ac_cv_struct_sockaddr_storage],
AC_COMPILE_IFELSE([AC_LANG_PROGRAM([[
#		include <sys/types.h>
#		include <sys/socket.h>]], [[struct sockaddr_storage s]])],
  [ac_cv_struct_sockaddr_storage=yes],
  [ac_cv_struct_sockaddr_storage=no]))
if test $ac_cv_struct_sockaddr_storage = yes; then
	AC_DEFINE(HAVE_SOCKADDR_STORAGE, 1, [struct sockaddr_storage (sys/socket.h)])
fi

AC_CACHE_CHECK([for sockaddr_alg], [ac_cv_struct_sockaddr_alg],
AC_COMPILE_IFELSE([AC_LANG_PROGRAM([[
#		include <sys/types.h>
#		include <sys/socket.h>
#		include <linux/if_alg.h>]], [[struct sockaddr_alg s]])],
  [ac_cv_struct_sockaddr_alg=yes],
  [ac_cv_struct_sockaddr_alg=no]))
if test $ac_cv_struct_sockaddr_alg = yes; then
	AC_DEFINE(HAVE_SOCKADDR_ALG, 1, [struct sockaddr_alg (linux/if_alg.h)])
fi

# checks for compiler characteristics

AC_C_CONST

AC_CACHE_CHECK([for working signed char], [ac_cv_working_signed_char_c], [
AC_COMPILE_IFELSE([AC_LANG_PROGRAM([[]], [[signed char c;]])],
  [ac_cv_working_signed_char_c=yes], [ac_cv_working_signed_char_c=no])
])
AS_VAR_IF([ac_cv_working_signed_char_c], [no], [
  AC_DEFINE(signed, , [Define to empty if the keyword does not work.])
])

AC_CACHE_CHECK([for prototypes], [ac_cv_function_prototypes], [
AC_COMPILE_IFELSE([AC_LANG_PROGRAM([[int foo(int x) { return 0; }]], [[return foo(10);]])],
  [ac_cv_function_prototypes=yes], [ac_cv_function_prototypes=no])
])
AS_VAR_IF([ac_cv_function_prototypes], [yes], [
  AC_DEFINE(HAVE_PROTOTYPES, 1,
     [Define if your compiler supports function prototype])
])


# check for socketpair
PY_CHECK_FUNC([socketpair], [
#include <sys/types.h>
#include <sys/socket.h>
])

# check if sockaddr has sa_len member
AC_CACHE_CHECK([if sockaddr has sa_len member], [ac_cv_struct_sockaddr_sa_len], [
AC_COMPILE_IFELSE([AC_LANG_PROGRAM([[#include <sys/types.h>
#include <sys/socket.h>]], [[struct sockaddr x;
x.sa_len = 0;]])],
  [ac_cv_struct_sockaddr_sa_len=yes], [ac_cv_struct_sockaddr_sa_len=no])
])
AS_VAR_IF([ac_cv_struct_sockaddr_sa_len], [yes], [
   AC_DEFINE(HAVE_SOCKADDR_SA_LEN, 1, [Define if sockaddr has sa_len member])
])

# sigh -- gethostbyname_r is a mess; it can have 3, 5 or 6 arguments :-(
AH_TEMPLATE(HAVE_GETHOSTBYNAME_R,
  [Define this if you have some version of gethostbyname_r()])

AC_CHECK_FUNC(gethostbyname_r, [
  AC_DEFINE(HAVE_GETHOSTBYNAME_R)
  AC_MSG_CHECKING([gethostbyname_r with 6 args])
  OLD_CFLAGS=$CFLAGS
  CFLAGS="$CFLAGS $MY_CPPFLAGS $MY_THREAD_CPPFLAGS $MY_CFLAGS"
  AC_COMPILE_IFELSE([AC_LANG_PROGRAM([[
#   include <netdb.h>
  ]], [[
    char *name;
    struct hostent *he, *res;
    char buffer[2048];
    int buflen = 2048;
    int h_errnop;

    (void) gethostbyname_r(name, he, buffer, buflen, &res, &h_errnop)
  ]])],[
    AC_DEFINE(HAVE_GETHOSTBYNAME_R)
    AC_DEFINE(HAVE_GETHOSTBYNAME_R_6_ARG, 1,
    [Define this if you have the 6-arg version of gethostbyname_r().])
    AC_MSG_RESULT(yes)
  ],[
    AC_MSG_RESULT(no)
    AC_MSG_CHECKING([gethostbyname_r with 5 args])
    AC_COMPILE_IFELSE([AC_LANG_PROGRAM([[
#       include <netdb.h>
      ]], [[
        char *name;
        struct hostent *he;
        char buffer[2048];
        int buflen = 2048;
        int h_errnop;

        (void) gethostbyname_r(name, he, buffer, buflen, &h_errnop)
      ]])],
      [
        AC_DEFINE(HAVE_GETHOSTBYNAME_R)
        AC_DEFINE(HAVE_GETHOSTBYNAME_R_5_ARG, 1,
          [Define this if you have the 5-arg version of gethostbyname_r().])
        AC_MSG_RESULT(yes)
      ], [
        AC_MSG_RESULT(no)
        AC_MSG_CHECKING([gethostbyname_r with 3 args])
        AC_COMPILE_IFELSE([AC_LANG_PROGRAM([[
#           include <netdb.h>
          ]], [[
            char *name;
            struct hostent *he;
            struct hostent_data data;

            (void) gethostbyname_r(name, he, &data);
          ]])],
          [
            AC_DEFINE(HAVE_GETHOSTBYNAME_R)
            AC_DEFINE(HAVE_GETHOSTBYNAME_R_3_ARG, 1,
              [Define this if you have the 3-arg version of gethostbyname_r().])
            AC_MSG_RESULT(yes)
          ], [
           AC_MSG_RESULT(no)
        ])
    ])
  ])
  CFLAGS=$OLD_CFLAGS
], [
  AC_CHECK_FUNCS(gethostbyname)
])
AC_SUBST(HAVE_GETHOSTBYNAME_R_6_ARG)
AC_SUBST(HAVE_GETHOSTBYNAME_R_5_ARG)
AC_SUBST(HAVE_GETHOSTBYNAME_R_3_ARG)
AC_SUBST(HAVE_GETHOSTBYNAME_R)
AC_SUBST(HAVE_GETHOSTBYNAME)

# checks for system services
# (none yet)

# Linux requires this for correct f.p. operations
AC_CHECK_FUNC(__fpu_control,
  [],
  [AC_CHECK_LIB(ieee, __fpu_control)
])

# check for --with-libm=...
AC_SUBST(LIBM)
case $ac_sys_system in
Darwin) ;;
*) LIBM=-lm
esac
AC_MSG_CHECKING(for --with-libm=STRING)
AC_ARG_WITH(libm,
            AS_HELP_STRING([--with-libm=STRING], [override libm math library to STRING (default is system-dependent)]),
[
if test "$withval" = no
then LIBM=
     AC_MSG_RESULT(force LIBM empty)
elif test "$withval" != yes
then LIBM=$withval
     AC_MSG_RESULT(set LIBM="$withval")
else AC_MSG_ERROR([proper usage is --with-libm=STRING])
fi],
[AC_MSG_RESULT(default LIBM="$LIBM")])

# check for --with-libc=...
AC_SUBST(LIBC)
AC_MSG_CHECKING(for --with-libc=STRING)
AC_ARG_WITH(libc,
            AS_HELP_STRING([--with-libc=STRING], [override libc C library to STRING (default is system-dependent)]),
[
if test "$withval" = no
then LIBC=
     AC_MSG_RESULT(force LIBC empty)
elif test "$withval" != yes
then LIBC=$withval
     AC_MSG_RESULT(set LIBC="$withval")
else AC_MSG_ERROR([proper usage is --with-libc=STRING])
fi],
[AC_MSG_RESULT(default LIBC="$LIBC")])

# **************************************
# * Check for gcc x64 inline assembler *
# **************************************


AC_CACHE_CHECK([for x64 gcc inline assembler], [ac_cv_gcc_asm_for_x64], [
AC_LINK_IFELSE([AC_LANG_PROGRAM([[]], [[
  __asm__ __volatile__ ("movq %rcx, %rax");
]])],[ac_cv_gcc_asm_for_x64=yes],[ac_cv_gcc_asm_for_x64=no])
])

AS_VAR_IF([ac_cv_gcc_asm_for_x64], [yes], [
    AC_DEFINE(HAVE_GCC_ASM_FOR_X64, 1,
    [Define if we can use x64 gcc inline assembler])
])

# **************************************************
# * Check for various properties of floating point *
# **************************************************

AX_C_FLOAT_WORDS_BIGENDIAN
if test "$ax_cv_c_float_words_bigendian" = "yes"
then
  AC_DEFINE(DOUBLE_IS_BIG_ENDIAN_IEEE754, 1,
  [Define if C doubles are 64-bit IEEE 754 binary format, stored
   with the most significant byte first])
elif test "$ax_cv_c_float_words_bigendian" = "no"
then
  AC_DEFINE(DOUBLE_IS_LITTLE_ENDIAN_IEEE754, 1,
  [Define if C doubles are 64-bit IEEE 754 binary format, stored
   with the least significant byte first])
else
  # Some ARM platforms use a mixed-endian representation for doubles.
  # While Python doesn't currently have full support for these platforms
  # (see e.g., issue 1762561), we can at least make sure that float <-> string
  # conversions work.
  # FLOAT_WORDS_BIGENDIAN doesnt actually detect this case, but if it's not big
  # or little, then it must be this?
  AC_DEFINE(DOUBLE_IS_ARM_MIXED_ENDIAN_IEEE754, 1,
  [Define if C doubles are 64-bit IEEE 754 binary format, stored
   in ARM mixed-endian order (byte order 45670123)])
fi

# The short float repr introduced in Python 3.1 requires the
# correctly-rounded string <-> double conversion functions from
# Python/dtoa.c, which in turn require that the FPU uses 53-bit
# rounding; this is a problem on x86, where the x87 FPU has a default
# rounding precision of 64 bits.  For gcc/x86, we can fix this by
# using inline assembler to get and set the x87 FPU control word.

# This inline assembler syntax may also work for suncc and icc,
# so we try it on all platforms.

AC_CACHE_CHECK([whether we can use gcc inline assembler to get and set x87 control word], [ac_cv_gcc_asm_for_x87], [
AC_LINK_IFELSE(   [AC_LANG_PROGRAM([[]], [[
  unsigned short cw;
  __asm__ __volatile__ ("fnstcw %0" : "=m" (cw));
  __asm__ __volatile__ ("fldcw %0" : : "m" (cw));
]])],[ac_cv_gcc_asm_for_x87=yes],[ac_cv_gcc_asm_for_x87=no])
])
AS_VAR_IF([ac_cv_gcc_asm_for_x87], [yes], [
    AC_DEFINE(HAVE_GCC_ASM_FOR_X87, 1,
    [Define if we can use gcc inline assembler to get and set x87 control word])
])

AC_CACHE_CHECK([whether we can use gcc inline assembler to get and set mc68881 fpcr], [ac_cv_gcc_asm_for_mc68881], [
AC_LINK_IFELSE(   [AC_LANG_PROGRAM([[]], [[
  unsigned int fpcr;
  __asm__ __volatile__ ("fmove.l %%fpcr,%0" : "=g" (fpcr));
  __asm__ __volatile__ ("fmove.l %0,%%fpcr" : : "g" (fpcr));
]])],[ac_cv_gcc_asm_for_mc68881=yes],[ac_cv_gcc_asm_for_mc68881=no])
])
AS_VAR_IF([ac_cv_gcc_asm_for_mc68881], [yes], [
    AC_DEFINE(HAVE_GCC_ASM_FOR_MC68881, 1,
    [Define if we can use gcc inline assembler to get and set mc68881 fpcr])
])

# Detect whether system arithmetic is subject to x87-style double
# rounding issues.  The result of this test has little meaning on non
# IEEE 754 platforms.  On IEEE 754, test should return 1 if rounding
# mode is round-to-nearest and double rounding issues are present, and
# 0 otherwise.  See https://github.com/python/cpython/issues/47186 for more info.
AC_CACHE_CHECK([for x87-style double rounding], [ac_cv_x87_double_rounding], [
# $BASECFLAGS may affect the result
ac_save_cc="$CC"
CC="$CC $BASECFLAGS"
AC_RUN_IFELSE([AC_LANG_SOURCE([[
#include <stdlib.h>
#include <math.h>
int main(void) {
    volatile double x, y, z;
    /* 1./(1-2**-53) -> 1+2**-52 (correct), 1.0 (double rounding) */
    x = 0.99999999999999989; /* 1-2**-53 */
    y = 1./x;
    if (y != 1.)
        exit(0);
    /* 1e16+2.99999 -> 1e16+2. (correct), 1e16+4. (double rounding) */
    x = 1e16;
    y = 2.99999;
    z = x + y;
    if (z != 1e16+4.)
        exit(0);
    /* both tests show evidence of double rounding */
    exit(1);
}
]])],
[ac_cv_x87_double_rounding=no],
[ac_cv_x87_double_rounding=yes],
[ac_cv_x87_double_rounding=no])
CC="$ac_save_cc"
])

AS_VAR_IF([ac_cv_x87_double_rounding], [yes], [
  AC_DEFINE(X87_DOUBLE_ROUNDING, 1,
  [Define if arithmetic is subject to x87-style double rounding issue])
])

# ************************************
# * Check for mathematical functions *
# ************************************

LIBS_SAVE=$LIBS
LIBS="$LIBS $LIBM"

AC_CHECK_FUNCS(
  [acosh asinh atanh erf erfc expm1 log1p log2],
  [],
  [AC_MSG_ERROR([Python requires C99 compatible libm])]
)
LIBS=$LIBS_SAVE

dnl For multiprocessing module, check that sem_open
dnl actually works.  For FreeBSD versions <= 7.2,
dnl the kernel module that provides POSIX semaphores
dnl isn't loaded by default, so an attempt to call
dnl sem_open results in a 'Signal 12' error.
AC_CACHE_CHECK([whether POSIX semaphores are enabled], [ac_cv_posix_semaphores_enabled],
  AC_RUN_IFELSE([
    AC_LANG_SOURCE([
      #include <unistd.h>
      #include <fcntl.h>
      #include <stdio.h>
      #include <semaphore.h>
      #include <sys/stat.h>

      int main(void) {
        sem_t *a = sem_open("/autoconf", O_CREAT, S_IRUSR|S_IWUSR, 0);
        if (a == SEM_FAILED) {
          perror("sem_open");
          return 1;
        }
        sem_close(a);
        sem_unlink("/autoconf");
        return 0;
      }
    ])
  ],
  [ac_cv_posix_semaphores_enabled=yes],
  [ac_cv_posix_semaphores_enabled=no],
  [ac_cv_posix_semaphores_enabled=yes])
)
AS_VAR_IF([ac_cv_posix_semaphores_enabled], [no], [
  AC_DEFINE(
    [POSIX_SEMAPHORES_NOT_ENABLED], [1],
    [Define if POSIX semaphores aren't enabled on your system]
  )
])

dnl Multiprocessing check for broken sem_getvalue
AC_CACHE_CHECK([for broken sem_getvalue], [ac_cv_broken_sem_getvalue],
  AC_RUN_IFELSE([
    AC_LANG_SOURCE([
      #include <unistd.h>
      #include <fcntl.h>
      #include <stdio.h>
      #include <semaphore.h>
      #include <sys/stat.h>

      int main(void){
        sem_t *a = sem_open("/autocftw", O_CREAT, S_IRUSR|S_IWUSR, 0);
        int count;
        int res;
        if(a==SEM_FAILED){
          perror("sem_open");
          return 1;

        }
        res = sem_getvalue(a, &count);
        sem_close(a);
        sem_unlink("/autocftw");
        return res==-1 ? 1 : 0;
      }
    ])
  ],
  [ac_cv_broken_sem_getvalue=no],
  [ac_cv_broken_sem_getvalue=yes],
  [ac_cv_broken_sem_getvalue=yes])
)
AS_VAR_IF([ac_cv_broken_sem_getvalue], [yes], [
  AC_DEFINE(
    [HAVE_BROKEN_SEM_GETVALUE], [1],
    [define to 1 if your sem_getvalue is broken.]
  )
])

AC_CHECK_DECLS([RTLD_LAZY, RTLD_NOW, RTLD_GLOBAL, RTLD_LOCAL, RTLD_NODELETE, RTLD_NOLOAD, RTLD_DEEPBIND, RTLD_MEMBER], [], [], [[#include <dlfcn.h>]])

# determine what size digit to use for Python's longs
AC_MSG_CHECKING([digit size for Python's longs])
AC_ARG_ENABLE(big-digits,
AS_HELP_STRING([--enable-big-digits@<:@=15|30@:>@],[use big digits (30 or 15 bits) for Python longs (default is 30)]]),
[case $enable_big_digits in
yes)
  enable_big_digits=30 ;;
no)
  enable_big_digits=15 ;;
[15|30])
  ;;
*)
  AC_MSG_ERROR([bad value $enable_big_digits for --enable-big-digits; value should be 15 or 30]) ;;
esac
AC_MSG_RESULT($enable_big_digits)
AC_DEFINE_UNQUOTED(PYLONG_BITS_IN_DIGIT, $enable_big_digits, [Define as the preferred size in bits of long digits])
],
[AC_MSG_RESULT(no value specified)])

# check for wchar.h
AC_CHECK_HEADER(wchar.h, [
  AC_DEFINE(HAVE_WCHAR_H, 1,
  [Define if the compiler provides a wchar.h header file.])
  wchar_h="yes"
],
wchar_h="no"
)

# determine wchar_t size
if test "$wchar_h" = yes
then
  AC_CHECK_SIZEOF(wchar_t, 4, [#include <wchar.h>])
fi

# check whether wchar_t is signed or not
if test "$wchar_h" = yes
then
  # check whether wchar_t is signed or not
  AC_CACHE_CHECK([whether wchar_t is signed], [ac_cv_wchar_t_signed], [
  AC_RUN_IFELSE([AC_LANG_SOURCE([[
  #include <wchar.h>
  int main()
  {
	/* Success: exit code 0 */
        return ((((wchar_t) -1) < ((wchar_t) 0)) ? 0 : 1);
  }
  ]])],
  [ac_cv_wchar_t_signed=yes],
  [ac_cv_wchar_t_signed=no],
  [ac_cv_wchar_t_signed=yes])])
fi

AC_MSG_CHECKING(whether wchar_t is usable)
# wchar_t is only usable if it maps to an unsigned type
if test "$ac_cv_sizeof_wchar_t" -ge 2 \
          -a "$ac_cv_wchar_t_signed" = "no"
then
  AC_DEFINE(HAVE_USABLE_WCHAR_T, 1,
  [Define if you have a useable wchar_t type defined in wchar.h; useable
   means wchar_t must be an unsigned type with at least 16 bits. (see
   Include/unicodeobject.h).])
  AC_MSG_RESULT(yes)
else
  AC_MSG_RESULT(no)
fi

case $ac_sys_system/$ac_sys_release in
SunOS/*)
  if test -f /etc/os-release; then
    OS_NAME=$(awk -F= '/^NAME=/ {print substr($2,2,length($2)-2)}' /etc/os-release)
    if test "x$OS_NAME" = "xOracle Solaris"; then
      # bpo-43667: In Oracle Solaris, the internal form of wchar_t in
      # non-Unicode locales is not Unicode and hence cannot be used directly.
      # https://docs.oracle.com/cd/E37838_01/html/E61053/gmwke.html
      AC_DEFINE(HAVE_NON_UNICODE_WCHAR_T_REPRESENTATION, 1,
      [Define if the internal form of wchar_t in non-Unicode locales
       is not Unicode.])
    fi
  fi
  ;;
esac

# check for endianness
AC_C_BIGENDIAN

# ABI version string for Python extension modules.  This appears between the
# periods in shared library file names, e.g. foo.<SOABI>.so.  It is calculated
# from the following attributes which affect the ABI of this Python build (in
# this order):
#
# * The Python implementation (always 'cpython-' for us)
# * The major and minor version numbers
# * --with-pydebug (adds a 'd')
#
# Thus for example, Python 3.2 built with wide unicode, pydebug, and pymalloc,
# would get a shared library ABI version tag of 'cpython-32dmu' and shared
# libraries would be named 'foo.cpython-32dmu.so'.
#
# In Python 3.2 and older, --with-wide-unicode added a 'u' flag.
# In Python 3.7 and older, --with-pymalloc added a 'm' flag.
AC_SUBST(SOABI)
AC_MSG_CHECKING(ABIFLAGS)
AC_MSG_RESULT($ABIFLAGS)
AC_MSG_CHECKING(SOABI)
SOABI='cpython-'`echo $VERSION | tr -d .`${ABIFLAGS}${PLATFORM_TRIPLET:+-$PLATFORM_TRIPLET}
AC_MSG_RESULT($SOABI)

# Release and debug (Py_DEBUG) ABI are compatible, but not Py_TRACE_REFS ABI
if test "$Py_DEBUG" = 'true' -a "$with_trace_refs" != "yes"; then
  # Similar to SOABI but remove "d" flag from ABIFLAGS
  AC_SUBST(ALT_SOABI)
  ALT_SOABI='cpython-'`echo $VERSION | tr -d .``echo $ABIFLAGS | tr -d d`${PLATFORM_TRIPLET:+-$PLATFORM_TRIPLET}
  AC_DEFINE_UNQUOTED(ALT_SOABI, "${ALT_SOABI}",
            [Alternative SOABI used in debug build to load C extensions built in release mode])
fi

AC_SUBST(EXT_SUFFIX)
EXT_SUFFIX=.${SOABI}${SHLIB_SUFFIX}

AC_MSG_CHECKING(LDVERSION)
LDVERSION='$(VERSION)$(ABIFLAGS)'
AC_MSG_RESULT($LDVERSION)

# On Android and Cygwin the shared libraries must be linked with libpython.
AC_SUBST(LIBPYTHON)
if test "$PY_ENABLE_SHARED" = "1" && ( test -n "$ANDROID_API_LEVEL" || test "$MACHDEP" = "cygwin"); then
  LIBPYTHON="-lpython${VERSION}${ABIFLAGS}"
else
  LIBPYTHON=''
fi


AC_SUBST(BINLIBDEST)
BINLIBDEST='$(LIBDIR)/python$(VERSION)'


# Check for --with-platlibdir
# /usr/$LIDIRNAME/python$VERSION
AC_SUBST(PLATLIBDIR)
PLATLIBDIR="lib"
AC_MSG_CHECKING(for --with-platlibdir)
AC_ARG_WITH(platlibdir,
            AS_HELP_STRING([--with-platlibdir=DIRNAME],
            [Python library directory name (default is "lib")]),
[
# ignore 3 options:
#   --with-platlibdir
#   --with-platlibdir=
#   --without-platlibdir
if test -n "$withval" -a "$withval" != yes -a "$withval" != no
then
  AC_MSG_RESULT(yes)
  PLATLIBDIR="$withval"
  BINLIBDEST='${exec_prefix}/${PLATLIBDIR}/python$(VERSION)'
else
  AC_MSG_RESULT(no)
fi],
[AC_MSG_RESULT(no)])


dnl define LIBPL after ABIFLAGS and LDVERSION is defined.
AC_SUBST(PY_ENABLE_SHARED)
if test x$PLATFORM_TRIPLET = x; then
  LIBPL='$(prefix)'"/${PLATLIBDIR}/python${VERSION}/config-${LDVERSION}"
else
  LIBPL='$(prefix)'"/${PLATLIBDIR}/python${VERSION}/config-${LDVERSION}-${PLATFORM_TRIPLET}"
fi
AC_SUBST(LIBPL)

# Check for --with-wheel-pkg-dir=PATH
AC_SUBST(WHEEL_PKG_DIR)
WHEEL_PKG_DIR=""
AC_MSG_CHECKING(for --with-wheel-pkg-dir)
AC_ARG_WITH(wheel-pkg-dir,
            AS_HELP_STRING([--with-wheel-pkg-dir=PATH],
            [Directory of wheel packages used by ensurepip (default: none)]),
[
if test -n "$withval"; then
  AC_MSG_RESULT(yes)
  WHEEL_PKG_DIR="$withval"
else
  AC_MSG_RESULT(no)
fi],
[AC_MSG_RESULT(no)])

# Check whether right shifting a negative integer extends the sign bit
# or fills with zeros (like the Cray J90, according to Tim Peters).
AC_CACHE_CHECK([whether right shift extends the sign bit], [ac_cv_rshift_extends_sign], [
AC_RUN_IFELSE([AC_LANG_SOURCE([[
int main(void)
{
	return (((-1)>>3 == -1) ? 0 : 1);
}
]])],
[ac_cv_rshift_extends_sign=yes],
[ac_cv_rshift_extends_sign=no],
[ac_cv_rshift_extends_sign=yes])])
if test "$ac_cv_rshift_extends_sign" = no
then
  AC_DEFINE(SIGNED_RIGHT_SHIFT_ZERO_FILLS, 1,
  [Define if i>>j for signed int i does not extend the sign bit
   when i < 0])
fi

# check for getc_unlocked and related locking functions
AC_CACHE_CHECK([for getc_unlocked() and friends], [ac_cv_have_getc_unlocked], [
AC_LINK_IFELSE([AC_LANG_PROGRAM([[#include <stdio.h>]], [[
	FILE *f = fopen("/dev/null", "r");
	flockfile(f);
	getc_unlocked(f);
	funlockfile(f);
]])],[ac_cv_have_getc_unlocked=yes],[ac_cv_have_getc_unlocked=no])])
if test "$ac_cv_have_getc_unlocked" = yes
then
  AC_DEFINE(HAVE_GETC_UNLOCKED, 1,
  [Define this if you have flockfile(), getc_unlocked(), and funlockfile()])
fi

dnl Check for libreadline and libedit
dnl - libreadline provides "readline/readline.h" header and "libreadline"
dnl   shared library. pkg-config file is readline.pc
dnl - libedit provides "editline/readline.h" header and "libedit" shared
dnl   library. pkg-config file ins libedit.pc
dnl - editline is not supported ("readline.h" and "libeditline" shared library)
dnl
dnl NOTE: In the past we checked if readline needs an additional termcap
dnl library (tinfo ncursesw ncurses termcap). We now assume that libreadline
dnl or readline.pc provide correct linker information.

AH_TEMPLATE([WITH_EDITLINE], [Define to build the readline module against libedit.])

AC_ARG_WITH(
  [readline],
  [AS_HELP_STRING([--with(out)-readline@<:@=editline|readline|no@:>@],
                  [use libedit for backend or disable readline module])],
  [
    AS_CASE([$with_readline],
      [editline|edit], [with_readline=edit],
      [yes|readline], [with_readline=readline],
      [no], [],
      [AC_MSG_ERROR([proper usage is --with(out)-readline@<:@=editline|readline|no@:>@])]
    )
  ],
  [with_readline=readline]
)

AS_VAR_IF([with_readline], [readline], [
  PKG_CHECK_MODULES([LIBREADLINE], [readline], [
    LIBREADLINE=readline
    READLINE_CFLAGS=$LIBREADLINE_CFLAGS
    READLINE_LIBS=$LIBREADLINE_LIBS
  ], [
    WITH_SAVE_ENV([
      CPPFLAGS="$CPPFLAGS $LIBREADLINE_CFLAGS"
      LDFLAGS="$LDFLAGS $LIBREADLINE_LIBS"
      AC_CHECK_HEADERS([readline/readline.h], [
        AC_CHECK_LIB([readline], [readline], [
          LIBREADLINE=readline
          READLINE_CFLAGS=${LIBREADLINE_CFLAGS-""}
          READLINE_LIBS=${LIBREADLINE_LIBS-"-lreadline"}
        ], [with_readline=no])
      ], [with_readline=no])
    ])
  ])
])

AS_VAR_IF([with_readline], [edit], [
  PKG_CHECK_MODULES([LIBEDIT], [libedit], [
    AC_DEFINE([WITH_EDITLINE], [1])
    LIBREADLINE=edit
    READLINE_CFLAGS=$LIBEDIT_CFLAGS
    READLINE_LIBS=$LIBEDIT_LIBS
  ], [
    WITH_SAVE_ENV([
      CPPFLAGS="$CPPFLAGS $LIBEDIT_CFLAGS"
      LDFLAGS="$LDFLAGS $LIBEDIT_LIBS"
      AC_CHECK_HEADERS([editline/readline.h], [
        AC_CHECK_LIB([edit], [readline], [
          LIBREADLINE=edit
          AC_DEFINE([WITH_EDITLINE], [1])
          READLINE_CFLAGS=${LIBEDIT_CFLAGS-""}
          READLINE_LIBS=${LIBEDIT_LIBS-"-ledit"}
        ], [with_readline=no])
      ], [with_readline=no])
    ])
  ])
])

dnl pyconfig.h defines _XOPEN_SOURCE=700
READLINE_CFLAGS=$(echo $READLINE_CFLAGS | sed 's/-D_XOPEN_SOURCE=600//g')

AC_MSG_CHECKING([how to link readline])
AS_VAR_IF([with_readline], [no], [
  AC_MSG_RESULT([no])
], [
  AC_MSG_RESULT([$with_readline (CFLAGS: $READLINE_CFLAGS, LIBS: $READLINE_LIBS)])

  WITH_SAVE_ENV([
    CPPFLAGS="$CPPFLAGS $READLINE_CFLAGS"
    LIBS="$READLINE_LIBS $LIBS"
    LIBS_SAVE=$LIBS

    m4_define([readline_includes], [
      #include <stdio.h> /* Must be first for Gnu Readline */
      #ifdef WITH_EDITLINE
      # include <editline/readline.h>
      #else
      # include <readline/readline.h>
      # include <readline/history.h>
      #endif
    ])

    # check for readline 2.2
    AC_CHECK_DECL([rl_completion_append_character], [
      AC_DEFINE([HAVE_RL_COMPLETION_APPEND_CHARACTER], [1], [Define if you have readline 2.2])
    ], [], [readline_includes])

    AC_CHECK_DECL([rl_completion_suppress_append], [
      AC_DEFINE([HAVE_RL_COMPLETION_SUPPRESS_APPEND], [1], [Define if you have rl_completion_suppress_append])
    ], [], [readline_includes])

    # check for readline 4.0
    AC_CACHE_CHECK([for rl_pre_input_hook in -l$LIBREADLINE], [ac_cv_readline_rl_pre_input_hook], [
      AC_LINK_IFELSE(
        [AC_LANG_PROGRAM([readline_includes], [void *x = rl_pre_input_hook])],
        [ac_cv_readline_rl_pre_input_hook=yes], [ac_cv_readline_rl_pre_input_hook=no]
      )
    ])
    AS_VAR_IF([ac_cv_readline_rl_pre_input_hook], [yes], [
      AC_DEFINE([HAVE_RL_PRE_INPUT_HOOK], [1], [Define if you have readline 4.0])
    ])

    # also in 4.0
    AC_CACHE_CHECK([for rl_completion_display_matches_hook in -l$LIBREADLINE], [ac_cv_readline_rl_completion_display_matches_hook], [
      AC_LINK_IFELSE(
        [AC_LANG_PROGRAM([readline_includes], [void *x = rl_completion_display_matches_hook])],
        [ac_cv_readline_rl_completion_display_matches_hook=yes], [ac_cv_readline_rl_completion_display_matches_hook=no]
      )
    ])
    AS_VAR_IF([ac_cv_readline_rl_completion_display_matches_hook], [yes], [
      AC_DEFINE([HAVE_RL_COMPLETION_DISPLAY_MATCHES_HOOK], [1], [Define if you have readline 4.0])
    ])

    # also in 4.0, but not in editline
      AC_CACHE_CHECK([for rl_resize_terminal in -l$LIBREADLINE], [ac_cv_readline_rl_resize_terminal], [
      AC_LINK_IFELSE(
        [AC_LANG_PROGRAM([readline_includes], [void *x = rl_resize_terminal])],
        [ac_cv_readline_rl_resize_terminal=yes], [ac_cv_readline_rl_resize_terminal=no]
      )
    ])
    AS_VAR_IF([ac_cv_readline_rl_resize_terminal], [yes], [
      AC_DEFINE([HAVE_RL_RESIZE_TERMINAL], [1], [Define if you have readline 4.0])
    ])

    # check for readline 4.2
    AC_CACHE_CHECK([for rl_completion_matches in -l$LIBREADLINE], [ac_cv_readline_rl_completion_matches], [
      AC_LINK_IFELSE(
        [AC_LANG_PROGRAM([readline_includes], [void *x = rl_completion_matches])],
        [ac_cv_readline_rl_completion_matches=yes], [ac_cv_readline_rl_completion_matches=no]
      )
    ])
    AS_VAR_IF([ac_cv_readline_rl_completion_matches], [yes], [
      AC_DEFINE([HAVE_RL_COMPLETION_MATCHES], [1], [Define if you have readline 4.2])
    ])

    # also in readline 4.2
    AC_CHECK_DECL([rl_catch_signals], [
      AC_DEFINE([HAVE_RL_CATCH_SIGNAL], [1], [Define if you can turn off readline's signal handling.])
    ], [], [readline_includes])

    AC_CACHE_CHECK([for append_history in -l$LIBREADLINE], [ac_cv_readline_append_history], [
      AC_LINK_IFELSE(
        [AC_LANG_PROGRAM([readline_includes], [void *x = append_history])],
        [ac_cv_readline_append_history=yes], [ac_cv_readline_append_history=no]
      )
    ])
    AS_VAR_IF([ac_cv_readline_append_history], [yes], [
      AC_DEFINE([HAVE_RL_APPEND_HISTORY], [1], [Define if readline supports append_history])
    ])

    m4_undefine([readline_includes])
  ])dnl WITH_SAVE_ENV()
])

AC_CACHE_CHECK([for broken nice()], [ac_cv_broken_nice], [
AC_RUN_IFELSE([AC_LANG_SOURCE([[
#include <stdlib.h>
#include <unistd.h>
int main(void)
{
	int val1 = nice(1);
	if (val1 != -1 && val1 == nice(2))
		exit(0);
	exit(1);
}
]])],
[ac_cv_broken_nice=yes],
[ac_cv_broken_nice=no],
[ac_cv_broken_nice=no])])
if test "$ac_cv_broken_nice" = yes
then
  AC_DEFINE(HAVE_BROKEN_NICE, 1,
  [Define if nice() returns success/failure instead of the new priority.])
fi

AC_CACHE_CHECK([for broken poll()], [ac_cv_broken_poll],
AC_RUN_IFELSE([AC_LANG_SOURCE([[
#include <poll.h>
#include <unistd.h>

int main(void)
{
    struct pollfd poll_struct = { 42, POLLIN|POLLPRI|POLLOUT, 0 };
    int poll_test;

    close (42);

    poll_test = poll(&poll_struct, 1, 0);
    if (poll_test < 0)
        return 0;
    else if (poll_test == 0 && poll_struct.revents != POLLNVAL)
        return 0;
    else
        return 1;
}
]])],
[ac_cv_broken_poll=yes],
[ac_cv_broken_poll=no],
[ac_cv_broken_poll=no]))
if test "$ac_cv_broken_poll" = yes
then
  AC_DEFINE(HAVE_BROKEN_POLL, 1,
      [Define if poll() sets errno on invalid file descriptors.])
fi

# check tzset(3) exists and works like we expect it to
AC_CACHE_CHECK([for working tzset()], [ac_cv_working_tzset], [
AC_RUN_IFELSE([AC_LANG_SOURCE([[
#include <stdlib.h>
#include <time.h>
#include <string.h>

#if HAVE_TZNAME
extern char *tzname[];
#endif

int main(void)
{
	/* Note that we need to ensure that not only does tzset(3)
	   do 'something' with localtime, but it works as documented
	   in the library reference and as expected by the test suite.
	   This includes making sure that tzname is set properly if
	   tm->tm_zone does not exist since it is the alternative way
	   of getting timezone info.

	   Red Hat 6.2 doesn't understand the southern hemisphere
	   after New Year's Day.
	*/

	time_t groundhogday = 1044144000; /* GMT-based */
	time_t midyear = groundhogday + (365 * 24 * 3600 / 2);

	putenv("TZ=UTC+0");
	tzset();
	if (localtime(&groundhogday)->tm_hour != 0)
	    exit(1);
#if HAVE_TZNAME
	/* For UTC, tzname[1] is sometimes "", sometimes "   " */
	if (strcmp(tzname[0], "UTC") ||
		(tzname[1][0] != 0 && tzname[1][0] != ' '))
	    exit(1);
#endif

	putenv("TZ=EST+5EDT,M4.1.0,M10.5.0");
	tzset();
	if (localtime(&groundhogday)->tm_hour != 19)
	    exit(1);
#if HAVE_TZNAME
	if (strcmp(tzname[0], "EST") || strcmp(tzname[1], "EDT"))
	    exit(1);
#endif

	putenv("TZ=AEST-10AEDT-11,M10.5.0,M3.5.0");
	tzset();
	if (localtime(&groundhogday)->tm_hour != 11)
	    exit(1);
#if HAVE_TZNAME
	if (strcmp(tzname[0], "AEST") || strcmp(tzname[1], "AEDT"))
	    exit(1);
#endif

#if HAVE_STRUCT_TM_TM_ZONE
	if (strcmp(localtime(&groundhogday)->tm_zone, "AEDT"))
	    exit(1);
	if (strcmp(localtime(&midyear)->tm_zone, "AEST"))
	    exit(1);
#endif

	exit(0);
}
]])],
[ac_cv_working_tzset=yes],
[ac_cv_working_tzset=no],
[ac_cv_working_tzset=no])])
if test "$ac_cv_working_tzset" = yes
then
  AC_DEFINE(HAVE_WORKING_TZSET, 1,
  [Define if tzset() actually switches the local timezone in a meaningful way.])
fi

# Look for subsecond timestamps in struct stat
AC_CACHE_CHECK([for tv_nsec in struct stat], [ac_cv_stat_tv_nsec],
AC_COMPILE_IFELSE([AC_LANG_PROGRAM([[#include <sys/stat.h>]], [[
struct stat st;
st.st_mtim.tv_nsec = 1;
]])],
[ac_cv_stat_tv_nsec=yes],
[ac_cv_stat_tv_nsec=no]))
if test "$ac_cv_stat_tv_nsec" = yes
then
  AC_DEFINE(HAVE_STAT_TV_NSEC, 1,
  [Define if you have struct stat.st_mtim.tv_nsec])
fi

# Look for BSD style subsecond timestamps in struct stat
AC_CACHE_CHECK([for tv_nsec2 in struct stat], [ac_cv_stat_tv_nsec2],
AC_COMPILE_IFELSE([AC_LANG_PROGRAM([[#include <sys/stat.h>]], [[
struct stat st;
st.st_mtimespec.tv_nsec = 1;
]])],
[ac_cv_stat_tv_nsec2=yes],
[ac_cv_stat_tv_nsec2=no]))
if test "$ac_cv_stat_tv_nsec2" = yes
then
  AC_DEFINE(HAVE_STAT_TV_NSEC2, 1,
  [Define if you have struct stat.st_mtimensec])
fi

dnl check for ncurses/ncursesw and panel/panelw
dnl NOTE: old curses is not detected.
dnl have_curses=[no, ncursesw, ncurses]
dnl have_panel=[no, panelw, panel]
have_curses=no
have_panel=no

AH_TEMPLATE([HAVE_NCURSESW], [Define to 1 if you have the `ncursesw' library.])
AC_CHECK_HEADERS([curses.h ncurses.h])

AS_VAR_IF([ac_cv_header_ncurses_h], [yes], [
  if test "$ac_sys_system" != "Darwin"; then
    dnl On macOS, there is no separate /usr/lib/libncursesw nor libpanelw.
    PKG_CHECK_MODULES([CURSES], [ncursesw], [
      AC_DEFINE([HAVE_NCURSESW], [1])
      have_curses=ncursesw
    ], [
      WITH_SAVE_ENV([
        AC_CHECK_LIB([ncursesw], [initscr], [
          AC_DEFINE([HAVE_NCURSESW], [1])
          have_curses=ncursesw
          CURSES_CFLAGS=${CURSES_CFLAGS-""}
          CURSES_LIBS=${CURSES_LIBS-"-lncursesw"}
        ])
      ])
    ])
  fi

  AS_VAR_IF([have_curses], [no], [
    PKG_CHECK_MODULES([CURSES], [ncurses], [
      have_curses=ncurses
    ], [
      WITH_SAVE_ENV([
        AC_CHECK_LIB([ncurses], [initscr], [
          have_curses=ncurses
          CURSES_CFLAGS=${CURSES_CFLAGS-""}
          CURSES_LIBS=${CURSES_LIBS-"-lncurses"}
        ])
      ])
    ])
  ])

])dnl ac_cv_header_ncurses_h = yes

dnl remove _XOPEN_SOURCE macro from curses cflags. pyconfig.h sets
dnl the macro to 700.
CURSES_CFLAGS=$(echo $CURSES_CFLAGS | sed 's/-D_XOPEN_SOURCE=600//g')

if test "$have_curses" = no -a "$ac_sys_system" = "Darwin"; then
  dnl On macOS, there is no separate /usr/lib/libncursesw nor libpanelw.
  dnl If we are here, we found a locally-supplied version of libncursesw.
  dnl There should also be a libpanelw.
  dnl _XOPEN_SOURCE defines are usually excluded for macOS, but we need
  dnl _XOPEN_SOURCE_EXTENDED here for ncurses wide char support.

  AS_VAR_APPEND([CURSES_CFLAGS], [" -D_XOPEN_SOURCE_EXTENDED=1"])
  AC_DEFINE([HAVE_NCURSESW], [1])
fi

dnl TODO: detect "curses" and special cases tinfo, terminfo, or termcap

AC_MSG_CHECKING([curses module flags])
AS_VAR_IF([have_curses], [no], [
  AC_MSG_RESULT([no])
], [
  AC_MSG_RESULT([$have_curses (CFLAGS: $CURSES_CFLAGS, LIBS: $CURSES_LIBS)])
])

dnl check for ncurses' panel/panelw library
AC_CHECK_HEADERS([panel.h])

AS_VAR_IF([ac_cv_header_panel_h], [yes], [

  if test "$ac_sys_system" != "Darwin"; then
    dnl On macOS, there is no separate /usr/lib/libncursesw nor libpanelw.
    AS_VAR_IF([have_curses], [ncursesw], [
      PKG_CHECK_MODULES([PANEL], [panelw], [
        have_panel=panelw
      ], [
        WITH_SAVE_ENV([
          AC_CHECK_LIB([panelw], [update_panels], [
            have_panel=panelw
            PANEL_CFLAGS=${PANEL_CFLAGS-""}
            PANEL_LIBS=${PANEL_LIBS-"-lpanelw"}
          ])
        ])
      ])
    ])
  fi

  AS_VAR_IF([have_curses], [ncurses], [
    PKG_CHECK_MODULES([PANEL], [panel], [
      have_panel=panel
    ], [
      WITH_SAVE_ENV([
        AC_CHECK_LIB([panel], [update_panels], [
          have_panel=panel
          PANEL_CFLAGS=${PANEL_CFLAGS-""}
          PANEL_LIBS=${PANEL_LIBS-"-lpanel"}
        ])
      ])
    ])
  ])

])dnl ac_cv_header_panel_h = yes

dnl pyconfig.h defines _XOPEN_SOURCE=700
PANEL_CFLAGS=$(echo $PANEL_CFLAGS | sed 's/-D_XOPEN_SOURCE=600//g')

AC_MSG_CHECKING([panel flags])
AS_VAR_IF([have_panel], [no], [
  AC_MSG_RESULT([no])
], [
  AC_MSG_RESULT([$have_panel (CFLAGS: $PANEL_CFLAGS, LIBS: $PANEL_LIBS)])
])

# first curses header check
ac_save_cppflags="$CPPFLAGS"
if test "$cross_compiling" = no; then
  CPPFLAGS="$CPPFLAGS -I/usr/include/ncursesw"
fi

# On Solaris, term.h requires curses.h
AC_CHECK_HEADERS(term.h,,,[
#ifdef HAVE_CURSES_H
#include <curses.h>
#endif
])

# On HP/UX 11.0, mvwdelch is a block with a return statement
AC_CACHE_CHECK([whether mvwdelch is an expression], [ac_cv_mvwdelch_is_expression],
AC_COMPILE_IFELSE([AC_LANG_PROGRAM([[#include <curses.h>]], [[
  int rtn;
  rtn = mvwdelch(0,0,0);
]])],
[ac_cv_mvwdelch_is_expression=yes],
[ac_cv_mvwdelch_is_expression=no]))

if test "$ac_cv_mvwdelch_is_expression" = yes
then
  AC_DEFINE(MVWDELCH_IS_EXPRESSION, 1,
  [Define if mvwdelch in curses.h is an expression.])
fi

# Issue #25720: ncurses has introduced the NCURSES_OPAQUE symbol making opaque
# structs since version 5.7.  If the macro is defined as zero before including
# [n]curses.h, ncurses will expose fields of the structs regardless of the
# configuration.
AC_CACHE_CHECK([whether WINDOW has _flags], [ac_cv_window_has_flags],
AC_COMPILE_IFELSE([AC_LANG_PROGRAM([[
  #define NCURSES_OPAQUE 0
  #include <curses.h>
]], [[
  WINDOW *w;
  w->_flags = 0;
]])],
[ac_cv_window_has_flags=yes],
[ac_cv_window_has_flags=no]))


if test "$ac_cv_window_has_flags" = yes
then
  AC_DEFINE(WINDOW_HAS_FLAGS, 1,
  [Define if WINDOW in curses.h offers a field _flags.])
fi

dnl PY_CHECK_CURSES_FUNC(FUNCTION)
AC_DEFUN([PY_CHECK_CURSES_FUNC],
[ AS_VAR_PUSHDEF([py_var], [ac_cv_lib_curses_$1])
  AS_VAR_PUSHDEF([py_define], [HAVE_CURSES_]m4_toupper($1))
  AC_CACHE_CHECK(
    [for curses function $1],
    [py_var],
    [AC_COMPILE_IFELSE(
      [AC_LANG_PROGRAM(
        [#include <curses.h>], [
        #ifndef $1
        void *x=$1
        #endif
      ])],
      [AS_VAR_SET([py_var], [yes])],
      [AS_VAR_SET([py_var], [no])])]
  )
  AS_VAR_IF(
    [py_var],
    [yes],
    [AC_DEFINE([py_define], [1], [Define if you have the '$1' function.])])
  AS_VAR_POPDEF([py_var])
  AS_VAR_POPDEF([py_define])
])

PY_CHECK_CURSES_FUNC([is_pad])
PY_CHECK_CURSES_FUNC([is_term_resized])
PY_CHECK_CURSES_FUNC([resize_term])
PY_CHECK_CURSES_FUNC([resizeterm])
PY_CHECK_CURSES_FUNC([immedok])
PY_CHECK_CURSES_FUNC([syncok])
PY_CHECK_CURSES_FUNC([wchgat])
PY_CHECK_CURSES_FUNC([filter])
PY_CHECK_CURSES_FUNC([has_key])
PY_CHECK_CURSES_FUNC([typeahead])
PY_CHECK_CURSES_FUNC([use_env])
CPPFLAGS=$ac_save_cppflags

AC_MSG_NOTICE([checking for device files])

dnl NOTE: Inform user how to proceed with files when cross compiling.
if test "x$cross_compiling" = xyes; then
  if test "${ac_cv_file__dev_ptmx+set}" != set; then
    AC_MSG_CHECKING([for /dev/ptmx])
    AC_MSG_RESULT([not set])
    AC_MSG_ERROR([set ac_cv_file__dev_ptmx to yes/no in your CONFIG_SITE file when cross compiling])
  fi
  if test "${ac_cv_file__dev_ptc+set}" != set; then
    AC_MSG_CHECKING([for /dev/ptc])
    AC_MSG_RESULT([not set])
    AC_MSG_ERROR([set ac_cv_file__dev_ptc to yes/no in your CONFIG_SITE file when cross compiling])
  fi
fi

AC_CHECK_FILE(/dev/ptmx, [], [])
if test "x$ac_cv_file__dev_ptmx" = xyes; then
  AC_DEFINE(HAVE_DEV_PTMX, 1,
  [Define to 1 if you have the /dev/ptmx device file.])
fi
AC_CHECK_FILE(/dev/ptc, [], [])
if test "x$ac_cv_file__dev_ptc" = xyes; then
  AC_DEFINE(HAVE_DEV_PTC, 1,
  [Define to 1 if you have the /dev/ptc device file.])
fi

if test $ac_sys_system = Darwin
then
	LIBS="$LIBS -framework CoreFoundation"
fi

AC_CHECK_TYPE(socklen_t,,
  AC_DEFINE(socklen_t,int,
            [Define to `int' if <sys/socket.h> does not define.]),[
#ifdef HAVE_SYS_TYPES_H
#include <sys/types.h>
#endif
#ifdef HAVE_SYS_SOCKET_H
#include <sys/socket.h>
#endif
])

AC_CACHE_CHECK([for broken mbstowcs], [ac_cv_broken_mbstowcs],
AC_RUN_IFELSE([AC_LANG_SOURCE([[
#include <stddef.h>
#include <stdio.h>
#include <stdlib.h>
int main(void) {
    size_t len = -1;
    const char *str = "text";
    len = mbstowcs(NULL, str, 0);
    return (len != 4);
}
]])],
[ac_cv_broken_mbstowcs=no],
[ac_cv_broken_mbstowcs=yes],
[ac_cv_broken_mbstowcs=no]))
if test "$ac_cv_broken_mbstowcs" = yes
then
  AC_DEFINE(HAVE_BROKEN_MBSTOWCS, 1,
  [Define if mbstowcs(NULL, "text", 0) does not return the number of
   wide chars that would be converted.])
fi

# Check for --with-computed-gotos
AC_MSG_CHECKING(for --with-computed-gotos)
AC_ARG_WITH(computed-gotos,
            AS_HELP_STRING([--with-computed-gotos],
                           [enable computed gotos in evaluation loop (enabled by default on supported compilers)]),
[
if test "$withval" = yes
then
  AC_DEFINE(USE_COMPUTED_GOTOS, 1,
  [Define if you want to use computed gotos in ceval.c.])
  AC_MSG_RESULT(yes)
fi
if test "$withval" = no
then
  AC_DEFINE(USE_COMPUTED_GOTOS, 0,
  [Define if you want to use computed gotos in ceval.c.])
  AC_MSG_RESULT(no)
fi
],
[AC_MSG_RESULT(no value specified)])

AC_CACHE_CHECK([whether $CC supports computed gotos], [ac_cv_computed_gotos],
AC_RUN_IFELSE([AC_LANG_SOURCE([[[
int main(int argc, char **argv)
{
    static void *targets[1] = { &&LABEL1 };
    goto LABEL2;
LABEL1:
    return 0;
LABEL2:
    goto *targets[0];
    return 1;
}
]]])],
[ac_cv_computed_gotos=yes],
[ac_cv_computed_gotos=no],
[if test "${with_computed_gotos+set}" = set; then
   ac_cv_computed_gotos="$with_computed_gotos -- configured --with(out)-computed-gotos"
 else
   ac_cv_computed_gotos=no
 fi]))
case "$ac_cv_computed_gotos" in yes*)
  AC_DEFINE(HAVE_COMPUTED_GOTOS, 1,
  [Define if the C compiler supports computed gotos.])
esac

case $ac_sys_system in
AIX*)
  AC_DEFINE(HAVE_BROKEN_PIPE_BUF, 1, [Define if the system reports an invalid PIPE_BUF value.]) ;;
esac


AC_SUBST(THREADHEADERS)

for h in `(cd $srcdir;echo Python/thread_*.h)`
do
  THREADHEADERS="$THREADHEADERS \$(srcdir)/$h"
done

AC_SUBST(SRCDIRS)
SRCDIRS="\
  Modules \
  Modules/_blake2 \
  Modules/_ctypes \
  Modules/_decimal \
  Modules/_decimal/libmpdec \
  Modules/_hacl \
  Modules/_io \
  Modules/_multiprocessing \
  Modules/_sha3 \
  Modules/_sqlite \
  Modules/_sre \
  Modules/_testcapi \
  Modules/_xxtestfuzz \
  Modules/cjkcodecs \
  Modules/expat \
  Objects \
  Parser \
  Programs \
  Python \
  Python/frozen_modules \
  Python/deepfreeze"
AC_MSG_CHECKING(for build directories)
for dir in $SRCDIRS; do
    if test ! -d $dir; then
        mkdir $dir
    fi
done
AC_MSG_RESULT(done)

# Availability of -O2:
AC_CACHE_CHECK([for -O2], [ac_cv_compile_o2], [
saved_cflags="$CFLAGS"
CFLAGS="-O2"
AC_COMPILE_IFELSE([AC_LANG_PROGRAM([], [])], [ac_cv_compile_o2=yes], [ac_cv_compile_o2=no])
CFLAGS="$saved_cflags"
])

# _FORTIFY_SOURCE wrappers for memmove and bcopy are incorrect:
# http://sourceware.org/ml/libc-alpha/2010-12/msg00009.html
AC_MSG_CHECKING(for glibc _FORTIFY_SOURCE/memmove bug)
saved_cflags="$CFLAGS"
CFLAGS="-O2 -D_FORTIFY_SOURCE=2"
if test "$ac_cv_compile_o2" = no; then
    CFLAGS=""
fi
AC_RUN_IFELSE([AC_LANG_SOURCE([[
#include <stdio.h>
#include <stdlib.h>
#include <string.h>
void foo(void *p, void *q) { memmove(p, q, 19); }
int main(void) {
  char a[32] = "123456789000000000";
  foo(&a[9], a);
  if (strcmp(a, "123456789123456789000000000") != 0)
    return 1;
  foo(a, &a[9]);
  if (strcmp(a, "123456789000000000") != 0)
    return 1;
  return 0;
}
]])],
[have_glibc_memmove_bug=no],
[have_glibc_memmove_bug=yes],
[have_glibc_memmove_bug=undefined])
CFLAGS="$saved_cflags"
AC_MSG_RESULT($have_glibc_memmove_bug)
if test "$have_glibc_memmove_bug" = yes; then
    AC_DEFINE(HAVE_GLIBC_MEMMOVE_BUG, 1,
    [Define if glibc has incorrect _FORTIFY_SOURCE wrappers
     for memmove and bcopy.])
fi

if test "$ac_cv_gcc_asm_for_x87" = yes; then
    # Some versions of gcc miscompile inline asm:
    # http://gcc.gnu.org/bugzilla/show_bug.cgi?id=46491
    # http://gcc.gnu.org/ml/gcc/2010-11/msg00366.html
    case $CC in
        *gcc*)
            AC_MSG_CHECKING(for gcc ipa-pure-const bug)
            saved_cflags="$CFLAGS"
            CFLAGS="-O2"
            AC_RUN_IFELSE([AC_LANG_SOURCE([[
            __attribute__((noinline)) int
            foo(int *p) {
              int r;
              asm ( "movl \$6, (%1)\n\t"
                    "xorl %0, %0\n\t"
                    : "=r" (r) : "r" (p) : "memory"
              );
              return r;
            }
            int main(void) {
              int p = 8;
              if ((foo(&p) ? : p) != 6)
                return 1;
              return 0;
            }
            ]])],
            [have_ipa_pure_const_bug=no],
            [have_ipa_pure_const_bug=yes],
            [have_ipa_pure_const_bug=undefined])
            CFLAGS="$saved_cflags"
            AC_MSG_RESULT($have_ipa_pure_const_bug)
            if test "$have_ipa_pure_const_bug" = yes; then
                AC_DEFINE(HAVE_IPA_PURE_CONST_BUG, 1,
                          [Define if gcc has the ipa-pure-const bug.])
            fi
        ;;
    esac
fi

# Check for stdatomic.h
AC_CACHE_CHECK([for stdatomic.h], [ac_cv_header_stdatomic_h], [
AC_LINK_IFELSE(
[
  AC_LANG_SOURCE([[
    #include <stdatomic.h>
    atomic_int int_var;
    atomic_uintptr_t uintptr_var;
    int main(void) {
      atomic_store_explicit(&int_var, 5, memory_order_relaxed);
      atomic_store_explicit(&uintptr_var, 0, memory_order_relaxed);
      int loaded_value = atomic_load_explicit(&int_var, memory_order_seq_cst);
      return 0;
    }
  ]])
],[ac_cv_header_stdatomic_h=yes],[ac_cv_header_stdatomic_h=no])
])

AS_VAR_IF([ac_cv_header_stdatomic_h], [yes], [
    AC_DEFINE(HAVE_STD_ATOMIC, 1,
              [Has stdatomic.h with atomic_int and atomic_uintptr_t])
])

# Check for GCC >= 4.7 and clang __atomic builtin functions
AC_CACHE_CHECK([for builtin __atomic_load_n and __atomic_store_n functions], [ac_cv_builtin_atomic], [
AC_LINK_IFELSE(
[
  AC_LANG_SOURCE([[
    int val;
    int main(void) {
      __atomic_store_n(&val, 1, __ATOMIC_SEQ_CST);
      (void)__atomic_load_n(&val, __ATOMIC_SEQ_CST);
      return 0;
    }
  ]])
],[ac_cv_builtin_atomic=yes],[ac_cv_builtin_atomic=no])
])

AS_VAR_IF([ac_cv_builtin_atomic], [yes], [
    AC_DEFINE(HAVE_BUILTIN_ATOMIC, 1, [Has builtin __atomic_load_n() and __atomic_store_n() functions])
])

# ensurepip option
AC_MSG_CHECKING(for ensurepip)
AC_ARG_WITH(ensurepip,
    [AS_HELP_STRING([--with-ensurepip@<:@=install|upgrade|no@:>@],
        ["install" or "upgrade" using bundled pip (default is upgrade)])],
    [],
    [
      AS_CASE([$ac_sys_system],
        [Emscripten], [with_ensurepip=no],
        [WASI], [with_ensurepip=no],
        [with_ensurepip=upgrade]
      )
    ])
AS_CASE($with_ensurepip,
    [yes|upgrade],[ENSUREPIP=upgrade],
    [install],[ENSUREPIP=install],
    [no],[ENSUREPIP=no],
    [AC_MSG_ERROR([--with-ensurepip=upgrade|install|no])])
AC_MSG_RESULT($ENSUREPIP)
AC_SUBST(ENSUREPIP)

# check if the dirent structure of a d_type field and DT_UNKNOWN is defined
AC_CACHE_CHECK([if the dirent structure of a d_type field], [ac_cv_dirent_d_type], [
AC_LINK_IFELSE(
[
  AC_LANG_SOURCE([[
    #include <dirent.h>

    int main(void) {
      struct dirent entry;
      return entry.d_type == DT_UNKNOWN;
    }
  ]])
],[ac_cv_dirent_d_type=yes],[ac_cv_dirent_d_type=no])
])

AS_VAR_IF([ac_cv_dirent_d_type], [yes], [
    AC_DEFINE(HAVE_DIRENT_D_TYPE, 1,
              [Define to 1 if the dirent structure has a d_type field])
])

# check if the Linux getrandom() syscall is available
AC_CACHE_CHECK([for the Linux getrandom() syscall], [ac_cv_getrandom_syscall], [
AC_LINK_IFELSE(
[
  AC_LANG_SOURCE([[
    #include <stddef.h>
    #include <unistd.h>
    #include <sys/syscall.h>
    #include <linux/random.h>

    int main(void) {
        char buffer[1];
        const size_t buflen = sizeof(buffer);
        const int flags = GRND_NONBLOCK;
        /* ignore the result, Python checks for ENOSYS and EAGAIN at runtime */
        (void)syscall(SYS_getrandom, buffer, buflen, flags);
        return 0;
    }
  ]])
],[ac_cv_getrandom_syscall=yes],[ac_cv_getrandom_syscall=no])
])

AS_VAR_IF([ac_cv_getrandom_syscall], [yes], [
    AC_DEFINE(HAVE_GETRANDOM_SYSCALL, 1,
              [Define to 1 if the Linux getrandom() syscall is available])
])

# check if the getrandom() function is available
# the test was written for the Solaris function of <sys/random.h>
AC_CACHE_CHECK([for the getrandom() function], [ac_cv_func_getrandom], [
AC_LINK_IFELSE(
[
  AC_LANG_SOURCE([[
    #include <stddef.h>
    #include <sys/random.h>

    int main(void) {
        char buffer[1];
        const size_t buflen = sizeof(buffer);
        const int flags = 0;
        /* ignore the result, Python checks for ENOSYS at runtime */
        (void)getrandom(buffer, buflen, flags);
        return 0;
    }
  ]])
],[ac_cv_func_getrandom=yes],[ac_cv_func_getrandom=no])
])

AS_VAR_IF([ac_cv_func_getrandom], [yes], [
    AC_DEFINE(HAVE_GETRANDOM, 1,
              [Define to 1 if the getrandom() function is available])
])

# checks for POSIX shared memory, used by Modules/_multiprocessing/posixshmem.c
# shm_* may only be available if linking against librt
POSIXSHMEM_CFLAGS='-I$(srcdir)/Modules/_multiprocessing'
WITH_SAVE_ENV([
  AC_SEARCH_LIBS([shm_open], [rt])
  AS_VAR_IF([ac_cv_search_shm_open], [-lrt], [POSIXSHMEM_LIBS="-lrt"])

  dnl Temporarily override ac_includes_default for AC_CHECK_FUNCS below.
  _SAVE_VAR([ac_includes_default])
  ac_includes_default="\
  ${ac_includes_default}
  #ifndef __cplusplus
  #  ifdef HAVE_SYS_MMAN_H
  #    include <sys/mman.h>
  #  endif
  #endif
  "
  AC_CHECK_FUNCS([shm_open shm_unlink], [have_posix_shmem=yes], [have_posix_shmem=no])
  _RESTORE_VAR([ac_includes_default])
])

# Check for usable OpenSSL
AX_CHECK_OPENSSL([have_openssl=yes],[have_openssl=no])

# rpath to libssl and libcrypto
AS_VAR_IF([GNULD], [yes], [
  rpath_arg="-Wl,--enable-new-dtags,-rpath="
], [
  rpath_arg="-Wl,-rpath="
])

AC_MSG_CHECKING(for --with-openssl-rpath)
AC_ARG_WITH(openssl-rpath,
    AS_HELP_STRING([--with-openssl-rpath=@<:@DIR|auto|no@:>@],
                   [Set runtime library directory (rpath) for OpenSSL libraries,
                    no (default): don't set rpath,
                    auto: auto-detect rpath from --with-openssl and pkg-config,
                    DIR: set an explicit rpath
                   ]),
    [],
    [with_openssl_rpath=no]
)
AS_CASE($with_openssl_rpath,
    [auto|yes], [
      OPENSSL_RPATH=auto
      dnl look for linker directories
      for arg in "$OPENSSL_LDFLAGS"; do
        AS_CASE([$arg],
          [-L*], [OPENSSL_LDFLAGS_RPATH="$OPENSSL_LDFLAGS_RPATH ${rpath_arg}$(echo $arg | cut -c3-)"]
        )
      done
    ],
    [no], [OPENSSL_RPATH=],
    [AS_IF(
        [test -d "$with_openssl_rpath"],
        [
          OPENSSL_RPATH="$with_openssl_rpath"
          OPENSSL_LDFLAGS_RPATH="${rpath_arg}$with_openssl_rpath"
        ],
        AC_MSG_ERROR([--with-openssl-rpath "$with_openssl_rpath" is not a directory]))
    ]
)
AC_MSG_RESULT($OPENSSL_RPATH)

# This static linking is NOT OFFICIALLY SUPPORTED and not advertised.
# Requires static OpenSSL build with position-independent code. Some features
# like DSO engines or external OSSL providers don't work. Only tested with GCC
# and clang on X86_64.
AS_VAR_IF([PY_UNSUPPORTED_OPENSSL_BUILD], [static], [
  AC_MSG_CHECKING([for unsupported static openssl build])
  new_OPENSSL_LIBS=
  for arg in $OPENSSL_LIBS; do
    AS_CASE([$arg],
      [-l*], [
        libname=$(echo $arg | cut -c3-)
        new_OPENSSL_LIBS="$new_OPENSSL_LIBS -l:lib${libname}.a -Wl,--exclude-libs,lib${libname}.a"
      ],
      [new_OPENSSL_LIBS="$new_OPENSSL_LIBS $arg"]
    )
  done
  dnl include libz for OpenSSL build flavors with compression support
  OPENSSL_LIBS="$new_OPENSSL_LIBS $ZLIB_LIBS"
  AC_MSG_RESULT([$OPENSSL_LIBS])
])

dnl AX_CHECK_OPENSSL does not export libcrypto-only libs
LIBCRYPTO_LIBS=
for arg in $OPENSSL_LIBS; do
  AS_CASE([$arg],
    [-l*ssl*|-Wl*ssl*], [],
    [LIBCRYPTO_LIBS="$LIBCRYPTO_LIBS $arg"]
  )
done

# check if OpenSSL libraries work as expected
WITH_SAVE_ENV([
  LIBS="$LIBS $OPENSSL_LIBS"
  CFLAGS="$CFLAGS $OPENSSL_INCLUDES"
  LDFLAGS="$LDFLAGS $OPENSSL_LDFLAGS $OPENSSL_LDFLAGS_RPATH"

  AC_CACHE_CHECK([whether OpenSSL provides required ssl module APIs], [ac_cv_working_openssl_ssl], [
    AC_LINK_IFELSE([AC_LANG_PROGRAM([
      #include <openssl/opensslv.h>
      #include <openssl/ssl.h>
      #if OPENSSL_VERSION_NUMBER < 0x10101000L
        #error "OpenSSL >= 1.1.1 is required"
      #endif
      static void keylog_cb(const SSL *ssl, const char *line) {}
    ], [
      SSL_CTX *ctx = SSL_CTX_new(TLS_client_method());
      SSL_CTX_set_keylog_callback(ctx, keylog_cb);
      SSL *ssl = SSL_new(ctx);
      X509_VERIFY_PARAM *param = SSL_get0_param(ssl);
      X509_VERIFY_PARAM_set1_host(param, "python.org", 0);
      SSL_free(ssl);
      SSL_CTX_free(ctx);
    ])], [ac_cv_working_openssl_ssl=yes], [ac_cv_working_openssl_ssl=no])
  ])
])

WITH_SAVE_ENV([
  LIBS="$LIBS $LIBCRYPTO_LIBS"
  CFLAGS="$CFLAGS $OPENSSL_INCLUDES"
  LDFLAGS="$LDFLAGS $OPENSSL_LDFLAGS $OPENSSL_LDFLAGS_RPATH"

  AC_CACHE_CHECK([whether OpenSSL provides required hashlib module APIs], [ac_cv_working_openssl_hashlib], [
    AC_LINK_IFELSE([AC_LANG_PROGRAM([
      #include <openssl/opensslv.h>
      #include <openssl/evp.h>
      #if OPENSSL_VERSION_NUMBER < 0x10101000L
        #error "OpenSSL >= 1.1.1 is required"
      #endif
    ], [
      OBJ_nid2sn(NID_md5);
      OBJ_nid2sn(NID_sha1);
      OBJ_nid2sn(NID_sha3_512);
      OBJ_nid2sn(NID_blake2b512);
      EVP_PBE_scrypt(NULL, 0, NULL, 0, 2, 8, 1, 0, NULL, 0);
    ])], [ac_cv_working_openssl_hashlib=yes], [ac_cv_working_openssl_hashlib=no])
  ])
])

# ssl module default cipher suite string
AH_TEMPLATE(PY_SSL_DEFAULT_CIPHERS,
  [Default cipher suites list for ssl module.
   1: Python's preferred selection, 2: leave OpenSSL defaults untouched, 0: custom string])
AH_TEMPLATE(PY_SSL_DEFAULT_CIPHER_STRING,
  [Cipher suite string for PY_SSL_DEFAULT_CIPHERS=0]
)

AC_MSG_CHECKING(for --with-ssl-default-suites)
AC_ARG_WITH(ssl-default-suites,
            AS_HELP_STRING([--with-ssl-default-suites=@<:@python|openssl|STRING@:>@],
                           [override default cipher suites string,
                            python: use Python's preferred selection (default),
                            openssl: leave OpenSSL's defaults untouched,
                            STRING: use a custom string,
                            python and STRING also set TLS 1.2 as minimum TLS version]),
[
AC_MSG_RESULT($withval)
case "$withval" in
    python)
        AC_DEFINE(PY_SSL_DEFAULT_CIPHERS, 1)
        ;;
    openssl)
        AC_DEFINE(PY_SSL_DEFAULT_CIPHERS, 2)
        ;;
    *)
        AC_DEFINE(PY_SSL_DEFAULT_CIPHERS, 0)
        AC_DEFINE_UNQUOTED(PY_SSL_DEFAULT_CIPHER_STRING, "$withval")
        ;;
esac
],
[
AC_MSG_RESULT(python)
AC_DEFINE(PY_SSL_DEFAULT_CIPHERS, 1)
])

# builtin hash modules
default_hashlib_hashes="md5,sha1,sha2,sha3,blake2"
AC_DEFINE([PY_BUILTIN_HASHLIB_HASHES], [], [enabled builtin hash modules]
)
AC_MSG_CHECKING(for --with-builtin-hashlib-hashes)
AC_ARG_WITH(builtin-hashlib-hashes,
            AS_HELP_STRING([--with-builtin-hashlib-hashes=md5,sha1,sha2,sha3,blake2],
                           [builtin hash modules,
                            md5, sha1, sha2, sha3 (with shake), blake2]),
[
  AS_CASE([$with_builtin_hashlib_hashes],
    [yes], [with_builtin_hashlib_hashes=$default_hashlib_hashes],
    [no], [with_builtin_hashlib_hashes=""]
  )
], [with_builtin_hashlib_hashes=$default_hashlib_hashes])

AC_MSG_RESULT($with_builtin_hashlib_hashes)
AC_DEFINE_UNQUOTED(PY_BUILTIN_HASHLIB_HASHES, "$with_builtin_hashlib_hashes")

as_save_IFS=$IFS
IFS=,
for builtin_hash in $with_builtin_hashlib_hashes; do
    AS_CASE($builtin_hash,
      [md5], [with_builtin_md5=yes],
      [sha1], [with_builtin_sha1=yes],
      [sha2], [with_builtin_sha2=yes],
      [sha3], [with_builtin_sha3=yes],
      [blake2], [with_builtin_blake2=yes]
    )
done
IFS=$as_save_IFS

dnl libb2 for blake2. _blake2 module falls back to vendored copy.
AS_VAR_IF([with_builtin_blake2], [yes], [
  PKG_CHECK_MODULES([LIBB2], [libb2], [
    have_libb2=yes
    AC_DEFINE([HAVE_LIBB2], [1],
              [Define to 1 if you want to build _blake2 module with libb2])
  ], [have_libb2=no])
])

# Check whether to disable test modules. Once set, setup.py will not build
# test extension modules and "make install" will not install test suites.
AC_MSG_CHECKING([for --disable-test-modules])
AC_ARG_ENABLE([test-modules],
  [AS_HELP_STRING([--disable-test-modules], [don't build nor install test modules])], [
  AS_VAR_IF([enable_test_modules], [yes], [TEST_MODULES=yes], [TEST_MODULES=no])
], [
  AS_CASE([$ac_sys_system/$ac_sys_emscripten_target],
    [Emscripten/browser*], [TEST_MODULES=no],
    [TEST_MODULES=yes]
  )
])
AC_MSG_RESULT([$TEST_MODULES])
AC_SUBST([TEST_MODULES])

AC_DEFUN([PY_STDLIB_MOD_SET_NA], [
  m4_foreach([mod], [$@], [
    AS_VAR_SET([py_cv_module_]mod, [n/a])])
])

# stdlib not available
dnl Modules that are not available on some platforms
dnl AIX has shadow passwords, but access is not via getspent()
dnl VxWorks does not provide crypt() function
AS_CASE([$ac_sys_system],
  [AIX], [PY_STDLIB_MOD_SET_NA([_scproxy], [spwd])],
  [VxWorks*], [PY_STDLIB_MOD_SET_NA([_scproxy], [_crypt], [termios], [grp])],
  [Darwin], [PY_STDLIB_MOD_SET_NA([ossaudiodev], [spwd])],
  [CYGWIN*], [PY_STDLIB_MOD_SET_NA([_scproxy], [nis])],
  [QNX*], [PY_STDLIB_MOD_SET_NA([_scproxy], [nis])],
  [FreeBSD*], [PY_STDLIB_MOD_SET_NA([_scproxy], [spwd])],
  [Emscripten|WASI], [
    dnl subprocess and multiprocessing are not supported (no fork syscall).
    dnl curses and tkinter user interface are not available.
    dnl dbm and gdbm aren't available, too.
    dnl Emscripten and WASI provide only stubs for pwd, grp APIs.
    dnl resource functions (get/setrusage) are stubs, too.
    PY_STDLIB_MOD_SET_NA(
      [_curses],
      [_curses_panel],
      [_dbm],
      [_gdbm],
      [_multiprocessing],
      [_posixshmem],
      [_posixsubprocess],
      [_scproxy],
      [_tkinter],
      [_xxsubinterpreters],
      [_xxinterpchannels],
      [grp],
      [nis],
      [ossaudiodev],
      [pwd],
      [resource],
      [spwd],
      [syslog],
    )
    AS_CASE([$ac_sys_system/$ac_sys_emscripten_target],
      [Emscripten/browser*], [
        dnl These modules are not particularly useful in browsers.
        PY_STDLIB_MOD_SET_NA(
          [fcntl],
          [readline],
          [termios],
        )
      ],
      [Emscripten/node*], [],
      [WASI/*], [
        dnl WASI SDK 15.0 does not support file locking, mmap, and more.
        PY_STDLIB_MOD_SET_NA(
          [_ctypes_test],
          [fcntl],
          [mmap],
          [termios],
        )
      ]
    )
  ],
  [PY_STDLIB_MOD_SET_NA([_scproxy])]
)

dnl AC_MSG_NOTICE([m4_set_list([_PY_STDLIB_MOD_SET_NA])])

dnl Default value for Modules/Setup.stdlib build type
AS_CASE([$host_cpu],
  [wasm32|wasm64], [MODULE_BUILDTYPE=static],
  [MODULE_BUILDTYPE=${MODULE_BUILDTYPE:-shared}]
)
AC_SUBST([MODULE_BUILDTYPE])

dnl _MODULE_BLOCK_ADD([VAR], [VALUE])
dnl internal: adds $1=quote($2) to MODULE_BLOCK
AC_DEFUN([_MODULE_BLOCK_ADD], [AS_VAR_APPEND([MODULE_BLOCK], ["$1=_AS_QUOTE([$2])$as_nl"])])
MODULE_BLOCK=

dnl Check for stdlib extension modules
dnl PY_STDLIB_MOD([NAME], [ENABLED-TEST], [SUPPORTED-TEST], [CFLAGS], [LDFLAGS])
dnl sets MODULE_$NAME_STATE based on PY_STDLIB_MOD_SET_NA(), ENABLED-TEST,
dnl and SUPPORTED_TEST. ENABLED-TEST and SUPPORTED-TEST default to true if
dnl empty.
dnl    n/a: marked unavailable on platform by PY_STDLIB_MOD_SET_NA()
dnl    yes: enabled and supported
dnl    missing: enabled and not supported
dnl    disabled: not enabled
dnl sets MODULE_$NAME_CFLAGS and MODULE_$NAME_LDFLAGS
AC_DEFUN([PY_STDLIB_MOD], [
  AC_MSG_CHECKING([for stdlib extension module $1])
  m4_pushdef([modcond], [MODULE_]m4_toupper([$1]))dnl
  m4_pushdef([modstate], [py_cv_module_$1])dnl
  dnl Check if module has been disabled by PY_STDLIB_MOD_SET_NA()
  AS_IF([test "$modstate" != "n/a"], [
    AS_IF(m4_ifblank([$2], [true], [$2]),
       [AS_IF([m4_ifblank([$3], [true], [$3])], [modstate=yes], [modstate=missing])],
       [modstate=disabled])
  ])
  _MODULE_BLOCK_ADD(modcond[_STATE], [$modstate])
  AS_VAR_IF([modstate], [yes], [
    m4_ifblank([$4], [], [_MODULE_BLOCK_ADD([MODULE_]m4_toupper([$1])[_CFLAGS], [$4])])
    m4_ifblank([$5], [], [_MODULE_BLOCK_ADD([MODULE_]m4_toupper([$1])[_LDFLAGS], [$5])])
  ])
  AM_CONDITIONAL(modcond, [test "$modstate" = yes])
  AC_MSG_RESULT([$modstate])
  m4_popdef([modcond])dnl
  m4_popdef([modstate])dnl
])

dnl Define simple stdlib extension module
dnl Always enable unless the module is disabled by PY_STDLIB_MOD_SET_NA
dnl PY_STDLIB_MOD_SIMPLE([NAME], [CFLAGS], [LDFLAGS])
dnl cflags and ldflags are optional
AC_DEFUN([PY_STDLIB_MOD_SIMPLE], [
  m4_pushdef([modcond], [MODULE_]m4_toupper([$1]))dnl
  m4_pushdef([modstate], [py_cv_module_$1])dnl
  dnl Check if module has been disabled by PY_STDLIB_MOD_SET_NA()
  AS_IF([test "$modstate" != "n/a"], [modstate=yes])
  AM_CONDITIONAL(modcond, [test "$modstate" = yes])
  _MODULE_BLOCK_ADD(modcond[_STATE], [$modstate])
  AS_VAR_IF([modstate], [yes], [
    m4_ifblank([$2], [], [_MODULE_BLOCK_ADD([MODULE_]m4_toupper([$1])[_CFLAGS], [$2])])
    m4_ifblank([$3], [], [_MODULE_BLOCK_ADD([MODULE_]m4_toupper([$1])[_LDFLAGS], [$3])])
  ])
  m4_popdef([modcond])dnl
  m4_popdef([modstate])dnl
])

dnl static modules in Modules/Setup.bootstrap
PY_STDLIB_MOD_SIMPLE([_io], [-I\$(srcdir)/Modules/_io], [])
PY_STDLIB_MOD_SIMPLE([time], [], [$TIMEMODULE_LIB])

dnl always enabled extension modules
PY_STDLIB_MOD_SIMPLE([array])
PY_STDLIB_MOD_SIMPLE([_asyncio])
PY_STDLIB_MOD_SIMPLE([_bisect])
PY_STDLIB_MOD_SIMPLE([_contextvars])
PY_STDLIB_MOD_SIMPLE([_csv])
PY_STDLIB_MOD_SIMPLE([_heapq])
PY_STDLIB_MOD_SIMPLE([_json])
PY_STDLIB_MOD_SIMPLE([_lsprof])
PY_STDLIB_MOD_SIMPLE([_opcode])
PY_STDLIB_MOD_SIMPLE([_pickle])
PY_STDLIB_MOD_SIMPLE([_posixsubprocess])
PY_STDLIB_MOD_SIMPLE([_queue])
PY_STDLIB_MOD_SIMPLE([_random])
PY_STDLIB_MOD_SIMPLE([select])
PY_STDLIB_MOD_SIMPLE([_struct])
PY_STDLIB_MOD_SIMPLE([_typing])
PY_STDLIB_MOD_SIMPLE([_xxsubinterpreters])
PY_STDLIB_MOD_SIMPLE([_xxinterpchannels])
PY_STDLIB_MOD_SIMPLE([_zoneinfo])

dnl multiprocessing modules
PY_STDLIB_MOD([_multiprocessing],
  [], [test "$ac_cv_func_sem_unlink" = "yes"],
  [-I\$(srcdir)/Modules/_multiprocessing])
PY_STDLIB_MOD([_posixshmem],
  [], [test "$have_posix_shmem" = "yes"],
  [$POSIXSHMEM_CFLAGS], [$POSIXSHMEM_LIBS])

dnl needs libm
PY_STDLIB_MOD_SIMPLE([audioop], [], [$LIBM])
PY_STDLIB_MOD_SIMPLE([_statistics], [], [$LIBM])
PY_STDLIB_MOD_SIMPLE([cmath], [], [$LIBM])
PY_STDLIB_MOD_SIMPLE([math], [], [$LIBM])

dnl needs libm and on some platforms librt
PY_STDLIB_MOD_SIMPLE([_datetime], [], [$TIMEMODULE_LIB $LIBM])

dnl modules with some unix dependencies
PY_STDLIB_MOD([fcntl],
  [], [test "$ac_cv_header_sys_ioctl_h" = "yes" -a "$ac_cv_header_fcntl_h" = "yes"],
  [], [$FCNTL_LIBS])
PY_STDLIB_MOD([mmap],
  [], [test "$ac_cv_header_sys_mman_h" = "yes" -a "$ac_cv_header_sys_stat_h" = "yes"])
PY_STDLIB_MOD([_socket],
  [], m4_flatten([test "$ac_cv_header_sys_socket_h" = "yes"
                    -a "$ac_cv_header_sys_types_h" = "yes"
                    -a "$ac_cv_header_netinet_in_h" = "yes"]))

dnl platform specific extensions
PY_STDLIB_MOD([grp], [], [test "$ac_cv_func_getgrgid" = yes -o "$ac_cv_func_getgrgid_r" = yes])
PY_STDLIB_MOD([ossaudiodev],
  [], [test "$ac_cv_header_linux_soundcard_h" = yes -o "$ac_cv_header_sys_soundcard_h" = yes],
  [], [$OSSAUDIODEV_LIBS])
PY_STDLIB_MOD([pwd], [], [test "$ac_cv_func_getpwuid" = yes -o "$ac_cv_func_getpwuid_r" = yes])
PY_STDLIB_MOD([resource], [], [test "$ac_cv_header_sys_resource_h" = yes])
PY_STDLIB_MOD([_scproxy],
  [test "$ac_sys_system" = "Darwin"], [],
  [], [-framework SystemConfiguration -framework CoreFoundation])
PY_STDLIB_MOD([spwd], [], [test "$ac_cv_func_getspent" = yes -o "$ac_cv_func_getspnam" = yes])
PY_STDLIB_MOD([syslog], [], [test "$ac_cv_header_syslog_h" = yes])
PY_STDLIB_MOD([termios], [], [test "$ac_cv_header_termios_h" = yes])

dnl _elementtree loads libexpat via CAPI hook in pyexpat
PY_STDLIB_MOD([pyexpat], [], [], [$LIBEXPAT_CFLAGS], [$LIBEXPAT_LDFLAGS])
PY_STDLIB_MOD([_elementtree], [], [], [$LIBEXPAT_CFLAGS], [])
PY_STDLIB_MOD_SIMPLE([_codecs_cn])
PY_STDLIB_MOD_SIMPLE([_codecs_hk])
PY_STDLIB_MOD_SIMPLE([_codecs_iso2022])
PY_STDLIB_MOD_SIMPLE([_codecs_jp])
PY_STDLIB_MOD_SIMPLE([_codecs_kr])
PY_STDLIB_MOD_SIMPLE([_codecs_tw])
PY_STDLIB_MOD_SIMPLE([_multibytecodec])
PY_STDLIB_MOD_SIMPLE([unicodedata])

dnl By default we always compile these even when OpenSSL is available
dnl (issue #14693). The modules are small.
PY_STDLIB_MOD([_md5],
  [test "$with_builtin_md5" = yes], [],
  [-I\$(srcdir)/Modules/_hacl/include -I\$(srcdir)/Modules/_hacl/internal -D_BSD_SOURCE -D_DEFAULT_SOURCE])
PY_STDLIB_MOD([_sha1],
  [test "$with_builtin_sha1" = yes], [],
  [-I\$(srcdir)/Modules/_hacl/include -I\$(srcdir)/Modules/_hacl/internal -D_BSD_SOURCE -D_DEFAULT_SOURCE])
PY_STDLIB_MOD([_sha2],
  [test "$with_builtin_sha2" = yes], [],
  [-I\$(srcdir)/Modules/_hacl/include -I\$(srcdir)/Modules/_hacl/internal -D_BSD_SOURCE -D_DEFAULT_SOURCE])
PY_STDLIB_MOD([_sha3], [test "$with_builtin_sha3" = yes])
PY_STDLIB_MOD([_blake2],
  [test "$with_builtin_blake2" = yes], [],
  [$LIBB2_CFLAGS], [$LIBB2_LIBS])

PY_STDLIB_MOD([_crypt],
  [], [test "$ac_cv_crypt_crypt" = yes],
  [$LIBCRYPT_CFLAGS], [$LIBCRYPT_LIBS])
PY_STDLIB_MOD([_ctypes],
  [], [test "$have_libffi" = yes],
  [$NO_STRICT_OVERFLOW_CFLAGS $LIBFFI_CFLAGS], [$LIBFFI_LIBS])
PY_STDLIB_MOD([_curses],
  [], [test "$have_curses" != "no"],
  [$CURSES_CFLAGS], [$CURSES_LIBS]
)
PY_STDLIB_MOD([_curses_panel],
  [], [test "$have_panel" != "no"],
  [$PANEL_CFLAGS $CURSES_CFLAGS], [$PANEL_LIBS $CURSES_LIBS]
)
PY_STDLIB_MOD([_decimal], [], [], [$LIBMPDEC_CFLAGS], [$LIBMPDEC_LDFLAGS])
PY_STDLIB_MOD([_dbm],
  [test -n "$with_dbmliborder"], [test "$have_dbm" != "no"],
  [$DBM_CFLAGS], [$DBM_LIBS])
PY_STDLIB_MOD([_gdbm],
  [test "$have_gdbm_dbmliborder" = yes], [test "$have_gdbm" = yes],
  [$GDBM_CFLAGS], [$GDBM_LIBS])
PY_STDLIB_MOD([nis],
  [], [test "$have_nis" = yes -a "$ac_cv_header_rpc_rpc_h" = yes],
  [$LIBNSL_CFLAGS], [$LIBNSL_LIBS])
 PY_STDLIB_MOD([readline],
  [], [test "$with_readline" != "no"],
  [$READLINE_CFLAGS], [$READLINE_LIBS])
PY_STDLIB_MOD([_sqlite3],
  [test "$have_sqlite3" = "yes"],
  [test "$have_supported_sqlite3" = "yes"],
  [$LIBSQLITE3_CFLAGS], [$LIBSQLITE3_LIBS])
PY_STDLIB_MOD([_tkinter],
  [], [test "$have_tcltk" = "yes"],
  [$TCLTK_CFLAGS], [$TCLTK_LIBS])
PY_STDLIB_MOD([_uuid],
  [], [test "$have_uuid" = "yes"],
  [$LIBUUID_CFLAGS], [$LIBUUID_LIBS])

dnl compression libs
PY_STDLIB_MOD([zlib], [], [test "$have_zlib" = yes],
  [$ZLIB_CFLAGS], [$ZLIB_LIBS])
dnl binascii can use zlib for optimized crc32.
PY_STDLIB_MOD_SIMPLE([binascii], [$BINASCII_CFLAGS], [$BINASCII_LIBS])
PY_STDLIB_MOD([_bz2], [], [test "$have_bzip2" = yes],
  [$BZIP2_CFLAGS], [$BZIP2_LIBS])
PY_STDLIB_MOD([_lzma], [], [test "$have_liblzma" = yes],
  [$LIBLZMA_CFLAGS], [$LIBLZMA_LIBS])

dnl OpenSSL bindings
PY_STDLIB_MOD([_ssl], [], [test "$ac_cv_working_openssl_ssl" = yes],
  [$OPENSSL_INCLUDES], [$OPENSSL_LDFLAGS $OPENSSL_LDFLAGS_RPATH $OPENSSL_LIBS])
PY_STDLIB_MOD([_hashlib], [], [test "$ac_cv_working_openssl_hashlib" = yes],
  [$OPENSSL_INCLUDES], [$OPENSSL_LDFLAGS $OPENSSL_LDFLAGS_RPATH $LIBCRYPTO_LIBS])

dnl test modules
PY_STDLIB_MOD([_testcapi], [test "$TEST_MODULES" = yes])
PY_STDLIB_MOD([_testclinic], [test "$TEST_MODULES" = yes])
PY_STDLIB_MOD([_testinternalcapi], [test "$TEST_MODULES" = yes])
PY_STDLIB_MOD([_testbuffer], [test "$TEST_MODULES" = yes])
PY_STDLIB_MOD([_testimportmultiple], [test "$TEST_MODULES" = yes], [test "$ac_cv_func_dlopen" = yes])
PY_STDLIB_MOD([_testmultiphase], [test "$TEST_MODULES" = yes], [test "$ac_cv_func_dlopen" = yes])
PY_STDLIB_MOD([xxsubtype], [test "$TEST_MODULES" = yes])
PY_STDLIB_MOD([_xxtestfuzz], [test "$TEST_MODULES" = yes])
PY_STDLIB_MOD([_ctypes_test],
  [test "$TEST_MODULES" = yes], [test "$have_libffi" = yes -a "$ac_cv_func_dlopen" = yes],
  [], [$LIBM])

dnl Limited API template modules.
dnl The limited C API is not compatible with the Py_TRACE_REFS macro.
dnl Emscripten does not support shared libraries yet.
PY_STDLIB_MOD([xxlimited], [test "$with_trace_refs" = "no"], [test "$ac_cv_func_dlopen" = yes])
PY_STDLIB_MOD([xxlimited_35], [test "$with_trace_refs" = "no"], [test "$ac_cv_func_dlopen" = yes])

# substitute multiline block, must come after last PY_STDLIB_MOD()
AC_SUBST([MODULE_BLOCK])

# generate output files
AC_CONFIG_FILES(Makefile.pre Misc/python.pc Misc/python-embed.pc Misc/python-config.sh)
AC_CONFIG_FILES([Modules/Setup.bootstrap Modules/Setup.stdlib])
AC_CONFIG_FILES([Modules/ld_so_aix], [chmod +x Modules/ld_so_aix])
AC_OUTPUT

AC_MSG_NOTICE([creating Modules/Setup.local])
if test ! -f Modules/Setup.local
then
	echo "# Edit this file for local setup changes" >Modules/Setup.local
fi

AC_MSG_NOTICE([creating Makefile])
$SHELL $srcdir/Modules/makesetup -c $srcdir/Modules/config.c.in \
			-s Modules \
			Modules/Setup.local Modules/Setup.stdlib Modules/Setup.bootstrap $srcdir/Modules/Setup
if test $? -ne 0; then
  AC_MSG_ERROR([makesetup failed])
fi

mv config.c Modules

if test -z "$PKG_CONFIG"; then
  AC_MSG_WARN([pkg-config is missing. Some dependencies may not be detected correctly.])
fi

if test "$Py_OPT" = 'false' -a "$Py_DEBUG" != 'true'; then
  AC_MSG_NOTICE([

If you want a release build with all stable optimizations active (PGO, etc),
please run ./configure --enable-optimizations
])
fi

AS_VAR_IF([PY_SUPPORT_TIER], [0], [AC_MSG_WARN([

Platform "$host" with compiler "$ac_cv_cc_name" is not supported by the
CPython core team, see https://peps.python.org/pep-0011/ for more information.
])])<|MERGE_RESOLUTION|>--- conflicted
+++ resolved
@@ -2754,37 +2754,19 @@
 AC_DEFINE(STDC_HEADERS, 1, [Define to 1 if you have the ANSI C header files.])
 
 # checks for header files
-<<<<<<< HEAD
-AC_HEADER_STDC
-AC_CHECK_HEADERS(asm/types.h crypt.h conio.h direct.h dlfcn.h errno.h \
-fcntl.h grp.h \
-ieeefp.h io.h langinfo.h libintl.h process.h pthread.h \
-sched.h shadow.h signal.h stropts.h termios.h \
-unistd.h utime.h \
-poll.h sys/devpoll.h sys/epoll.h sys/poll.h \
-sys/audioio.h sys/xattr.h sys/bsdtty.h sys/event.h sys/file.h sys/ioctl.h \
-sys/kern_control.h sys/loadavg.h sys/lock.h sys/mkdev.h sys/modem.h \
-sys/param.h sys/random.h sys/select.h sys/sendfile.h sys/socket.h sys/statvfs.h \
-sys/stat.h sys/syscall.h sys/sys_domain.h sys/termio.h sys/time.h \
-sys/times.h sys/types.h sys/uio.h sys/un.h sys/utsname.h sys/wait.h pty.h \
-libutil.h sys/resource.h netpacket/packet.h sysexits.h bluetooth.h \
-linux/tipc.h linux/random.h spawn.h util.h alloca.h endian.h \
-sys/endian.h sys/sysmacros.h sys/extattr.h)
-=======
 AC_CHECK_HEADERS([ \
   alloca.h asm/types.h bluetooth.h conio.h crypt.h direct.h dlfcn.h endian.h errno.h fcntl.h grp.h \
   ieeefp.h io.h langinfo.h libintl.h libutil.h linux/auxvec.h sys/auxv.h linux/fs.h linux/memfd.h \
   linux/random.h linux/soundcard.h \
   linux/tipc.h linux/wait.h netdb.h net/ethernet.h netinet/in.h netpacket/packet.h poll.h process.h pthread.h pty.h \
   sched.h setjmp.h shadow.h signal.h spawn.h stropts.h sys/audioio.h sys/bsdtty.h sys/devpoll.h \
-  sys/endian.h sys/epoll.h sys/event.h sys/eventfd.h sys/file.h sys/ioctl.h sys/kern_control.h \
+  sys/endian.h sys/epoll.h sys/event.h sys/eventfd.h sys/extattr.h sys/file.h sys/ioctl.h sys/kern_control.h \
   sys/loadavg.h sys/lock.h sys/memfd.h sys/mkdev.h sys/mman.h sys/modem.h sys/param.h sys/poll.h \
   sys/random.h sys/resource.h sys/select.h sys/sendfile.h sys/socket.h sys/soundcard.h sys/stat.h \
   sys/statvfs.h sys/sys_domain.h sys/syscall.h sys/sysmacros.h sys/termio.h sys/time.h sys/times.h \
   sys/types.h sys/uio.h sys/un.h sys/utsname.h sys/wait.h sys/xattr.h sysexits.h syslog.h \
   termios.h util.h utime.h utmp.h \
 ])
->>>>>>> 56c7176d
 AC_HEADER_DIRENT
 AC_HEADER_MAJOR
 
