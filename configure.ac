dnl ***************************************************
dnl * Please run autoreconf -if to test your changes! *
dnl ***************************************************
dnl
dnl Python's configure script requires autoconf 2.69 and autoconf-archive.
dnl

# Set VERSION so we only need to edit in one place (i.e., here)
m4_define(PYTHON_VERSION, 3.11)

AC_PREREQ([2.69])

AC_INIT([python],[PYTHON_VERSION],[https://bugs.python.org/])

m4_ifdef(
    [AX_C_FLOAT_WORDS_BIGENDIAN],
    [],
    [AC_MSG_ERROR([Please install autoconf-archive package and re-run autoreconf])]
)dnl
m4_ifdef(
    [PKG_PROG_PKG_CONFIG],
    [],
    [AC_MSG_ERROR([Please install pkgconf's m4 macro package and re-run autoreconf])]
)dnl

dnl Helpers for saving and restoring environment variables:
dnl - SAVE_VAR([VAR])          Helper for SAVE_ENV; stores VAR as save_VAR
dnl - RESTORE_VAR([VAR])       Helper for RESTORE_ENV; restores VAR from save_VAR
dnl - SAVE_ENV                 Saves CFLAGS, LDFLAGS, LIBS, and CPPFLAGS
dnl - RESTORE_ENV              Restores CFLAGS, LDFLAGS, LIBS, and CPPFLAGS
dnl - WITH_SAVE_ENV([SCRIPT])  Runs SCRIPT wrapped with SAVE_ENV/RESTORE_ENV
AC_DEFUN([SAVE_VAR], [AS_VAR_COPY([save_][$1], [$1])])dnl
AC_DEFUN([RESTORE_VAR], [AS_VAR_COPY([$1], [save_][$1])])dnl
AC_DEFUN([SAVE_ENV],
[SAVE_VAR([CFLAGS])]
[SAVE_VAR([CPPFLAGS])]
[SAVE_VAR([LDFLAGS])]
[SAVE_VAR([LIBS])]
)dnl
AC_DEFUN([RESTORE_ENV],
[RESTORE_VAR([CFLAGS])]
[RESTORE_VAR([CPPFLAGS])]
[RESTORE_VAR([LDFLAGS])]
[RESTORE_VAR([LIBS])]
)dnl
AC_DEFUN([WITH_SAVE_ENV],
[SAVE_ENV]
[$1]
[RESTORE_ENV]
)dnl

AC_SUBST(BASECPPFLAGS)
if test "$srcdir" != . -a "$srcdir" != "$(pwd)"; then
    # If we're building out-of-tree, we need to make sure the following
    # resources get picked up before their $srcdir counterparts.
    #   Objects/ -> typeslots.inc
    #   Include/ -> Python.h
    #   Python/  -> importlib.h
    # (A side effect of this is that these resources will automatically be
    #  regenerated when building out-of-tree, regardless of whether or not
    #  the $srcdir counterpart is up-to-date.  This is an acceptable trade
    #  off.)
    BASECPPFLAGS="-IObjects -IInclude -IPython"
else
    BASECPPFLAGS=""
fi

AC_SUBST(GITVERSION)
AC_SUBST(GITTAG)
AC_SUBST(GITBRANCH)

if test -e $srcdir/.git
then
AC_CHECK_PROG(HAS_GIT, git, found, not-found)
else
HAS_GIT=no-repository
fi
if test $HAS_GIT = found
then
    GITVERSION="git --git-dir \$(srcdir)/.git rev-parse --short HEAD"
    GITTAG="git --git-dir \$(srcdir)/.git describe --all --always --dirty"
    GITBRANCH="git --git-dir \$(srcdir)/.git name-rev --name-only HEAD"
else
    GITVERSION=""
    GITTAG=""
    GITBRANCH=""
fi

AC_CONFIG_SRCDIR([Include/object.h])
AC_CONFIG_HEADERS([pyconfig.h])

AC_CANONICAL_HOST
AC_SUBST(build)
AC_SUBST(host)

# pybuilddir.txt will be created by --generate-posix-vars in the Makefile
rm -f pybuilddir.txt

AC_CHECK_PROGS([PYTHON_FOR_REGEN],
  [python$PACKAGE_VERSION python3.10 python3.9 python3.8 python3.7 python3.6 python3 python],
  [python3])
AC_SUBST(PYTHON_FOR_REGEN)

AC_MSG_CHECKING([Python for regen version])
if command -v $PYTHON_FOR_REGEN >/dev/null 2>&1; then
  AC_MSG_RESULT([$($PYTHON_FOR_REGEN -V 2>/dev/null)])
else
  AC_MSG_RESULT([missing])
fi

if test "$cross_compiling" = yes; then
    AC_MSG_CHECKING([for python interpreter for cross build])
    if test -z "$PYTHON_FOR_BUILD"; then
        for interp in python$PACKAGE_VERSION python3 python; do
	    which $interp >/dev/null 2>&1 || continue
	    if $interp -c "import sys;sys.exit(not '.'.join(str(n) for n in sys.version_info@<:@:2@:>@) == '$PACKAGE_VERSION')"; then
	        break
	    fi
            interp=
	done
        if test x$interp = x; then
	    AC_MSG_ERROR([python$PACKAGE_VERSION interpreter not found])
	fi
        AC_MSG_RESULT($interp)
	PYTHON_FOR_BUILD='_PYTHON_PROJECT_BASE=$(abs_builddir) _PYTHON_HOST_PLATFORM=$(_PYTHON_HOST_PLATFORM) PYTHONPATH=$(shell test -f pybuilddir.txt && echo $(abs_builddir)/`cat pybuilddir.txt`:)$(srcdir)/Lib _PYTHON_SYSCONFIGDATA_NAME=_sysconfigdata_$(ABIFLAGS)_$(MACHDEP)_$(MULTIARCH) '$interp
    fi
elif test "$cross_compiling" = maybe; then
    AC_MSG_ERROR([Cross compiling required --host=HOST-TUPLE and --build=ARCH])
else
    PYTHON_FOR_BUILD='./$(BUILDPYTHON) -E'
fi
AC_SUBST(PYTHON_FOR_BUILD)

dnl Ensure that if prefix is specified, it does not end in a slash. If
dnl it does, we get path names containing '//' which is both ugly and
dnl can cause trouble.

dnl Last slash shouldn't be stripped if prefix=/
if test "$prefix" != "/"; then
    prefix=`echo "$prefix" | sed -e 's/\/$//g'`
fi

dnl This is for stuff that absolutely must end up in pyconfig.h.
dnl Please use pyport.h instead, if possible.
AH_TOP([
#ifndef Py_PYCONFIG_H
#define Py_PYCONFIG_H
])
AH_BOTTOM([
/* Define the macros needed if on a UnixWare 7.x system. */
#if defined(__USLC__) && defined(__SCO_VERSION__)
#define STRICT_SYSV_CURSES /* Don't use ncurses extensions */
#endif

#endif /*Py_PYCONFIG_H*/
])

# We don't use PACKAGE_ variables, and they cause conflicts
# with other autoconf-based packages that include Python.h
grep -v 'define PACKAGE_' <confdefs.h >confdefs.h.new
rm confdefs.h
mv confdefs.h.new confdefs.h

AC_SUBST(VERSION)
VERSION=PYTHON_VERSION

# Version number of Python's own shared library file.
AC_SUBST(SOVERSION)
SOVERSION=1.0

# The later definition of _XOPEN_SOURCE and _POSIX_C_SOURCE disables
# certain features on NetBSD, so we need _NETBSD_SOURCE to re-enable
# them.
AC_DEFINE(_NETBSD_SOURCE, 1, [Define on NetBSD to activate all library features])

# The later definition of _XOPEN_SOURCE and _POSIX_C_SOURCE disables
# certain features on FreeBSD, so we need __BSD_VISIBLE to re-enable
# them.
AC_DEFINE(__BSD_VISIBLE, 1, [Define on FreeBSD to activate all library features])

# The later definition of _XOPEN_SOURCE and _POSIX_C_SOURCE disables
# certain features on Mac OS X, so we need _DARWIN_C_SOURCE to re-enable
# them.
AC_DEFINE(_DARWIN_C_SOURCE, 1, [Define on Darwin to activate all library features])


define_xopen_source=yes

# Arguments passed to configure.
AC_SUBST(CONFIG_ARGS)
CONFIG_ARGS="$ac_configure_args"

dnl Allow users to disable pkg-config or require pkg-config
AC_ARG_WITH(
  [pkg-config],
  [AS_HELP_STRING([[--with-pkg-config=[yes|no|check]]],
                  [use pkg-config to detect build options (default is check)])],
  [],
  [with_pkg_config=check]
)
AS_CASE([$with_pkg_config],
  [yes|check], [
    if test -z "$PKG_CONFIG"; then
      dnl invalidate stale config.cache values
      AS_UNSET([PKG_CONFIG])
      AS_UNSET([ac_cv_path_ac_pt_PKG_CONFIG])
      AS_UNSET([ac_cv_prog_ac_ct_PKG_CONFIG])
    fi
    PKG_PROG_PKG_CONFIG
  ],
  [no], [
    PKG_CONFIG=''
    dnl force AX_CHECK_OPENSSL to ignore pkg-config
    ac_cv_path_ac_pt_PKG_CONFIG=''
    ac_cv_prog_ac_ct_PKG_CONFIG=''
  ],
  [AC_MSG_ERROR([invalid argument --with-pkg-config=$with_pkg_config])]
)
if test "$with_pkg_config" = yes -a -z "$PKG_CONFIG"; then
  AC_MSG_ERROR([pkg-config is required])]
fi

AC_MSG_CHECKING([for --enable-universalsdk])
AC_ARG_ENABLE(universalsdk,
	AS_HELP_STRING([--enable-universalsdk@<:@=SDKDIR@:>@],
	               [create a universal binary build.
	                SDKDIR specifies which macOS SDK should be used to perform the build,
	                see Mac/README.rst. (default is no)]),
[
	case $enableval in
	yes)
		# Locate the best usable SDK, see Mac/README for more
		# information
		enableval="`/usr/bin/xcodebuild -version -sdk macosx Path 2>/dev/null`"
		if ! ( echo $enableval | grep -E '\.sdk' 1>/dev/null )
		then
			enableval=/Developer/SDKs/MacOSX10.4u.sdk
			if test ! -d "${enableval}"
			then
				enableval=/
			fi
		fi
		;;
	esac
	case $enableval in
	no)
		UNIVERSALSDK=
		enable_universalsdk=
		;;
	*)
		UNIVERSALSDK=$enableval
		if test ! -d "${UNIVERSALSDK}"
		then
			AC_MSG_ERROR([--enable-universalsdk specifies non-existing SDK: ${UNIVERSALSDK}])
		fi
		;;
	esac

],[
   	UNIVERSALSDK=
	enable_universalsdk=
])
if test -n "${UNIVERSALSDK}"
then
	AC_MSG_RESULT(${UNIVERSALSDK})
else
	AC_MSG_RESULT(no)
fi
AC_SUBST(UNIVERSALSDK)

AC_SUBST(ARCH_RUN_32BIT)
ARCH_RUN_32BIT=""

# For backward compatibility reasons we prefer to select '32-bit' if available,
# otherwise use 'intel'
UNIVERSAL_ARCHS="32-bit"
if test "`uname -s`" = "Darwin"
then
	if test -n "${UNIVERSALSDK}"
	then
		if test -z "`/usr/bin/file -L "${UNIVERSALSDK}/usr/lib/libSystem.dylib" | grep ppc`"
		then
			UNIVERSAL_ARCHS="intel"
		fi
	fi
fi

AC_SUBST(LIPO_32BIT_FLAGS)
AC_SUBST(LIPO_INTEL64_FLAGS)
AC_MSG_CHECKING(for --with-universal-archs)
AC_ARG_WITH(universal-archs,
    AS_HELP_STRING([--with-universal-archs=ARCH],
                   [specify the kind of macOS universal binary that should be created.
                    This option is only valid when --enable-universalsdk is set; options are:
                    ("universal2", "intel-64", "intel-32", "intel", "32-bit",
                    "64-bit", "3-way", or "all")
                    see Mac/README.rst]),
[
	UNIVERSAL_ARCHS="$withval"
],
[])
if test -n "${UNIVERSALSDK}"
then
	AC_MSG_RESULT(${UNIVERSAL_ARCHS})
else
	AC_MSG_RESULT(no)
fi

AC_ARG_WITH(framework-name,
              AS_HELP_STRING([--with-framework-name=FRAMEWORK],
                             [specify the name for the python framework on macOS
                              only valid when --enable-framework is set. see Mac/README.rst
                              (default is 'Python')]),
[
    PYTHONFRAMEWORK=${withval}
    PYTHONFRAMEWORKDIR=${withval}.framework
    PYTHONFRAMEWORKIDENTIFIER=org.python.`echo $withval | tr '[A-Z]' '[a-z]'`
    ],[
    PYTHONFRAMEWORK=Python
    PYTHONFRAMEWORKDIR=Python.framework
    PYTHONFRAMEWORKIDENTIFIER=org.python.python
])
dnl quadrigraphs "@<:@" and "@:>@" produce "[" and "]" in the output
AC_ARG_ENABLE(framework,
              AS_HELP_STRING([--enable-framework@<:@=INSTALLDIR@:>@],
                             [create a Python.framework rather than a traditional Unix install.
                              optional INSTALLDIR specifies the installation path. see Mac/README.rst
                              (default is no)]),
[
	case $enableval in
	yes)
		enableval=/Library/Frameworks
	esac
	case $enableval in
	no)
		PYTHONFRAMEWORK=
		PYTHONFRAMEWORKDIR=no-framework
		PYTHONFRAMEWORKPREFIX=
		PYTHONFRAMEWORKINSTALLDIR=
		FRAMEWORKINSTALLFIRST=
		FRAMEWORKINSTALLLAST=
		FRAMEWORKALTINSTALLFIRST=
		FRAMEWORKALTINSTALLLAST=
		FRAMEWORKPYTHONW=
		if test "x${prefix}" = "xNONE"; then
			FRAMEWORKUNIXTOOLSPREFIX="${ac_default_prefix}"
		else
			FRAMEWORKUNIXTOOLSPREFIX="${prefix}"
		fi
		enable_framework=
		;;
	*)
		PYTHONFRAMEWORKPREFIX="${enableval}"
		PYTHONFRAMEWORKINSTALLDIR=$PYTHONFRAMEWORKPREFIX/$PYTHONFRAMEWORKDIR
		FRAMEWORKINSTALLFIRST="frameworkinstallstructure"
		FRAMEWORKALTINSTALLFIRST="frameworkinstallstructure "
		FRAMEWORKINSTALLLAST="frameworkinstallmaclib frameworkinstallapps frameworkinstallunixtools"
		FRAMEWORKALTINSTALLLAST="frameworkinstallmaclib frameworkinstallapps frameworkaltinstallunixtools"
		FRAMEWORKPYTHONW="frameworkpythonw"
		FRAMEWORKINSTALLAPPSPREFIX="/Applications"

		if test "x${prefix}" = "xNONE" ; then
			FRAMEWORKUNIXTOOLSPREFIX="${ac_default_prefix}"

		else
			FRAMEWORKUNIXTOOLSPREFIX="${prefix}"
		fi

		case "${enableval}" in
		/System*)
			FRAMEWORKINSTALLAPPSPREFIX="/Applications"
			if test "${prefix}" = "NONE" ; then
				# See below
				FRAMEWORKUNIXTOOLSPREFIX="/usr"
			fi
			;;

		/Library*)
			FRAMEWORKINSTALLAPPSPREFIX="/Applications"
			;;

		*/Library/Frameworks)
			MDIR="`dirname "${enableval}"`"
			MDIR="`dirname "${MDIR}"`"
			FRAMEWORKINSTALLAPPSPREFIX="${MDIR}/Applications"

			if test "${prefix}" = "NONE"; then
				# User hasn't specified the
				# --prefix option, but wants to install
				# the framework in a non-default location,
				# ensure that the compatibility links get
				# installed relative to that prefix as well
				# instead of in /usr/local.
				FRAMEWORKUNIXTOOLSPREFIX="${MDIR}"
			fi
			;;

		*)
			FRAMEWORKINSTALLAPPSPREFIX="/Applications"
			;;
		esac

		prefix=$PYTHONFRAMEWORKINSTALLDIR/Versions/$VERSION

		# Add files for Mac specific code to the list of output
		# files:
		AC_CONFIG_FILES(Mac/Makefile)
		AC_CONFIG_FILES(Mac/PythonLauncher/Makefile)
		AC_CONFIG_FILES(Mac/Resources/framework/Info.plist)
		AC_CONFIG_FILES(Mac/Resources/app/Info.plist)
	esac
	],[
	PYTHONFRAMEWORK=
	PYTHONFRAMEWORKDIR=no-framework
	PYTHONFRAMEWORKPREFIX=
	PYTHONFRAMEWORKINSTALLDIR=
	FRAMEWORKINSTALLFIRST=
	FRAMEWORKINSTALLLAST=
	FRAMEWORKALTINSTALLFIRST=
	FRAMEWORKALTINSTALLLAST=
	FRAMEWORKPYTHONW=
	if test "x${prefix}" = "xNONE" ; then
		FRAMEWORKUNIXTOOLSPREFIX="${ac_default_prefix}"
	else
		FRAMEWORKUNIXTOOLSPREFIX="${prefix}"
	fi
	enable_framework=

])
AC_SUBST(PYTHONFRAMEWORK)
AC_SUBST(PYTHONFRAMEWORKIDENTIFIER)
AC_SUBST(PYTHONFRAMEWORKDIR)
AC_SUBST(PYTHONFRAMEWORKPREFIX)
AC_SUBST(PYTHONFRAMEWORKINSTALLDIR)
AC_SUBST(FRAMEWORKINSTALLFIRST)
AC_SUBST(FRAMEWORKINSTALLLAST)
AC_SUBST(FRAMEWORKALTINSTALLFIRST)
AC_SUBST(FRAMEWORKALTINSTALLLAST)
AC_SUBST(FRAMEWORKPYTHONW)
AC_SUBST(FRAMEWORKUNIXTOOLSPREFIX)
AC_SUBST(FRAMEWORKINSTALLAPPSPREFIX)

AC_DEFINE_UNQUOTED(_PYTHONFRAMEWORK, "${PYTHONFRAMEWORK}", [framework name])

# Set name for machine-dependent library files
AC_ARG_VAR([MACHDEP], [name for machine-dependent library files])
AC_MSG_CHECKING(MACHDEP)
if test -z "$MACHDEP"
then
    # avoid using uname for cross builds
    if test "$cross_compiling" = yes; then
       # ac_sys_system and ac_sys_release are used for setting
       # a lot of different things including 'define_xopen_source'
       # in the case statement below.
	case "$host" in
	*-*-linux-android*)
		ac_sys_system=Linux-android
		;;
	*-*-linux*)
		ac_sys_system=Linux
		;;
	*-*-cygwin*)
		ac_sys_system=Cygwin
		;;
	*-*-vxworks*)
	    ac_sys_system=VxWorks
	    ;;
	*-*-emscripten)
	    ac_sys_system=Emscripten
	    ;;
	*-*-wasi)
	    ac_sys_system=WASI
	    ;;
	*)
		# for now, limit cross builds to known configurations
		MACHDEP="unknown"
		AC_MSG_ERROR([cross build not supported for $host])
	esac
	ac_sys_release=
    else
	ac_sys_system=`uname -s`
	if test "$ac_sys_system" = "AIX" \
	-o "$ac_sys_system" = "UnixWare" -o "$ac_sys_system" = "OpenUNIX"; then
		ac_sys_release=`uname -v`
	else
		ac_sys_release=`uname -r`
	fi
    fi
    ac_md_system=`echo $ac_sys_system |
			tr -d '[/ ]' | tr '[[A-Z]]' '[[a-z]]'`
    ac_md_release=`echo $ac_sys_release |
			tr -d '[/ ]' | sed 's/^[[A-Z]]\.//' | sed 's/\..*//'`
    MACHDEP="$ac_md_system$ac_md_release"

    case $MACHDEP in
	aix*) MACHDEP="aix";;
	linux*) MACHDEP="linux";;
	cygwin*) MACHDEP="cygwin";;
	darwin*) MACHDEP="darwin";;
	'')	MACHDEP="unknown";;
    esac
fi
AC_MSG_RESULT("$MACHDEP")

AC_SUBST(_PYTHON_HOST_PLATFORM)
if test "$cross_compiling" = yes; then
	case "$host" in
	*-*-linux*)
		case "$host_cpu" in
		arm*)
			_host_cpu=arm
			;;
		*)
			_host_cpu=$host_cpu
		esac
		;;
	*-*-cygwin*)
		_host_cpu=
		;;
	*-*-vxworks*)
		_host_cpu=$host_cpu
		;;
	wasm32-*-* | wasm64-*-*)
		_host_cpu=$host_cpu
		;;
	*)
		# for now, limit cross builds to known configurations
		MACHDEP="unknown"
		AC_MSG_ERROR([cross build not supported for $host])
	esac
	_PYTHON_HOST_PLATFORM="$MACHDEP${_host_cpu:+-$_host_cpu}"
fi

# Some systems cannot stand _XOPEN_SOURCE being defined at all; they
# disable features if it is defined, without any means to access these
# features as extensions. For these systems, we skip the definition of
# _XOPEN_SOURCE. Before adding a system to the list to gain access to
# some feature, make sure there is no alternative way to access this
# feature. Also, when using wildcards, make sure you have verified the
# need for not defining _XOPEN_SOURCE on all systems matching the
# wildcard, and that the wildcard does not include future systems
# (which may remove their limitations).
dnl quadrigraphs "@<:@" and "@:>@" produce "[" and "]" in the output
case $ac_sys_system/$ac_sys_release in
  # On OpenBSD, select(2) is not available if _XOPEN_SOURCE is defined,
  # even though select is a POSIX function. Reported by J. Ribbens.
  # Reconfirmed for OpenBSD 3.3 by Zachary Hamm, for 3.4 by Jason Ish.
  # In addition, Stefan Krah confirms that issue #1244610 exists through
  # OpenBSD 4.6, but is fixed in 4.7.
  OpenBSD/2.* | OpenBSD/3.* | OpenBSD/4.@<:@0123456@:>@)
    define_xopen_source=no
    # OpenBSD undoes our definition of __BSD_VISIBLE if _XOPEN_SOURCE is
    # also defined. This can be overridden by defining _BSD_SOURCE
    # As this has a different meaning on Linux, only define it on OpenBSD
    AC_DEFINE(_BSD_SOURCE, 1, [Define on OpenBSD to activate all library features])
    ;;
  OpenBSD/*)
    # OpenBSD undoes our definition of __BSD_VISIBLE if _XOPEN_SOURCE is
    # also defined. This can be overridden by defining _BSD_SOURCE
    # As this has a different meaning on Linux, only define it on OpenBSD
    AC_DEFINE(_BSD_SOURCE, 1, [Define on OpenBSD to activate all library features])
    ;;
  # Defining _XOPEN_SOURCE on NetBSD version prior to the introduction of
  # _NETBSD_SOURCE disables certain features (eg. setgroups). Reported by
  # Marc Recht
  NetBSD/1.5 | NetBSD/1.5.* | NetBSD/1.6 | NetBSD/1.6.* | NetBSD/1.6@<:@A-S@:>@)
    define_xopen_source=no;;
  # From the perspective of Solaris, _XOPEN_SOURCE is not so much a
  # request to enable features supported by the standard as a request
  # to disable features not supported by the standard.  The best way
  # for Python to use Solaris is simply to leave _XOPEN_SOURCE out
  # entirely and define __EXTENSIONS__ instead.
  SunOS/*)
    define_xopen_source=no;;
  # On UnixWare 7, u_long is never defined with _XOPEN_SOURCE,
  # but used in /usr/include/netinet/tcp.h. Reported by Tim Rice.
  # Reconfirmed for 7.1.4 by Martin v. Loewis.
  OpenUNIX/8.0.0| UnixWare/7.1.@<:@0-4@:>@)
    define_xopen_source=no;;
  # On OpenServer 5, u_short is never defined with _XOPEN_SOURCE,
  # but used in struct sockaddr.sa_family. Reported by Tim Rice.
  SCO_SV/3.2)
    define_xopen_source=no;;
  # On MacOS X 10.2, a bug in ncurses.h means that it craps out if
  # _XOPEN_EXTENDED_SOURCE is defined. Apparently, this is fixed in 10.3, which
  # identifies itself as Darwin/7.*
  # On Mac OS X 10.4, defining _POSIX_C_SOURCE or _XOPEN_SOURCE
  # disables platform specific features beyond repair.
  # On Mac OS X 10.3, defining _POSIX_C_SOURCE or _XOPEN_SOURCE
  # has no effect, don't bother defining them
  Darwin/@<:@6789@:>@.*)
    define_xopen_source=no;;
  Darwin/@<:@[12]@:>@@<:@0-9@:>@.*)
    define_xopen_source=no;;
  # On QNX 6.3.2, defining _XOPEN_SOURCE prevents netdb.h from
  # defining NI_NUMERICHOST.
  QNX/6.3.2)
    define_xopen_source=no
    ;;
  # On VxWorks, defining _XOPEN_SOURCE causes compile failures
  # in network headers still using system V types.
  VxWorks/*)
    define_xopen_source=no
    ;;

  # On HP-UX, defining _XOPEN_SOURCE to 600 or greater hides
  # chroot() and other functions
  hp*|HP*)
    define_xopen_source=no
    ;;

esac

if test $define_xopen_source = yes
then
  # X/Open 7, incorporating POSIX.1-2008
  AC_DEFINE(_XOPEN_SOURCE, 700,
            Define to the level of X/Open that your system supports)

  # On Tru64 Unix 4.0F, defining _XOPEN_SOURCE also requires
  # definition of _XOPEN_SOURCE_EXTENDED and _POSIX_C_SOURCE, or else
  # several APIs are not declared. Since this is also needed in some
  # cases for HP-UX, we define it globally.
  AC_DEFINE(_XOPEN_SOURCE_EXTENDED, 1,
   	    Define to activate Unix95-and-earlier features)

  AC_DEFINE(_POSIX_C_SOURCE, 200809L, Define to activate features from IEEE Stds 1003.1-2008)
fi

# On HP-UX mbstate_t requires _INCLUDE__STDC_A1_SOURCE
case $ac_sys_system in
  hp*|HP*)
    define_stdc_a1=yes;;
  *)
    define_stdc_a1=no;;
esac

if test $define_stdc_a1 = yes
then
  AC_DEFINE(_INCLUDE__STDC_A1_SOURCE, 1, Define to include mbstate_t for mbrtowc)
fi

# Record the configure-time value of MACOSX_DEPLOYMENT_TARGET,
# it may influence the way we can build extensions, so distutils
# needs to check it
AC_SUBST(CONFIGURE_MACOSX_DEPLOYMENT_TARGET)
AC_SUBST(EXPORT_MACOSX_DEPLOYMENT_TARGET)
CONFIGURE_MACOSX_DEPLOYMENT_TARGET=
EXPORT_MACOSX_DEPLOYMENT_TARGET='#'

# checks for alternative programs

# compiler flags are generated in two sets, BASECFLAGS and OPT.  OPT is just
# for debug/optimization stuff.  BASECFLAGS is for flags that are required
# just to get things to compile and link.  Users are free to override OPT
# when running configure or make.  The build should not break if they do.
# BASECFLAGS should generally not be messed with, however.

# If the user switches compilers, we can't believe the cache
if test ! -z "$ac_cv_prog_CC" -a ! -z "$CC" -a "$CC" != "$ac_cv_prog_CC"
then
  AC_MSG_ERROR([cached CC is different -- throw away $cache_file
(it is also a good idea to do 'make clean' before compiling)])
fi

# Don't let AC_PROG_CC set the default CFLAGS. It normally sets -g -O2
# when the compiler supports them, but we don't always want -O2, and
# we set -g later.
if test -z "$CFLAGS"; then
        CFLAGS=
fi

if test "$ac_sys_system" = "Darwin"
then
	# Compiler selection on MacOSX is more complicated than
	# AC_PROG_CC can handle, see Mac/README for more
	# information
	if test -z "${CC}"
	then
		found_gcc=
		found_clang=
		SAVE_VAR([IFS])
                IFS=:
		for as_dir in $PATH
		do
			RESTORE_VAR([IFS])
			if test -x "${as_dir}/gcc"; then
				if test -z "${found_gcc}"; then
					found_gcc="${as_dir}/gcc"
				fi
			fi
			if test -x "${as_dir}/clang"; then
				if test -z "${found_clang}"; then
					found_clang="${as_dir}/clang"
				fi
			fi
		done
		RESTORE_VAR([IFS])

		if test -n "$found_gcc" -a -n "$found_clang"
		then
			if test -n "`"$found_gcc" --version | grep llvm-gcc`"
			then
				AC_MSG_NOTICE([Detected llvm-gcc, falling back to clang])
				CC="$found_clang"
				CXX="$found_clang++"
			fi


		elif test -z "$found_gcc" -a -n "$found_clang"
		then
			AC_MSG_NOTICE([No GCC found, use CLANG])
			CC="$found_clang"
			CXX="$found_clang++"

		elif test -z "$found_gcc" -a -z "$found_clang"
		then
			found_clang=`/usr/bin/xcrun -find clang 2>/dev/null`
			if test -n "${found_clang}"
			then
				AC_MSG_NOTICE([Using clang from Xcode.app])
				CC="${found_clang}"
				CXX="`/usr/bin/xcrun -find clang++`"

			# else: use default behaviour
			fi
		fi
	fi
fi
AC_PROG_CC
AC_PROG_CPP
AC_PROG_GREP
AC_PROG_SED
AC_PROG_EGREP

# checks for UNIX variants that set C preprocessor variables
# may set _GNU_SOURCE, __EXTENSIONS__, _POSIX_PTHREAD_SEMANTICS,
# _POSIX_SOURCE, _POSIX_1_SOURCE, and more
AC_USE_SYSTEM_EXTENSIONS

AC_SUBST(CXX)
AC_SUBST(MAINCC)
AC_MSG_CHECKING(for --with-cxx-main=<compiler>)
AC_ARG_WITH(cxx_main,
            AS_HELP_STRING([--with-cxx-main@<:@=COMPILER@:>@],
                           [compile main() and link Python executable with C++ compiler specified in COMPILER (default is $CXX)]),
[

	case $withval in
	no)	with_cxx_main=no
		MAINCC='$(CC)';;
	yes)	with_cxx_main=yes
		MAINCC='$(CXX)';;
	*)	with_cxx_main=yes
		MAINCC=$withval
		if test -z "$CXX"
		then
			CXX=$withval
		fi;;
	esac], [
	with_cxx_main=no
	MAINCC='$(CC)'
])
AC_MSG_RESULT($with_cxx_main)

preset_cxx="$CXX"
if test -z "$CXX"
then
        case "$CC" in
        gcc)    AC_PATH_TOOL(CXX, [g++], [g++], [notfound]) ;;
        cc)     AC_PATH_TOOL(CXX, [c++], [c++], [notfound]) ;;
        clang|*/clang)     AC_PATH_TOOL(CXX, [clang++], [clang++], [notfound]) ;;
        icc|*/icc)         AC_PATH_TOOL(CXX, [icpc], [icpc], [notfound]) ;;
        esac
	if test "$CXX" = "notfound"
	then
		CXX=""
	fi
fi
if test -z "$CXX"
then
	AC_CHECK_TOOLS(CXX, $CCC c++ g++ gcc CC cxx cc++ cl, notfound)
	if test "$CXX" = "notfound"
	then
		CXX=""
	fi
fi
if test "$preset_cxx" != "$CXX"
then
        AC_MSG_NOTICE([

  By default, distutils will build C++ extension modules with "$CXX".
  If this is not intended, then set CXX on the configure command line.
  ])
fi


AC_MSG_CHECKING([for the platform triplet based on compiler characteristics])
cat >> conftest.c <<EOF
#undef bfin
#undef cris
#undef fr30
#undef linux
#undef hppa
#undef hpux
#undef i386
#undef mips
#undef powerpc
#undef sparc
#undef unix
#if defined(__ANDROID__)
    # Android is not a multiarch system.
#elif defined(__linux__)
# if defined(__x86_64__) && defined(__LP64__)
        x86_64-linux-gnu
# elif defined(__x86_64__) && defined(__ILP32__)
        x86_64-linux-gnux32
# elif defined(__i386__)
        i386-linux-gnu
# elif defined(__aarch64__) && defined(__AARCH64EL__)
#  if defined(__ILP32__)
        aarch64_ilp32-linux-gnu
#  else
        aarch64-linux-gnu
#  endif
# elif defined(__aarch64__) && defined(__AARCH64EB__)
#  if defined(__ILP32__)
        aarch64_be_ilp32-linux-gnu
#  else
        aarch64_be-linux-gnu
#  endif
# elif defined(__alpha__)
        alpha-linux-gnu
# elif defined(__ARM_EABI__) && defined(__ARM_PCS_VFP)
#  if defined(__ARMEL__)
        arm-linux-gnueabihf
#  else
        armeb-linux-gnueabihf
#  endif
# elif defined(__ARM_EABI__) && !defined(__ARM_PCS_VFP)
#  if defined(__ARMEL__)
        arm-linux-gnueabi
#  else
        armeb-linux-gnueabi
#  endif
# elif defined(__hppa__)
        hppa-linux-gnu
# elif defined(__ia64__)
        ia64-linux-gnu
# elif defined(__m68k__) && !defined(__mcoldfire__)
        m68k-linux-gnu
# elif defined(__mips_hard_float) && defined(__mips_isa_rev) && (__mips_isa_rev >=6) && defined(_MIPSEL)
#  if _MIPS_SIM == _ABIO32
        mipsisa32r6el-linux-gnu
#  elif _MIPS_SIM == _ABIN32
        mipsisa64r6el-linux-gnuabin32
#  elif _MIPS_SIM == _ABI64
        mipsisa64r6el-linux-gnuabi64
#  else
#   error unknown platform triplet
#  endif
# elif defined(__mips_hard_float) && defined(__mips_isa_rev) && (__mips_isa_rev >=6)
#  if _MIPS_SIM == _ABIO32
        mipsisa32r6-linux-gnu
#  elif _MIPS_SIM == _ABIN32
        mipsisa64r6-linux-gnuabin32
#  elif _MIPS_SIM == _ABI64
        mipsisa64r6-linux-gnuabi64
#  else
#   error unknown platform triplet
#  endif
# elif defined(__mips_hard_float) && defined(_MIPSEL)
#  if _MIPS_SIM == _ABIO32
        mipsel-linux-gnu
#  elif _MIPS_SIM == _ABIN32
        mips64el-linux-gnuabin32
#  elif _MIPS_SIM == _ABI64
        mips64el-linux-gnuabi64
#  else
#   error unknown platform triplet
#  endif
# elif defined(__mips_hard_float)
#  if _MIPS_SIM == _ABIO32
        mips-linux-gnu
#  elif _MIPS_SIM == _ABIN32
        mips64-linux-gnuabin32
#  elif _MIPS_SIM == _ABI64
        mips64-linux-gnuabi64
#  else
#   error unknown platform triplet
#  endif
# elif defined(__or1k__)
        or1k-linux-gnu
# elif defined(__powerpc__) && defined(__SPE__)
        powerpc-linux-gnuspe
# elif defined(__powerpc64__)
#  if defined(__LITTLE_ENDIAN__)
        powerpc64le-linux-gnu
#  else
        powerpc64-linux-gnu
#  endif
# elif defined(__powerpc__)
        powerpc-linux-gnu
# elif defined(__s390x__)
        s390x-linux-gnu
# elif defined(__s390__)
        s390-linux-gnu
# elif defined(__sh__) && defined(__LITTLE_ENDIAN__)
        sh4-linux-gnu
# elif defined(__sparc__) && defined(__arch64__)
        sparc64-linux-gnu
# elif defined(__sparc__)
        sparc-linux-gnu
# elif defined(__riscv)
#  if __riscv_xlen == 32
        riscv32-linux-gnu
#  elif __riscv_xlen == 64
        riscv64-linux-gnu
#  else
#   error unknown platform triplet
#  endif
# else
#   error unknown platform triplet
# endif
#elif defined(__FreeBSD_kernel__)
# if defined(__LP64__)
        x86_64-kfreebsd-gnu
# elif defined(__i386__)
        i386-kfreebsd-gnu
# else
#   error unknown platform triplet
# endif
#elif defined(__gnu_hurd__)
        i386-gnu
#elif defined(__APPLE__)
        darwin
#elif defined(__VXWORKS__)
        vxworks
#else
# error unknown platform triplet
#endif

EOF

if $CPP $CPPFLAGS conftest.c >conftest.out 2>/dev/null; then
  PLATFORM_TRIPLET=`grep -v '^#' conftest.out | grep -v '^ *$' | tr -d ' 	'`
  AC_MSG_RESULT([$PLATFORM_TRIPLET])
else
  AC_MSG_RESULT([none])
fi
rm -f conftest.c conftest.out

if test x$PLATFORM_TRIPLET != xdarwin; then
  MULTIARCH=$($CC --print-multiarch 2>/dev/null)
fi
AC_SUBST(MULTIARCH)

if test x$PLATFORM_TRIPLET != x && test x$MULTIARCH != x; then
  if test x$PLATFORM_TRIPLET != x$MULTIARCH; then
    AC_MSG_ERROR([internal configure error for the platform triplet, please file a bug report])
  fi
elif test x$PLATFORM_TRIPLET != x && test x$MULTIARCH = x; then
  MULTIARCH=$PLATFORM_TRIPLET
fi
AC_SUBST(PLATFORM_TRIPLET)
if test x$MULTIARCH != x; then
  MULTIARCH_CPPFLAGS="-DMULTIARCH=\\\"$MULTIARCH\\\""
fi
AC_SUBST(MULTIARCH_CPPFLAGS)

AC_CACHE_CHECK([for -Wl,--no-as-needed], [ac_cv_wl_no_as_needed], [
  SAVE_VAR([LDFLAGS])
  AS_VAR_APPEND([LDFLAGS], [-Wl,--no-as-needed])
  AC_LINK_IFELSE([AC_LANG_PROGRAM([[]], [[]])],
    [NO_AS_NEEDED="-Wl,--no-as-needed"
     ac_cv_wl_no_as_needed=yes],
    [NO_AS_NEEDED=""
     ac_cv_wl_no_as_needed=no])
  RESTORE_VAR([LDFLAGS])
])
AC_SUBST(NO_AS_NEEDED)

AC_MSG_CHECKING([for the Android API level])
cat >> conftest.c <<EOF
#ifdef __ANDROID__
android_api = __ANDROID_API__
arm_arch = __ARM_ARCH
#else
#error not Android
#endif
EOF

if $CPP $CPPFLAGS conftest.c >conftest.out 2>/dev/null; then
  ANDROID_API_LEVEL=`sed -n -e '/__ANDROID_API__/d' -e 's/^android_api = //p' conftest.out`
  _arm_arch=`sed -n -e '/__ARM_ARCH/d' -e 's/^arm_arch = //p' conftest.out`
  AC_MSG_RESULT([$ANDROID_API_LEVEL])
  if test -z "$ANDROID_API_LEVEL"; then
    echo 'Fatal: you must define __ANDROID_API__'
    exit 1
  fi
  AC_DEFINE_UNQUOTED(ANDROID_API_LEVEL, $ANDROID_API_LEVEL, [The Android API level.])

  AC_MSG_CHECKING([for the Android arm ABI])
  AC_MSG_RESULT([$_arm_arch])
  if test "$_arm_arch" = 7; then
    BASECFLAGS="${BASECFLAGS} -mfloat-abi=softfp -mfpu=vfpv3-d16"
    LDFLAGS="${LDFLAGS} -march=armv7-a -Wl,--fix-cortex-a8"
  fi
else
  AC_MSG_RESULT([not Android])
fi
rm -f conftest.c conftest.out

# Check for unsupported systems
case $ac_sys_system/$ac_sys_release in
atheos*|Linux*/1*)
   echo This system \($ac_sys_system/$ac_sys_release\) is no longer supported.
   echo See README for details.
   exit 1;;
esac

AC_MSG_CHECKING(for --with-suffix)
AC_ARG_WITH(suffix,
            AS_HELP_STRING([--with-suffix=SUFFIX], [set executable suffix to SUFFIX (default is '.exe')]),
[
	case $withval in
	no)	EXEEXT=;;
	yes)	EXEEXT=.exe;;
	*)	EXEEXT=$withval;;
	esac])
AC_MSG_RESULT($EXEEXT)

# Test whether we're running on a non-case-sensitive system, in which
# case we give a warning if no ext is given
AC_SUBST(BUILDEXEEXT)
AC_MSG_CHECKING(for case-insensitive build directory)
if test ! -d CaseSensitiveTestDir; then
mkdir CaseSensitiveTestDir
fi

if test -d casesensitivetestdir
then
    AC_MSG_RESULT(yes)
    BUILDEXEEXT=.exe
else
	AC_MSG_RESULT(no)
	BUILDEXEEXT=$EXEEXT
fi
rmdir CaseSensitiveTestDir

case $ac_sys_system in
hp*|HP*)
    case $CC in
    cc|*/cc) CC="$CC -Ae";;
    esac;;
esac

AC_SUBST(LIBRARY)
AC_MSG_CHECKING(LIBRARY)
if test -z "$LIBRARY"
then
	LIBRARY='libpython$(VERSION)$(ABIFLAGS).a'
fi
AC_MSG_RESULT($LIBRARY)

# LDLIBRARY is the name of the library to link against (as opposed to the
# name of the library into which to insert object files). BLDLIBRARY is also
# the library to link against, usually. On Mac OS X frameworks, BLDLIBRARY
# is blank as the main program is not linked directly against LDLIBRARY.
# LDLIBRARYDIR is the path to LDLIBRARY, which is made in a subdirectory. On
# systems without shared libraries, LDLIBRARY is the same as LIBRARY
# (defined in the Makefiles). On Cygwin LDLIBRARY is the import library,
# DLLLIBRARY is the shared (i.e., DLL) library.
#
# RUNSHARED is used to run shared python without installed libraries
#
# INSTSONAME is the name of the shared library that will be use to install
# on the system - some systems like version suffix, others don't
#
# LDVERSION is the shared library version number, normally the Python version
# with the ABI build flags appended.
AC_SUBST(LDLIBRARY)
AC_SUBST(DLLLIBRARY)
AC_SUBST(BLDLIBRARY)
AC_SUBST(PY3LIBRARY)
AC_SUBST(LDLIBRARYDIR)
AC_SUBST(INSTSONAME)
AC_SUBST(RUNSHARED)
AC_SUBST(LDVERSION)
LDLIBRARY="$LIBRARY"
BLDLIBRARY='$(LDLIBRARY)'
INSTSONAME='$(LDLIBRARY)'
DLLLIBRARY=''
LDLIBRARYDIR=''
RUNSHARED=''
LDVERSION="$VERSION"

# LINKCC is the command that links the python executable -- default is $(CC).
# If CXX is set, and if it is needed to link a main function that was
# compiled with CXX, LINKCC is CXX instead. Always using CXX is undesirable:
# python might then depend on the C++ runtime
AC_SUBST(LINKCC)
AC_MSG_CHECKING(LINKCC)
if test -z "$LINKCC"
then
	LINKCC='$(PURIFY) $(MAINCC)'
	case $ac_sys_system in
	QNX*)
	   # qcc must be used because the other compilers do not
	   # support -N.
	   LINKCC=qcc;;
	esac
fi
AC_MSG_RESULT($LINKCC)

# EXPORTSYMS holds the list of exported symbols for AIX.
# EXPORTSFROM holds the module name exporting symbols on AIX.
EXPORTSYMS=
EXPORTSFROM=
AC_SUBST(EXPORTSYMS)
AC_SUBST(EXPORTSFROM)
AC_MSG_CHECKING(EXPORTSYMS)
case $ac_sys_system in
AIX*)
	EXPORTSYMS="Modules/python.exp"
	EXPORTSFROM=. # the main executable
	;;
esac
AC_MSG_RESULT($EXPORTSYMS)

# GNULD is set to "yes" if the GNU linker is used.  If this goes wrong
# make sure we default having it set to "no": this is used by
# distutils.unixccompiler to know if it should add --enable-new-dtags
# to linker command lines, and failing to detect GNU ld simply results
# in the same bahaviour as before.
AC_SUBST(GNULD)
AC_MSG_CHECKING(for GNU ld)
ac_prog=ld
if test "$GCC" = yes; then
       ac_prog=`$CC -print-prog-name=ld`
fi
case `"$ac_prog" -V 2>&1 < /dev/null` in
      *GNU*)
          GNULD=yes;;
      *)
          GNULD=no;;
esac
AC_MSG_RESULT($GNULD)

AC_MSG_CHECKING(for --enable-shared)
AC_ARG_ENABLE(shared,
              AS_HELP_STRING([--enable-shared], [enable building a shared Python library (default is no)]))

if test -z "$enable_shared"
then
  case $ac_sys_system in
  CYGWIN*)
    enable_shared="yes";;
  *)
    enable_shared="no";;
  esac
fi
AC_MSG_RESULT($enable_shared)

AC_MSG_CHECKING(for --enable-profiling)
AC_ARG_ENABLE(profiling,
              AS_HELP_STRING([--enable-profiling], [enable C-level code profiling with gprof (default is no)]))
if test "x$enable_profiling" = xyes; then
  SAVE_VAR([CC])
  CC="$CC -pg"
  AC_LINK_IFELSE([AC_LANG_SOURCE([[int main() { return 0; }]])],
    [],
    [enable_profiling=no])
  RESTORE_VAR([CC])
else
  enable_profiling=no
fi
AC_MSG_RESULT($enable_profiling)

if test "x$enable_profiling" = xyes; then
  BASECFLAGS="-pg $BASECFLAGS"
  LDFLAGS="-pg $LDFLAGS"
fi

AC_MSG_CHECKING(LDLIBRARY)

# MacOSX framework builds need more magic. LDLIBRARY is the dynamic
# library that we build, but we do not want to link against it (we
# will find it with a -framework option). For this reason there is an
# extra variable BLDLIBRARY against which Python and the extension
# modules are linked, BLDLIBRARY. This is normally the same as
# LDLIBRARY, but empty for MacOSX framework builds.
if test "$enable_framework"
then
  LDLIBRARY='$(PYTHONFRAMEWORKDIR)/Versions/$(VERSION)/$(PYTHONFRAMEWORK)'
  RUNSHARED=DYLD_FRAMEWORK_PATH=`pwd`${DYLD_FRAMEWORK_PATH:+:${DYLD_FRAMEWORK_PATH}}
  BLDLIBRARY=''
else
  BLDLIBRARY='$(LDLIBRARY)'
fi

# Other platforms follow
if test $enable_shared = "yes"; then
  PY_ENABLE_SHARED=1
  AC_DEFINE(Py_ENABLE_SHARED, 1, [Defined if Python is built as a shared library.])
  case $ac_sys_system in
    CYGWIN*)
          LDLIBRARY='libpython$(LDVERSION).dll.a'
          DLLLIBRARY='libpython$(LDVERSION).dll'
          ;;
    SunOS*)
	  LDLIBRARY='libpython$(LDVERSION).so'
	  BLDLIBRARY='-Wl,-R,$(LIBDIR) -L. -lpython$(LDVERSION)'
	  RUNSHARED=LD_LIBRARY_PATH=`pwd`${LD_LIBRARY_PATH:+:${LD_LIBRARY_PATH}}
	  INSTSONAME="$LDLIBRARY".$SOVERSION
	  if test "$with_pydebug" != yes
	  then
	      PY3LIBRARY=libpython3.so
	  fi
          ;;
    Linux*|GNU*|NetBSD*|FreeBSD*|DragonFly*|OpenBSD*|VxWorks*)
	  LDLIBRARY='libpython$(LDVERSION).so'
	  BLDLIBRARY='-L. -lpython$(LDVERSION)'
	  RUNSHARED=LD_LIBRARY_PATH=`pwd`${LD_LIBRARY_PATH:+:${LD_LIBRARY_PATH}}
	  INSTSONAME="$LDLIBRARY".$SOVERSION
	  if test "$with_pydebug" != yes
          then
	      PY3LIBRARY=libpython3.so
	  fi
	  ;;
    hp*|HP*)
	  case `uname -m` in
		ia64)
			LDLIBRARY='libpython$(LDVERSION).so'
			;;
		*)
			LDLIBRARY='libpython$(LDVERSION).sl'
			;;
	  esac
	  BLDLIBRARY='-Wl,+b,$(LIBDIR) -L. -lpython$(LDVERSION)'
	  RUNSHARED=SHLIB_PATH=`pwd`${SHLIB_PATH:+:${SHLIB_PATH}}
	  ;;
    Darwin*)
    	LDLIBRARY='libpython$(LDVERSION).dylib'
	BLDLIBRARY='-L. -lpython$(LDVERSION)'
	RUNSHARED=DYLD_LIBRARY_PATH=`pwd`${DYLD_LIBRARY_PATH:+:${DYLD_LIBRARY_PATH}}
	;;
    AIX*)
	LDLIBRARY='libpython$(LDVERSION).so'
	RUNSHARED=LIBPATH=`pwd`${LIBPATH:+:${LIBPATH}}
	;;

  esac
else # shared is disabled
  PY_ENABLE_SHARED=0
  case $ac_sys_system in
    CYGWIN*)
          BLDLIBRARY='$(LIBRARY)'
          LDLIBRARY='libpython$(LDVERSION).dll.a'
          ;;
  esac
fi

if test "$cross_compiling" = yes; then
	RUNSHARED=
fi

AC_MSG_RESULT($LDLIBRARY)

AC_SUBST(AR)
AC_CHECK_TOOLS(AR, ar aal, ar)

# tweak ARFLAGS only if the user didn't set it on the command line
AC_SUBST(ARFLAGS)
if test -z "$ARFLAGS"
then
        ARFLAGS="rcs"
fi

AC_CHECK_TOOLS([READELF], [readelf], [:])
if test "$cross_compiling" = yes; then
    case "$READELF" in
	readelf|:)
	AC_MSG_ERROR([readelf for the host is required for cross builds])
	;;
    esac
fi
AC_SUBST(READELF)


case $MACHDEP in
hp*|HP*)
	# install -d does not work on HP-UX
	if test -z "$INSTALL"
	then
		INSTALL="${srcdir}/install-sh -c"
	fi
esac
AC_PROG_INSTALL
AC_PROG_MKDIR_P

# Not every filesystem supports hard links
AC_SUBST(LN)
if test -z "$LN" ; then
	case $ac_sys_system in
		CYGWIN*) LN="ln -s";;
		*) LN=ln;;
	esac
fi

# For calculating the .so ABI tag.
AC_SUBST(ABIFLAGS)
ABIFLAGS=""

# Check for --with-pydebug
AC_MSG_CHECKING(for --with-pydebug)
AC_ARG_WITH(pydebug,
            AS_HELP_STRING([--with-pydebug], [build with Py_DEBUG defined (default is no)]),
[
if test "$withval" != no
then
  AC_DEFINE(Py_DEBUG, 1,
  [Define if you want to build an interpreter with many run-time checks.])
  AC_MSG_RESULT(yes);
  Py_DEBUG='true'
  ABIFLAGS="${ABIFLAGS}d"
else AC_MSG_RESULT(no); Py_DEBUG='false'
fi],
[AC_MSG_RESULT(no)])

# Check for --with-trace-refs
# --with-trace-refs
AC_MSG_CHECKING(for --with-trace-refs)
AC_ARG_WITH(trace-refs,
  AS_HELP_STRING(
    [--with-trace-refs],
    [enable tracing references for debugging purpose (default is no)]),,
  with_trace_refs=no)
AC_MSG_RESULT($with_trace_refs)

if test "$with_trace_refs" = "yes"
then
  AC_DEFINE(Py_TRACE_REFS, 1, [Define if you want to enable tracing references for debugging purpose])
fi

# Check for --with-assertions.
# This allows enabling assertions without Py_DEBUG.
assertions='false'
AC_MSG_CHECKING(for --with-assertions)
AC_ARG_WITH(assertions,
            AS_HELP_STRING([--with-assertions],[build with C assertions enabled (default is no)]),
[
if test "$withval" != no
then
  assertions='true'
fi],
[])
if test "$assertions" = 'true'; then
  AC_MSG_RESULT(yes)
elif test "$Py_DEBUG" = 'true'; then
  assertions='true'
  AC_MSG_RESULT(implied by --with-pydebug)
else
  AC_MSG_RESULT(no)
fi

# Enable optimization flags
AC_SUBST(DEF_MAKE_ALL_RULE)
AC_SUBST(DEF_MAKE_RULE)
Py_OPT='false'
AC_MSG_CHECKING(for --enable-optimizations)
AC_ARG_ENABLE(optimizations, AS_HELP_STRING(
                [--enable-optimizations],
                [enable expensive, stable optimizations (PGO, etc.) (default is no)]),
[
if test "$enableval" != no
then
  Py_OPT='true'
  AC_MSG_RESULT(yes);
else
  Py_OPT='false'
  AC_MSG_RESULT(no);
fi],
[AC_MSG_RESULT(no)])
if test "$Py_OPT" = 'true' ; then
  # Intentionally not forcing Py_LTO='true' here.  Too many toolchains do not
  # compile working code using it and both test_distutils and test_gdb are
  # broken when you do manage to get a toolchain that works with it.  People
  # who want LTO need to use --with-lto themselves.
  DEF_MAKE_ALL_RULE="profile-opt"
  REQUIRE_PGO="yes"
  DEF_MAKE_RULE="build_all"
  case $CC in
    *gcc*)
      AX_CHECK_COMPILE_FLAG([-fno-semantic-interposition],[
      CFLAGS_NODIST="$CFLAGS_NODIST -fno-semantic-interposition"
      LDFLAGS_NODIST="$LDFLAGS_NODIST -fno-semantic-interposition"
      ])
      ;;
  esac


else
  DEF_MAKE_ALL_RULE="build_all"
  REQUIRE_PGO="no"
  DEF_MAKE_RULE="all"
fi

AC_ARG_VAR(PROFILE_TASK, Python args for PGO generation task)
AC_MSG_CHECKING(PROFILE_TASK)
if test -z "$PROFILE_TASK"
then
	PROFILE_TASK='-m test --pgo --timeout=$(TESTTIMEOUT)'
fi
AC_MSG_RESULT($PROFILE_TASK)

# Make llvm-relatec checks work on systems where llvm tools are not installed with their
# normal names in the default $PATH (ie: Ubuntu).  They exist under the
# non-suffixed name in their versioned llvm directory.

llvm_bin_dir=''
llvm_path="${PATH}"
if test "${CC}" = "clang"
then
  clang_bin=`which clang`
  # Some systems install clang elsewhere as a symlink to the real path
  # which is where the related llvm tools are located.
  if test -L "${clang_bin}"
  then
    clang_dir=`dirname "${clang_bin}"`
    clang_bin=`readlink "${clang_bin}"`
    llvm_bin_dir="${clang_dir}/"`dirname "${clang_bin}"`
    llvm_path="${llvm_path}${PATH_SEPARATOR}${llvm_bin_dir}"
  fi
fi

# Enable LTO flags
AC_MSG_CHECKING(for --with-lto)
AC_ARG_WITH(lto, AS_HELP_STRING([--with-lto=@<:@full|thin|no|yes@:>@], [enable Link-Time-Optimization in any build (default is no)]),
[
case "$withval" in
    full)
        Py_LTO='true'
        Py_LTO_POLICY='full'
        AC_MSG_RESULT(yes)
        ;;
    thin)
        Py_LTO='true'
        Py_LTO_POLICY='thin'
        AC_MSG_RESULT(yes)
        ;;
    yes)
        Py_LTO='true'
        Py_LTO_POLICY='default'
        AC_MSG_RESULT(yes)
        ;;
    no)
        Py_LTO='false'
        AC_MSG_RESULT(no)
        ;;
    *)
        Py_LTO='false'
        AC_MSG_ERROR([unknown lto option: '$withval'])
        ;;
esac
],
[AC_MSG_RESULT(no)])
if test "$Py_LTO" = 'true' ; then
  case $CC in
    *clang*)
      AC_SUBST(LLVM_AR)
      AC_PATH_TOOL(LLVM_AR, llvm-ar, '', ${llvm_path})
      AC_SUBST(LLVM_AR_FOUND)
      if test -n "${LLVM_AR}" -a -x "${LLVM_AR}"
      then
        LLVM_AR_FOUND="found"
      else
        LLVM_AR_FOUND="not-found"
      fi
      if test "$ac_sys_system" = "Darwin" -a "${LLVM_AR_FOUND}" = "not-found"
      then
        # The Apple-supplied ar in Xcode or the Command Line Tools is apparently sufficient
        found_llvm_ar=`/usr/bin/xcrun -find ar 2>/dev/null`
        if test -n "${found_llvm_ar}"
        then
          LLVM_AR='/usr/bin/xcrun ar'
          LLVM_AR_FOUND=found
          AC_MSG_NOTICE([llvm-ar found via xcrun: ${LLVM_AR}])
        fi
      fi
      if test $LLVM_AR_FOUND = not-found
      then
        LLVM_PROFR_ERR=yes
        AC_MSG_ERROR([llvm-ar is required for a --with-lto build with clang but could not be found.])
      else
        LLVM_AR_ERR=no
      fi
      AR="${LLVM_AR}"
      case $ac_sys_system in
        Darwin*)
          # Any changes made here should be reflected in the GCC+Darwin case below
          if test $Py_LTO_POLICY = default
          then
            LTOFLAGS="-flto -Wl,-export_dynamic"
            LTOCFLAGS="-flto"
          else
            LTOFLAGS="-flto=${Py_LTO_POLICY} -Wl,-export_dynamic"
            LTOCFLAGS="-flto=${Py_LTO_POLICY}"
          fi
          ;;
        *)
          if test $Py_LTO_POLICY = default
          then
            LTOFLAGS="-flto"
          else
            LTOFLAGS="-flto=${Py_LTO_POLICY}"
          fi
          ;;
      esac
      ;;
    *gcc*)
      if test $Py_LTO_POLICY = thin
      then
        AC_MSG_ERROR([thin lto is not supported under gcc compiler.])
      fi
      case $ac_sys_system in
        Darwin*)
          LTOFLAGS="-flto -Wl,-export_dynamic"
          LTOCFLAGS="-flto"
          ;;
        *)
          LTOFLAGS="-flto -fuse-linker-plugin -ffat-lto-objects -flto-partition=none"
          ;;
      esac
      ;;
  esac

  if test "$ac_cv_prog_cc_g" = "yes"
  then
      # bpo-30345: Add -g to LDFLAGS when compiling with LTO
      # to get debug symbols.
      LTOFLAGS="$LTOFLAGS -g"
  fi

  CFLAGS_NODIST="$CFLAGS_NODIST ${LTOCFLAGS-$LTOFLAGS}"
  LDFLAGS_NODIST="$LDFLAGS_NODIST $LTOFLAGS"
fi

# Enable PGO flags.
AC_SUBST(PGO_PROF_GEN_FLAG)
AC_SUBST(PGO_PROF_USE_FLAG)
AC_SUBST(LLVM_PROF_MERGER)
AC_SUBST(LLVM_PROF_FILE)
AC_SUBST(LLVM_PROF_ERR)
AC_SUBST(LLVM_PROFDATA)
AC_PATH_TOOL(LLVM_PROFDATA, llvm-profdata, '', ${llvm_path})
AC_SUBST(LLVM_PROF_FOUND)
if test -n "${LLVM_PROFDATA}" -a -x "${LLVM_PROFDATA}"
then
  LLVM_PROF_FOUND="found"
else
  LLVM_PROF_FOUND="not-found"
fi
if test "$ac_sys_system" = "Darwin" -a "${LLVM_PROF_FOUND}" = "not-found"
then
  found_llvm_profdata=`/usr/bin/xcrun -find llvm-profdata 2>/dev/null`
  if test -n "${found_llvm_profdata}"
  then
    # llvm-profdata isn't directly in $PATH in some cases.
    # https://apple.stackexchange.com/questions/197053/
    LLVM_PROFDATA='/usr/bin/xcrun llvm-profdata'
    LLVM_PROF_FOUND=found
    AC_MSG_NOTICE([llvm-profdata found via xcrun: ${LLVM_PROFDATA}])
  fi
fi
LLVM_PROF_ERR=no
case $CC in
  *clang*)
    # Any changes made here should be reflected in the GCC+Darwin case below
    PGO_PROF_GEN_FLAG="-fprofile-instr-generate"
    PGO_PROF_USE_FLAG="-fprofile-instr-use=code.profclangd"
    LLVM_PROF_MERGER="${LLVM_PROFDATA} merge -output=code.profclangd *.profclangr"
    LLVM_PROF_FILE="LLVM_PROFILE_FILE=\"code-%p.profclangr\""
    if test $LLVM_PROF_FOUND = not-found
    then
      LLVM_PROF_ERR=yes
      if test "${REQUIRE_PGO}" = "yes"
      then
        AC_MSG_ERROR([llvm-profdata is required for a --enable-optimizations build but could not be found.])
      fi
    fi
    ;;
  *gcc*)
    case $ac_sys_system in
      Darwin*)
        PGO_PROF_GEN_FLAG="-fprofile-instr-generate"
        PGO_PROF_USE_FLAG="-fprofile-instr-use=code.profclangd"
        LLVM_PROF_MERGER="${LLVM_PROFDATA} merge -output=code.profclangd *.profclangr"
        LLVM_PROF_FILE="LLVM_PROFILE_FILE=\"code-%p.profclangr\""
        if test "${LLVM_PROF_FOUND}" = "not-found"
        then
          LLVM_PROF_ERR=yes
          if test "${REQUIRE_PGO}" = "yes"
	  then
	    AC_MSG_ERROR([llvm-profdata is required for a --enable-optimizations build but could not be found.])
	  fi
        fi
        ;;
      *)
        PGO_PROF_GEN_FLAG="-fprofile-generate"
        PGO_PROF_USE_FLAG="-fprofile-use -fprofile-correction"
        LLVM_PROF_MERGER="true"
        LLVM_PROF_FILE=""
        ;;
    esac
    ;;
  *icc*)
    PGO_PROF_GEN_FLAG="-prof-gen"
    PGO_PROF_USE_FLAG="-prof-use"
    LLVM_PROF_MERGER="true"
    LLVM_PROF_FILE=""
    ;;
esac

# XXX Shouldn't the code above that fiddles with BASECFLAGS and OPT be
# merged with this chunk of code?

# Optimizer/debugger flags
# ------------------------
# (The following bit of code is complicated enough - please keep things
# indented properly.  Just pretend you're editing Python code. ;-)

# There are two parallel sets of case statements below, one that checks to
# see if OPT was set and one that does BASECFLAGS setting based upon
# compiler and platform.  BASECFLAGS tweaks need to be made even if the
# user set OPT.

case $CC in
    *clang*)
        cc_is_clang=1
        ;;
    *)
        if $CC --version 2>&1 | grep -q clang
        then
            cc_is_clang=1
        else
            cc_is_clang=
        fi
esac

# tweak OPT based on compiler and platform, only if the user didn't set
# it on the command line
AC_SUBST(OPT)
AC_SUBST(CFLAGS_ALIASING)
if test "${OPT-unset}" = "unset"
then
    case $GCC in
    yes)
        # For gcc 4.x we need to use -fwrapv so lets check if its supported
        if "$CC" -v --help 2>/dev/null |grep -- -fwrapv > /dev/null; then
           WRAP="-fwrapv"
        fi

        if test -n "${cc_is_clang}"
        then
            # Clang also needs -fwrapv
            WRAP="-fwrapv"
            # bpo-30104: disable strict aliasing to compile correctly dtoa.c,
            # see Makefile.pre.in for more information
            CFLAGS_ALIASING="-fno-strict-aliasing"
        fi

	case $ac_cv_prog_cc_g in
	yes)
	    if test "$Py_DEBUG" = 'true' ; then
		# Optimization messes up debuggers, so turn it off for
		# debug builds.
                if "$CC" -v --help 2>/dev/null |grep -- -Og > /dev/null; then
                    OPT="-g -Og -Wall"
                else
                    OPT="-g -O0 -Wall"
                fi
	    else
		OPT="-g $WRAP -O3 -Wall"
	    fi
	    ;;
	*)
	    OPT="-O3 -Wall"
	    ;;
	esac

	case $ac_sys_system in
	    SCO_SV*) OPT="$OPT -m486 -DSCO5"
	    ;;
        esac
	;;

    *)
	OPT="-O"
	;;
    esac
fi

AC_SUBST(BASECFLAGS)
AC_SUBST(CFLAGS_NODIST)
AC_SUBST(LDFLAGS_NODIST)

# The -arch flags for universal builds on macOS
UNIVERSAL_ARCH_FLAGS=
AC_SUBST(UNIVERSAL_ARCH_FLAGS)

dnl PY_CHECK_CC_WARNING(ENABLE, WARNING, [MSG])
AC_DEFUN([PY_CHECK_CC_WARNING], [
  AS_VAR_PUSHDEF([py_var], [ac_cv_$1_]m4_normalize($2)[_warning])
  AC_CACHE_CHECK(m4_ifblank([$3], [if we can $1 $CC $2 warning], [$3]), [py_var], [
    AS_VAR_COPY([py_cflags], [CFLAGS])
    AS_VAR_APPEND([CFLAGS], ["-W$2 -Werror"])
    AC_COMPILE_IFELSE([AC_LANG_PROGRAM([[]], [[]])],
                      [AS_VAR_SET([py_var], [yes])],
                      [AS_VAR_SET([py_var], [no])])
    AS_VAR_COPY([CFLAGS], [py_cflags])
  ])
  AS_VAR_POPDEF([py_var])
])

# tweak BASECFLAGS based on compiler and platform
case $GCC in
yes)
    CFLAGS_NODIST="$CFLAGS_NODIST -std=c99"

    PY_CHECK_CC_WARNING([enable], [extra], [if we can add -Wextra])
    AS_VAR_IF([ac_cv_enable_extra_warning], [yes],
              [CFLAGS_NODIST="$CFLAGS_NODIST -Wextra"])

    # Python doesn't violate C99 aliasing rules, but older versions of
    # GCC produce warnings for legal Python code.  Enable
    # -fno-strict-aliasing on versions of GCC that support but produce
    # warnings.  See Issue3326
     SAVE_VAR([CC])
     CC="$CC -fno-strict-aliasing"
     SAVE_ENV
     AC_CACHE_CHECK([whether $CC accepts and needs -fno-strict-aliasing],
                    [ac_cv_no_strict_aliasing],
       AC_COMPILE_IFELSE(
         [
	   AC_LANG_PROGRAM([[]], [[]])
	 ],[
	   CC="$save_CC -fstrict-aliasing"
           CFLAGS="$CFLAGS -Werror -Wstrict-aliasing"
           AC_COMPILE_IFELSE(
	     [
	       AC_LANG_PROGRAM([[void f(int **x) {}]],
	         [[double *x; f((int **) &x);]])
	     ],[
	       ac_cv_no_strict_aliasing=no
	     ],[
               ac_cv_no_strict_aliasing=yes
	     ])
	 ],[
	   ac_cv_no_strict_aliasing=no
	 ]))
     RESTORE_ENV
     RESTORE_VAR([CC])
    AS_VAR_IF([ac_cv_no_strict_aliasing], [yes],
              [BASECFLAGS="$BASECFLAGS -fno-strict-aliasing"])

    # ICC doesn't recognize the option, but only emits a warning
    ## XXX does it emit an unused result warning and can it be disabled?
    AS_CASE([$CC],
            [*icc*], [ac_cv_disable_unused_result_warning=no]
            [PY_CHECK_CC_WARNING([disable], [unused-result])])
    AS_VAR_IF([ac_cv_disable_unused_result_warning], [yes],
              [BASECFLAGS="$BASECFLAGS -Wno-unused-result"
               CFLAGS_NODIST="$CFLAGS_NODIST -Wno-unused-result"])

    PY_CHECK_CC_WARNING([disable], [unused-parameter])
    AS_VAR_IF([ac_cv_disable_unused_parameter_warning], [yes],
              [CFLAGS_NODIST="$CFLAGS_NODIST -Wno-unused-parameter"])

    PY_CHECK_CC_WARNING([disable], [missing-field-initializers])
    AS_VAR_IF([ac_cv_disable_missing_field_initializers_warning], [yes],
              [CFLAGS_NODIST="$CFLAGS_NODIST -Wno-missing-field-initializers"])

    PY_CHECK_CC_WARNING([enable], [sign-compare])
    AS_VAR_IF([ac_cv_enable_sign_compare_warning], [yes],
              [BASECFLAGS="$BASECFLAGS -Wsign-compare"])

    PY_CHECK_CC_WARNING([enable], [unreachable-code])
    # Don't enable unreachable code warning in debug mode, since it usually
    # results in non-standard code paths.
    # Issue #24324: Unfortunately, the unreachable code warning does not work
    # correctly on gcc and has been silently removed from the compiler.
    # It is supported on clang but on OS X systems gcc may be an alias
    # for clang.  Try to determine if the compiler is not really gcc and,
    # if so, only then enable the warning.
    if test $ac_cv_enable_unreachable_code_warning = yes && \
        test "$Py_DEBUG" != "true" && \
        test -z "`$CC --version 2>/dev/null | grep 'Free Software Foundation'`"
    then
      BASECFLAGS="$BASECFLAGS -Wunreachable-code"
    else
      ac_cv_enable_unreachable_code_warning=no
    fi

    PY_CHECK_CC_WARNING([enable], [strict-prototypes])
    AS_VAR_IF([ac_cv_enable_strict_prototypes_warning], [yes],
              [CFLAGS_NODIST="$CFLAGS_NODIST -Wstrict-prototypes"])

     SAVE_VAR([CC])
     CC="$CC -Werror=implicit-function-declaration"
     AC_CACHE_CHECK([if we can make implicit function declaration an error in $CC],
                    [ac_cv_enable_implicit_function_declaration_error],
       AC_COMPILE_IFELSE(
         [
	   AC_LANG_PROGRAM([[]], [[]])
	 ],[
           ac_cv_enable_implicit_function_declaration_error=yes
	 ],[
           ac_cv_enable_implicit_function_declaration_error=no
	 ]))
     RESTORE_VAR([CC])

    AS_VAR_IF([ac_cv_enable_implicit_function_declaration_error], [yes],
              [CFLAGS_NODIST="$CFLAGS_NODIST -Werror=implicit-function-declaration"])

     SAVE_VAR([CC])
     CC="$CC -fvisibility=hidden"
     AC_CACHE_CHECK([if we can use visibility in $CC], [ac_cv_enable_visibility],
       AC_COMPILE_IFELSE(
         [
	   AC_LANG_PROGRAM([[]], [[]])
	 ],[
           ac_cv_enable_visibility=yes
	 ],[
           ac_cv_enable_visibility=no
	 ]))
     RESTORE_VAR([CC])

    AS_VAR_IF([ac_cv_enable_visibility], [yes],
              [CFLAGS_NODIST="$CFLAGS_NODIST -fvisibility=hidden"])

    # if using gcc on alpha, use -mieee to get (near) full IEEE 754
    # support.  Without this, treatment of subnormals doesn't follow
    # the standard.
    case $host in
         alpha*)
                BASECFLAGS="$BASECFLAGS -mieee"
                ;;
    esac

    case $ac_sys_system in
	SCO_SV*)
	    BASECFLAGS="$BASECFLAGS -m486 -DSCO5"
	    ;;

    Darwin*)
        # -Wno-long-double, -no-cpp-precomp, and -mno-fused-madd
        # used to be here, but non-Apple gcc doesn't accept them.
        if test "${CC}" = gcc
        then
            AC_MSG_CHECKING(which compiler should be used)
            case "${UNIVERSALSDK}" in
            */MacOSX10.4u.sdk)
                # Build using 10.4 SDK, force usage of gcc when the
                # compiler is gcc, otherwise the user will get very
                # confusing error messages when building on OSX 10.6
                CC=gcc-4.0
                CPP=cpp-4.0
                ;;
            esac
            AC_MSG_RESULT($CC)
        fi

        LIPO_INTEL64_FLAGS=""
        if test "${enable_universalsdk}"
        then
            case "$UNIVERSAL_ARCHS" in
            32-bit)
               UNIVERSAL_ARCH_FLAGS="-arch ppc -arch i386"
               LIPO_32BIT_FLAGS=""
               ARCH_RUN_32BIT=""
               ;;
            64-bit)
               UNIVERSAL_ARCH_FLAGS="-arch ppc64 -arch x86_64"
               LIPO_32BIT_FLAGS=""
               ARCH_RUN_32BIT="true"
               ;;
            all)
               UNIVERSAL_ARCH_FLAGS="-arch i386 -arch ppc -arch ppc64 -arch x86_64"
               LIPO_32BIT_FLAGS="-extract ppc7400 -extract i386"
               ARCH_RUN_32BIT="/usr/bin/arch -i386 -ppc"
               ;;
            universal2)
               UNIVERSAL_ARCH_FLAGS="-arch arm64 -arch x86_64"
               LIPO_32BIT_FLAGS=""
               LIPO_INTEL64_FLAGS="-extract x86_64"
               ARCH_RUN_32BIT="true"
               ;;
            intel)
               UNIVERSAL_ARCH_FLAGS="-arch i386 -arch x86_64"
               LIPO_32BIT_FLAGS="-extract i386"
               ARCH_RUN_32BIT="/usr/bin/arch -i386"
               ;;
            intel-32)
               UNIVERSAL_ARCH_FLAGS="-arch i386"
               LIPO_32BIT_FLAGS=""
               ARCH_RUN_32BIT=""
               ;;
            intel-64)
               UNIVERSAL_ARCH_FLAGS="-arch x86_64"
               LIPO_32BIT_FLAGS=""
               ARCH_RUN_32BIT="true"
               ;;
            3-way)
               UNIVERSAL_ARCH_FLAGS="-arch i386 -arch ppc -arch x86_64"
               LIPO_32BIT_FLAGS="-extract ppc7400 -extract i386"
               ARCH_RUN_32BIT="/usr/bin/arch -i386 -ppc"
               ;;
            *)
               AC_MSG_ERROR([proper usage is --with-universal-arch=universal2|32-bit|64-bit|all|intel|3-way])
               ;;
            esac

            if test "${UNIVERSALSDK}" != "/"
            then
                CFLAGS="${UNIVERSAL_ARCH_FLAGS} -isysroot ${UNIVERSALSDK} ${CFLAGS}"
                LDFLAGS="${UNIVERSAL_ARCH_FLAGS} -isysroot ${UNIVERSALSDK} ${LDFLAGS}"
                CPPFLAGS="-isysroot ${UNIVERSALSDK} ${CPPFLAGS}"
            else
                CFLAGS="${UNIVERSAL_ARCH_FLAGS} ${CFLAGS}"
                LDFLAGS="${UNIVERSAL_ARCH_FLAGS} ${LDFLAGS}"
            fi
        fi

        # Calculate an appropriate deployment target for this build:
        # The deployment target value is used explicitly to enable certain
        # features are enabled (such as builtin libedit support for readline)
        # through the use of Apple's Availability Macros and is used as a
        # component of the string returned by distutils.get_platform().
        #
        # Use the value from:
        # 1. the MACOSX_DEPLOYMENT_TARGET environment variable if specified
        # 2. the operating system version of the build machine if >= 10.6
        # 3. If running on OS X 10.3 through 10.5, use the legacy tests
        #       below to pick either 10.3, 10.4, or 10.5 as the target.
        # 4. If we are running on OS X 10.2 or earlier, good luck!

        AC_MSG_CHECKING(which MACOSX_DEPLOYMENT_TARGET to use)
        cur_target_major=`sw_vers -productVersion | \
                sed 's/\([[0-9]]*\)\.\([[0-9]]*\).*/\1/'`
        cur_target_minor=`sw_vers -productVersion | \
                sed 's/\([[0-9]]*\)\.\([[0-9]]*\).*/\2/'`
        cur_target="${cur_target_major}.${cur_target_minor}"
        if test ${cur_target_major} -eq 10 && \
           test ${cur_target_minor} -ge 3 && \
           test ${cur_target_minor} -le 5
        then
            # OS X 10.3 through 10.5
            cur_target=10.3
            if test ${enable_universalsdk}
            then
                case "$UNIVERSAL_ARCHS" in
                all|3-way|intel|64-bit)
                    # These configurations were first supported in 10.5
                    cur_target='10.5'
                    ;;
                esac
            else
                if test `/usr/bin/arch` = "i386"
                then
                    # 10.4 was the first release to support Intel archs
                    cur_target="10.4"
                fi
            fi
        fi
        CONFIGURE_MACOSX_DEPLOYMENT_TARGET=${MACOSX_DEPLOYMENT_TARGET-${cur_target}}

        # Make sure that MACOSX_DEPLOYMENT_TARGET is set in the
        # environment with a value that is the same as what we'll use
        # in the Makefile to ensure that we'll get the same compiler
        # environment during configure and build time.
        MACOSX_DEPLOYMENT_TARGET="$CONFIGURE_MACOSX_DEPLOYMENT_TARGET"
        export MACOSX_DEPLOYMENT_TARGET
        EXPORT_MACOSX_DEPLOYMENT_TARGET=''
        AC_MSG_RESULT($MACOSX_DEPLOYMENT_TARGET)

        AC_MSG_CHECKING(if specified universal architectures work)
        AC_LINK_IFELSE([AC_LANG_PROGRAM([[#include <stdio.h>]], [[printf("%d", 42);]])],
            [AC_MSG_RESULT(yes)],
            [AC_MSG_RESULT(no)
             AC_MSG_ERROR(check config.log and use the '--with-universal-archs' option)
        ])

        # end of Darwin* tests
        ;;
    esac
    ;;

*)
    case $ac_sys_system in
    OpenUNIX*|UnixWare*)
	BASECFLAGS="$BASECFLAGS -K pentium,host,inline,loop_unroll,alloca "
	;;
    SCO_SV*)
	BASECFLAGS="$BASECFLAGS -belf -Ki486 -DSCO5"
	;;
    esac
    ;;
esac

case "$CC" in
*icc*)
    # ICC needs -fp-model strict or floats behave badly
    CFLAGS_NODIST="$CFLAGS_NODIST -fp-model strict"
    ;;
*xlc*)
    CFLAGS_NODIST="$CFLAGS_NODIST -qalias=noansi -qmaxmem=-1"
    ;;
esac

if test "$assertions" = 'true'; then
  :
else
  OPT="-DNDEBUG $OPT"
fi

if test "$ac_arch_flags"
then
	BASECFLAGS="$BASECFLAGS $ac_arch_flags"
fi

# On some compilers, pthreads are available without further options
# (e.g. MacOS X). On some of these systems, the compiler will not
# complain if unaccepted options are passed (e.g. gcc on Mac OS X).
# So we have to see first whether pthreads are available without
# options before we can check whether -Kpthread improves anything.
AC_CACHE_CHECK([whether pthreads are available without options],
               [ac_cv_pthread_is_default],
[AC_RUN_IFELSE([AC_LANG_SOURCE([[
#include <stdio.h>
#include <pthread.h>

void* routine(void* p){return NULL;}

int main(){
  pthread_t p;
  if(pthread_create(&p,NULL,routine,NULL)!=0)
    return 1;
  (void)pthread_detach(p);
  return 0;
}
]])],[
  ac_cv_pthread_is_default=yes
  ac_cv_kthread=no
  ac_cv_pthread=no
],[ac_cv_pthread_is_default=no],[ac_cv_pthread_is_default=no])
])


if test $ac_cv_pthread_is_default = yes
then
  ac_cv_kpthread=no
else
# -Kpthread, if available, provides the right #defines
# and linker options to make pthread_create available
# Some compilers won't report that they do not support -Kpthread,
# so we need to run a program to see whether it really made the
# function available.
AC_CACHE_CHECK([whether $CC accepts -Kpthread], [ac_cv_kpthread],
[SAVE_VAR([CC])
CC="$CC -Kpthread"
AC_RUN_IFELSE([AC_LANG_SOURCE([[
#include <stdio.h>
#include <pthread.h>

void* routine(void* p){return NULL;}

int main(){
  pthread_t p;
  if(pthread_create(&p,NULL,routine,NULL)!=0)
    return 1;
  (void)pthread_detach(p);
  return 0;
}
]])],[ac_cv_kpthread=yes],[ac_cv_kpthread=no],[ac_cv_kpthread=no])
RESTORE_VAR([CC])])
fi

if test $ac_cv_kpthread = no -a $ac_cv_pthread_is_default = no
then
# -Kthread, if available, provides the right #defines
# and linker options to make pthread_create available
# Some compilers won't report that they do not support -Kthread,
# so we need to run a program to see whether it really made the
# function available.
AC_CACHE_CHECK([whether $CC accepts -Kthread], [ac_cv_kthread],
[SAVE_VAR([CC])
CC="$CC -Kthread"
AC_RUN_IFELSE([AC_LANG_SOURCE([[
#include <stdio.h>
#include <pthread.h>

void* routine(void* p){return NULL;}

int main(){
  pthread_t p;
  if(pthread_create(&p,NULL,routine,NULL)!=0)
    return 1;
  (void)pthread_detach(p);
  return 0;
}
]])],[ac_cv_kthread=yes],[ac_cv_kthread=no],[ac_cv_kthread=no])
RESTORE_VAR([CC])])
fi

if test $ac_cv_kthread = no -a $ac_cv_pthread_is_default = no
then
# -pthread, if available, provides the right #defines
# and linker options to make pthread_create available
# Some compilers won't report that they do not support -pthread,
# so we need to run a program to see whether it really made the
# function available.
AC_CACHE_CHECK([whether $CC accepts -pthread], [ac_cv_pthread],
[SAVE_VAR([CC])
CC="$CC -pthread"
AC_RUN_IFELSE([AC_LANG_SOURCE([[
#include <stdio.h>
#include <pthread.h>

void* routine(void* p){return NULL;}

int main(){
  pthread_t p;
  if(pthread_create(&p,NULL,routine,NULL)!=0)
    return 1;
  (void)pthread_detach(p);
  return 0;
}
]])],[ac_cv_pthread=yes],[ac_cv_pthread=no],[ac_cv_pthread=no])
RESTORE_VAR([CC])])
fi

# If we have set a CC compiler flag for thread support then
# check if it works for CXX, too.
ac_cv_cxx_thread=no
if test ! -z "$CXX"
then
AC_MSG_CHECKING(whether $CXX also accepts flags for thread support)
SAVE_VAR([CXX])

if test "$ac_cv_kpthread" = "yes"
then
  CXX="$CXX -Kpthread"
  ac_cv_cxx_thread=yes
elif test "$ac_cv_kthread" = "yes"
then
  CXX="$CXX -Kthread"
  ac_cv_cxx_thread=yes
elif test "$ac_cv_pthread" = "yes"
then
  CXX="$CXX -pthread"
  ac_cv_cxx_thread=yes
fi

if test $ac_cv_cxx_thread = yes
then
  echo 'void foo();int main(){foo();}void foo(){}' > conftest.$ac_ext
  $CXX -c conftest.$ac_ext 2>&5
  if $CXX -o conftest$ac_exeext conftest.$ac_objext 2>&5 \
     && test -s conftest$ac_exeext && ./conftest$ac_exeext
  then
    ac_cv_cxx_thread=yes
  else
    ac_cv_cxx_thread=no
  fi
  rm -fr conftest*
fi
AC_MSG_RESULT($ac_cv_cxx_thread)
fi
RESTORE_VAR([CXX])

dnl # check for ANSI or K&R ("traditional") preprocessor
dnl AC_MSG_CHECKING(for C preprocessor type)
dnl AC_COMPILE_IFELSE([AC_LANG_PROGRAM([[
dnl #define spam(name, doc) {#name, &name, #name "() -- " doc}
dnl int foo;
dnl struct {char *name; int *addr; char *doc;} desc = spam(foo, "something");
dnl ]], [[;]])],[cpp_type=ansi],[AC_DEFINE(HAVE_OLD_CPP) cpp_type=traditional])
dnl AC_MSG_RESULT($cpp_type)

dnl autoconf 2.71 deprecates STDC_HEADERS, keep for backwards compatibility
dnl assume C99 compilers provide ANSI C headers
AC_DEFINE(STDC_HEADERS, 1, [Define to 1 if you have the ANSI C header files.])

# checks for header files
AC_CHECK_HEADERS(asm/types.h crypt.h conio.h direct.h dlfcn.h errno.h \
fcntl.h grp.h \
ieeefp.h io.h langinfo.h libintl.h process.h pthread.h \
sched.h shadow.h signal.h stropts.h termios.h \
utime.h \
poll.h sys/devpoll.h sys/epoll.h sys/poll.h \
sys/audioio.h sys/xattr.h sys/bsdtty.h sys/event.h sys/file.h sys/ioctl.h \
sys/kern_control.h sys/loadavg.h sys/lock.h sys/mkdev.h sys/modem.h \
sys/param.h sys/random.h sys/select.h sys/sendfile.h sys/socket.h sys/statvfs.h \
sys/stat.h sys/syscall.h sys/sys_domain.h sys/termio.h sys/time.h \
sys/times.h sys/types.h sys/uio.h sys/un.h sys/utsname.h sys/wait.h pty.h \
libutil.h sys/resource.h netpacket/packet.h sysexits.h bluetooth.h \
linux/tipc.h linux/random.h spawn.h util.h alloca.h endian.h \
sys/endian.h sys/sysmacros.h linux/memfd.h linux/wait.h sys/memfd.h \
sys/mman.h sys/eventfd.h linux/soundcard.h sys/soundcard.h syslog.h)
AC_HEADER_DIRENT
AC_HEADER_MAJOR

# bluetooth/bluetooth.h has been known to not compile with -std=c99.
# http://permalink.gmane.org/gmane.linux.bluez.kernel/22294
SAVE_VAR([CFLAGS])
CFLAGS="-std=c99 $CFLAGS"
AC_CHECK_HEADERS(bluetooth/bluetooth.h)
RESTORE_VAR([CFLAGS])

# On Darwin (OS X) net/if.h requires sys/socket.h to be imported first.
AC_CHECK_HEADERS([net/if.h], [], [],
[#include <stdio.h>
#include <stdlib.h>
#include <stddef.h>
#ifdef HAVE_SYS_SOCKET_H
# include <sys/socket.h>
#endif
])

# On Linux, netlink.h requires asm/types.h
AC_CHECK_HEADERS(linux/netlink.h,,,[
#ifdef HAVE_ASM_TYPES_H
#include <asm/types.h>
#endif
#ifdef HAVE_SYS_SOCKET_H
#include <sys/socket.h>
#endif
])

# On Linux, qrtr.h requires asm/types.h
AC_CHECK_HEADERS(linux/qrtr.h,,,[
#ifdef HAVE_ASM_TYPES_H
#include <asm/types.h>
#endif
#ifdef HAVE_SYS_SOCKET_H
#include <sys/socket.h>
#endif
])

AC_CHECK_HEADERS(linux/vm_sockets.h,,,[
#ifdef HAVE_SYS_SOCKET_H
#include <sys/socket.h>
#endif
])

# On Linux, can.h, can/bcm.h, can/j1939.h, can/raw.h require sys/socket.h
AC_CHECK_HEADERS(linux/can.h linux/can/bcm.h linux/can/j1939.h linux/can/raw.h,,,[
#ifdef HAVE_SYS_SOCKET_H
#include <sys/socket.h>
#endif
])

# checks for typedefs
AC_CACHE_CHECK([for clock_t in time.h], [ac_cv_clock_t_time_h], [
  AC_EGREP_HEADER([clock_t], [time.h], [ac_cv_clock_t_time_h=yes], [ac_cv_clock_t_time_h=no])
])
dnl checks for "no"
AS_VAR_IF([ac_cv_clock_t_time_h], [no], [
  AC_DEFINE(clock_t, long, [Define to 'long' if <time.h> doesn't define.])
])

AC_CACHE_CHECK([for makedev], [ac_cv_func_makedev], [
AC_LINK_IFELSE([AC_LANG_PROGRAM([[
#if defined(MAJOR_IN_MKDEV)
#include <sys/mkdev.h>
#elif defined(MAJOR_IN_SYSMACROS)
#include <sys/sysmacros.h>
#else
#include <sys/types.h>
#endif
]], [[
  makedev(0, 0) ]])
],[ac_cv_func_makedev=yes],[ac_cv_func_makedev=no])
])

AS_VAR_IF([ac_cv_func_makedev], [yes], [
    AC_DEFINE(HAVE_MAKEDEV, 1, [Define this if you have the makedev macro.])
])

# byte swapping
AC_CACHE_CHECK([for le64toh], [ac_cv_func_le64toh], [
AC_LINK_IFELSE([AC_LANG_PROGRAM([[
#ifdef HAVE_ENDIAN_H
#include <endian.h>
#elif defined(HAVE_SYS_ENDIAN_H)
#include <sys/endian.h>
#endif
]], [[
   le64toh(1) ]])
],[ac_cv_func_le64toh=yes],[ac_cv_func_le64toh=no])
])

AS_VAR_IF([ac_cv_func_le64toh], [yes], [
    AC_DEFINE(HAVE_HTOLE64, 1, [Define this if you have le64toh()])
])

use_lfs=yes
# Don't use largefile support for GNU/Hurd
case $ac_sys_system in GNU*)
  use_lfs=no
esac

if test "$use_lfs" = "yes"; then
# Two defines needed to enable largefile support on various platforms
# These may affect some typedefs
case $ac_sys_system/$ac_sys_release in
AIX*)
    AC_DEFINE(_LARGE_FILES, 1,
    [This must be defined on AIX systems to enable large file support.])
    ;;
esac
AC_DEFINE(_LARGEFILE_SOURCE, 1,
[This must be defined on some systems to enable large file support.])
AC_DEFINE(_FILE_OFFSET_BITS, 64,
[This must be set to 64 on some systems to enable large file support.])
fi

# Add some code to confdefs.h so that the test for off_t works on SCO
cat >> confdefs.h <<\EOF
#if defined(SCO_DS)
#undef _OFF_T
#endif
EOF

# Type availability checks
AC_TYPE_MODE_T
AC_TYPE_OFF_T
AC_TYPE_PID_T
AC_DEFINE_UNQUOTED([RETSIGTYPE],[void],[assume C89 semantics that RETSIGTYPE is always void])
AC_TYPE_SIZE_T
AC_TYPE_UID_T

AC_CHECK_TYPE(ssize_t,
  AC_DEFINE(HAVE_SSIZE_T, 1, [Define if your compiler provides ssize_t]),,)
AC_CHECK_TYPE(__uint128_t,
  AC_DEFINE(HAVE_GCC_UINT128_T, 1, [Define if your compiler provides __uint128_t]),,)

# Sizes and alignments of various common basic types
# ANSI C requires sizeof(char) == 1, so no need to check it
AC_CHECK_SIZEOF(int, 4)
AC_CHECK_SIZEOF(long, 4)
AC_CHECK_ALIGNOF(long)
AC_CHECK_SIZEOF(long long, 8)
AC_CHECK_SIZEOF(void *, 4)
AC_CHECK_SIZEOF(short, 2)
AC_CHECK_SIZEOF(float, 4)
AC_CHECK_SIZEOF(double, 8)
AC_CHECK_SIZEOF(fpos_t, 4)
AC_CHECK_SIZEOF(size_t, 4)
AC_CHECK_ALIGNOF(size_t)
AC_CHECK_SIZEOF(pid_t, 4)
AC_CHECK_SIZEOF(uintptr_t)

AC_TYPE_LONG_DOUBLE
AC_CHECK_SIZEOF(long double, 16)

AC_CHECK_SIZEOF(_Bool, 1)

AC_CHECK_SIZEOF(off_t, [], [
#ifdef HAVE_SYS_TYPES_H
#include <sys/types.h>
#endif
])

AC_MSG_CHECKING(whether to enable large file support)
if test "$ac_cv_sizeof_off_t" -gt "$ac_cv_sizeof_long" -a \
	"$ac_cv_sizeof_long_long" -ge "$ac_cv_sizeof_off_t"; then
  AC_DEFINE(HAVE_LARGEFILE_SUPPORT, 1,
  [Defined to enable large file support when an off_t is bigger than a long
   and long long is at least as big as an off_t. You may need
   to add some flags for configuration and compilation to enable this mode.
   (For Solaris and Linux, the necessary defines are already defined.)])
  AC_MSG_RESULT(yes)
else
  AC_MSG_RESULT(no)
fi

AC_CHECK_SIZEOF(time_t, [], [
#ifdef HAVE_SYS_TYPES_H
#include <sys/types.h>
#endif
#ifdef HAVE_TIME_H
#include <time.h>
#endif
])

# if have pthread_t then define SIZEOF_PTHREAD_T
SAVE_VAR([CC])
if test "$ac_cv_kpthread" = "yes"
then CC="$CC -Kpthread"
elif test "$ac_cv_kthread" = "yes"
then CC="$CC -Kthread"
elif test "$ac_cv_pthread" = "yes"
then CC="$CC -pthread"
fi

AC_CACHE_CHECK([for pthread_t], [ac_cv_have_pthread_t], [
AC_COMPILE_IFELSE([
  AC_LANG_PROGRAM([[#include <pthread.h>]], [[pthread_t x; x = *(pthread_t*)0;]])
], [ac_cv_have_pthread_t=yes], [ac_cv_have_pthread_t=no])
])
AS_VAR_IF([ac_cv_have_pthread_t], [yes], [
  AC_CHECK_SIZEOF(pthread_t, [], [
#ifdef HAVE_PTHREAD_H
#include <pthread.h>
#endif
  ])
])

# Issue #25658: POSIX hasn't defined that pthread_key_t is compatible with int.
# This checking will be unnecessary after removing deprecated TLS API.
AC_CHECK_SIZEOF(pthread_key_t, [], [[#include <pthread.h>]])
AC_CACHE_CHECK([whether pthread_key_t is compatible with int], [ac_cv_pthread_key_t_is_arithmetic_type], [
if test "$ac_cv_sizeof_pthread_key_t" -eq "$ac_cv_sizeof_int" ; then
  AC_COMPILE_IFELSE(
    [AC_LANG_PROGRAM([[#include <pthread.h>]], [[pthread_key_t k; k * 1;]])],
    [ac_cv_pthread_key_t_is_arithmetic_type=yes],
    [ac_cv_pthread_key_t_is_arithmetic_type=no]
  )
else
  ac_cv_pthread_key_t_is_arithmetic_type=no
fi
])
AS_VAR_IF([ac_cv_pthread_key_t_is_arithmetic_type], [yes], [
    AC_DEFINE(PTHREAD_KEY_T_IS_COMPATIBLE_WITH_INT, 1,
              [Define if pthread_key_t is compatible with int.])
])

RESTORE_VAR([CC])

AC_SUBST(OTHER_LIBTOOL_OPT)
case $ac_sys_system/$ac_sys_release in
  Darwin/@<:@01567@:>@\..*)
    OTHER_LIBTOOL_OPT="-prebind -seg1addr 0x10000000"
    ;;
  Darwin/*)
    OTHER_LIBTOOL_OPT=""
    ;;
esac


AC_SUBST(LIBTOOL_CRUFT)
case $ac_sys_system/$ac_sys_release in
  Darwin/@<:@01567@:>@\..*)
    LIBTOOL_CRUFT="-framework System -lcc_dynamic"
    if test "${enable_universalsdk}"; then
	    :
    else
        LIBTOOL_CRUFT="${LIBTOOL_CRUFT} -arch_only `/usr/bin/arch`"
    fi
    LIBTOOL_CRUFT=$LIBTOOL_CRUFT' -install_name $(PYTHONFRAMEWORKINSTALLDIR)/Versions/$(VERSION)/$(PYTHONFRAMEWORK)'
    LIBTOOL_CRUFT=$LIBTOOL_CRUFT' -compatibility_version $(VERSION) -current_version $(VERSION)';;
  Darwin/*)
    gcc_version=`gcc -dumpversion`
    if test ${gcc_version} '<' 4.0
        then
            LIBTOOL_CRUFT="-lcc_dynamic"
        else
            LIBTOOL_CRUFT=""
    fi
    AC_RUN_IFELSE([AC_LANG_SOURCE([[
    #include <unistd.h>
    int main(int argc, char*argv[])
    {
      if (sizeof(long) == 4) {
    	  return 0;
      } else {
      	  return 1;
      }
    }
    ]])],[ac_osx_32bit=yes],[ac_osx_32bit=no],[ac_osx_32bit=yes])

    if test "${ac_osx_32bit}" = "yes"; then
    	case `/usr/bin/arch` in
    	i386)
    		MACOSX_DEFAULT_ARCH="i386"
    		;;
    	ppc)
    		MACOSX_DEFAULT_ARCH="ppc"
    		;;
    	*)
    		AC_MSG_ERROR([Unexpected output of 'arch' on macOS])
    		;;
    	esac
    else
    	case `/usr/bin/arch` in
    	i386)
    		MACOSX_DEFAULT_ARCH="x86_64"
    		;;
    	ppc)
    		MACOSX_DEFAULT_ARCH="ppc64"
		;;
    	arm64)
    		MACOSX_DEFAULT_ARCH="arm64"
    		;;
    	*)
    		AC_MSG_ERROR([Unexpected output of 'arch' on macOS])
    		;;
    	esac

    fi

    LIBTOOL_CRUFT=$LIBTOOL_CRUFT" -lSystem -lSystemStubs -arch_only ${MACOSX_DEFAULT_ARCH}"
    LIBTOOL_CRUFT=$LIBTOOL_CRUFT' -install_name $(PYTHONFRAMEWORKINSTALLDIR)/Versions/$(VERSION)/$(PYTHONFRAMEWORK)'
    LIBTOOL_CRUFT=$LIBTOOL_CRUFT' -compatibility_version $(VERSION) -current_version $(VERSION)';;
esac
AC_MSG_CHECKING(for --enable-framework)
if test "$enable_framework"
then
	BASECFLAGS="$BASECFLAGS -fno-common -dynamic"
	# -F. is needed to allow linking to the framework while
	# in the build location.
	AC_DEFINE(WITH_NEXT_FRAMEWORK, 1,
         [Define if you want to produce an OpenStep/Rhapsody framework
         (shared library plus accessory files).])
	AC_MSG_RESULT(yes)
	if test $enable_shared = "yes"
	then
		AC_MSG_ERROR([Specifying both --enable-shared and --enable-framework is not supported, use only --enable-framework instead])
	fi
else
	AC_MSG_RESULT(no)
fi

AC_MSG_CHECKING(for dyld)
case $ac_sys_system/$ac_sys_release in
  Darwin/*)
  	AC_DEFINE(WITH_DYLD, 1,
        [Define if you want to use the new-style (Openstep, Rhapsody, MacOS)
         dynamic linker (dyld) instead of the old-style (NextStep) dynamic
         linker (rld). Dyld is necessary to support frameworks.])
  	AC_MSG_RESULT(always on for Darwin)
  	;;
  *)
	AC_MSG_RESULT(no)
	;;
esac

AC_MSG_CHECKING(for --with-address-sanitizer)
AC_ARG_WITH(address_sanitizer,
            AS_HELP_STRING([--with-address-sanitizer],
                           [enable AddressSanitizer memory error detector, 'asan' (default is no)]),
[
AC_MSG_RESULT($withval)
BASECFLAGS="-fsanitize=address -fno-omit-frame-pointer $BASECFLAGS"
LDFLAGS="-fsanitize=address $LDFLAGS"
# ASan works by controlling memory allocation, our own malloc interferes.
with_pymalloc="no"
],
[AC_MSG_RESULT(no)])

AC_MSG_CHECKING(for --with-memory-sanitizer)
AC_ARG_WITH(memory_sanitizer,
            AS_HELP_STRING([--with-memory-sanitizer],
                           [enable MemorySanitizer allocation error detector, 'msan' (default is no)]),
[
AC_MSG_RESULT($withval)
AX_CHECK_COMPILE_FLAG([-fsanitize=memory],[
BASECFLAGS="-fsanitize=memory -fsanitize-memory-track-origins=2 -fno-omit-frame-pointer $BASECFLAGS"
LDFLAGS="-fsanitize=memory -fsanitize-memory-track-origins=2 $LDFLAGS"
],[AC_MSG_ERROR([The selected compiler doesn't support memory sanitizer])])
# MSan works by controlling memory allocation, our own malloc interferes.
with_pymalloc="no"
],
[AC_MSG_RESULT(no)])

AC_MSG_CHECKING(for --with-undefined-behavior-sanitizer)
AC_ARG_WITH(undefined_behavior_sanitizer,
            AS_HELP_STRING([--with-undefined-behavior-sanitizer],
                           [enable UndefinedBehaviorSanitizer undefined behaviour detector, 'ubsan' (default is no)]),
[
AC_MSG_RESULT($withval)
BASECFLAGS="-fsanitize=undefined $BASECFLAGS"
LDFLAGS="-fsanitize=undefined $LDFLAGS"
with_ubsan="yes"
],
[
AC_MSG_RESULT(no)
with_ubsan="no"
])

# Set info about shared libraries.
AC_SUBST(SHLIB_SUFFIX)
AC_SUBST(LDSHARED)
AC_SUBST(LDCXXSHARED)
AC_SUBST(BLDSHARED)
AC_SUBST(CCSHARED)
AC_SUBST(LINKFORSHARED)

# SHLIB_SUFFIX is the extension of shared libraries `(including the dot!)
# -- usually .so, .sl on HP-UX, .dll on Cygwin
AC_MSG_CHECKING(the extension of shared libraries)
if test -z "$SHLIB_SUFFIX"; then
	case $ac_sys_system in
	hp*|HP*)
		case `uname -m` in
			ia64) SHLIB_SUFFIX=.so;;
	  		*)    SHLIB_SUFFIX=.sl;;
		esac
		;;
	CYGWIN*)   SHLIB_SUFFIX=.dll;;
	*)	   SHLIB_SUFFIX=.so;;
	esac
fi
AC_MSG_RESULT($SHLIB_SUFFIX)

# LDSHARED is the ld *command* used to create shared library
# -- "cc -G" on SunOS 5.x.
# (Shared libraries in this instance are shared modules to be loaded into
# Python, as opposed to building Python itself as a shared library.)
AC_MSG_CHECKING(LDSHARED)
if test -z "$LDSHARED"
then
	case $ac_sys_system/$ac_sys_release in
	AIX*)
		BLDSHARED="Modules/ld_so_aix \$(CC) -bI:Modules/python.exp"
		LDSHARED="\$(LIBPL)/ld_so_aix \$(CC) -bI:\$(LIBPL)/python.exp"
		;;
	SunOS/5*)
		if test "$GCC" = "yes" ; then
			LDSHARED='$(CC) -shared'
			LDCXXSHARED='$(CXX) -shared'
		else
			LDSHARED='$(CC) -G'
			LDCXXSHARED='$(CXX) -G'
		fi ;;
	hp*|HP*)
		if test "$GCC" = "yes" ; then
			LDSHARED='$(CC) -shared'
			LDCXXSHARED='$(CXX) -shared'
		else
			LDSHARED='$(CC) -b'
			LDCXXSHARED='$(CXX) -b'
		fi ;;
	Darwin/1.3*)
		LDSHARED='$(CC) -bundle'
		LDCXXSHARED='$(CXX) -bundle'
		if test "$enable_framework" ; then
			# Link against the framework. All externals should be defined.
			BLDSHARED="$LDSHARED "'$(PYTHONFRAMEWORKDIR)/Versions/$(VERSION)/$(PYTHONFRAMEWORK)'
			LDSHARED="$LDSHARED "'$(PYTHONFRAMEWORKPREFIX)/$(PYTHONFRAMEWORKDIR)/Versions/$(VERSION)/$(PYTHONFRAMEWORK)'
			LDCXXSHARED="$LDCXXSHARED "'$(PYTHONFRAMEWORKPREFIX)/$(PYTHONFRAMEWORKDIR)/Versions/$(VERSION)/$(PYTHONFRAMEWORK)'
		else
			# No framework. Ignore undefined symbols, assuming they come from Python
			LDSHARED="$LDSHARED -undefined suppress"
			LDCXXSHARED="$LDCXXSHARED -undefined suppress"
		fi ;;
	Darwin/1.4*|Darwin/5.*|Darwin/6.*)
		LDSHARED='$(CC) -bundle'
		LDCXXSHARED='$(CXX) -bundle'
		if test "$enable_framework" ; then
			# Link against the framework. All externals should be defined.
			BLDSHARED="$LDSHARED "'$(PYTHONFRAMEWORKDIR)/Versions/$(VERSION)/$(PYTHONFRAMEWORK)'
			LDSHARED="$LDSHARED "'$(PYTHONFRAMEWORKPREFIX)/$(PYTHONFRAMEWORKDIR)/Versions/$(VERSION)/$(PYTHONFRAMEWORK)'
			LDCXXSHARED="$LDCXXSHARED "'$(PYTHONFRAMEWORKPREFIX)/$(PYTHONFRAMEWORKDIR)/Versions/$(VERSION)/$(PYTHONFRAMEWORK)'
		else
			# No framework, use the Python app as bundle-loader
			BLDSHARED="$LDSHARED "'-bundle_loader $(BUILDPYTHON)'
			LDSHARED="$LDSHARED "'-bundle_loader $(BINDIR)/python$(VERSION)$(EXE)'
			LDCXXSHARED="$LDCXXSHARED "'-bundle_loader $(BINDIR)/python$(VERSION)$(EXE)'
		fi ;;
	Darwin/*)
		# Use -undefined dynamic_lookup whenever possible (10.3 and later).
		# This allows an extension to be used in any Python

		dep_target_major=`echo ${MACOSX_DEPLOYMENT_TARGET} | \
				sed 's/\([[0-9]]*\)\.\([[0-9]]*\).*/\1/'`
		dep_target_minor=`echo ${MACOSX_DEPLOYMENT_TARGET} | \
				sed 's/\([[0-9]]*\)\.\([[0-9]]*\).*/\2/'`
		if test ${dep_target_major} -eq 10 && \
		   test ${dep_target_minor} -le 2
		then
			# building for OS X 10.0 through 10.2
			AC_MSG_ERROR([MACOSX_DEPLOYMENT_TARGET too old ($MACOSX_DEPLOYMENT_TARGET), only 10.3 or later is supported])
		else
			# building for OS X 10.3 and later
			LDSHARED='$(CC) -bundle -undefined dynamic_lookup'
			LDCXXSHARED='$(CXX) -bundle -undefined dynamic_lookup'
			BLDSHARED="$LDSHARED"
		fi
		;;
	Linux*|GNU*|QNX*|VxWorks*|Haiku*)
		LDSHARED='$(CC) -shared'
		LDCXXSHARED='$(CXX) -shared';;
	FreeBSD*)
		if [[ "`$CC -dM -E - </dev/null | grep __ELF__`" != "" ]]
		then
			LDSHARED='$(CC) -shared'
			LDCXXSHARED='$(CXX) -shared'
		else
			LDSHARED="ld -Bshareable"
		fi;;
	OpenBSD*)
		if [[ "`$CC -dM -E - </dev/null | grep __ELF__`" != "" ]]
		then
				LDSHARED='$(CC) -shared $(CCSHARED)'
				LDCXXSHARED='$(CXX) -shared $(CCSHARED)'
		else
				case `uname -r` in
				[[01]].* | 2.[[0-7]] | 2.[[0-7]].*)
				   LDSHARED="ld -Bshareable ${LDFLAGS}"
				   ;;
				*)
				   LDSHARED='$(CC) -shared $(CCSHARED)'
				   LDCXXSHARED='$(CXX) -shared $(CCSHARED)'
				   ;;
				esac
		fi;;
	NetBSD*|DragonFly*)
		LDSHARED='$(CC) -shared'
		LDCXXSHARED='$(CXX) -shared';;
	OpenUNIX*|UnixWare*)
		if test "$GCC" = "yes" ; then
			LDSHARED='$(CC) -shared'
			LDCXXSHARED='$(CXX) -shared'
		else
			LDSHARED='$(CC) -G'
			LDCXXSHARED='$(CXX) -G'
		fi;;
	SCO_SV*)
		LDSHARED='$(CC) -Wl,-G,-Bexport'
		LDCXXSHARED='$(CXX) -Wl,-G,-Bexport';;
	CYGWIN*)
		LDSHARED="gcc -shared -Wl,--enable-auto-image-base"
		LDCXXSHARED="g++ -shared -Wl,--enable-auto-image-base";;
	*)	LDSHARED="ld";;
	esac
fi
AC_MSG_RESULT($LDSHARED)
LDCXXSHARED=${LDCXXSHARED-$LDSHARED}
BLDSHARED=${BLDSHARED-$LDSHARED}
# CCSHARED are the C *flags* used to create objects to go into a shared
# library (module) -- this is only needed for a few systems
AC_MSG_CHECKING(CCSHARED)
if test -z "$CCSHARED"
then
	case $ac_sys_system/$ac_sys_release in
	SunOS*) if test "$GCC" = yes;
		then CCSHARED="-fPIC";
		elif test `uname -p` = sparc;
		then CCSHARED="-xcode=pic32";
		else CCSHARED="-Kpic";
		fi;;
	hp*|HP*) if test "$GCC" = yes;
		 then CCSHARED="-fPIC";
		 else CCSHARED="+z";
		 fi;;
	Linux-android*) ;;
	Linux*|GNU*) CCSHARED="-fPIC";;
	FreeBSD*|NetBSD*|OpenBSD*|DragonFly*) CCSHARED="-fPIC";;
	Haiku*) CCSHARED="-fPIC";;
	OpenUNIX*|UnixWare*)
		if test "$GCC" = "yes"
		then CCSHARED="-fPIC"
		else CCSHARED="-KPIC"
		fi;;
	SCO_SV*)
		if test "$GCC" = "yes"
		then CCSHARED="-fPIC"
		else CCSHARED="-Kpic -belf"
		fi;;
	VxWorks*)
		CCSHARED="-fpic -D__SO_PICABILINUX__  -ftls-model=global-dynamic"
	esac
fi
AC_MSG_RESULT($CCSHARED)
# LINKFORSHARED are the flags passed to the $(CC) command that links
# the python executable -- this is only needed for a few systems
AC_MSG_CHECKING(LINKFORSHARED)
if test -z "$LINKFORSHARED"
then
	case $ac_sys_system/$ac_sys_release in
	AIX*)	LINKFORSHARED='-Wl,-bE:Modules/python.exp -lld';;
	hp*|HP*)
	    LINKFORSHARED="-Wl,-E -Wl,+s";;
#	    LINKFORSHARED="-Wl,-E -Wl,+s -Wl,+b\$(BINLIBDEST)/lib-dynload";;
	Linux-android*) LINKFORSHARED="-pie -Xlinker -export-dynamic";;
	Linux*|GNU*) LINKFORSHARED="-Xlinker -export-dynamic";;
	# -u libsys_s pulls in all symbols in libsys
	Darwin/*)
		LINKFORSHARED="$extra_undefs -framework CoreFoundation"

		# Issue #18075: the default maximum stack size (8MBytes) is too
		# small for the default recursion limit. Increase the stack size
		# to ensure that tests don't crash
    stack_size="1000000"  # 16 MB
    if test "$with_ubsan" == "yes"
    then
        # Undefined behavior sanitizer requires an even deeper stack
        stack_size="4000000"  # 64 MB
    fi

    LINKFORSHARED="-Wl,-stack_size,$stack_size $LINKFORSHARED"

    AC_DEFINE_UNQUOTED(THREAD_STACK_SIZE,
        0x$stack_size,
        [Custom thread stack size depending on chosen sanitizer runtimes.])

		if test "$enable_framework"
		then
			LINKFORSHARED="$LINKFORSHARED "'$(PYTHONFRAMEWORKDIR)/Versions/$(VERSION)/$(PYTHONFRAMEWORK)'
		fi
		LINKFORSHARED="$LINKFORSHARED";;
	OpenUNIX*|UnixWare*) LINKFORSHARED="-Wl,-Bexport";;
	SCO_SV*) LINKFORSHARED="-Wl,-Bexport";;
	ReliantUNIX*) LINKFORSHARED="-W1 -Blargedynsym";;
	FreeBSD*|NetBSD*|OpenBSD*|DragonFly*)
		if [[ "`$CC -dM -E - </dev/null | grep __ELF__`" != "" ]]
		then
			LINKFORSHARED="-Wl,--export-dynamic"
		fi;;
	SunOS/5*) case $CC in
		  *gcc*)
		    if $CC -Xlinker --help 2>&1 | grep export-dynamic >/dev/null
		    then
			LINKFORSHARED="-Xlinker --export-dynamic"
		    fi;;
		  esac;;
	CYGWIN*)
		if test $enable_shared = "no"
		then
			LINKFORSHARED='-Wl,--out-implib=$(LDLIBRARY)'
		fi;;
	QNX*)
		# -Wl,-E causes the symbols to be added to the dynamic
		# symbol table so that they can be found when a module
		# is loaded.  -N 2048K causes the stack size to be set
		# to 2048 kilobytes so that the stack doesn't overflow
		# when running test_compile.py.
		LINKFORSHARED='-Wl,-E -N 2048K';;
	VxWorks*)
		LINKFORSHARED='-Wl,-export-dynamic';;
	esac
fi
AC_MSG_RESULT($LINKFORSHARED)


AC_SUBST(CFLAGSFORSHARED)
AC_MSG_CHECKING(CFLAGSFORSHARED)
if test ! "$LIBRARY" = "$LDLIBRARY"
then
	case $ac_sys_system in
	CYGWIN*)
		# Cygwin needs CCSHARED when building extension DLLs
		# but not when building the interpreter DLL.
		CFLAGSFORSHARED='';;
	*)
		CFLAGSFORSHARED='$(CCSHARED)'
	esac
fi
AC_MSG_RESULT($CFLAGSFORSHARED)

# SHLIBS are libraries (except -lc and -lm) to link to the python shared
# library (with --enable-shared).
# For platforms on which shared libraries are not allowed to have unresolved
# symbols, this must be set to $(LIBS) (expanded by make). We do this even
# if it is not required, since it creates a dependency of the shared library
# to LIBS. This, in turn, means that applications linking the shared libpython
# don't need to link LIBS explicitly. The default should be only changed
# on systems where this approach causes problems.
AC_SUBST(SHLIBS)
AC_MSG_CHECKING(SHLIBS)
case "$ac_sys_system" in
	*)
		SHLIBS='$(LIBS)';;
esac
AC_MSG_RESULT($SHLIBS)


# checks for libraries
AC_CHECK_LIB(sendfile, sendfile)
AC_CHECK_LIB(dl, dlopen)	# Dynamic linking for SunOS/Solaris and SYSV
AC_CHECK_LIB(dld, shl_load)	# Dynamic linking for HP-UX


dnl check for uuid dependencies
AH_TEMPLATE([HAVE_UUID_H], [Define to 1 if you have the <uuid.h> header file.])
AH_TEMPLATE([HAVE_UUID_UUID_H], [Define to 1 if you have the <uuid/uuid.h> header file.])
AH_TEMPLATE([HAVE_UUID_GENERATE_TIME_SAFE], [Define if uuid_generate_time_safe() exists.])
have_uuid=missing

dnl AIX provides support for RFC4122 (uuid) in libc.a starting with AIX 6.1
dnl (anno 2007). FreeBSD and OpenBSD provides support in libc as well.
dnl Little-endian FreeBSD, OpenBSD and NetBSD needs encoding into an octet
dnl stream in big-endian byte-order
AC_CHECK_HEADERS([uuid.h], [
  AC_CHECK_FUNCS([uuid_create uuid_enc_be], [
    have_uuid=yes
    LIBUUID_CFLAGS=
    LIBUUID_LIBS=
  ])
])

<<<<<<< HEAD
# check for libuuid from util-linux
SAVE_VAR([LIBS])
AC_CHECK_LIB([uuid], [uuid_generate_time])
RESTORE_VAR([LIBS])

# AIX provides support for RFC4122 (uuid) in libc.a starting with AIX 6.1 (anno 2007)
# FreeBSD and OpenBSD provides support in libc as well.
# Little-endian FreeBSD, OpenBSD and NetBSD needs encoding into an octet
# stream in big-endian byte-order
AC_CHECK_FUNCS([uuid_create uuid_enc_be])
=======
AS_VAR_IF([have_uuid], [missing], [
  PKG_CHECK_MODULES(
    [LIBUUID], [uuid >= 2.20], [
      dnl linux-util's libuuid has uuid_generate_time_safe() since v2.20 (2011)
      dnl and provides <uuid.h>.
      have_uuid=yes
      AC_DEFINE([HAVE_UUID_H], [1])
      AC_DEFINE([HAVE_UUID_GENERATE_TIME_SAFE], [1])
    ], [
      LIBUUID_LIBS="-luuid"
      LIBUUID_CFLAGS=
      have_uuid=no
      AC_CHECK_HEADERS([uuid/uuid.h], [
        WITH_SAVE_ENV(
          [AC_CHECK_LIB([uuid], [uuid_generate_time], [have_uuid=yes])
        ])
        WITH_SAVE_ENV([
          AC_CHECK_LIB([uuid], [uuid_generate_time_safe], [
            have_uuid=yes
            AC_DEFINE([HAVE_UUID_GENERATE_TIME_SAFE], [1])
          ])
        ])
      ])
    ]
  )
])
>>>>>>> 4dc198de

# 'Real Time' functions on Solaris
# posix4 on Solaris 2.6
# pthread (first!) on Linux
AC_SEARCH_LIBS(sem_init, pthread rt posix4)

# check if we need libintl for locale functions
AC_CHECK_LIB(intl, textdomain,
	[AC_DEFINE(WITH_LIBINTL, 1,
	[Define to 1 if libintl is needed for locale functions.])
        LIBS="-lintl $LIBS"])

# checks for system dependent C++ extensions support
case "$ac_sys_system" in
	AIX*)	AC_MSG_CHECKING(for genuine AIX C++ extensions support)
		AC_LINK_IFELSE([
		  AC_LANG_PROGRAM([[#include <load.h>]],
				  [[loadAndInit("", 0, "")]])
		],[
		  AC_DEFINE(AIX_GENUINE_CPLUSPLUS, 1,
                      [Define for AIX if your compiler is a genuine IBM xlC/xlC_r
                       and you want support for AIX C++ shared extension modules.])
		  AC_MSG_RESULT(yes)
		],[
		  AC_MSG_RESULT(no)
		])
dnl The AIX_BUILDDATE is obtained from the kernel fileset - bos.mp64
# BUILD_GNU_TYPE + AIX_BUILDDATE are used to construct the platform_tag
# of the AIX system used to build/package Python executable. This tag serves
# as a baseline for bdist module packages
               AC_MSG_CHECKING(for the system builddate)
               AIX_BUILDDATE=$(lslpp -Lcq bos.mp64 | awk -F:  '{ print $NF }')
               AC_DEFINE_UNQUOTED([AIX_BUILDDATE], [$AIX_BUILDDATE],
                   [BUILD_GNU_TYPE + AIX_BUILDDATE are used to construct the PEP425 tag of the build system.])
               AC_MSG_RESULT($AIX_BUILDDATE)
               ;;
	*) ;;
esac

# check for systems that require aligned memory access
AC_CACHE_CHECK([aligned memory access is required], [ac_cv_aligned_required],
[AC_RUN_IFELSE([AC_LANG_SOURCE([[
int main()
{
    char s[16];
    int i, *p1, *p2;
    for (i=0; i < 16; i++)
        s[i] = i;
    p1 = (int*)(s+1);
    p2 = (int*)(s+2);
    if (*p1 == *p2)
        return 1;
    return 0;
}]])],
[ac_cv_aligned_required=no],
[ac_cv_aligned_required=yes],
[ac_cv_aligned_required=yes])
])
if test "$ac_cv_aligned_required" = yes ; then
  AC_DEFINE([HAVE_ALIGNED_REQUIRED], [1],
    [Define if aligned memory access is required])
fi

# str, bytes and memoryview hash algorithm
AH_TEMPLATE(Py_HASH_ALGORITHM,
  [Define hash algorithm for str, bytes and memoryview.
   SipHash24: 1, FNV: 2, SipHash13: 3, externally defined: 0])

AC_MSG_CHECKING(for --with-hash-algorithm)
dnl quadrigraphs "@<:@" and "@:>@" produce "[" and "]" in the output
AC_ARG_WITH(hash_algorithm,
            AS_HELP_STRING([--with-hash-algorithm=@<:@fnv|siphash13|siphash24@:>@],
                           [select hash algorithm for use in Python/pyhash.c (default is SipHash13)]),
[
AC_MSG_RESULT($withval)
case "$withval" in
    siphash13)
        AC_DEFINE(Py_HASH_ALGORITHM, 3)
        ;;
    siphash24)
        AC_DEFINE(Py_HASH_ALGORITHM, 1)
        ;;
    fnv)
        AC_DEFINE(Py_HASH_ALGORITHM, 2)
        ;;
    *)
        AC_MSG_ERROR([unknown hash algorithm '$withval'])
        ;;
esac
],
[AC_MSG_RESULT(default)])

validate_tzpath() {
    # Checks that each element of the path is an absolute path
    if test -z "$1"; then
        # Empty string is allowed: it indicates no system TZPATH
        return 0
    fi

    # Bad paths are those that don't start with /
    dnl quadrigraphs "@<:@" and "@:>@" produce "[" and "]" in the output
    if ( echo $1 | grep '\(^\|:\)\(@<:@^/@:>@\|$\)' > /dev/null); then
        AC_MSG_ERROR([--with-tzpath must contain only absolute paths, not $1])
        return 1;
    fi
}

TZPATH="/usr/share/zoneinfo:/usr/lib/zoneinfo:/usr/share/lib/zoneinfo:/etc/zoneinfo"
AC_MSG_CHECKING(for --with-tzpath)
AC_ARG_WITH(tzpath,
            AS_HELP_STRING([--with-tzpath=<list of absolute paths separated by pathsep>]
                           [Select the default time zone search path for zoneinfo.TZPATH]),
[
case "$withval" in
    yes)
        AC_MSG_ERROR([--with-tzpath requires a value])
        ;;
    *)
        validate_tzpath "$withval"
        TZPATH="$withval"
        AC_MSG_RESULT("$withval")
        ;;
esac
],
[validate_tzpath "$TZPATH"
 AC_MSG_RESULT("$TZPATH")])
AC_SUBST(TZPATH)

# Most SVR4 platforms (e.g. Solaris) need -lsocket and -lnsl.
AC_CHECK_LIB(nsl, t_open, [LIBS="-lnsl $LIBS"]) # SVR4
AC_CHECK_LIB(socket, socket, [LIBS="-lsocket $LIBS"], [], $LIBS) # SVR4 sockets

case $ac_sys_system/$ac_sys_release in
    Haiku*)
        AC_CHECK_LIB(network, socket, [LIBS="-lnetwork $LIBS"], [], $LIBS)
    ;;
esac

AC_MSG_CHECKING(for --with-libs)
AC_ARG_WITH(libs,
            AS_HELP_STRING([--with-libs='lib1 ...'], [link against additional libs (default is no)]),
[
AC_MSG_RESULT($withval)
LIBS="$withval $LIBS"
],
[AC_MSG_RESULT(no)])

# Check for use of the system expat library
AC_MSG_CHECKING(for --with-system-expat)
AC_ARG_WITH(system_expat,
            AS_HELP_STRING([--with-system-expat], [build pyexpat module using an installed expat library, see Doc/library/pyexpat.rst (default is no)]),
            [],
            [with_system_expat="no"])

AC_MSG_RESULT($with_system_expat)

AS_VAR_IF([with_system_expat], [yes], [
  LIBEXPAT_CFLAGS=""
  LIBEXPAT_LDFLAGS="-lexpat"
  LIBEXPAT_INTERNAL=
], [
  LIBEXPAT_CFLAGS="-I\$(srcdir)/Modules/expat"
  LIBEXPAT_LDFLAGS="-lm \$(LIBEXPAT_A)"
  LIBEXPAT_INTERNAL="\$(LIBEXPAT_A)"
])

AC_SUBST([LIBEXPAT_CFLAGS])
AC_SUBST([LIBEXPAT_LDFLAGS])
AC_SUBST([LIBEXPAT_INTERNAL])

# Check for use of the system libffi library
AC_MSG_CHECKING(for --with-system-ffi)
AC_ARG_WITH(system_ffi,
            AS_HELP_STRING([--with-system-ffi], [build _ctypes module using an installed ffi library, see Doc/library/ctypes.rst (default is system-dependent)]),,,)

if test "$ac_sys_system" = "Darwin"
then
    case "$with_system_ffi" in
        "")
            with_system_ffi="no"
            ;;
        yes|no)
            ;;
        *)
            AC_MSG_ERROR([--with-system-ffi accepts no arguments])
            ;;
    esac
    AC_MSG_RESULT($with_system_ffi)
else
    AC_MSG_RESULT(yes)
    if test "$with_system_ffi" != ""
    then
        AC_MSG_WARN([--with(out)-system-ffi is ignored on this platform])
    fi
    with_system_ffi="yes"
fi

if test "$with_system_ffi" = "yes" && test -n "$PKG_CONFIG"; then
    LIBFFI_INCLUDEDIR="`"$PKG_CONFIG" libffi --cflags-only-I 2>/dev/null | sed -e 's/^-I//;s/ *$//'`"
else
    LIBFFI_INCLUDEDIR=""
fi
AC_SUBST(LIBFFI_INCLUDEDIR)

# Check for use of the system libmpdec library
AC_MSG_CHECKING(for --with-system-libmpdec)
AC_ARG_WITH(system_libmpdec,
            AS_HELP_STRING([--with-system-libmpdec], [build _decimal module using an installed libmpdec library, see Doc/library/decimal.rst (default is no)]),
            [],
            [with_system_libmpdec="no"])
AC_MSG_RESULT($with_system_libmpdec)

AS_VAR_IF([with_system_libmpdec], [yes], [
  LIBMPDEC_CFLAGS=""
  LIBMPDEC_LDFLAGS="-lmpdec"
  LIBMPDEC_INTERNAL=
], [
  LIBMPDEC_CFLAGS="-I\$(srcdir)/Modules/_decimal/libmpdec"
  LIBMPDEC_LDFLAGS="-lm \$(LIBMPDEC_A)"
  LIBMPDEC_INTERNAL="\$(LIBMPDEC_A)"
])

AC_SUBST([LIBMPDEC_CFLAGS])
AC_SUBST([LIBMPDEC_LDFLAGS])
AC_SUBST([LIBMPDEC_INTERNAL])

# Check whether _decimal should use a coroutine-local or thread-local context
AC_MSG_CHECKING(for --with-decimal-contextvar)
AC_ARG_WITH(decimal_contextvar,
            AS_HELP_STRING([--with-decimal-contextvar], [build _decimal module using a coroutine-local rather than a thread-local context (default is yes)]),
            [],
            [with_decimal_contextvar="yes"])

if test "$with_decimal_contextvar" != "no"
then
    AC_DEFINE(WITH_DECIMAL_CONTEXTVAR, 1,
      [Define if you want build the _decimal module using a coroutine-local rather than a thread-local context])
fi

AC_MSG_RESULT($with_decimal_contextvar)

# Check for libmpdec machine flavor
AC_MSG_CHECKING(for decimal libmpdec machine)
AS_CASE([$ac_sys_system],
  [Darwin*], [libmpdec_system=Darwin],
  [SunOS*], [libmpdec_system=sunos],
  [libmpdec_system=other]
)

libmpdec_machine=unknown
if test "$libmpdec_system" = Darwin; then
    AS_CASE([$MACOSX_DEFAULT_ARCH],
      [i386],   [libmpdec_machine=ansi32],
      [ppc],    [libmpdec_machine=ansi32],
      [x86_64], [libmpdec_machine=x64],
      [ppc64],  [libmpdec_machine=ansi64],
      [arm64],  [libmpdec_machine=ansi64],
      [libmpdec_machine=universal]
    )
elif test $ac_cv_sizeof_size_t -eq 8; then
    if test "$ac_cv_gcc_asm_for_x64" = yes; then
        libmpdec_machine=x64
    elif test "$ac_cv_type___uint128_t" = yes; then
        libmpdec_machine=uint128
    else
        libmpdec_machine=ansi64
    fi
elif test $ac_cv_sizeof_size_t -eq 4; then
    if test "$ac_cv_gcc_asm_for_x87" = yes -a "$libmpdec_system" != sunos; then
        AS_CASE([$CC],
            [*gcc*],   [libmpdec_machine=ppro],
            [*clang*], [libmpdec_machine=ppro],
            [libmpdec_machine=ansi32]
        )
    else
        libmpdec_machine=ansi32
    fi
fi
AC_MSG_RESULT([$libmpdec_machine])

AS_CASE([$libmpdec_machine],
  [x64],         [AS_VAR_APPEND([LIBMPDEC_CFLAGS], [" -DCONFIG_64=1 -DASM=1"])],
  [uint128],     [AS_VAR_APPEND([LIBMPDEC_CFLAGS], [" -DCONFIG_64=1 -DANSI=1 -DHAVE_UINT128_T=1"])],
  [ansi64],      [AS_VAR_APPEND([LIBMPDEC_CFLAGS], [" -DCONFIG_64=1 -DANSI=1"])],
  [ppro],        [AS_VAR_APPEND([LIBMPDEC_CFLAGS], [" -DCONFIG_32=1 -DANSI=1 -DASM=1 -Wno-unknown-pragmas"])],
  [ansi32],      [AS_VAR_APPEND([LIBMPDEC_CFLAGS], [" -DCONFIG_32=1 -DANSI=1"])],
  [ansi-legacy], [AS_VAR_APPEND([LIBMPDEC_CFLAGS], [" -DCONFIG_32=1 -DANSI=1 -DLEGACY_COMPILER=1"])],
  [universal],   [AS_VAR_APPEND([LIBMPDEC_CFLAGS], [" -DUNIVERSAL=1"])],
  [AC_MSG_ERROR([_decimal: unsupported architecture])]
)

if test "$have_ipa_pure_const_bug" = yes; then
    # Some versions of gcc miscompile inline asm:
    # https://gcc.gnu.org/bugzilla/show_bug.cgi?id=46491
    # https://gcc.gnu.org/ml/gcc/2010-11/msg00366.html
    AS_VAR_APPEND([LIBMPDEC_CFLAGS], [" -fno-ipa-pure-const"])
fi

if test "$have_glibc_memmove_bug" = yes; then
    # _FORTIFY_SOURCE wrappers for memmove and bcopy are incorrect:
    # https://sourceware.org/ml/libc-alpha/2010-12/msg00009.html
    AS_VAR_APPEND([LIBMPDEC_CFLAGS], [" -U_FORTIFY_SOURCE"])
fi


dnl check for NIS / libnsl dependencies
dnl libnsl dependencies include tirpc includes and lib
PKG_CHECK_MODULES([LIBNSL], [libnsl], [have_nis=yes], [
  LIBNSL_CFLAGS=
  WITH_SAVE_ENV([
    AC_SEARCH_LIBS([yp_match], [nsl], [have_nis=yes], [have_nis=no])
  ])
  AS_CASE([$ac_cv_search_yp_match],
    [no], [LIBNSL_LIBS=],
    ["none required"], [LIBNSL_LIBS=],
    [LIBNSL_LIBS=$ac_cv_search_yp_match]
  )
])

AS_VAR_IF([have_nis], [yes], [
  WITH_SAVE_ENV([
    CPPFLAGS="$LIBNSL_CFLAGS $CFLAGS"
    AC_CHECK_HEADERS([rpc/rpc.h])
  ])
])

dnl Check for SQLite library. Use pkg-config if available.
PKG_CHECK_MODULES(
  [LIBSQLITE3], [sqlite3 >= 3.7.15], [], [
    LIBSQLITE3_LIBS="-lsqlite3"
    LIBSQLITE3_CFLAGS=
  ]
)
AS_VAR_APPEND([LIBSQLITE3_CFLAGS], [' -I$(srcdir)/Modules/_sqlite'])

WITH_SAVE_ENV(
dnl bpo-45774/GH-29507: The CPP check in AC_CHECK_HEADER can fail on FreeBSD,
dnl hence CPPFLAGS instead of CFLAGS.
  CPPFLAGS="$LIBSQLITE3_CFLAGS $CFLAGS"
  LDFLAGS="$LIBSQLITE3_LIBS $LDFLAGS"

  AC_CHECK_HEADER([sqlite3.h], [
    AC_CHECK_LIB([sqlite3], [sqlite3_open_v2], [
      have_sqlite3=yes
      AC_COMPILE_IFELSE([
        AC_LANG_PROGRAM([
          #include <sqlite3.h>
          #if SQLITE_VERSION_NUMBER < 3007015
          #  error "SQLite 3.7.15 or higher required"
          #endif
        ], [])
      ], [have_supported_sqlite3=yes], [have_supported_sqlite3=no])
    ], [have_sqlite3=no])
    AC_CHECK_LIB([sqlite3], [sqlite3_load_extension],
                 [have_sqlite3_load_extension=yes],
                 [have_sqlite3_load_extension=no])
  ])
)

# Check for support for loadable sqlite extensions
AC_MSG_CHECKING(for --enable-loadable-sqlite-extensions)
AC_ARG_ENABLE(loadable-sqlite-extensions,
              AS_HELP_STRING([--enable-loadable-sqlite-extensions],
                             [support loadable extensions in _sqlite module, see Doc/library/sqlite3.rst (default is no)]),
              [AS_VAR_IF([have_sqlite3_load_extension], [no],
                         [AC_MSG_WARN([Your version of SQLite does not support loadable extensions])])],
              [enable_loadable_sqlite_extensions=no])
AC_MSG_RESULT($enable_loadable_sqlite_extensions)

AS_VAR_IF([enable_loadable_sqlite_extensions], [yes], [
  AC_DEFINE(PY_SQLITE_ENABLE_LOAD_EXTENSION, 1,
  [Define to 1 to build the sqlite module with loadable extensions support.])
])

# Check for --with-tcltk-includes=path and --with-tcltk-libs=path
AC_SUBST(TCLTK_INCLUDES)
AC_SUBST(TCLTK_LIBS)
AC_MSG_CHECKING(for --with-tcltk-includes)
AC_ARG_WITH(tcltk-includes,
            AS_HELP_STRING([--with-tcltk-includes='-I...'], [override search for Tcl and Tk include files]),
            [],
            [with_tcltk_includes="default"])
AC_MSG_RESULT($with_tcltk_includes)
AC_MSG_CHECKING(for --with-tcltk-libs)
AC_ARG_WITH(tcltk-libs,
            AS_HELP_STRING([--with-tcltk-libs='-L...'], [override search for Tcl and Tk libs]),
            [],
            [with_tcltk_libs="default"])
AC_MSG_RESULT($with_tcltk_libs)
if test "x$with_tcltk_includes" = xdefault || test "x$with_tcltk_libs" = xdefault
then
  if test "x$with_tcltk_includes" != "x$with_tcltk_libs"
  then
    AC_MSG_ERROR([use both --with-tcltk-includes='...' and --with-tcltk-libs='...' or neither])
  fi
  if test -n "$PKG_CONFIG" && "$PKG_CONFIG" --exists tcl tk; then
    TCLTK_INCLUDES="`"$PKG_CONFIG" tcl tk --cflags-only-I 2>/dev/null`"
    TCLTK_LIBS="`"$PKG_CONFIG" tcl tk --libs 2>/dev/null`"
  else
    TCLTK_INCLUDES=""
    TCLTK_LIBS=""
  fi
else
  TCLTK_INCLUDES="$with_tcltk_includes"
  TCLTK_LIBS="$with_tcltk_libs"
fi

dnl check for _gdbmmodule dependencies
dnl NOTE: gdbm does not provide a pkgconf file.
AC_ARG_VAR([GDBM_CFLAGS], [C compiler flags for gdbm])
AC_ARG_VAR([GDBM_LIBS], [additional linker flags for gdbm])
WITH_SAVE_ENV([
  CPPFLAGS="$GDBM_CFLAGS $CFLAGS"
  LDFLAGS="$GDBM_LIBS $LDFLAGS"
  AC_CHECK_HEADERS([gdbm.h], [
    AC_CHECK_LIB([gdbm], [gdbm_open], [
      have_gdbm=yes
      GDBM_LIBS="$GDBM_LIBS -lgdbm"
    ], [have_gdbm=no])
  ], [have_gdbm=no])
])

# check for _dbmmodule.c dependencies
AC_CHECK_HEADERS([ndbm.h], [
  LIBS_SAVE="$LIBS"
  AC_CHECK_LIB([ndbm], [dbm_open])
  LIBS="$LIBS_SAVE"
  AC_CHECK_LIB([gdbm_compat], [dbm_open])
  LIBS="$LIBS_SAVE"
])

# "gdbm-ndbm.h" and "gdbm/ndbm.h" are both normalized to "gdbm_ndbm_h"
# unset ac_cv_header_gdbm_ndbm_h to prevent false positive cache hits.
AS_UNSET([ac_cv_header_gdbm_ndbm_h])
AC_CACHE_VAL([ac_cv_header_gdbm_slash_ndbm_h], [
  AC_CHECK_HEADER(
    [gdbm/ndbm.h],
    [ac_cv_header_gdbm_slash_ndbm_h=yes], [ac_cv_header_gdbm_slash_ndbm_h=no]
  )
])
AS_VAR_IF([ac_cv_header_gdbm_slash_ndbm_h], [yes], [
  AC_DEFINE([HAVE_GDBM_NDBM_H], [1], [Define to 1 if you have the <gdbm/ndbm.h> header file.])
])

AS_UNSET([ac_cv_header_gdbm_ndbm_h])
AC_CACHE_VAL([ac_cv_header_gdbm_dash_ndbm_h], [
  AC_CHECK_HEADER(
    [gdbm-ndbm.h],
    [ac_cv_header_gdbm_dash_ndbm_h=yes], [ac_cv_header_gdbm_dash_ndbm_h=no]
  )
])
AS_VAR_IF([ac_cv_header_gdbm_dash_ndbm_h], [yes], [
  AC_DEFINE([HAVE_GDBM_DASH_NDBM_H], [1], [Define to 1 if you have the <gdbm-ndbm.h> header file.])
])
AS_UNSET([ac_cv_header_gdbm_ndbm_h])

if test "$ac_cv_header_gdbm_slash_ndbm_h" = yes -o "$ac_cv_header_gdbm_dash_ndbm_h" = yes; then
  LIBS_SAVE="$LIBS"
  AC_CHECK_LIB([gdbm_compat], [dbm_open])
  LIBS="$LIBS_SAVE"
fi

# Check for libdb >= 5 with dbm_open()
# db.h re-defines the name of the function
AC_CHECK_HEADERS([db.h], [
  AC_CACHE_CHECK([for libdb], [ac_cv_have_libdb], [
    LIBS_SAVE="$LIBS"
    LIBS="$LIBS -ldb"
    AC_LINK_IFELSE([AC_LANG_PROGRAM([
      #define DB_DBM_HSEARCH 1
      #include <db.h>
      #if DB_VERSION_MAJOR < 5
        #error "dh.h: DB_VERSION_MAJOR < 5 is not supported."
      #endif
      ], [DBM *dbm = dbm_open(NULL, 0, 0)])
    ], [ac_cv_have_libdb=yes], [ac_cv_have_libdb=no])
    LIBS="$LIBS_SAVE"
  ])
  AS_VAR_IF([ac_cv_have_libdb], [yes], [
    AC_DEFINE([HAVE_LIBDB], [1], [Define to 1 if you have the `db' library (-ldb).])
  ])
])

# Check for --with-dbmliborder
AC_MSG_CHECKING(for --with-dbmliborder)
AC_ARG_WITH(dbmliborder,
            AS_HELP_STRING([--with-dbmliborder=db1:db2:...], [override order to check db backends for dbm; a valid value is a colon separated string with the backend names `ndbm', `gdbm' and `bdb'.]),
<<<<<<< HEAD
[
if test x$with_dbmliborder = xyes
then
AC_MSG_ERROR([proper usage is --with-dbmliborder=db1:db2:...])
else
  SAVE_VAR([IFS])
  IFS=:
  for db in $with_dbmliborder; do
    if test x$db != xndbm && test x$db != xgdbm && test x$db != xbdb
    then
      AC_MSG_ERROR([proper usage is --with-dbmliborder=db1:db2:...])
    fi
  done
  RESTORE_VAR([IFS])
fi])
=======
[], [with_dbmliborder=ndbm:gdbm:bdb])

have_gdbm_dbmliborder=no
as_save_IFS=$IFS
IFS=:
for db in $with_dbmliborder; do
    AS_CASE([$db],
      [ndbm], [],
      [gdbm], [have_gdbm_dbmliborder=yes],
      [bdb], [],
      [with_dbmliborder=error]
    )
done
IFS=$as_save_IFS
AS_VAR_IF([with_dbmliborder], [error], [
  AC_MSG_ERROR([proper usage is --with-dbmliborder=db1:db2:... (ndbm:gdbm:bdb)])
])
>>>>>>> 4dc198de
AC_MSG_RESULT($with_dbmliborder)

# Templates for things AC_DEFINEd more than once.
# For a single AC_DEFINE, no template is needed.
AH_TEMPLATE(_REENTRANT,
  [Define to force use of thread-safe errno, h_errno, and other functions])

if test "$ac_cv_pthread_is_default" = yes
then
    # Defining _REENTRANT on system with POSIX threads should not hurt.
    AC_DEFINE(_REENTRANT)
    posix_threads=yes
    if test "$ac_sys_system" = "SunOS"; then
        CFLAGS="$CFLAGS -D_REENTRANT"
    fi
elif test "$ac_cv_kpthread" = "yes"
then
    CC="$CC -Kpthread"
    if test "$ac_cv_cxx_thread" = "yes"; then
        CXX="$CXX -Kpthread"
    fi
    posix_threads=yes
elif test "$ac_cv_kthread" = "yes"
then
    CC="$CC -Kthread"
    if test "$ac_cv_cxx_thread" = "yes"; then
        CXX="$CXX -Kthread"
    fi
    posix_threads=yes
elif test "$ac_cv_pthread" = "yes"
then
    CC="$CC -pthread"
    if test "$ac_cv_cxx_thread" = "yes"; then
        CXX="$CXX -pthread"
    fi
    posix_threads=yes
else
    if test ! -z "$withval" -a -d "$withval"
    then LDFLAGS="$LDFLAGS -L$withval"
    fi

    # According to the POSIX spec, a pthreads implementation must
    # define _POSIX_THREADS in unistd.h. Some apparently don't
    # (e.g. gnu pth with pthread emulation)
    AC_MSG_CHECKING(for _POSIX_THREADS in unistd.h)
    AC_EGREP_CPP(yes,
    [
#include <unistd.h>
#ifdef _POSIX_THREADS
yes
#endif
    ], unistd_defines_pthreads=yes, unistd_defines_pthreads=no)
    AC_MSG_RESULT($unistd_defines_pthreads)

    AC_DEFINE(_REENTRANT)
    # Just looking for pthread_create in libpthread is not enough:
    # on HP/UX, pthread.h renames pthread_create to a different symbol name.
    # So we really have to include pthread.h, and then link.
    _libs=$LIBS
    LIBS="$LIBS -lpthread"
    AC_MSG_CHECKING([for pthread_create in -lpthread])
    AC_LINK_IFELSE([AC_LANG_PROGRAM([[
#include <stdio.h>
#include <pthread.h>

void * start_routine (void *arg) { exit (0); }]], [[
pthread_create (NULL, NULL, start_routine, NULL)]])],[
    AC_MSG_RESULT(yes)
    posix_threads=yes
    ],[
    LIBS=$_libs
    AC_CHECK_FUNC(pthread_detach, [
    posix_threads=yes
    ],[
    AC_CHECK_LIB(pthreads, pthread_create, [
    posix_threads=yes
    LIBS="$LIBS -lpthreads"
    ], [
    AC_CHECK_LIB(c_r, pthread_create, [
    posix_threads=yes
    LIBS="$LIBS -lc_r"
    ], [
    AC_CHECK_LIB(pthread, __pthread_create_system, [
    posix_threads=yes
    LIBS="$LIBS -lpthread"
    ], [
    AC_CHECK_LIB(cma, pthread_create, [
    posix_threads=yes
    LIBS="$LIBS -lcma"
    ],[
    AC_MSG_ERROR([could not find pthreads on your system])
    ])
    ])])])])])

    AC_CHECK_LIB(mpc, usconfig, [
    LIBS="$LIBS -lmpc"
    ])

fi

if test "$posix_threads" = "yes"; then
      if test "$unistd_defines_pthreads" = "no"; then
         AC_DEFINE(_POSIX_THREADS, 1,
         [Define if you have POSIX threads,
          and your system does not define that.])
      fi

      # Bug 662787: Using semaphores causes unexplicable hangs on Solaris 8.
      case  $ac_sys_system/$ac_sys_release in
      SunOS/5.6) AC_DEFINE(HAVE_PTHREAD_DESTRUCTOR, 1,
                       [Defined for Solaris 2.6 bug in pthread header.])
		       ;;
      SunOS/5.8) AC_DEFINE(HAVE_BROKEN_POSIX_SEMAPHORES, 1,
		       [Define if the Posix semaphores do not work on your system])
		       ;;
      AIX/*) AC_DEFINE(HAVE_BROKEN_POSIX_SEMAPHORES, 1,
		       [Define if the Posix semaphores do not work on your system])
		       ;;
      esac

      AC_CACHE_CHECK([if PTHREAD_SCOPE_SYSTEM is supported], [ac_cv_pthread_system_supported],
      [AC_RUN_IFELSE([AC_LANG_SOURCE([[
      #include <stdio.h>
      #include <pthread.h>
      void *foo(void *parm) {
        return NULL;
      }
      main() {
        pthread_attr_t attr;
        pthread_t id;
        if (pthread_attr_init(&attr)) return (-1);
        if (pthread_attr_setscope(&attr, PTHREAD_SCOPE_SYSTEM)) return (-1);
        if (pthread_create(&id, &attr, foo, NULL)) return (-1);
        return (0);
      }]])],
      [ac_cv_pthread_system_supported=yes],
      [ac_cv_pthread_system_supported=no],
      [ac_cv_pthread_system_supported=no])
      ])
      if test "$ac_cv_pthread_system_supported" = "yes"; then
        AC_DEFINE(PTHREAD_SYSTEM_SCHED_SUPPORTED, 1, [Defined if PTHREAD_SCOPE_SYSTEM supported.])
      fi
      AC_CHECK_FUNCS(pthread_sigmask,
        [case $ac_sys_system in
        CYGWIN*)
          AC_DEFINE(HAVE_BROKEN_PTHREAD_SIGMASK, 1,
            [Define if pthread_sigmask() does not work on your system.])
            ;;
        esac])
      AC_CHECK_FUNCS(pthread_getcpuclockid)
fi


# Check for enable-ipv6
AH_TEMPLATE(ENABLE_IPV6, [Define if --enable-ipv6 is specified])
AC_MSG_CHECKING([if --enable-ipv6 is specified])
AC_ARG_ENABLE(ipv6,
    AS_HELP_STRING([--enable-ipv6],
               [enable ipv6 (with ipv4) support, see Doc/library/socket.rst (default is yes if supported)]),
[ case "$enableval" in
  no)
       AC_MSG_RESULT(no)
       ipv6=no
       ;;
  *)   AC_MSG_RESULT(yes)
       AC_DEFINE(ENABLE_IPV6)
       ipv6=yes
       ;;
  esac ],

[
dnl the check does not work on cross compilation case...
  AC_COMPILE_IFELSE([AC_LANG_PROGRAM([[ /* AF_INET6 available check */
#include <sys/types.h>
#include <sys/socket.h>]],
[[int domain = AF_INET6;]])],[
  AC_MSG_RESULT(yes)
  ipv6=yes
],[
  AC_MSG_RESULT(no)
  ipv6=no
])

if test "$ipv6" = "yes"; then
	AC_MSG_CHECKING(if RFC2553 API is available)
	AC_COMPILE_IFELSE([
	  AC_LANG_PROGRAM([[#include <sys/types.h>
#include <netinet/in.h>]],
			  [[struct sockaddr_in6 x;
			    x.sin6_scope_id;]])
	],[
	  AC_MSG_RESULT(yes)
	  ipv6=yes
	],[
	  AC_MSG_RESULT(no, IPv6 disabled)
	  ipv6=no
	])
fi

if test "$ipv6" = "yes"; then
	AC_DEFINE(ENABLE_IPV6)
fi
])

ipv6type=unknown
ipv6lib=none
ipv6trylibc=no

if test "$ipv6" = "yes"; then
	AC_MSG_CHECKING([ipv6 stack type])
	for i in inria kame linux-glibc linux-inet6 solaris toshiba v6d zeta;
	do
		case $i in
		inria)
			dnl http://www.kame.net/
			AC_EGREP_CPP(yes, [
#include <netinet/in.h>
#ifdef IPV6_INRIA_VERSION
yes
#endif],
				[ipv6type=$i])
			;;
		kame)
			dnl http://www.kame.net/
			AC_EGREP_CPP(yes, [
#include <netinet/in.h>
#ifdef __KAME__
yes
#endif],
				[ipv6type=$i;
				ipv6lib=inet6
				ipv6libdir=/usr/local/v6/lib
				ipv6trylibc=yes])
			;;
		linux-glibc)
			dnl http://www.v6.linux.or.jp/
			AC_EGREP_CPP(yes, [
#include <features.h>
#if defined(__GLIBC__) && ((__GLIBC__ == 2 && __GLIBC_MINOR__ >= 1) || (__GLIBC__ > 2))
yes
#endif],
				[ipv6type=$i;
				ipv6trylibc=yes])
			;;
		linux-inet6)
			dnl http://www.v6.linux.or.jp/
			if test -d /usr/inet6; then
				ipv6type=$i
				ipv6lib=inet6
				ipv6libdir=/usr/inet6/lib
				BASECFLAGS="-I/usr/inet6/include $BASECFLAGS"
			fi
			;;
		solaris)
			if test -f /etc/netconfig; then
                          if $GREP -q tcp6 /etc/netconfig; then
				ipv6type=$i
				ipv6trylibc=yes
                          fi
                        fi
			;;
		toshiba)
			AC_EGREP_CPP(yes, [
#include <sys/param.h>
#ifdef _TOSHIBA_INET6
yes
#endif],
				[ipv6type=$i;
				ipv6lib=inet6;
				ipv6libdir=/usr/local/v6/lib])
			;;
		v6d)
			AC_EGREP_CPP(yes, [
#include </usr/local/v6/include/sys/v6config.h>
#ifdef __V6D__
yes
#endif],
				[ipv6type=$i;
				ipv6lib=v6;
				ipv6libdir=/usr/local/v6/lib;
				BASECFLAGS="-I/usr/local/v6/include $BASECFLAGS"])
			;;
		zeta)
			AC_EGREP_CPP(yes, [
#include <sys/param.h>
#ifdef _ZETA_MINAMI_INET6
yes
#endif],
				[ipv6type=$i;
				ipv6lib=inet6;
				ipv6libdir=/usr/local/v6/lib])
			;;
		esac
		if test "$ipv6type" != "unknown"; then
			break
		fi
	done
	AC_MSG_RESULT($ipv6type)
fi

if test "$ipv6" = "yes" -a "$ipv6lib" != "none"; then
	if test -d $ipv6libdir -a -f $ipv6libdir/lib$ipv6lib.a; then
		LIBS="-L$ipv6libdir -l$ipv6lib $LIBS"
		echo "using lib$ipv6lib"
	else
		if test $ipv6trylibc = "yes"; then
			echo "using libc"
		else
			echo 'Fatal: no $ipv6lib library found.  cannot continue.'
			echo "You need to fetch lib$ipv6lib.a from appropriate"
			echo 'ipv6 kit and compile beforehand.'
			exit 1
		fi
	fi
fi


AC_CACHE_CHECK([CAN_RAW_FD_FRAMES], [ac_cv_can_raw_fd_frames], [
AC_COMPILE_IFELSE([AC_LANG_PROGRAM([[ /* CAN_RAW_FD_FRAMES available check */
#include <linux/can/raw.h>]],
[[int can_raw_fd_frames = CAN_RAW_FD_FRAMES;]])],
[ac_cv_can_raw_fd_frames=yes],
[ac_cv_can_raw_fd_frames=no])
])
AS_VAR_IF([ac_cv_can_raw_fd_frames], [yes], [
    AC_DEFINE(HAVE_LINUX_CAN_RAW_FD_FRAMES, 1, [Define if compiling using Linux 3.6 or later.])
])

AC_CACHE_CHECK([for CAN_RAW_JOIN_FILTERS], [ac_cv_can_raw_join_filters], [
AC_COMPILE_IFELSE([AC_LANG_PROGRAM([[
#include <linux/can/raw.h>]],
[[int can_raw_join_filters = CAN_RAW_JOIN_FILTERS;]])],
[ac_cv_can_raw_join_filters=yes],
[ac_cv_can_raw_join_filters=no])
])
AS_VAR_IF([ac_cv_can_raw_join_filters], [yes], [
    AC_DEFINE(HAVE_LINUX_CAN_RAW_JOIN_FILTERS, 1, [Define if compiling using Linux 4.1 or later.])
])

# Check for --with-doc-strings
AC_MSG_CHECKING(for --with-doc-strings)
AC_ARG_WITH(doc-strings,
            AS_HELP_STRING([--with-doc-strings], [enable documentation strings (default is yes)]))

if test -z "$with_doc_strings"
then with_doc_strings="yes"
fi
if test "$with_doc_strings" != "no"
then
    AC_DEFINE(WITH_DOC_STRINGS, 1,
      [Define if you want documentation strings in extension modules])
fi
AC_MSG_RESULT($with_doc_strings)

# Check for Python-specific malloc support
AC_MSG_CHECKING(for --with-pymalloc)
AC_ARG_WITH(pymalloc,
            AS_HELP_STRING([--with-pymalloc], [enable specialized mallocs (default is yes)]))

if test -z "$with_pymalloc"
then
    with_pymalloc="yes"
fi
if test "$with_pymalloc" != "no"
then
    AC_DEFINE(WITH_PYMALLOC, 1,
     [Define if you want to compile in Python-specific mallocs])
fi
AC_MSG_RESULT($with_pymalloc)

# Check whether objects such as float, tuple and dict are using
# freelists to optimization memory allocation.
AC_MSG_CHECKING(for --with-freelists)
AC_ARG_WITH(freelists,
            AS_HELP_STRING([--with-freelists], [enable object freelists (default is yes)]))

if test -z "$with_freelists"
then
    with_freelists="yes"
fi
if test "$with_freelists" != "no"
then
    AC_DEFINE(WITH_FREELISTS, 1,
     [Define if you want to compile in object freelists optimization])
fi
AC_MSG_RESULT($with_freelists)

# Check for --with-c-locale-coercion
AC_MSG_CHECKING(for --with-c-locale-coercion)
AC_ARG_WITH(c-locale-coercion,
            AS_HELP_STRING([--with-c-locale-coercion],
              [enable C locale coercion to a UTF-8 based locale (default is yes)]))

if test -z "$with_c_locale_coercion"
then
    with_c_locale_coercion="yes"
fi
if test "$with_c_locale_coercion" != "no"
then
    AC_DEFINE(PY_COERCE_C_LOCALE, 1,
      [Define if you want to coerce the C locale to a UTF-8 based locale])
fi
AC_MSG_RESULT($with_c_locale_coercion)

# Check for Valgrind support
AC_MSG_CHECKING([for --with-valgrind])
AC_ARG_WITH([valgrind],
  AS_HELP_STRING([--with-valgrind], [enable Valgrind support (default is no)]),,
  with_valgrind=no)
AC_MSG_RESULT([$with_valgrind])
if test "$with_valgrind" != no; then
    AC_CHECK_HEADER([valgrind/valgrind.h],
      [AC_DEFINE([WITH_VALGRIND], 1, [Define if you want pymalloc to be disabled when running under valgrind])],
      [AC_MSG_ERROR([Valgrind support requested but headers not available])]
    )
    OPT="-DDYNAMIC_ANNOTATIONS_ENABLED=1 $OPT"
fi

# Check for DTrace support
AC_MSG_CHECKING(for --with-dtrace)
AC_ARG_WITH(dtrace,
  AS_HELP_STRING([--with-dtrace],[enable DTrace support (default is no)]),,
  with_dtrace=no)
AC_MSG_RESULT($with_dtrace)

AC_SUBST(DTRACE)
AC_SUBST(DFLAGS)
AC_SUBST(DTRACE_HEADERS)
AC_SUBST(DTRACE_OBJS)
DTRACE=
DTRACE_HEADERS=
DTRACE_OBJS=

if test "$with_dtrace" = "yes"
then
    AC_PATH_PROG(DTRACE, [dtrace], [not found])
    if test "$DTRACE" = "not found"; then
        AC_MSG_ERROR([dtrace command not found on \$PATH])
    fi
    AC_DEFINE(WITH_DTRACE, 1, [Define if you want to compile in DTrace support])
    DTRACE_HEADERS="Include/pydtrace_probes.h"

    # On OS X, DTrace providers do not need to be explicitly compiled and
    # linked into the binary. Correspondingly, dtrace(1) is missing the ELF
    # generation flag '-G'. We check for presence of this flag, rather than
    # hardcoding support by OS, in the interest of robustness.
    AC_CACHE_CHECK([whether DTrace probes require linking],
        [ac_cv_dtrace_link], [dnl
            ac_cv_dtrace_link=no
            echo 'BEGIN{}' > conftest.d
            "$DTRACE" $DFLAGS -G -s conftest.d -o conftest.o > /dev/null 2>&1 && \
                ac_cv_dtrace_link=yes
      ])
    if test "$ac_cv_dtrace_link" = "yes"; then
        DTRACE_OBJS="Python/pydtrace.o"
    fi
fi

# -I${DLINCLDIR} is added to the compile rule for importdl.o
AC_SUBST(DLINCLDIR)
DLINCLDIR=.

# the dlopen() function means we might want to use dynload_shlib.o. some
# platforms have dlopen(), but don't want to use it.
AC_CHECK_FUNCS(dlopen)

# DYNLOADFILE specifies which dynload_*.o file we will use for dynamic
# loading of modules.
AC_SUBST(DYNLOADFILE)
AC_MSG_CHECKING(DYNLOADFILE)
if test -z "$DYNLOADFILE"
then
	case $ac_sys_system/$ac_sys_release in
	hp*|HP*) DYNLOADFILE="dynload_hpux.o";;
	*)
	# use dynload_shlib.c and dlopen() if we have it; otherwise stub
	# out any dynamic loading
	if test "$ac_cv_func_dlopen" = yes
	then DYNLOADFILE="dynload_shlib.o"
	else DYNLOADFILE="dynload_stub.o"
	fi
	;;
	esac
fi
AC_MSG_RESULT($DYNLOADFILE)
if test "$DYNLOADFILE" != "dynload_stub.o"
then
	AC_DEFINE(HAVE_DYNAMIC_LOADING, 1,
        [Defined when any dynamic module loading is enabled.])
fi

# MACHDEP_OBJS can be set to platform-specific object files needed by Python

AC_SUBST(MACHDEP_OBJS)
AC_MSG_CHECKING(MACHDEP_OBJS)
if test -z "$MACHDEP_OBJS"
then
	MACHDEP_OBJS=$extra_machdep_objs
else
	MACHDEP_OBJS="$MACHDEP_OBJS $extra_machdep_objs"
fi
if test -z "$MACHDEP_OBJS"; then
  AC_MSG_RESULT([none])
else
  AC_MSG_RESULT([$MACHDEP_OBJS])
fi

# checks for library functions
AC_CHECK_FUNCS([ \
  accept4 alarm bind_textdomain_codeset chown clock close_range confstr \
  copy_file_range ctermid dup3 execv explicit_bzero explicit_memset \
  faccessat fchmod fchmodat fchown fchownat fdopendir fdwalk fexecve \
  fork fork1 fpathconf fstatat ftime ftruncate futimens futimes futimesat \
  gai_strerror getegid getentropy geteuid getgid getgrgid getgrgid_r \
  getgrnam_r getgrouplist getgroups getitimer getloadavg getlogin \
  getpeername getpgid getpid getppid getpriority _getpty \
  getpwent getpwnam_r getpwuid_r getresgid getresuid getsid getspent \
  getspnam getuid getwd if_nameindex initgroups kill killpg lchown linkat \
  lockf lstat lutimes madvise mbrtowc memrchr mkdirat mkfifo mkfifoat \
  mknod mknodat mktime mmap mremap nice openat opendir pathconf pause pipe \
  pipe2 plock poll posix_fadvise posix_fallocate posix_spawn posix_spawnp \
  pread preadv preadv2 pthread_condattr_setclock pthread_init pthread_kill \
  pwrite pwritev pwritev2 readlink readlinkat readv realpath renameat \
  rtpSpawn sched_get_priority_max sched_rr_get_interval sched_setaffinity \
  sched_setparam sched_setscheduler sem_clockwait sem_getvalue sem_open \
  sem_timedwait sem_unlink sendfile setegid seteuid setgid sethostname \
  setitimer setlocale setpgid setpgrp setpriority setregid setresgid \
  setresuid setreuid setsid setuid setvbuf shutdown sigaction sigaltstack \
  sigfillset siginterrupt sigpending sigrelse sigtimedwait sigwait \
  sigwaitinfo snprintf splice strftime strlcpy strsignal symlinkat sync \
  sysconf system tcgetpgrp tcsetpgrp tempnam timegm times tmpfile \
  tmpnam tmpnam_r truncate ttyname uname unlinkat utimensat utimes vfork \
  wait wait3 wait4 waitid waitpid wcscoll wcsftime wcsxfrm wmemcmp writev \
])

# Force lchmod off for Linux. Linux disallows changing the mode of symbolic
# links. Some libc implementations have a stub lchmod implementation that always
# returns an error.
if test "$MACHDEP" != linux; then
  AC_CHECK_FUNCS(lchmod)
fi

AC_CHECK_DECL(dirfd,
    AC_DEFINE(HAVE_DIRFD, 1,
              Define if you have the 'dirfd' function or macro.), ,
      [#include <sys/types.h>
       #include <dirent.h>])

dnl PY_CHECK_FUNC(FUNCTION, [INCLUDES], [AC_DEFINE-VAR])
AC_DEFUN([PY_CHECK_FUNC],
[ AS_VAR_PUSHDEF([py_var], [ac_cv_func_$1])
  AS_VAR_PUSHDEF([py_define], m4_ifblank([$3], [[HAVE_]m4_toupper($1)], [$3]))
  AC_CACHE_CHECK(
    [for $1],
    [py_var],
    [AC_COMPILE_IFELSE(
      [AC_LANG_PROGRAM([$2], [void *x=$1])],
      [AS_VAR_SET([py_var], [yes])],
      [AS_VAR_SET([py_var], [no])])]
  )
  AS_VAR_IF(
    [py_var],
    [yes],
    [AC_DEFINE([py_define], [1], [Define if you have the '$1' function.])])
  AS_VAR_POPDEF([py_var])
  AS_VAR_POPDEF([py_define])
])

# For some functions, having a definition is not sufficient, since
# we want to take their address.
PY_CHECK_FUNC([chroot], [#include <unistd.h>])
PY_CHECK_FUNC([link], [#include <unistd.h>])
PY_CHECK_FUNC([symlink], [#include <unistd.h>])
PY_CHECK_FUNC([fchdir], [#include <unistd.h>])
PY_CHECK_FUNC([fsync], [#include <unistd.h>])
PY_CHECK_FUNC([fdatasync], [#include <unistd.h>])
PY_CHECK_FUNC([epoll], [#include <sys/epoll.h>])
PY_CHECK_FUNC([epoll_create1], [#include <sys/epoll.h>])
PY_CHECK_FUNC([kqueue],[
#include <sys/types.h>
#include <sys/event.h>
])
PY_CHECK_FUNC([prlimit], [
#include <sys/time.h>
#include <sys/resource.h>
])

PY_CHECK_FUNC([_dyld_shared_cache_contains_path], [#include <mach-o/dyld.h>], [HAVE_DYLD_SHARED_CACHE_CONTAINS_PATH])

PY_CHECK_FUNC([memfd_create], [
#ifdef HAVE_SYS_MMAN_H
#include <sys/mman.h>
#endif
#ifdef HAVE_SYS_MEMFD_H
#include <sys/memfd.h>
#endif
])

PY_CHECK_FUNC([eventfd], [
#ifdef HAVE_SYS_EVENTFD_H
#include <sys/eventfd.h>
#endif
])

# On some systems (eg. FreeBSD 5), we would find a definition of the
# functions ctermid_r, setgroups in the library, but no prototype
# (e.g. because we use _XOPEN_SOURCE). See whether we can take their
# address to avoid compiler warnings and potential miscompilations
# because of the missing prototypes.

PY_CHECK_FUNC([ctermid_r], [#include <stdio.h>])

AC_CACHE_CHECK([for flock declaration], [ac_cv_flock_decl],
  [AC_COMPILE_IFELSE(
    [AC_LANG_PROGRAM(
      [#include <sys/file.h>],
      [void* p = flock]
    )],
    [ac_cv_flock_decl=yes],
    [ac_cv_flock_decl=no]
  )
])
dnl Linking with libbsd may be necessary on AIX for flock function.
AS_VAR_IF([ac_cv_flock_decl], [yes],
  AC_CHECK_FUNCS([flock])
  AC_CHECK_LIB([bsd], [flock], [FCNTL_LIBS="-lbsd"])
)

PY_CHECK_FUNC([getpagesize], [#include <unistd.h>])

AC_CACHE_CHECK([for broken unsetenv], [ac_cv_broken_unsetenv],
  [AC_COMPILE_IFELSE(
    [AC_LANG_PROGRAM(
      [#include <stdlib.h>],
      [int res = unsetenv("DUMMY")])],
    [ac_cv_broken_unsetenv=no],
    [ac_cv_broken_unsetenv=yes]
  )
])
AS_VAR_IF([ac_cv_broken_unsetenv], [yes], [
  AC_DEFINE(HAVE_BROKEN_UNSETENV, 1, [Define if 'unsetenv' does not return an int.])
])

dnl check for true
AC_CHECK_PROGS(TRUE, true, /bin/true)

dnl On some systems (e.g. Solaris 9), hstrerror and inet_aton are in -lresolv
dnl On others, they are in the C library, so we to take no action
AC_CHECK_LIB(c, inet_aton, [$ac_cv_prog_TRUE],
  AC_CHECK_LIB(resolv, inet_aton)
)

# On Tru64, chflags seems to be present, but calling it will
# exit Python
AC_CACHE_CHECK([for chflags], [ac_cv_have_chflags], [dnl
AC_RUN_IFELSE([AC_LANG_SOURCE([[
#include <sys/stat.h>
#include <unistd.h>
int main(int argc, char*argv[])
{
  if(chflags(argv[0], 0) != 0)
    return 1;
  return 0;
}
]])],
[ac_cv_have_chflags=yes],
[ac_cv_have_chflags=no],
[ac_cv_have_chflags=cross])
])
if test "$ac_cv_have_chflags" = cross ; then
  AC_CHECK_FUNC([chflags], [ac_cv_have_chflags="yes"], [ac_cv_have_chflags="no"])
fi
if test "$ac_cv_have_chflags" = yes ; then
  AC_DEFINE(HAVE_CHFLAGS, 1, [Define to 1 if you have the 'chflags' function.])
fi

AC_CACHE_CHECK([for lchflags], [ac_cv_have_lchflags], [dnl
AC_RUN_IFELSE([AC_LANG_SOURCE([[
#include <sys/stat.h>
#include <unistd.h>
int main(int argc, char*argv[])
{
  if(lchflags(argv[0], 0) != 0)
    return 1;
  return 0;
}
]])],[ac_cv_have_lchflags=yes],[ac_cv_have_lchflags=no],[ac_cv_have_lchflags=cross])
])
if test "$ac_cv_have_lchflags" = cross ; then
  AC_CHECK_FUNC([lchflags], [ac_cv_have_lchflags="yes"], [ac_cv_have_lchflags="no"])
fi
if test "$ac_cv_have_lchflags" = yes ; then
  AC_DEFINE(HAVE_LCHFLAGS, 1, [Define to 1 if you have the 'lchflags' function.])
fi

dnl Check for compression libraries
AH_TEMPLATE([HAVE_ZLIB_COPY], [Define if the zlib library has inflateCopy])

PKG_CHECK_MODULES([ZLIB], [zlib >= 1.2.0], [
  have_zlib=yes
  dnl zlib 1.2.0 (2003) added inflateCopy
  AC_DEFINE([HAVE_ZLIB_COPY], [1])
], [
  AC_CHECK_HEADERS([zlib.h], [
    WITH_SAVE_ENV([
      AC_CHECK_LIB([z], [gzread], [
        have_zlib=yes
        ZLIB_CFLAGS=
        ZLIB_LIBS=-lz
        AC_CHECK_LIB([z], [inflateCopy], [AC_DEFINE([HAVE_ZLIB_COPY], [1])])
      ], [
        have_zlib=no
      ])
    ])
  ], [have_zlib=no])
])

dnl binascii can use zlib for optimized crc32.
AS_VAR_IF([have_zlib], [yes], [
  BINASCII_CFLAGS="-DUSE_ZLIB_CRC32 $ZLIB_CFLAGS"
  BINASCII_LIBS="$ZLIB_LIBS"
])

PKG_CHECK_MODULES([BZIP2], [bzip2], [have_bzip2=yes], [
  AC_CHECK_HEADERS([bzlib.h], [
    WITH_SAVE_ENV([
      AC_CHECK_LIB([bz2], [BZ2_bzCompress], [
        have_bzip2=yes
        BZIP2_CFLAGS=
        BZIP2_LIBS=-lbz2
      ], [have_bzip2=no])
    ])
  ], [have_bzip2=no])
])

PKG_CHECK_MODULES([LIBLZMA], [liblzma], [have_liblzma=yes], [
  AC_CHECK_HEADERS([lzma.h], [
    WITH_SAVE_ENV([
      AC_CHECK_LIB([lzma], [lzma_easy_encoder], [
        have_liblzma=yes
        LIBLZMA_CFLAGS=
        LIBLZMA_LIBS=-llzma
      ], [have_liblzma=no])
    ])
  ], [have_liblzma=no])
])

PY_CHECK_FUNC([hstrerror], [#include <netdb.h>])

PY_CHECK_FUNC([inet_aton], [
#include <sys/types.h>
#include <sys/socket.h>
#include <netinet/in.h>
#include <arpa/inet.h>
])

PY_CHECK_FUNC([inet_pton], [
#include <sys/types.h>
#include <sys/socket.h>
#include <netinet/in.h>
#include <arpa/inet.h>
])

# On some systems, setgroups is in unistd.h, on others, in grp.h
PY_CHECK_FUNC([setgroups], [
#include <unistd.h>
#ifdef HAVE_GRP_H
#include <grp.h>
#endif
])

# check for openpty and forkpty

AC_CHECK_FUNCS(openpty,,
   AC_CHECK_LIB(util,openpty,
     [AC_DEFINE(HAVE_OPENPTY) LIBS="$LIBS -lutil"],
     AC_CHECK_LIB(bsd,openpty, [AC_DEFINE(HAVE_OPENPTY) LIBS="$LIBS -lbsd"])
   )
)
AC_CHECK_FUNCS(forkpty,,
   AC_CHECK_LIB(util,forkpty,
     [AC_DEFINE(HAVE_FORKPTY) LIBS="$LIBS -lutil"],
     AC_CHECK_LIB(bsd,forkpty, [AC_DEFINE(HAVE_FORKPTY) LIBS="$LIBS -lbsd"])
   )
)

# check for long file support functions
AC_CHECK_FUNCS(fseek64 fseeko fstatvfs ftell64 ftello statvfs)

AC_REPLACE_FUNCS(dup2)
AC_CHECK_FUNCS(getpgrp,
  AC_COMPILE_IFELSE([AC_LANG_PROGRAM([[#include <unistd.h>]], [[getpgrp(0);]])],
    [AC_DEFINE(GETPGRP_HAVE_ARG, 1, [Define if getpgrp() must be called as getpgrp(0).])],
    [])
)
AC_CHECK_FUNCS(setpgrp,
  AC_COMPILE_IFELSE([AC_LANG_PROGRAM([[#include <unistd.h>]], [[setpgrp(0,0);]])],
    [AC_DEFINE(SETPGRP_HAVE_ARG, 1, [Define if setpgrp() must be called as setpgrp(0, 0).])],
    [])
)

dnl We search for both crypt and crypt_r as one or the other may be defined
dnl libxcrypt provides <crypt.h> and libcrypt with crypt_r() since
dnl at least 3.1.1 from 2015.
dnl FreeBSD defines crypt_r() in <unistd.h>
AH_TEMPLATE([HAVE_CRYPT_R], [Define if you have the crypt_r() function.])

PKG_CHECK_MODULES([LIBCRYPT], [libxcrypt >= 3.1.1], [
  AC_DEFINE([HAVE_CRYPT_R], [1])
], [
  WITH_SAVE_ENV([
    AC_SEARCH_LIBS([crypt_r], [crypt], [
      AC_DEFINE([HAVE_CRYPT_R], [1])
      if test "$ac_cv_search_crypt_r" = "none required"; then
        LIBCRYPT_LIBS=
      else
        LIBCRYPT_LIBS="$ac_cv_search_crypt_r"
      fi
    ])
  ])
])

WITH_SAVE_ENV([
  CPPFLAGS="$LIBCRYPT_CFLAGS $CFLAGS"
  LIBS="$LIBCRYPT_LIBS $LIBS"
  AC_CACHE_CHECK([for crypt or crypt_r], [ac_cv_crypt_crypt], [
    AC_LINK_IFELSE([AC_LANG_PROGRAM([
        #ifdef HAVE_CRYPT_H
          #include <crypt.h>
        #endif
        #include <unistd.h>
      ], [
        #ifdef HAVE_CRYPT_R
          void *x = crypt_r;
        #else
          void *x = crypt;
        #endif
      ])
    ], [ac_cv_crypt_crypt=yes], [ac_cv_crypt_crypt=no])
  ])
])

AC_CHECK_FUNCS(clock_gettime, [], [
    AC_CHECK_LIB(rt, clock_gettime, [
        LIBS="$LIBS -lrt"
        AC_DEFINE(HAVE_CLOCK_GETTIME, 1)
        AC_DEFINE(TIMEMODULE_LIB, [rt],
                  [Library needed by timemodule.c: librt may be needed for clock_gettime()])
    ])
])

AC_CHECK_FUNCS(clock_getres, [], [
    AC_CHECK_LIB(rt, clock_getres, [
        AC_DEFINE(HAVE_CLOCK_GETRES, 1)
    ])
])

AC_CHECK_FUNCS(clock_settime, [], [
    AC_CHECK_LIB(rt, clock_settime, [
        AC_DEFINE(HAVE_CLOCK_SETTIME, 1)
    ])
])

AC_CHECK_FUNCS(clock_nanosleep, [], [
    AC_CHECK_LIB(rt, clock_nanosleep, [
        AC_DEFINE(HAVE_CLOCK_NANOSLEEP, 1)
    ])
])

AC_CHECK_FUNCS(nanosleep, [], [
    AC_CHECK_LIB(rt, nanosleep, [
        AC_DEFINE(HAVE_NANOSLEEP, 1)
    ])
])

AC_CACHE_CHECK([for major, minor, and makedev], [ac_cv_device_macros], [
AC_LINK_IFELSE([AC_LANG_PROGRAM([[
#if defined(MAJOR_IN_MKDEV)
#include <sys/mkdev.h>
#elif defined(MAJOR_IN_SYSMACROS)
#include <sys/sysmacros.h>
#else
#include <sys/types.h>
#endif
]], [[
  makedev(major(0),minor(0));
]])],[ac_cv_device_macros=yes], [ac_cv_device_macros=no])
])
AS_VAR_IF([ac_cv_device_macros], [yes], [
  AC_DEFINE(HAVE_DEVICE_MACROS, 1,
	    [Define to 1 if you have the device macros.])
])

dnl no longer used, now always defined for backwards compatibility
AC_DEFINE(SYS_SELECT_WITH_SYS_TIME, 1,
  [Define if  you can safely include both <sys/select.h> and <sys/time.h>
   (which you can't on SCO ODT 3.0).])

# On OSF/1 V5.1, getaddrinfo is available, but a define
# for [no]getaddrinfo in netdb.h.
AC_CACHE_CHECK([for getaddrinfo], [ac_cv_func_getaddrinfo], [
AC_LINK_IFELSE([AC_LANG_PROGRAM([[
#include <sys/types.h>
#include <sys/socket.h>
#include <netdb.h>
#include <stdio.h>
]], [[getaddrinfo(NULL, NULL, NULL, NULL);]])],
[ac_cv_func_getaddrinfo=yes],
[ac_cv_func_getaddrinfo=no])
])

AS_VAR_IF([ac_cv_func_getaddrinfo], [yes], [
  AC_CACHE_CHECK([getaddrinfo bug], [ac_cv_buggy_getaddrinfo],
  AC_RUN_IFELSE([AC_LANG_SOURCE([[[
#include <stdio.h>
#include <sys/types.h>
#include <netdb.h>
#include <string.h>
#include <sys/socket.h>
#include <netinet/in.h>

int main()
{
  int passive, gaierr, inet4 = 0, inet6 = 0;
  struct addrinfo hints, *ai, *aitop;
  char straddr[INET6_ADDRSTRLEN], strport[16];

  for (passive = 0; passive <= 1; passive++) {
    memset(&hints, 0, sizeof(hints));
    hints.ai_family = AF_UNSPEC;
    hints.ai_flags = passive ? AI_PASSIVE : 0;
    hints.ai_socktype = SOCK_STREAM;
    hints.ai_protocol = IPPROTO_TCP;
    if ((gaierr = getaddrinfo(NULL, "54321", &hints, &aitop)) != 0) {
      (void)gai_strerror(gaierr);
      goto bad;
    }
    for (ai = aitop; ai; ai = ai->ai_next) {
      if (ai->ai_addr == NULL ||
          ai->ai_addrlen == 0 ||
          getnameinfo(ai->ai_addr, ai->ai_addrlen,
                      straddr, sizeof(straddr), strport, sizeof(strport),
                      NI_NUMERICHOST|NI_NUMERICSERV) != 0) {
        goto bad;
      }
      switch (ai->ai_family) {
      case AF_INET:
        if (strcmp(strport, "54321") != 0) {
          goto bad;
        }
        if (passive) {
          if (strcmp(straddr, "0.0.0.0") != 0) {
            goto bad;
          }
        } else {
          if (strcmp(straddr, "127.0.0.1") != 0) {
            goto bad;
          }
        }
        inet4++;
        break;
      case AF_INET6:
        if (strcmp(strport, "54321") != 0) {
          goto bad;
        }
        if (passive) {
          if (strcmp(straddr, "::") != 0) {
            goto bad;
          }
        } else {
          if (strcmp(straddr, "::1") != 0) {
            goto bad;
          }
        }
        inet6++;
        break;
      case AF_UNSPEC:
        goto bad;
        break;
      default:
        /* another family support? */
        break;
      }
    }
    freeaddrinfo(aitop);
    aitop = NULL;
  }

  if (!(inet4 == 0 || inet4 == 2))
    goto bad;
  if (!(inet6 == 0 || inet6 == 2))
    goto bad;

  if (aitop)
    freeaddrinfo(aitop);
  return 0;

 bad:
  if (aitop)
    freeaddrinfo(aitop);
  return 1;
}
]]])],
[ac_cv_buggy_getaddrinfo=no],
[ac_cv_buggy_getaddrinfo=yes],
[
if test "${enable_ipv6+set}" = set; then
  ac_cv_buggy_getaddrinfo="no -- configured with --(en|dis)able-ipv6"
else
  ac_cv_buggy_getaddrinfo=yes
fi]))

dnl if ac_cv_func_getaddrinfo
])

if test "$ac_cv_func_getaddrinfo" = no -o "$ac_cv_buggy_getaddrinfo" = yes
then
	if test $ipv6 = yes
	then
		echo 'Fatal: You must get working getaddrinfo() function.'
		echo '       or you can specify "--disable-ipv6"'.
		exit 1
	fi
else
	AC_DEFINE(HAVE_GETADDRINFO, 1, [Define if you have the getaddrinfo function.])
fi

AC_CHECK_FUNCS(getnameinfo)

dnl autoconf 2.71 deprecates AC_HEADER_TIME, keep for backwards compatibility
dnl TIME_WITH_SYS_TIME works on all supported systems that have sys/time.h
AS_VAR_IF([ac_cv_header_sys_time_h], [yes], [
  AC_DEFINE([TIME_WITH_SYS_TIME], 1, [Define to 1 if you can safely include both <sys/time.h> and <time.h>.])
])

# checks for structures
AC_STRUCT_TM
AC_STRUCT_TIMEZONE
AC_CHECK_MEMBERS([struct stat.st_rdev])
AC_CHECK_MEMBERS([struct stat.st_blksize])
AC_CHECK_MEMBERS([struct stat.st_flags])
AC_CHECK_MEMBERS([struct stat.st_gen])
AC_CHECK_MEMBERS([struct stat.st_birthtime])
AC_CHECK_MEMBERS([struct stat.st_blocks])
AC_CHECK_MEMBERS([struct passwd.pw_gecos, struct passwd.pw_passwd], [], [], [[
  #include <sys/types.h>
  #include <pwd.h>
]])
# Issue #21085: In Cygwin, siginfo_t does not have si_band field.
AC_CHECK_MEMBERS([siginfo_t.si_band], [], [], [[#include <signal.h>]])

AC_CACHE_CHECK([for time.h that defines altzone], [ac_cv_header_time_altzone], [
  AC_COMPILE_IFELSE([AC_LANG_PROGRAM([[#include <time.h>]], [[return altzone;]])],
    [ac_cv_header_time_altzone=yes],
    [ac_cv_header_time_altzone=no])
  ])
if test $ac_cv_header_time_altzone = yes; then
  AC_DEFINE(HAVE_ALTZONE, 1, [Define this if your time.h defines altzone.])
fi

AC_CACHE_CHECK([for addrinfo], [ac_cv_struct_addrinfo],
AC_COMPILE_IFELSE([AC_LANG_PROGRAM([[#include <netdb.h>]], [[struct addrinfo a]])],
  [ac_cv_struct_addrinfo=yes],
  [ac_cv_struct_addrinfo=no]))
if test $ac_cv_struct_addrinfo = yes; then
	AC_DEFINE(HAVE_ADDRINFO, 1, [struct addrinfo (netdb.h)])
fi

AC_CACHE_CHECK([for sockaddr_storage], [ac_cv_struct_sockaddr_storage],
AC_COMPILE_IFELSE([AC_LANG_PROGRAM([[
#		include <sys/types.h>
#		include <sys/socket.h>]], [[struct sockaddr_storage s]])],
  [ac_cv_struct_sockaddr_storage=yes],
  [ac_cv_struct_sockaddr_storage=no]))
if test $ac_cv_struct_sockaddr_storage = yes; then
	AC_DEFINE(HAVE_SOCKADDR_STORAGE, 1, [struct sockaddr_storage (sys/socket.h)])
fi

AC_CACHE_CHECK([for sockaddr_alg], [ac_cv_struct_sockaddr_alg],
AC_COMPILE_IFELSE([AC_LANG_PROGRAM([[
#		include <sys/types.h>
#		include <sys/socket.h>
#		include <linux/if_alg.h>]], [[struct sockaddr_alg s]])],
  [ac_cv_struct_sockaddr_alg=yes],
  [ac_cv_struct_sockaddr_alg=no]))
if test $ac_cv_struct_sockaddr_alg = yes; then
	AC_DEFINE(HAVE_SOCKADDR_ALG, 1, [struct sockaddr_alg (linux/if_alg.h)])
fi

# checks for compiler characteristics

AC_C_CHAR_UNSIGNED
AC_C_CONST

AC_CACHE_CHECK([for working signed char], [ac_cv_working_signed_char_c], [
AC_COMPILE_IFELSE([AC_LANG_PROGRAM([[]], [[signed char c;]])],
  [ac_cv_working_signed_char_c=yes], [ac_cv_working_signed_char_c=no])
])
AS_VAR_IF([ac_cv_working_signed_char_c], [no], [
  AC_DEFINE(signed, , [Define to empty if the keyword does not work.])
])

AC_CACHE_CHECK([for prototypes], [ac_cv_function_prototypes], [
AC_COMPILE_IFELSE([AC_LANG_PROGRAM([[int foo(int x) { return 0; }]], [[return foo(10);]])],
  [ac_cv_function_prototypes=yes], [ac_cv_function_prototypes=no])
])
AS_VAR_IF([ac_cv_function_prototypes], [yes], [
  AC_DEFINE(HAVE_PROTOTYPES, 1,
     [Define if your compiler supports function prototype])
])

works=no
AC_CACHE_CHECK([for variable length prototypes and stdarg.h], [ac_cv_stdarg_prototypes], [
AC_COMPILE_IFELSE([AC_LANG_PROGRAM([[
#include <stdarg.h>
int foo(int x, ...) {
	va_list va;
	va_start(va, x);
	va_arg(va, int);
	va_arg(va, char *);
	va_arg(va, double);
	return 0;
}
]], [[return foo(10, "", 3.14);]])],
  [ac_cv_stdarg_prototypes=yes], [ac_cv_stdarg_prototypes=no])
])
AS_VAR_IF([ac_cv_stdarg_prototypes], [yes], [
  AC_DEFINE(HAVE_STDARG_PROTOTYPES, 1,
   [Define if your compiler supports variable length function prototypes
   (e.g. void fprintf(FILE *, char *, ...);) *and* <stdarg.h>])
])


# check for socketpair
PY_CHECK_FUNC([socketpair], [
#include <sys/types.h>
#include <sys/socket.h>
])

# check if sockaddr has sa_len member
AC_CACHE_CHECK([if sockaddr has sa_len member], [ac_cv_struct_sockaddr_sa_len], [
AC_COMPILE_IFELSE([AC_LANG_PROGRAM([[#include <sys/types.h>
#include <sys/socket.h>]], [[struct sockaddr x;
x.sa_len = 0;]])],
  [ac_cv_struct_sockaddr_sa_len=yes], [ac_cv_struct_sockaddr_sa_len=no])
])
AS_VAR_IF([ac_cv_struct_sockaddr_sa_len], [yes], [
   AC_DEFINE(HAVE_SOCKADDR_SA_LEN, 1, [Define if sockaddr has sa_len member])
])

# sigh -- gethostbyname_r is a mess; it can have 3, 5 or 6 arguments :-(
AH_TEMPLATE(HAVE_GETHOSTBYNAME_R,
  [Define this if you have some version of gethostbyname_r()])

AC_CHECK_FUNC(gethostbyname_r, [
  AC_DEFINE(HAVE_GETHOSTBYNAME_R)
  AC_MSG_CHECKING([gethostbyname_r with 6 args])
  OLD_CFLAGS=$CFLAGS
  CFLAGS="$CFLAGS $MY_CPPFLAGS $MY_THREAD_CPPFLAGS $MY_CFLAGS"
  AC_COMPILE_IFELSE([AC_LANG_PROGRAM([[
#   include <netdb.h>
  ]], [[
    char *name;
    struct hostent *he, *res;
    char buffer[2048];
    int buflen = 2048;
    int h_errnop;

    (void) gethostbyname_r(name, he, buffer, buflen, &res, &h_errnop)
  ]])],[
    AC_DEFINE(HAVE_GETHOSTBYNAME_R)
    AC_DEFINE(HAVE_GETHOSTBYNAME_R_6_ARG, 1,
    [Define this if you have the 6-arg version of gethostbyname_r().])
    AC_MSG_RESULT(yes)
  ],[
    AC_MSG_RESULT(no)
    AC_MSG_CHECKING([gethostbyname_r with 5 args])
    AC_COMPILE_IFELSE([AC_LANG_PROGRAM([[
#       include <netdb.h>
      ]], [[
        char *name;
        struct hostent *he;
        char buffer[2048];
        int buflen = 2048;
        int h_errnop;

        (void) gethostbyname_r(name, he, buffer, buflen, &h_errnop)
      ]])],
      [
        AC_DEFINE(HAVE_GETHOSTBYNAME_R)
        AC_DEFINE(HAVE_GETHOSTBYNAME_R_5_ARG, 1,
          [Define this if you have the 5-arg version of gethostbyname_r().])
        AC_MSG_RESULT(yes)
      ], [
        AC_MSG_RESULT(no)
        AC_MSG_CHECKING([gethostbyname_r with 3 args])
        AC_COMPILE_IFELSE([AC_LANG_PROGRAM([[
#           include <netdb.h>
          ]], [[
            char *name;
            struct hostent *he;
            struct hostent_data data;

            (void) gethostbyname_r(name, he, &data);
          ]])],
          [
            AC_DEFINE(HAVE_GETHOSTBYNAME_R)
            AC_DEFINE(HAVE_GETHOSTBYNAME_R_3_ARG, 1,
              [Define this if you have the 3-arg version of gethostbyname_r().])
            AC_MSG_RESULT(yes)
          ], [
           AC_MSG_RESULT(no)
        ])
    ])
  ])
  CFLAGS=$OLD_CFLAGS
], [
  AC_CHECK_FUNCS(gethostbyname)
])
AC_SUBST(HAVE_GETHOSTBYNAME_R_6_ARG)
AC_SUBST(HAVE_GETHOSTBYNAME_R_5_ARG)
AC_SUBST(HAVE_GETHOSTBYNAME_R_3_ARG)
AC_SUBST(HAVE_GETHOSTBYNAME_R)
AC_SUBST(HAVE_GETHOSTBYNAME)

# checks for system services
# (none yet)

# Linux requires this for correct f.p. operations
AC_CHECK_FUNC(__fpu_control,
  [],
  [AC_CHECK_LIB(ieee, __fpu_control)
])

# check for --with-libm=...
AC_SUBST(LIBM)
case $ac_sys_system in
Darwin) ;;
*) LIBM=-lm
esac
AC_MSG_CHECKING(for --with-libm=STRING)
AC_ARG_WITH(libm,
            AS_HELP_STRING([--with-libm=STRING], [override libm math library to STRING (default is system-dependent)]),
[
if test "$withval" = no
then LIBM=
     AC_MSG_RESULT(force LIBM empty)
elif test "$withval" != yes
then LIBM=$withval
     AC_MSG_RESULT(set LIBM="$withval")
else AC_MSG_ERROR([proper usage is --with-libm=STRING])
fi],
[AC_MSG_RESULT(default LIBM="$LIBM")])

# check for --with-libc=...
AC_SUBST(LIBC)
AC_MSG_CHECKING(for --with-libc=STRING)
AC_ARG_WITH(libc,
            AS_HELP_STRING([--with-libc=STRING], [override libc C library to STRING (default is system-dependent)]),
[
if test "$withval" = no
then LIBC=
     AC_MSG_RESULT(force LIBC empty)
elif test "$withval" != yes
then LIBC=$withval
     AC_MSG_RESULT(set LIBC="$withval")
else AC_MSG_ERROR([proper usage is --with-libc=STRING])
fi],
[AC_MSG_RESULT(default LIBC="$LIBC")])

# **************************************
# * Check for gcc x64 inline assembler *
# **************************************


AC_CACHE_CHECK([for x64 gcc inline assembler], [ac_cv_gcc_asm_for_x64], [
AC_LINK_IFELSE([AC_LANG_PROGRAM([[]], [[
  __asm__ __volatile__ ("movq %rcx, %rax");
]])],[ac_cv_gcc_asm_for_x64=yes],[ac_cv_gcc_asm_for_x64=no])
])

AS_VAR_IF([ac_cv_gcc_asm_for_x64], [yes], [
    AC_DEFINE(HAVE_GCC_ASM_FOR_X64, 1,
    [Define if we can use x64 gcc inline assembler])
])

# **************************************************
# * Check for various properties of floating point *
# **************************************************

AX_C_FLOAT_WORDS_BIGENDIAN
if test "$ax_cv_c_float_words_bigendian" = "yes"
then
  AC_DEFINE(DOUBLE_IS_BIG_ENDIAN_IEEE754, 1,
  [Define if C doubles are 64-bit IEEE 754 binary format, stored
   with the most significant byte first])
elif test "$ax_cv_c_float_words_bigendian" = "no"
then
  AC_DEFINE(DOUBLE_IS_LITTLE_ENDIAN_IEEE754, 1,
  [Define if C doubles are 64-bit IEEE 754 binary format, stored
   with the least significant byte first])
else
  # Some ARM platforms use a mixed-endian representation for doubles.
  # While Python doesn't currently have full support for these platforms
  # (see e.g., issue 1762561), we can at least make sure that float <-> string
  # conversions work.
  # FLOAT_WORDS_BIGENDIAN doesnt actually detect this case, but if it's not big
  # or little, then it must be this?
  AC_DEFINE(DOUBLE_IS_ARM_MIXED_ENDIAN_IEEE754, 1,
  [Define if C doubles are 64-bit IEEE 754 binary format, stored
   in ARM mixed-endian order (byte order 45670123)])
fi

# The short float repr introduced in Python 3.1 requires the
# correctly-rounded string <-> double conversion functions from
# Python/dtoa.c, which in turn require that the FPU uses 53-bit
# rounding; this is a problem on x86, where the x87 FPU has a default
# rounding precision of 64 bits.  For gcc/x86, we can fix this by
# using inline assembler to get and set the x87 FPU control word.

# This inline assembler syntax may also work for suncc and icc,
# so we try it on all platforms.

AC_CACHE_CHECK([whether we can use gcc inline assembler to get and set x87 control word], [ac_cv_gcc_asm_for_x87], [
AC_LINK_IFELSE(   [AC_LANG_PROGRAM([[]], [[
  unsigned short cw;
  __asm__ __volatile__ ("fnstcw %0" : "=m" (cw));
  __asm__ __volatile__ ("fldcw %0" : : "m" (cw));
]])],[ac_cv_gcc_asm_for_x87=yes],[ac_cv_gcc_asm_for_x87=no])
])
AS_VAR_IF([ac_cv_gcc_asm_for_x87], [yes], [
    AC_DEFINE(HAVE_GCC_ASM_FOR_X87, 1,
    [Define if we can use gcc inline assembler to get and set x87 control word])
])

AC_CACHE_CHECK([whether we can use gcc inline assembler to get and set mc68881 fpcr], [ac_cv_gcc_asm_for_mc68881], [
AC_LINK_IFELSE(   [AC_LANG_PROGRAM([[]], [[
  unsigned int fpcr;
  __asm__ __volatile__ ("fmove.l %%fpcr,%0" : "=g" (fpcr));
  __asm__ __volatile__ ("fmove.l %0,%%fpcr" : : "g" (fpcr));
]])],[ac_cv_gcc_asm_for_mc68881=yes],[ac_cv_gcc_asm_for_mc68881=no])
])
AS_VAR_IF([ac_cv_gcc_asm_for_mc68881], [yes], [
    AC_DEFINE(HAVE_GCC_ASM_FOR_MC68881, 1,
    [Define if we can use gcc inline assembler to get and set mc68881 fpcr])
])

# Detect whether system arithmetic is subject to x87-style double
# rounding issues.  The result of this test has little meaning on non
# IEEE 754 platforms.  On IEEE 754, test should return 1 if rounding
# mode is round-to-nearest and double rounding issues are present, and
# 0 otherwise.  See http://bugs.python.org/issue2937 for more info.
AC_CACHE_CHECK([for x87-style double rounding], [ac_cv_x87_double_rounding], [
# $BASECFLAGS may affect the result
SAVE_VAR([CC])
CC="$CC $BASECFLAGS"
AC_RUN_IFELSE([AC_LANG_SOURCE([[
#include <stdlib.h>
#include <math.h>
int main() {
    volatile double x, y, z;
    /* 1./(1-2**-53) -> 1+2**-52 (correct), 1.0 (double rounding) */
    x = 0.99999999999999989; /* 1-2**-53 */
    y = 1./x;
    if (y != 1.)
        exit(0);
    /* 1e16+2.99999 -> 1e16+2. (correct), 1e16+4. (double rounding) */
    x = 1e16;
    y = 2.99999;
    z = x + y;
    if (z != 1e16+4.)
        exit(0);
    /* both tests show evidence of double rounding */
    exit(1);
}
]])],
[ac_cv_x87_double_rounding=no],
[ac_cv_x87_double_rounding=yes],
[ac_cv_x87_double_rounding=no])
RESTORE_VAR([CC])
])

AS_VAR_IF([ac_cv_x87_double_rounding], [yes], [
  AC_DEFINE(X87_DOUBLE_ROUNDING, 1,
  [Define if arithmetic is subject to x87-style double rounding issue])
])

# ************************************
# * Check for mathematical functions *
# ************************************

LIBS_SAVE=$LIBS
LIBS="$LIBS $LIBM"

AC_CHECK_FUNCS(
  [acosh asinh atanh erf erfc expm1 log1p log2],
  [],
  [AC_MSG_ERROR([Python requires C99 compatible libm])]
)
LIBS=$LIBS_SAVE

dnl For multiprocessing module, check that sem_open
dnl actually works.  For FreeBSD versions <= 7.2,
dnl the kernel module that provides POSIX semaphores
dnl isn't loaded by default, so an attempt to call
dnl sem_open results in a 'Signal 12' error.
AC_CACHE_CHECK([whether POSIX semaphores are enabled], [ac_cv_posix_semaphores_enabled],
  AC_RUN_IFELSE([
    AC_LANG_SOURCE([
      #include <unistd.h>
      #include <fcntl.h>
      #include <stdio.h>
      #include <semaphore.h>
      #include <sys/stat.h>

      int main(void) {
        sem_t *a = sem_open("/autoconf", O_CREAT, S_IRUSR|S_IWUSR, 0);
        if (a == SEM_FAILED) {
          perror("sem_open");
          return 1;
        }
        sem_close(a);
        sem_unlink("/autoconf");
        return 0;
      }
    ])
  ],
  [ac_cv_posix_semaphores_enabled=yes],
  [ac_cv_posix_semaphores_enabled=no],
  [ac_cv_posix_semaphores_enabled=yes])
)
AS_VAR_IF([ac_cv_posix_semaphores_enabled], [no], [
  AC_DEFINE(
    [POSIX_SEMAPHORES_NOT_ENABLED], [1],
    [Define if POSIX semaphores aren't enabled on your system]
  )
])

dnl Multiprocessing check for broken sem_getvalue
AC_CACHE_CHECK([for broken sem_getvalue], [ac_cv_broken_sem_getvalue],
  AC_RUN_IFELSE([
    AC_LANG_SOURCE([
      #include <unistd.h>
      #include <fcntl.h>
      #include <stdio.h>
      #include <semaphore.h>
      #include <sys/stat.h>

      int main(void){
        sem_t *a = sem_open("/autocftw", O_CREAT, S_IRUSR|S_IWUSR, 0);
        int count;
        int res;
        if(a==SEM_FAILED){
          perror("sem_open");
          return 1;

        }
        res = sem_getvalue(a, &count);
        sem_close(a);
        sem_unlink("/autocftw");
        return res==-1 ? 1 : 0;
      }
    ])
  ],
  [ac_cv_broken_sem_getvalue=no],
  [ac_cv_broken_sem_getvalue=yes],
  [ac_cv_broken_sem_getvalue=yes])
)
AS_VAR_IF([ac_cv_broken_sem_getvalue], [yes], [
  AC_DEFINE(
    [HAVE_BROKEN_SEM_GETVALUE], [1],
    [define to 1 if your sem_getvalue is broken.]
  )
])

AC_CHECK_DECLS([RTLD_LAZY, RTLD_NOW, RTLD_GLOBAL, RTLD_LOCAL, RTLD_NODELETE, RTLD_NOLOAD, RTLD_DEEPBIND, RTLD_MEMBER], [], [], [[#include <dlfcn.h>]])

# determine what size digit to use for Python's longs
AC_MSG_CHECKING([digit size for Python's longs])
AC_ARG_ENABLE(big-digits,
AS_HELP_STRING([--enable-big-digits@<:@=15|30@:>@],[use big digits (30 or 15 bits) for Python longs (default is system-dependent)]]),
[case $enable_big_digits in
yes)
  enable_big_digits=30 ;;
no)
  enable_big_digits=15 ;;
[15|30])
  ;;
*)
  AC_MSG_ERROR([bad value $enable_big_digits for --enable-big-digits; value should be 15 or 30]) ;;
esac
AC_MSG_RESULT($enable_big_digits)
AC_DEFINE_UNQUOTED(PYLONG_BITS_IN_DIGIT, $enable_big_digits, [Define as the preferred size in bits of long digits])
],
[AC_MSG_RESULT(no value specified)])

# check for wchar.h
AC_CHECK_HEADER(wchar.h, [
  AC_DEFINE(HAVE_WCHAR_H, 1,
  [Define if the compiler provides a wchar.h header file.])
  wchar_h="yes"
],
wchar_h="no"
)

# determine wchar_t size
if test "$wchar_h" = yes
then
  AC_CHECK_SIZEOF(wchar_t, 4, [#include <wchar.h>])
fi

AC_MSG_CHECKING(for UCS-4 tcl)
have_ucs4_tcl=no
AC_COMPILE_IFELSE([AC_LANG_PROGRAM([[
#include <tcl.h>
#if TCL_UTF_MAX != 6
# error "NOT UCS4_TCL"
#endif]], [[]])],[
  AC_DEFINE(HAVE_UCS4_TCL, 1, [Define this if you have tcl and TCL_UTF_MAX==6])
  have_ucs4_tcl=yes
],[])
AC_MSG_RESULT($have_ucs4_tcl)

# check whether wchar_t is signed or not
if test "$wchar_h" = yes
then
  # check whether wchar_t is signed or not
  AC_CACHE_CHECK([whether wchar_t is signed], [ac_cv_wchar_t_signed], [
  AC_RUN_IFELSE([AC_LANG_SOURCE([[
  #include <wchar.h>
  int main()
  {
	/* Success: exit code 0 */
        return ((((wchar_t) -1) < ((wchar_t) 0)) ? 0 : 1);
  }
  ]])],
  [ac_cv_wchar_t_signed=yes],
  [ac_cv_wchar_t_signed=no],
  [ac_cv_wchar_t_signed=yes])])
fi

AC_MSG_CHECKING(whether wchar_t is usable)
# wchar_t is only usable if it maps to an unsigned type
if test "$ac_cv_sizeof_wchar_t" -ge 2 \
          -a "$ac_cv_wchar_t_signed" = "no"
then
  AC_DEFINE(HAVE_USABLE_WCHAR_T, 1,
  [Define if you have a useable wchar_t type defined in wchar.h; useable
   means wchar_t must be an unsigned type with at least 16 bits. (see
   Include/unicodeobject.h).])
  AC_MSG_RESULT(yes)
else
  AC_MSG_RESULT(no)
fi

case $ac_sys_system/$ac_sys_release in
SunOS/*)
  if test -f /etc/os-release; then
    OS_NAME=$(awk -F= '/^NAME=/ {print substr($2,2,length($2)-2)}' /etc/os-release)
    if test "x$OS_NAME" = "xOracle Solaris"; then
      # bpo-43667: In Oracle Solaris, the internal form of wchar_t in
      # non-Unicode locales is not Unicode and hence cannot be used directly.
      # https://docs.oracle.com/cd/E37838_01/html/E61053/gmwke.html
      AC_DEFINE(HAVE_NON_UNICODE_WCHAR_T_REPRESENTATION, 1,
      [Define if the internal form of wchar_t in non-Unicode locales
       is not Unicode.])
    fi
  fi
  ;;
esac

# check for endianness
AC_C_BIGENDIAN

# ABI version string for Python extension modules.  This appears between the
# periods in shared library file names, e.g. foo.<SOABI>.so.  It is calculated
# from the following attributes which affect the ABI of this Python build (in
# this order):
#
# * The Python implementation (always 'cpython-' for us)
# * The major and minor version numbers
# * --with-pydebug (adds a 'd')
#
# Thus for example, Python 3.2 built with wide unicode, pydebug, and pymalloc,
# would get a shared library ABI version tag of 'cpython-32dmu' and shared
# libraries would be named 'foo.cpython-32dmu.so'.
#
# In Python 3.2 and older, --with-wide-unicode added a 'u' flag.
# In Python 3.7 and older, --with-pymalloc added a 'm' flag.
AC_SUBST(SOABI)
AC_MSG_CHECKING(ABIFLAGS)
AC_MSG_RESULT($ABIFLAGS)
AC_MSG_CHECKING(SOABI)
SOABI='cpython-'`echo $VERSION | tr -d .`${ABIFLAGS}${PLATFORM_TRIPLET:+-$PLATFORM_TRIPLET}
AC_MSG_RESULT($SOABI)

# Release and debug (Py_DEBUG) ABI are compatible, but not Py_TRACE_REFS ABI
if test "$Py_DEBUG" = 'true' -a "$with_trace_refs" != "yes"; then
  # Similar to SOABI but remove "d" flag from ABIFLAGS
  AC_SUBST(ALT_SOABI)
  ALT_SOABI='cpython-'`echo $VERSION | tr -d .``echo $ABIFLAGS | tr -d d`${PLATFORM_TRIPLET:+-$PLATFORM_TRIPLET}
  AC_DEFINE_UNQUOTED(ALT_SOABI, "${ALT_SOABI}",
            [Alternative SOABI used in debug build to load C extensions built in release mode])
fi

AC_SUBST(EXT_SUFFIX)
EXT_SUFFIX=.${SOABI}${SHLIB_SUFFIX}

AC_MSG_CHECKING(LDVERSION)
LDVERSION='$(VERSION)$(ABIFLAGS)'
AC_MSG_RESULT($LDVERSION)

# On Android and Cygwin the shared libraries must be linked with libpython.
AC_SUBST(LIBPYTHON)
if test -n "$ANDROID_API_LEVEL" -o "$MACHDEP" = "cygwin"; then
  LIBPYTHON="-lpython${VERSION}${ABIFLAGS}"
else
  LIBPYTHON=''
fi


AC_SUBST(BINLIBDEST)
BINLIBDEST='$(LIBDIR)/python$(VERSION)'


# Check for --with-platlibdir
# /usr/$LIDIRNAME/python$VERSION
AC_SUBST(PLATLIBDIR)
PLATLIBDIR="lib"
AC_MSG_CHECKING(for --with-platlibdir)
AC_ARG_WITH(platlibdir,
            AS_HELP_STRING([--with-platlibdir=DIRNAME],
            [Python library directory name (default is "lib")]),
[
# ignore 3 options:
#   --with-platlibdir
#   --with-platlibdir=
#   --without-platlibdir
if test -n "$withval" -a "$withval" != yes -a "$withval" != no
then
  AC_MSG_RESULT(yes)
  PLATLIBDIR="$withval"
  BINLIBDEST='${exec_prefix}/${PLATLIBDIR}/python$(VERSION)'
else
  AC_MSG_RESULT(no)
fi],
[AC_MSG_RESULT(no)])


dnl define LIBPL after ABIFLAGS and LDVERSION is defined.
AC_SUBST(PY_ENABLE_SHARED)
if test x$PLATFORM_TRIPLET = x; then
  LIBPL='$(prefix)'"/${PLATLIBDIR}/python${VERSION}/config-${LDVERSION}"
else
  LIBPL='$(prefix)'"/${PLATLIBDIR}/python${VERSION}/config-${LDVERSION}-${PLATFORM_TRIPLET}"
fi
AC_SUBST(LIBPL)

# Check for --with-wheel-pkg-dir=PATH
AC_SUBST(WHEEL_PKG_DIR)
WHEEL_PKG_DIR=""
AC_MSG_CHECKING(for --with-wheel-pkg-dir)
AC_ARG_WITH(wheel-pkg-dir,
            AS_HELP_STRING([--with-wheel-pkg-dir=PATH],
            [Directory of wheel packages used by ensurepip (default: none)]),
[
if test -n "$withval"; then
  AC_MSG_RESULT(yes)
  WHEEL_PKG_DIR="$withval"
else
  AC_MSG_RESULT(no)
fi],
[AC_MSG_RESULT(no)])

# Check whether right shifting a negative integer extends the sign bit
# or fills with zeros (like the Cray J90, according to Tim Peters).
AC_CACHE_CHECK([whether right shift extends the sign bit], [ac_cv_rshift_extends_sign], [
AC_RUN_IFELSE([AC_LANG_SOURCE([[
int main()
{
	return (((-1)>>3 == -1) ? 0 : 1);
}
]])],
[ac_cv_rshift_extends_sign=yes],
[ac_cv_rshift_extends_sign=no],
[ac_cv_rshift_extends_sign=yes])])
if test "$ac_cv_rshift_extends_sign" = no
then
  AC_DEFINE(SIGNED_RIGHT_SHIFT_ZERO_FILLS, 1,
  [Define if i>>j for signed int i does not extend the sign bit
   when i < 0])
fi

# check for getc_unlocked and related locking functions
AC_CACHE_CHECK([for getc_unlocked() and friends], [ac_cv_have_getc_unlocked], [
AC_LINK_IFELSE([AC_LANG_PROGRAM([[#include <stdio.h>]], [[
	FILE *f = fopen("/dev/null", "r");
	flockfile(f);
	getc_unlocked(f);
	funlockfile(f);
]])],[ac_cv_have_getc_unlocked=yes],[ac_cv_have_getc_unlocked=no])])
if test "$ac_cv_have_getc_unlocked" = yes
then
  AC_DEFINE(HAVE_GETC_UNLOCKED, 1,
  [Define this if you have flockfile(), getc_unlocked(), and funlockfile()])
fi

AC_ARG_WITH([readline],
  [AS_HELP_STRING([--with(out)-readline@<:@=editline@:>@],
    [use Editline for backend or disable readline module])],
    [],
    [with_readline=yes])

# check where readline lives
py_cv_lib_readline=no
# save the value of LIBS so we don't actually link Python with readline
LIBS_no_readline=$LIBS

if test "$with_readline" != no; then
  case "$with_readline" in
  editline|edit)
    LIBREADLINE=edit
    AC_DEFINE(WITH_EDITLINE, 1,
      [Define to build the readline module against Editline.])
    ;;
  yes|readline)
    LIBREADLINE=readline
    ;;
  *)
    AC_MSG_ERROR([proper usage is --with(out)-readline@<:@=editline@:>@])
    ;;
  esac

  # On some systems we need to link readline to a termcap compatible
  # library.  NOTE: Keep the precedence of listed libraries synchronised
  # with setup.py.
  AC_MSG_CHECKING([how to link readline libs])
  for py_libtermcap in "" tinfo ncursesw ncurses curses termcap; do
    if test -z "$py_libtermcap"; then
      READLINE_LIBS="-l$LIBREADLINE"
    else
      READLINE_LIBS="-l$LIBREADLINE -l$py_libtermcap"
    fi
    LIBS="$READLINE_LIBS $LIBS_no_readline"
    AC_LINK_IFELSE(
      [AC_LANG_CALL([],[readline])],
      [py_cv_lib_readline=yes])
    if test $py_cv_lib_readline = yes; then
      break
    fi
  done

  # Uncomment this line if you want to use READLINE_LIBS in Makefile or scripts
  #AC_SUBST([READLINE_LIBS])
  if test $py_cv_lib_readline = no; then
    AC_MSG_RESULT([none])
  else
    AC_MSG_RESULT([$READLINE_LIBS])
    AC_DEFINE(HAVE_LIBREADLINE, 1,
      [Define to build the readline module.])
  fi
fi

if test "$py_cv_lib_readline" = yes; then
  # check for readline 2.2
  AC_CHECK_DECL(rl_completion_append_character,
    AC_DEFINE(HAVE_RL_COMPLETION_APPEND_CHARACTER, 1,
      [Define if you have readline 2.2]),,
    [
#include <stdio.h> /* Must be first for Gnu Readline */
#ifdef WITH_EDITLINE
# include <editline/readline.h>
#else
# include <readline/readline.h>
#endif
    ])
  AC_CHECK_DECL(rl_completion_suppress_append,
    AC_DEFINE(HAVE_RL_COMPLETION_SUPPRESS_APPEND, 1,
      [Define if you have rl_completion_suppress_append]),,
    [
#include <stdio.h> /* Must be first for Gnu Readline */
#ifdef WITH_EDITLINE
# include <editline/readline.h>
#else
# include <readline/readline.h>
#endif
    ])

  # check for readline 4.0
  AC_CHECK_LIB($LIBREADLINE, rl_pre_input_hook,
    AC_DEFINE(HAVE_RL_PRE_INPUT_HOOK, 1,
      [Define if you have readline 4.0]),,$READLINE_LIBS)

  # also in 4.0
  AC_CHECK_LIB($LIBREADLINE, rl_completion_display_matches_hook,
    AC_DEFINE(HAVE_RL_COMPLETION_DISPLAY_MATCHES_HOOK, 1,
      [Define if you have readline 4.0]),,$READLINE_LIBS)

  # also in 4.0, but not in editline
  AC_CHECK_LIB($LIBREADLINE, rl_resize_terminal,
    AC_DEFINE(HAVE_RL_RESIZE_TERMINAL, 1,
      [Define if you have readline 4.0]),,$READLINE_LIBS)

  # check for readline 4.2
  AC_CHECK_LIB($LIBREADLINE, rl_completion_matches,
    AC_DEFINE(HAVE_RL_COMPLETION_MATCHES, 1,
      [Define if you have readline 4.2]),,$READLINE_LIBS)

  # also in readline 4.2
  AC_CHECK_DECL(rl_catch_signals,
    AC_DEFINE(HAVE_RL_CATCH_SIGNAL, 1,
      [Define if you can turn off readline's signal handling.]),,
    [
#include <stdio.h> /* Must be first for Gnu Readline */
#ifdef WITH_EDITLINE
# include <editline/readline.h>
#else
# include <readline/readline.h>
#endif
    ])

  AC_CHECK_LIB($LIBREADLINE, append_history,
    AC_DEFINE(HAVE_RL_APPEND_HISTORY, 1,
      [Define if readline supports append_history]),,$READLINE_LIBS)
fi

# End of readline checks: restore LIBS
LIBS=$LIBS_no_readline

AC_CACHE_CHECK([for broken nice()], [ac_cv_broken_nice], [
AC_RUN_IFELSE([AC_LANG_SOURCE([[
#include <stdlib.h>
#include <unistd.h>
int main()
{
	int val1 = nice(1);
	if (val1 != -1 && val1 == nice(2))
		exit(0);
	exit(1);
}
]])],
[ac_cv_broken_nice=yes],
[ac_cv_broken_nice=no],
[ac_cv_broken_nice=no])])
if test "$ac_cv_broken_nice" = yes
then
  AC_DEFINE(HAVE_BROKEN_NICE, 1,
  [Define if nice() returns success/failure instead of the new priority.])
fi

AC_CACHE_CHECK([for broken poll()], [ac_cv_broken_poll],
AC_RUN_IFELSE([AC_LANG_SOURCE([[
#include <poll.h>
#include <unistd.h>

int main()
{
    struct pollfd poll_struct = { 42, POLLIN|POLLPRI|POLLOUT, 0 };
    int poll_test;

    close (42);

    poll_test = poll(&poll_struct, 1, 0);
    if (poll_test < 0)
        return 0;
    else if (poll_test == 0 && poll_struct.revents != POLLNVAL)
        return 0;
    else
        return 1;
}
]])],
[ac_cv_broken_poll=yes],
[ac_cv_broken_poll=no],
[ac_cv_broken_poll=no]))
if test "$ac_cv_broken_poll" = yes
then
  AC_DEFINE(HAVE_BROKEN_POLL, 1,
      [Define if poll() sets errno on invalid file descriptors.])
fi

# check tzset(3) exists and works like we expect it to
AC_CACHE_CHECK([for working tzset()], [ac_cv_working_tzset], [
AC_RUN_IFELSE([AC_LANG_SOURCE([[
#include <stdlib.h>
#include <time.h>
#include <string.h>

#if HAVE_TZNAME
extern char *tzname[];
#endif

int main()
{
	/* Note that we need to ensure that not only does tzset(3)
	   do 'something' with localtime, but it works as documented
	   in the library reference and as expected by the test suite.
	   This includes making sure that tzname is set properly if
	   tm->tm_zone does not exist since it is the alternative way
	   of getting timezone info.

	   Red Hat 6.2 doesn't understand the southern hemisphere
	   after New Year's Day.
	*/

	time_t groundhogday = 1044144000; /* GMT-based */
	time_t midyear = groundhogday + (365 * 24 * 3600 / 2);

	putenv("TZ=UTC+0");
	tzset();
	if (localtime(&groundhogday)->tm_hour != 0)
	    exit(1);
#if HAVE_TZNAME
	/* For UTC, tzname[1] is sometimes "", sometimes "   " */
	if (strcmp(tzname[0], "UTC") ||
		(tzname[1][0] != 0 && tzname[1][0] != ' '))
	    exit(1);
#endif

	putenv("TZ=EST+5EDT,M4.1.0,M10.5.0");
	tzset();
	if (localtime(&groundhogday)->tm_hour != 19)
	    exit(1);
#if HAVE_TZNAME
	if (strcmp(tzname[0], "EST") || strcmp(tzname[1], "EDT"))
	    exit(1);
#endif

	putenv("TZ=AEST-10AEDT-11,M10.5.0,M3.5.0");
	tzset();
	if (localtime(&groundhogday)->tm_hour != 11)
	    exit(1);
#if HAVE_TZNAME
	if (strcmp(tzname[0], "AEST") || strcmp(tzname[1], "AEDT"))
	    exit(1);
#endif

#if HAVE_STRUCT_TM_TM_ZONE
	if (strcmp(localtime(&groundhogday)->tm_zone, "AEDT"))
	    exit(1);
	if (strcmp(localtime(&midyear)->tm_zone, "AEST"))
	    exit(1);
#endif

	exit(0);
}
]])],
[ac_cv_working_tzset=yes],
[ac_cv_working_tzset=no],
[ac_cv_working_tzset=no])])
if test "$ac_cv_working_tzset" = yes
then
  AC_DEFINE(HAVE_WORKING_TZSET, 1,
  [Define if tzset() actually switches the local timezone in a meaningful way.])
fi

# Look for subsecond timestamps in struct stat
AC_CACHE_CHECK([for tv_nsec in struct stat], [ac_cv_stat_tv_nsec],
AC_COMPILE_IFELSE([AC_LANG_PROGRAM([[#include <sys/stat.h>]], [[
struct stat st;
st.st_mtim.tv_nsec = 1;
]])],
[ac_cv_stat_tv_nsec=yes],
[ac_cv_stat_tv_nsec=no]))
if test "$ac_cv_stat_tv_nsec" = yes
then
  AC_DEFINE(HAVE_STAT_TV_NSEC, 1,
  [Define if you have struct stat.st_mtim.tv_nsec])
fi

# Look for BSD style subsecond timestamps in struct stat
AC_CACHE_CHECK([for tv_nsec2 in struct stat], [ac_cv_stat_tv_nsec2],
AC_COMPILE_IFELSE([AC_LANG_PROGRAM([[#include <sys/stat.h>]], [[
struct stat st;
st.st_mtimespec.tv_nsec = 1;
]])],
[ac_cv_stat_tv_nsec2=yes],
[ac_cv_stat_tv_nsec2=no]))
if test "$ac_cv_stat_tv_nsec2" = yes
then
  AC_DEFINE(HAVE_STAT_TV_NSEC2, 1,
  [Define if you have struct stat.st_mtimensec])
fi

# first curses header check
SAVE_VAR([CPPFLAGS])
if test "$cross_compiling" = no; then
  CPPFLAGS="$CPPFLAGS -I/usr/include/ncursesw"
fi

AC_CHECK_HEADERS(curses.h ncurses.h)

# On Solaris, term.h requires curses.h
AC_CHECK_HEADERS(term.h,,,[
#ifdef HAVE_CURSES_H
#include <curses.h>
#endif
])

# On HP/UX 11.0, mvwdelch is a block with a return statement
AC_CACHE_CHECK([whether mvwdelch is an expression], [ac_cv_mvwdelch_is_expression],
AC_COMPILE_IFELSE([AC_LANG_PROGRAM([[#include <curses.h>]], [[
  int rtn;
  rtn = mvwdelch(0,0,0);
]])],
[ac_cv_mvwdelch_is_expression=yes],
[ac_cv_mvwdelch_is_expression=no]))

if test "$ac_cv_mvwdelch_is_expression" = yes
then
  AC_DEFINE(MVWDELCH_IS_EXPRESSION, 1,
  [Define if mvwdelch in curses.h is an expression.])
fi

# Issue #25720: ncurses has introduced the NCURSES_OPAQUE symbol making opaque
# structs since version 5.7.  If the macro is defined as zero before including
# [n]curses.h, ncurses will expose fields of the structs regardless of the
# configuration.
AC_CACHE_CHECK([whether WINDOW has _flags], [ac_cv_window_has_flags],
AC_COMPILE_IFELSE([AC_LANG_PROGRAM([[
  #define NCURSES_OPAQUE 0
  #include <curses.h>
]], [[
  WINDOW *w;
  w->_flags = 0;
]])],
[ac_cv_window_has_flags=yes],
[ac_cv_window_has_flags=no]))


if test "$ac_cv_window_has_flags" = yes
then
  AC_DEFINE(WINDOW_HAS_FLAGS, 1,
  [Define if WINDOW in curses.h offers a field _flags.])
fi

dnl PY_CHECK_CURSES_FUNC(FUNCTION)
AC_DEFUN([PY_CHECK_CURSES_FUNC],
[ AS_VAR_PUSHDEF([py_var], [ac_cv_lib_curses_$1])
  AS_VAR_PUSHDEF([py_define], [HAVE_CURSES_]m4_toupper($1))
  AC_CACHE_CHECK(
    [for curses function $1],
    [py_var],
    [AC_COMPILE_IFELSE(
      [AC_LANG_PROGRAM(
        [#include <curses.h>], [
        #ifndef $1
        void *x=$1
        #endif
      ])],
      [AS_VAR_SET([py_var], [yes])],
      [AS_VAR_SET([py_var], [no])])]
  )
  AS_VAR_IF(
    [py_var],
    [yes],
    [AC_DEFINE([py_define], [1], [Define if you have the '$1' function.])])
  AS_VAR_POPDEF([py_var])
  AS_VAR_POPDEF([py_define])
])

PY_CHECK_CURSES_FUNC([is_pad])
PY_CHECK_CURSES_FUNC([is_term_resized])
PY_CHECK_CURSES_FUNC([resize_term])
PY_CHECK_CURSES_FUNC([resizeterm])
PY_CHECK_CURSES_FUNC([immedok])
PY_CHECK_CURSES_FUNC([syncok])
PY_CHECK_CURSES_FUNC([wchgat])
PY_CHECK_CURSES_FUNC([filter])
PY_CHECK_CURSES_FUNC([has_key])
PY_CHECK_CURSES_FUNC([typeahead])
PY_CHECK_CURSES_FUNC([use_env])
RESTORE_VAR([CPPFLAGS])

AC_MSG_NOTICE([checking for device files])

dnl NOTE: Inform user how to proceed with files when cross compiling.
if test "x$cross_compiling" = xyes; then
  if test "${ac_cv_file__dev_ptmx+set}" != set; then
    AC_MSG_CHECKING([for /dev/ptmx])
    AC_MSG_RESULT([not set])
    AC_MSG_ERROR([set ac_cv_file__dev_ptmx to yes/no in your CONFIG_SITE file when cross compiling])
  fi
  if test "${ac_cv_file__dev_ptc+set}" != set; then
    AC_MSG_CHECKING([for /dev/ptc])
    AC_MSG_RESULT([not set])
    AC_MSG_ERROR([set ac_cv_file__dev_ptc to yes/no in your CONFIG_SITE file when cross compiling])
  fi
fi

AC_CHECK_FILE(/dev/ptmx, [], [])
if test "x$ac_cv_file__dev_ptmx" = xyes; then
  AC_DEFINE(HAVE_DEV_PTMX, 1,
  [Define to 1 if you have the /dev/ptmx device file.])
fi
AC_CHECK_FILE(/dev/ptc, [], [])
if test "x$ac_cv_file__dev_ptc" = xyes; then
  AC_DEFINE(HAVE_DEV_PTC, 1,
  [Define to 1 if you have the /dev/ptc device file.])
fi

if test $ac_sys_system = Darwin
then
	LIBS="$LIBS -framework CoreFoundation"
fi

AC_CACHE_CHECK([for %zd printf() format support], ac_cv_have_size_t_format, [dnl
AC_RUN_IFELSE([AC_LANG_SOURCE([[
#include <stdio.h>
#include <stddef.h>
#include <string.h>

#ifdef HAVE_SYS_TYPES_H
#include <sys/types.h>
#endif

#ifdef HAVE_SSIZE_T
typedef ssize_t Py_ssize_t;
#elif SIZEOF_VOID_P == SIZEOF_LONG
typedef long Py_ssize_t;
#else
typedef int Py_ssize_t;
#endif

int main()
{
    char buffer[256];

    if(sprintf(buffer, "%zd", (size_t)123) < 0)
       	return 1;

    if (strcmp(buffer, "123"))
	return 1;

    if (sprintf(buffer, "%zd", (Py_ssize_t)-123) < 0)
       	return 1;

    if (strcmp(buffer, "-123"))
	return 1;

    return 0;
}
]])],
  [ac_cv_have_size_t_format=yes],
  [ac_cv_have_size_t_format=no],
  [ac_cv_have_size_t_format="cross -- assuming yes"
])])
if test "$ac_cv_have_size_t_format" != no ; then
  AC_DEFINE(PY_FORMAT_SIZE_T, "z",
  [Define to printf format modifier for Py_ssize_t])
fi

AC_CHECK_TYPE(socklen_t,,
  AC_DEFINE(socklen_t,int,
            [Define to `int' if <sys/socket.h> does not define.]),[
#ifdef HAVE_SYS_TYPES_H
#include <sys/types.h>
#endif
#ifdef HAVE_SYS_SOCKET_H
#include <sys/socket.h>
#endif
])

AC_CACHE_CHECK([for broken mbstowcs], [ac_cv_broken_mbstowcs],
AC_RUN_IFELSE([AC_LANG_SOURCE([[
#include <stdio.h>
#include<stdlib.h>
int main() {
    size_t len = -1;
    const char *str = "text";
    len = mbstowcs(NULL, str, 0);
    return (len != 4);
}
]])],
[ac_cv_broken_mbstowcs=no],
[ac_cv_broken_mbstowcs=yes],
[ac_cv_broken_mbstowcs=no]))
if test "$ac_cv_broken_mbstowcs" = yes
then
  AC_DEFINE(HAVE_BROKEN_MBSTOWCS, 1,
  [Define if mbstowcs(NULL, "text", 0) does not return the number of
   wide chars that would be converted.])
fi

# Check for --with-computed-gotos
AC_MSG_CHECKING(for --with-computed-gotos)
AC_ARG_WITH(computed-gotos,
            AS_HELP_STRING([--with-computed-gotos],
                           [enable computed gotos in evaluation loop (enabled by default on supported compilers)]),
[
if test "$withval" = yes
then
  AC_DEFINE(USE_COMPUTED_GOTOS, 1,
  [Define if you want to use computed gotos in ceval.c.])
  AC_MSG_RESULT(yes)
fi
if test "$withval" = no
then
  AC_DEFINE(USE_COMPUTED_GOTOS, 0,
  [Define if you want to use computed gotos in ceval.c.])
  AC_MSG_RESULT(no)
fi
],
[AC_MSG_RESULT(no value specified)])

AC_CACHE_CHECK([whether $CC supports computed gotos], [ac_cv_computed_gotos],
AC_RUN_IFELSE([AC_LANG_SOURCE([[[
int main(int argc, char **argv)
{
    static void *targets[1] = { &&LABEL1 };
    goto LABEL2;
LABEL1:
    return 0;
LABEL2:
    goto *targets[0];
    return 1;
}
]]])],
[ac_cv_computed_gotos=yes],
[ac_cv_computed_gotos=no],
[if test "${with_computed_gotos+set}" = set; then
   ac_cv_computed_gotos="$with_computed_gotos -- configured --with(out)-computed-gotos"
 else
   ac_cv_computed_gotos=no
 fi]))
case "$ac_cv_computed_gotos" in yes*)
  AC_DEFINE(HAVE_COMPUTED_GOTOS, 1,
  [Define if the C compiler supports computed gotos.])
esac

case $ac_sys_system in
AIX*)
  AC_DEFINE(HAVE_BROKEN_PIPE_BUF, 1, [Define if the system reports an invalid PIPE_BUF value.]) ;;
esac


AC_SUBST(THREADHEADERS)

for h in `(cd $srcdir;echo Python/thread_*.h)`
do
  THREADHEADERS="$THREADHEADERS \$(srcdir)/$h"
done

AC_SUBST(SRCDIRS)
SRCDIRS="\
  Modules \
  Modules/_blake2 \
  Modules/_ctypes \
  Modules/_decimal \
  Modules/_decimal/libmpdec \
  Modules/_io \
  Modules/_multiprocessing \
  Modules/_sha3 \
  Modules/_sqlite \
  Modules/_xxtestfuzz \
  Modules/cjkcodecs \
  Modules/expat \
  Objects \
  Parser \
  Programs \
  Python \
  Python/frozen_modules \
  Python/deepfreeze"
AC_MSG_CHECKING(for build directories)
for dir in $SRCDIRS; do
    if test ! -d $dir; then
        mkdir $dir
    fi
done
AC_MSG_RESULT(done)

# Availability of -O2:
AC_CACHE_CHECK([for -O2], [ac_cv_compile_o2], [
saved_cflags="$CFLAGS"
CFLAGS="-O2"
AC_COMPILE_IFELSE([AC_LANG_PROGRAM([], [])], [ac_cv_compile_o2=yes], [ac_cv_compile_o2=no])
CFLAGS="$saved_cflags"
])

# _FORTIFY_SOURCE wrappers for memmove and bcopy are incorrect:
# http://sourceware.org/ml/libc-alpha/2010-12/msg00009.html
AC_MSG_CHECKING(for glibc _FORTIFY_SOURCE/memmove bug)
saved_cflags="$CFLAGS"
CFLAGS="-O2 -D_FORTIFY_SOURCE=2"
if test "$ac_cv_compile_o2" = no; then
    CFLAGS=""
fi
AC_RUN_IFELSE([AC_LANG_SOURCE([[
#include <stdio.h>
#include <stdlib.h>
#include <string.h>
void foo(void *p, void *q) { memmove(p, q, 19); }
int main() {
  char a[32] = "123456789000000000";
  foo(&a[9], a);
  if (strcmp(a, "123456789123456789000000000") != 0)
    return 1;
  foo(a, &a[9]);
  if (strcmp(a, "123456789000000000") != 0)
    return 1;
  return 0;
}
]])],
[have_glibc_memmove_bug=no],
[have_glibc_memmove_bug=yes],
[have_glibc_memmove_bug=undefined])
CFLAGS="$saved_cflags"
AC_MSG_RESULT($have_glibc_memmove_bug)
if test "$have_glibc_memmove_bug" = yes; then
    AC_DEFINE(HAVE_GLIBC_MEMMOVE_BUG, 1,
    [Define if glibc has incorrect _FORTIFY_SOURCE wrappers
     for memmove and bcopy.])
fi

if test "$ac_cv_gcc_asm_for_x87" = yes; then
    # Some versions of gcc miscompile inline asm:
    # http://gcc.gnu.org/bugzilla/show_bug.cgi?id=46491
    # http://gcc.gnu.org/ml/gcc/2010-11/msg00366.html
    case $CC in
        *gcc*)
            AC_MSG_CHECKING(for gcc ipa-pure-const bug)
            saved_cflags="$CFLAGS"
            CFLAGS="-O2"
            AC_RUN_IFELSE([AC_LANG_SOURCE([[
            __attribute__((noinline)) int
            foo(int *p) {
              int r;
              asm ( "movl \$6, (%1)\n\t"
                    "xorl %0, %0\n\t"
                    : "=r" (r) : "r" (p) : "memory"
              );
              return r;
            }
            int main() {
              int p = 8;
              if ((foo(&p) ? : p) != 6)
                return 1;
              return 0;
            }
            ]])],
            [have_ipa_pure_const_bug=no],
            [have_ipa_pure_const_bug=yes],
            [have_ipa_pure_const_bug=undefined])
            CFLAGS="$saved_cflags"
            AC_MSG_RESULT($have_ipa_pure_const_bug)
            if test "$have_ipa_pure_const_bug" = yes; then
                AC_DEFINE(HAVE_IPA_PURE_CONST_BUG, 1,
                          [Define if gcc has the ipa-pure-const bug.])
            fi
        ;;
    esac
fi

# Check for stdatomic.h
AC_CACHE_CHECK([for stdatomic.h], [ac_cv_header_stdatomic_h], [
AC_LINK_IFELSE(
[
  AC_LANG_SOURCE([[
    #include <stdatomic.h>
    atomic_int int_var;
    atomic_uintptr_t uintptr_var;
    int main() {
      atomic_store_explicit(&int_var, 5, memory_order_relaxed);
      atomic_store_explicit(&uintptr_var, 0, memory_order_relaxed);
      int loaded_value = atomic_load_explicit(&int_var, memory_order_seq_cst);
      return 0;
    }
  ]])
],[ac_cv_header_stdatomic_h=yes],[ac_cv_header_stdatomic_h=no])
])

AS_VAR_IF([ac_cv_header_stdatomic_h], [yes], [
    AC_DEFINE(HAVE_STD_ATOMIC, 1,
              [Has stdatomic.h with atomic_int and atomic_uintptr_t])
])

# Check for GCC >= 4.7 and clang __atomic builtin functions
AC_CACHE_CHECK([for builtin __atomic_load_n and __atomic_store_n functions], [ac_cv_builtin_atomic], [
AC_LINK_IFELSE(
[
  AC_LANG_SOURCE([[
    int val;
    int main() {
      __atomic_store_n(&val, 1, __ATOMIC_SEQ_CST);
      (void)__atomic_load_n(&val, __ATOMIC_SEQ_CST);
      return 0;
    }
  ]])
],[ac_cv_builtin_atomic=yes],[ac_cv_builtin_atomic=no])
])

AS_VAR_IF([ac_cv_builtin_atomic], [yes], [
    AC_DEFINE(HAVE_BUILTIN_ATOMIC, 1, [Has builtin __atomic_load_n() and __atomic_store_n() functions])
])

# ensurepip option
AC_MSG_CHECKING(for ensurepip)
AC_ARG_WITH(ensurepip,
    [AS_HELP_STRING([--with-ensurepip@<:@=install|upgrade|no@:>@],
        ["install" or "upgrade" using bundled pip (default is upgrade)])],
    [],
    [with_ensurepip=upgrade])
AS_CASE($with_ensurepip,
    [yes|upgrade],[ENSUREPIP=upgrade],
    [install],[ENSUREPIP=install],
    [no],[ENSUREPIP=no],
    [AC_MSG_ERROR([--with-ensurepip=upgrade|install|no])])
AC_MSG_RESULT($ENSUREPIP)
AC_SUBST(ENSUREPIP)

# check if the dirent structure of a d_type field and DT_UNKNOWN is defined
AC_CACHE_CHECK([if the dirent structure of a d_type field], [ac_cv_dirent_d_type], [
AC_LINK_IFELSE(
[
  AC_LANG_SOURCE([[
    #include <dirent.h>

    int main() {
      struct dirent entry;
      return entry.d_type == DT_UNKNOWN;
    }
  ]])
],[ac_cv_dirent_d_type=yes],[ac_cv_dirent_d_type=no])
])

AS_VAR_IF([ac_cv_dirent_d_type], [yes], [
    AC_DEFINE(HAVE_DIRENT_D_TYPE, 1,
              [Define to 1 if the dirent structure has a d_type field])
])

# check if the Linux getrandom() syscall is available
AC_CACHE_CHECK([for the Linux getrandom() syscall], [ac_cv_getrandom_syscall], [
AC_LINK_IFELSE(
[
  AC_LANG_SOURCE([[
    #include <unistd.h>
    #include <sys/syscall.h>
    #include <linux/random.h>

    int main() {
        char buffer[1];
        const size_t buflen = sizeof(buffer);
        const int flags = GRND_NONBLOCK;
        /* ignore the result, Python checks for ENOSYS and EAGAIN at runtime */
        (void)syscall(SYS_getrandom, buffer, buflen, flags);
        return 0;
    }
  ]])
],[ac_cv_getrandom_syscall=yes],[ac_cv_getrandom_syscall=no])
])

AS_VAR_IF([ac_cv_getrandom_syscall], [yes], [
    AC_DEFINE(HAVE_GETRANDOM_SYSCALL, 1,
              [Define to 1 if the Linux getrandom() syscall is available])
])

# check if the getrandom() function is available
# the test was written for the Solaris function of <sys/random.h>
AC_CACHE_CHECK([for the getrandom() function], [ac_cv_func_getrandom], [
AC_LINK_IFELSE(
[
  AC_LANG_SOURCE([[
    #include <sys/random.h>

    int main() {
        char buffer[1];
        const size_t buflen = sizeof(buffer);
        const int flags = 0;
        /* ignore the result, Python checks for ENOSYS at runtime */
        (void)getrandom(buffer, buflen, flags);
        return 0;
    }
  ]])
],[ac_cv_func_getrandom=yes],[ac_cv_func_getrandom=no])
])

AS_VAR_IF([ac_cv_func_getrandom], [yes], [
    AC_DEFINE(HAVE_GETRANDOM, 1,
              [Define to 1 if the getrandom() function is available])
])

# checks for POSIX shared memory, used by Modules/_multiprocessing/posixshmem.c
# shm_* may only be available if linking against librt
<<<<<<< HEAD
SAVE_VAR([LIBS])
SAVE_VAR([ac_includes_default])
AC_SEARCH_LIBS(shm_open, rt)
if test "$ac_cv_search_shm_open" = "-lrt"; then
    AC_DEFINE(SHM_NEEDS_LIBRT, 1,
              [Define to 1 if you must link with -lrt for shm_open().])
fi
AC_CHECK_HEADERS(sys/mman.h)
# temporarily override ac_includes_default for AC_CHECK_FUNCS below
ac_includes_default="\
${ac_includes_default}
#ifndef __cplusplus
#  ifdef HAVE_SYS_MMAN_H
#    include <sys/mman.h>
#  endif
#endif
"
AC_CHECK_FUNCS([shm_open shm_unlink])
# we don't want to link with librt always, restore LIBS
RESTORE_VAR([LIBS])
RESTORE_VAR([ac_includes_default])
=======
POSIXSHMEM_CFLAGS='-I$(srcdir)/Modules/_multiprocessing'
WITH_SAVE_ENV([
  AC_SEARCH_LIBS([shm_open], [rt])
  AS_VAR_IF([ac_cv_search_shm_open], [-lrt], [POSIXSHMEM_LIBS="-lrt"])

  dnl Temporarily override ac_includes_default for AC_CHECK_FUNCS below.
  _SAVE_VAR([ac_includes_default])
  ac_includes_default="\
  ${ac_includes_default}
  #ifndef __cplusplus
  #  ifdef HAVE_SYS_MMAN_H
  #    include <sys/mman.h>
  #  endif
  #endif
  "
  AC_CHECK_FUNCS([shm_open shm_unlink], [have_posix_shmem=yes], [have_posix_shmem=no])
  _RESTORE_VAR([ac_includes_default])
])
>>>>>>> 4dc198de

# Check for usable OpenSSL
AX_CHECK_OPENSSL([have_openssl=yes],[have_openssl=no])

# rpath to libssl and libcrypto
AS_VAR_IF([GNULD], [yes], [
  rpath_arg="-Wl,--enable-new-dtags,-rpath="
], [
  rpath_arg="-Wl,-rpath="
])

AC_MSG_CHECKING(for --with-openssl-rpath)
AC_ARG_WITH(openssl-rpath,
    AS_HELP_STRING([--with-openssl-rpath=@<:@DIR|auto|no@:>@],
                   [Set runtime library directory (rpath) for OpenSSL libraries,
                    no (default): don't set rpath,
                    auto: auto-detect rpath from --with-openssl and pkg-config,
                    DIR: set an explicit rpath
                   ]),
    [],
    [with_openssl_rpath=no]
)
AS_CASE($with_openssl_rpath,
    [auto|yes], [
      OPENSSL_RPATH=auto
      dnl look for linker directories
      for arg in "$OPENSSL_LDFLAGS"; do
        AS_CASE([$arg],
          [-L*], [OPENSSL_LDFLAGS_RPATH="$OPENSSL_LDFLAGS_RPATH ${rpath_arg}$(echo $arg | cut -c3-)"]
        )
      done
    ],
    [no], [OPENSSL_RPATH=],
    [AS_IF(
        [test -d "$with_openssl_rpath"],
        [
          OPENSSL_RPATH="$with_openssl_rpath"
          OPENSSL_LDFLAGS_RPATH="${rpath_arg}$with_openssl_rpath"
        ],
        AC_MSG_ERROR([--with-openssl-rpath "$with_openssl_rpath" is not a directory]))
    ]
)
AC_MSG_RESULT($OPENSSL_RPATH)
AC_SUBST([OPENSSL_RPATH])

# This static linking is NOT OFFICIALLY SUPPORTED and not advertised.
# Requires static OpenSSL build with position-independent code. Some features
# like DSO engines or external OSSL providers don't work. Only tested with GCC
# and clang on X86_64.
AS_VAR_IF([PY_UNSUPPORTED_OPENSSL_BUILD], [static], [
  AC_MSG_CHECKING([for unsupported static openssl build])
  new_OPENSSL_LIBS=
  for arg in $OPENSSL_LIBS; do
    AS_CASE([$arg],
      [-l*], [
        libname=$(echo $arg | cut -c3-)
        new_OPENSSL_LIBS="$new_OPENSSL_LIBS -l:lib${libname}.a -Wl,--exclude-libs,lib${libname}.a"
      ],
      [new_OPENSSL_LIBS="$new_OPENSSL_LIBS $arg"]
    )
  done
  dnl include libz for OpenSSL build flavors with compression support
  OPENSSL_LIBS="$new_OPENSSL_LIBS $ZLIB_LIBS"
  AC_MSG_RESULT([$OPENSSL_LIBS])
])

dnl AX_CHECK_OPENSSL does not export libcrypto-only libs
LIBCRYPTO_LIBS=
for arg in $OPENSSL_LIBS; do
  AS_CASE([$arg],
    [-l*ssl*|-Wl*ssl*], [],
    [LIBCRYPTO_LIBS="$LIBCRYPTO_LIBS $arg"]
  )
done

# check if OpenSSL libraries work as expected
<<<<<<< HEAD
AC_CACHE_CHECK([whether OpenSSL provides required APIs], [ac_cv_working_openssl], [
SAVE_ENV
LIBS="$LIBS $OPENSSL_LIBS"
CFLAGS="$CFLAGS_NODIST $OPENSSL_INCLUDES"
LDFLAGS="$LDFLAGS $OPENSSL_LDFLAGS"
=======
WITH_SAVE_ENV([
  LIBS="$LIBS $OPENSSL_LIBS"
  CFLAGS="$CFLAGS $OPENSSL_INCLUDES"
  LDFLAGS="$LDFLAGS $OPENSSL_LDFLAGS $OPENSSL_LDFLAGS_RPATH"
>>>>>>> 4dc198de

  AC_CACHE_CHECK([whether OpenSSL provides required ssl module APIs], [ac_cv_working_openssl_ssl], [
    AC_LINK_IFELSE([AC_LANG_PROGRAM([
      #include <openssl/opensslv.h>
      #include <openssl/ssl.h>
      #if OPENSSL_VERSION_NUMBER < 0x10101000L
        #error "OpenSSL >= 1.1.1 is required"
      #endif
      static void keylog_cb(const SSL *ssl, const char *line) {}
    ], [
      SSL_CTX *ctx = SSL_CTX_new(TLS_client_method());
      SSL_CTX_set_keylog_callback(ctx, keylog_cb);
      SSL *ssl = SSL_new(ctx);
      X509_VERIFY_PARAM *param = SSL_get0_param(ssl);
      X509_VERIFY_PARAM_set1_host(param, "python.org", 0);
      SSL_free(ssl);
      SSL_CTX_free(ctx);
    ])], [ac_cv_working_openssl_ssl=yes], [ac_cv_working_openssl_ssl=no])
  ])
])

WITH_SAVE_ENV([
  LIBS="$LIBS $LIBCRYPTO_LIBS"
  CFLAGS="$CFLAGS $OPENSSL_INCLUDES"
  LDFLAGS="$LDFLAGS $OPENSSL_LDFLAGS $OPENSSL_LDFLAGS_RPATH"

<<<<<<< HEAD
static void keylog_cb(const SSL *ssl, const char *line) {}
]], [[
/* SSL APIs */
SSL_CTX *ctx = SSL_CTX_new(TLS_client_method());
SSL_CTX_set_keylog_callback(ctx, keylog_cb);
SSL *ssl = SSL_new(ctx);
X509_VERIFY_PARAM *param = SSL_get0_param(ssl);
X509_VERIFY_PARAM_set1_host(param, "python.org", 0);
SSL_free(ssl);
SSL_CTX_free(ctx);

/* hashlib APIs */
OBJ_nid2sn(NID_md5);
OBJ_nid2sn(NID_sha1);
OBJ_nid2sn(NID_sha3_512);
OBJ_nid2sn(NID_blake2b512);
EVP_PBE_scrypt(NULL, 0, NULL, 0, 2, 8, 1, 0, NULL, 0);
]])],
  [ac_cv_working_openssl=yes],
  [ac_cv_working_openssl=no])
RESTORE_ENV
=======
  AC_CACHE_CHECK([whether OpenSSL provides required hashlib module APIs], [ac_cv_working_openssl_hashlib], [
    AC_LINK_IFELSE([AC_LANG_PROGRAM([
      #include <openssl/opensslv.h>
      #include <openssl/evp.h>
      #if OPENSSL_VERSION_NUMBER < 0x10101000L
        #error "OpenSSL >= 1.1.1 is required"
      #endif
    ], [
      OBJ_nid2sn(NID_md5);
      OBJ_nid2sn(NID_sha1);
      OBJ_nid2sn(NID_sha3_512);
      OBJ_nid2sn(NID_blake2b512);
      EVP_PBE_scrypt(NULL, 0, NULL, 0, 2, 8, 1, 0, NULL, 0);
    ])], [ac_cv_working_openssl_hashlib=yes], [ac_cv_working_openssl_hashlib=no])
  ])
>>>>>>> 4dc198de
])

# ssl module default cipher suite string
AH_TEMPLATE(PY_SSL_DEFAULT_CIPHERS,
  [Default cipher suites list for ssl module.
   1: Python's preferred selection, 2: leave OpenSSL defaults untouched, 0: custom string])
AH_TEMPLATE(PY_SSL_DEFAULT_CIPHER_STRING,
  [Cipher suite string for PY_SSL_DEFAULT_CIPHERS=0]
)

AC_MSG_CHECKING(for --with-ssl-default-suites)
AC_ARG_WITH(ssl-default-suites,
            AS_HELP_STRING([--with-ssl-default-suites=@<:@python|openssl|STRING@:>@],
                           [override default cipher suites string,
                            python: use Python's preferred selection (default),
                            openssl: leave OpenSSL's defaults untouched,
                            STRING: use a custom string,
                            python and STRING also set TLS 1.2 as minimum TLS version]),
[
AC_MSG_RESULT($withval)
case "$withval" in
    python)
        AC_DEFINE(PY_SSL_DEFAULT_CIPHERS, 1)
        ;;
    openssl)
        AC_DEFINE(PY_SSL_DEFAULT_CIPHERS, 2)
        ;;
    *)
        AC_DEFINE(PY_SSL_DEFAULT_CIPHERS, 0)
        AC_DEFINE_UNQUOTED(PY_SSL_DEFAULT_CIPHER_STRING, "$withval")
        ;;
esac
],
[
AC_MSG_RESULT(python)
AC_DEFINE(PY_SSL_DEFAULT_CIPHERS, 1)
])

# builtin hash modules
default_hashlib_hashes="md5,sha1,sha256,sha512,sha3,blake2"
AC_DEFINE([PY_BUILTIN_HASHLIB_HASHES], [], [enabled builtin hash modules]
)
AC_MSG_CHECKING(for --with-builtin-hashlib-hashes)
AC_ARG_WITH(builtin-hashlib-hashes,
            AS_HELP_STRING([--with-builtin-hashlib-hashes=md5,sha1,sha256,sha512,sha3,blake2],
                           [builtin hash modules,
                            md5, sha1, sha256, sha512, sha3 (with shake), blake2]),
[
  AS_CASE([$with_builtin_hashlib_hashes],
    [yes], [with_builtin_hashlib_hashes=$default_hashlib_hashes],
    [no], [with_builtin_hashlib_hashes=""]
  )
], [with_builtin_hashlib_hashes=$default_hashlib_hashes])

AC_MSG_RESULT($with_builtin_hashlib_hashes)
AC_DEFINE_UNQUOTED(PY_BUILTIN_HASHLIB_HASHES, "$with_builtin_hashlib_hashes")

SAVE_VAR([IFS])
IFS=,
for builtin_hash in $with_builtin_hashlib_hashes; do
    AS_CASE($builtin_hash,
      [md5], [with_builtin_md5=yes],
      [sha1], [with_builtin_sha1=yes],
      [sha256], [with_builtin_sha256=yes],
      [sha512], [with_builtin_sha512=yes],
      [sha3], [with_builtin_sha3=yes],
      [blake2], [with_builtin_blake2=yes]
    )
done
RESTORE_VAR([IFS])

# --with-experimental-isolated-subinterpreters
AH_TEMPLATE(EXPERIMENTAL_ISOLATED_SUBINTERPRETERS,
            [Better isolate subinterpreters, experimental build mode.])
AC_MSG_CHECKING(for --with-experimental-isolated-subinterpreters)
AC_ARG_WITH(experimental-isolated-subinterpreters,
  AS_HELP_STRING([--with-experimental-isolated-subinterpreters],
                 [better isolate subinterpreters, experimental build mode (default is no)]),
[
if test "$withval" != no
then
  AC_MSG_RESULT(yes);
  AC_DEFINE(EXPERIMENTAL_ISOLATED_SUBINTERPRETERS)
else
  AC_MSG_RESULT(no);
fi],
[AC_MSG_RESULT(no)])

# --with-static-libpython
STATIC_LIBPYTHON=1
AC_MSG_CHECKING(for --with-static-libpython)
AC_ARG_WITH(static-libpython,
  AS_HELP_STRING([--without-static-libpython],
                 [do not build libpythonMAJOR.MINOR.a and do not install python.o (default is yes)]),
[
if test "$withval" = no
then
  AC_MSG_RESULT(no);
  STATIC_LIBPYTHON=0
else
  AC_MSG_RESULT(yes);
fi],
[AC_MSG_RESULT(yes)])
LIBRARY_DEPS='$(PY3LIBRARY) $(EXPORTSYMS)'
if test "$PY_ENABLE_SHARED" = 1 || test "$enable_framework" ; then
    LIBRARY_DEPS="\$(LDLIBRARY) $LIBRARY_DEPS"
    if test "$STATIC_LIBPYTHON" = 1; then
        LIBRARY_DEPS="\$(LIBRARY) $LIBRARY_DEPS"
    fi
else
    LIBRARY_DEPS="\$(LIBRARY) $LIBRARY_DEPS"
fi
AC_SUBST(STATIC_LIBPYTHON)
AC_SUBST(LIBRARY_DEPS)

# Check whether to disable test modules. Once set, setup.py will not build
# test extension modules and "make install" will not install test suites.
AC_MSG_CHECKING(for --disable-test-modules)
AC_ARG_ENABLE(test-modules,
              AS_HELP_STRING([--disable-test-modules], [don't build nor install test modules]))
if test "$enable_test_modules" = no; then
    TEST_MODULES=no
    AC_MSG_RESULT(yes)
else
    TEST_MODULES=yes
    AC_MSG_RESULT(no)
fi
AC_SUBST(TEST_MODULES)

dnl Modules that are not available on some platforms
dnl AIX has shadow passwords, but access is not via getspent()
dnl VxWorks does not provide crypt() function
AS_CASE([$ac_sys_system],
  [AIX], [py_stdlib_not_available="_scproxy spwd"],
  [VxWorks*], [py_stdlib_not_available="_scproxy _crypt termios grp"],
  [Darwin], [py_stdlib_not_available="ossaudiodev spwd"],
  [CYGWIN*], [py_stdlib_not_available="_scproxy nis"],
  [QNX*], [py_stdlib_not_available="_scproxy nis"],
  [FreeBSD*], [py_stdlib_not_available="_scproxy spwd"],
  [py_stdlib_not_available="_scproxy"]
)

dnl Default value for Modules/Setup.stdlib build type
AS_CASE([$host_cpu],
  [wasm32|wasm64], [MODULE_BUILDTYPE=static],
  [MODULE_BUILDTYPE=${MODULE_BUILDTYPE:-shared}]
)
AC_SUBST([MODULE_BUILDTYPE])

dnl _MODULE_BLOCK_ADD([VAR], [VALUE])
dnl internal: adds $1=quote($2) to MODULE_BLOCK
AC_DEFUN([_MODULE_BLOCK_ADD], [AS_VAR_APPEND([MODULE_BLOCK], ["$1=_AS_QUOTE([$2])$as_nl"])])
MODULE_BLOCK=

dnl Check for stdlib extension modules
dnl PY_STDLIB_MOD([NAME], [ENABLED-TEST], [SUPPORTED-TEST], [CFLAGS], [LDFLAGS])
dnl sets MODULE_$NAME based on $py_stdlib_not_available, ENABLED-TEST,
dnl and SUPPORTED_TEST. ENABLED-TEST and SUPPORTED-TEST default to true if
dnl empty.
dnl    n/a: $NAME in $py_stdlib_not_available (not available on platform)
dnl    yes: enabled and supported
dnl    missing: enabled and not supported
dnl    disabled: not enabled
dnl sets MODULE_$NAME_CFLAGS and MODULE_$NAME_LDFLAGS
AC_DEFUN([PY_STDLIB_MOD], [
  AC_MSG_CHECKING([for stdlib extension module $1])
  m4_pushdef([modcond], [MODULE_]m4_toupper([$1]))dnl
  m4_pushdef([modstate], [py_cv_module_$1])dnl
  AS_CASE([$py_stdlib_not_available],
    [*$1*], [modstate=n/a],
    [AS_IF(m4_ifblank([$2], [true], [$2]),
        [AS_IF([m4_ifblank([$3], [true], [$3])], [modstate=yes], [modstate=missing])],
        [modstate=disabled])]
  )
  _MODULE_BLOCK_ADD(modcond, [$modstate])
  AS_VAR_IF([modstate], [yes], [
    m4_ifblank([$4], [], [_MODULE_BLOCK_ADD([MODULE_]m4_toupper([$1])[_CFLAGS], [$4])])
    m4_ifblank([$5], [], [_MODULE_BLOCK_ADD([MODULE_]m4_toupper([$1])[_LDFLAGS], [$5])])
  ])
  AM_CONDITIONAL(modcond, [test "$modstate" = yes])
  AC_MSG_RESULT([$modstate])
  m4_popdef([modcond])dnl
  m4_popdef([modstate])dnl
])

dnl Define simple, always enabled stdlib extension module
dnl PY_STDLIB_MOD_SIMPLE([NAME], [CFLAGS], [LDFLAGS])
dnl cflags and ldflags are optional
AC_DEFUN([PY_STDLIB_MOD_SIMPLE], [
  m4_pushdef([modcond], [MODULE_]m4_toupper([$1]))dnl
  AM_CONDITIONAL(modcond, [true])dnl
  _MODULE_BLOCK_ADD(modcond, [yes])dnl
  m4_ifval([$2], [
    _MODULE_BLOCK_ADD([MODULE_]m4_toupper([$1])[_CFLAGS], [$2])
  ])dnl
  m4_ifval([$3], [
    _MODULE_BLOCK_ADD([MODULE_]m4_toupper([$1])[_LDFLAGS], [$3])
  ])dnl
  m4_popdef([modcond])dnl
])

dnl static modules in Modules/Setup.bootstrap
PY_STDLIB_MOD_SIMPLE([_io], [-I\$(srcdir)/Modules/_io], [])
PY_STDLIB_MOD_SIMPLE([time], [], [$TIMEMODULE_LIB])

dnl always enabled extension modules
PY_STDLIB_MOD_SIMPLE([array])
PY_STDLIB_MOD_SIMPLE([_asyncio])
PY_STDLIB_MOD_SIMPLE([_bisect])
PY_STDLIB_MOD_SIMPLE([_contextvars])
PY_STDLIB_MOD_SIMPLE([_csv])
PY_STDLIB_MOD_SIMPLE([_heapq])
PY_STDLIB_MOD_SIMPLE([_json])
PY_STDLIB_MOD_SIMPLE([_lsprof])
PY_STDLIB_MOD_SIMPLE([_opcode])
PY_STDLIB_MOD_SIMPLE([_pickle])
PY_STDLIB_MOD_SIMPLE([_posixsubprocess])
PY_STDLIB_MOD_SIMPLE([_queue])
PY_STDLIB_MOD_SIMPLE([_random])
PY_STDLIB_MOD_SIMPLE([select])
PY_STDLIB_MOD_SIMPLE([_socket])
PY_STDLIB_MOD_SIMPLE([_struct])
PY_STDLIB_MOD_SIMPLE([_typing])
PY_STDLIB_MOD_SIMPLE([_xxsubinterpreters])
PY_STDLIB_MOD_SIMPLE([_zoneinfo])

dnl multiprocessing modules
PY_STDLIB_MOD_SIMPLE([_multiprocessing], [-I\$(srcdir)/Modules/_multiprocessing])
PY_STDLIB_MOD([_posixshmem],
  [], [test "$have_posix_shmem" = "yes"],
  [$POSIXSHMEM_CFLAGS], [$POSIXSHMEM_LIBS])

dnl needs libm
PY_STDLIB_MOD_SIMPLE([audioop], [], [$LIBM])
PY_STDLIB_MOD_SIMPLE([_statistics], [], [$LIBM])
PY_STDLIB_MOD_SIMPLE([cmath], [], [$LIBM])
PY_STDLIB_MOD_SIMPLE([math], [], [$LIBM])

dnl needs libm and on some platforms librt
PY_STDLIB_MOD_SIMPLE([_datetime], [], [$TIMEMODULE_LIB $LIBM])

dnl modules with some unix dependencies
PY_STDLIB_MOD([fcntl],
  [], [test "$ac_cv_header_sys_ioctl_h" = "yes" -a "$ac_cv_header_fcntl_h" = "yes"],
  [], [$FCNTL_LIBS])
PY_STDLIB_MOD([mmap],
  [], [test "$ac_cv_header_sys_mman_h" = "yes" -a "$ac_cv_header_sys_stat_h" = "yes"])

dnl platform specific extensions
PY_STDLIB_MOD([grp], [], [test "$ac_cv_func_getgrgid" = yes -o "$ac_cv_func_getgrgid_r" = yes])
PY_STDLIB_MOD([ossaudiodev],
  [], [test "$ac_cv_header_linux_soundcard_h" = yes -o "$ac_cv_header_sys_soundcard_h" = yes])
PY_STDLIB_MOD([resource], [], [test "$ac_cv_header_sys_resource_h" = yes])
PY_STDLIB_MOD([_scproxy],
  [test "$ac_sys_system" = "Darwin"], [],
  [], [-framework SystemConfiguration -framework CoreFoundation])
PY_STDLIB_MOD([spwd], [], [test "$ac_cv_func_getspent" = yes -o "$ac_cv_func_getspnam" = yes])
PY_STDLIB_MOD([syslog], [], [test "$ac_cv_header_syslog_h" = yes])
PY_STDLIB_MOD([termios], [], [test "$ac_cv_header_termios_h" = yes])

dnl _elementtree loads libexpat via CAPI hook in pyexpat
PY_STDLIB_MOD([pyexpat], [], [], [$LIBEXPAT_CFLAGS], [$LIBEXPAT_LDFLAGS])
PY_STDLIB_MOD([_elementtree], [], [], [$LIBEXPAT_CFLAGS], [])
PY_STDLIB_MOD_SIMPLE([_codecs_cn])
PY_STDLIB_MOD_SIMPLE([_codecs_hk])
PY_STDLIB_MOD_SIMPLE([_codecs_iso2022])
PY_STDLIB_MOD_SIMPLE([_codecs_jp])
PY_STDLIB_MOD_SIMPLE([_codecs_kr])
PY_STDLIB_MOD_SIMPLE([_codecs_tw])
PY_STDLIB_MOD_SIMPLE([_multibytecodec])
PY_STDLIB_MOD_SIMPLE([unicodedata])

dnl By default we always compile these even when OpenSSL is available
dnl (issue #14693). The modules are small.
PY_STDLIB_MOD([_md5], [test "$with_builtin_md5" = yes])
PY_STDLIB_MOD([_sha1], [test "$with_builtin_sha1" = yes])
PY_STDLIB_MOD([_sha256], [test "$with_builtin_sha256" = yes])
PY_STDLIB_MOD([_sha512], [test "$with_builtin_sha512" = yes])
PY_STDLIB_MOD([_sha3], [test "$with_builtin_sha3" = yes])
PY_STDLIB_MOD([_blake2], [test "$with_builtin_blake2" = yes])

PY_STDLIB_MOD([_crypt],
  [], [test "$ac_cv_crypt_crypt" = yes],
  [$LIBCRYPT_CFLAGS], [$LIBCRYPT_LIBS])
PY_STDLIB_MOD([_decimal], [], [], [$LIBMPDEC_CFLAGS], [$LIBMPDEC_LDFLAGS])
PY_STDLIB_MOD([_gdbm],
  [test "$have_gdbm_dbmliborder" = yes], [test "$have_gdbm" = yes],
  [$GDBM_CFLAGS], [$GDBM_LIBS])
PY_STDLIB_MOD([nis],
  [], [test "$have_nis" = yes -a "$ac_cv_header_rpc_rpc_h" = yes],
  [$LIBNSL_CFLAGS], [$LIBNSL_LIBS])
PY_STDLIB_MOD([_sqlite3],
  [test "$have_sqlite3" = "yes"],
  [test "$have_supported_sqlite3" = "yes"],
  [$LIBSQLITE3_CFLAGS], [$LIBSQLITE3_LIBS])
PY_STDLIB_MOD([_uuid],
  [], [test "$have_uuid" = "yes"],
  [$LIBUUID_CFLAGS], [$LIBUUID_LIBS])

dnl compression libs
PY_STDLIB_MOD([zlib], [], [test "$have_zlib" = yes],
  [$ZLIB_CFLAGS], [$ZLIB_LIBS])
dnl binascii can use zlib for optimized crc32.
PY_STDLIB_MOD_SIMPLE([binascii], [$BINASCII_CFLAGS], [$BINASCII_LIBS])
PY_STDLIB_MOD([_bz2], [], [test "$have_bzip2" = yes],
  [$BZIP2_CFLAGS], [$BZIP2_LIBS])
PY_STDLIB_MOD([_lzma], [], [test "$have_liblzma" = yes],
  [$LIBLZMA_CFLAGS], [$LIBLZMA_LIBS])

dnl OpenSSL bindings
PY_STDLIB_MOD([_ssl], [], [test "$ac_cv_working_openssl_ssl" = yes],
  [$OPENSSL_INCLUDES], [$OPENSSL_LDFLAGS $OPENSSL_LDFLAGS_RPATH $OPENSSL_LIBS])
PY_STDLIB_MOD([_hashlib], [], [test "$ac_cv_working_openssl_hashlib" = yes],
  [$OPENSSL_INCLUDES], [$OPENSSL_LDFLAGS $OPENSSL_LDFLAGS_RPATH $LIBCRYPTO_LIBS])

dnl test modules
PY_STDLIB_MOD([_testcapi], [test "$TEST_MODULES" = yes])
PY_STDLIB_MOD([_testinternalcapi], [test "$TEST_MODULES" = yes])
PY_STDLIB_MOD([_testbuffer], [test "$TEST_MODULES" = yes])
PY_STDLIB_MOD([_testimportmultiple], [test "$TEST_MODULES" = yes])
PY_STDLIB_MOD([_testmultiphase], [test "$TEST_MODULES" = yes])
PY_STDLIB_MOD([_xxtestfuzz], [test "$TEST_MODULES" = yes])
PY_STDLIB_MOD([_ctypes_test], [test "$TEST_MODULES" = yes], [], [], [-lm])

dnl Limited API template modules.
dnl The limited C API is not compatible with the Py_TRACE_REFS macro.
PY_STDLIB_MOD([xxlimited], [test "$with_trace_refs" = "no"])
PY_STDLIB_MOD([xxlimited_35], [test "$with_trace_refs" = "no"])

# substitute multiline block, must come after last PY_STDLIB_MOD()
AC_SUBST([MODULE_BLOCK])

# generate output files
AC_CONFIG_FILES(Makefile.pre Misc/python.pc Misc/python-embed.pc Misc/python-config.sh)
AC_CONFIG_FILES([Modules/Setup.stdlib])
AC_CONFIG_FILES([Modules/ld_so_aix], [chmod +x Modules/ld_so_aix])
AC_OUTPUT

echo "creating Modules/Setup.local" >&AS_MESSAGE_FD
if test ! -f Modules/Setup.local
then
	echo "# Edit this file for local setup changes" >Modules/Setup.local
fi

echo "creating Makefile" >&AS_MESSAGE_FD
$SHELL $srcdir/Modules/makesetup -c $srcdir/Modules/config.c.in \
			-s Modules \
			Modules/Setup.local $srcdir/Modules/Setup.bootstrap $srcdir/Modules/Setup
mv config.c Modules

if test -z "$PKG_CONFIG"; then
  echo "" >&AS_MESSAGE_FD
  echo "pkg-config is missing. Some dependencies may not be detected correctly." >&AS_MESSAGE_FD
fi

if test "$Py_OPT" = 'false' -a "$Py_DEBUG" != 'true'; then
    echo "" >&AS_MESSAGE_FD
    echo "" >&AS_MESSAGE_FD
    echo "If you want a release build with all stable optimizations active (PGO, etc)," >&AS_MESSAGE_FD
    echo "please run ./configure --enable-optimizations" >&AS_MESSAGE_FD
    echo "" >&AS_MESSAGE_FD
    echo "" >&AS_MESSAGE_FD
fi<|MERGE_RESOLUTION|>--- conflicted
+++ resolved
@@ -680,7 +680,7 @@
 		found_gcc=
 		found_clang=
 		SAVE_VAR([IFS])
-                IFS=:
+		IFS=:
 		for as_dir in $PATH
 		do
 			RESTORE_VAR([IFS])
@@ -2902,18 +2902,6 @@
   ])
 ])
 
-<<<<<<< HEAD
-# check for libuuid from util-linux
-SAVE_VAR([LIBS])
-AC_CHECK_LIB([uuid], [uuid_generate_time])
-RESTORE_VAR([LIBS])
-
-# AIX provides support for RFC4122 (uuid) in libc.a starting with AIX 6.1 (anno 2007)
-# FreeBSD and OpenBSD provides support in libc as well.
-# Little-endian FreeBSD, OpenBSD and NetBSD needs encoding into an octet
-# stream in big-endian byte-order
-AC_CHECK_FUNCS([uuid_create uuid_enc_be])
-=======
 AS_VAR_IF([have_uuid], [missing], [
   PKG_CHECK_MODULES(
     [LIBUUID], [uuid >= 2.20], [
@@ -2940,7 +2928,6 @@
     ]
   )
 ])
->>>>>>> 4dc198de
 
 # 'Real Time' functions on Solaris
 # posix4 on Solaris 2.6
@@ -3428,27 +3415,10 @@
 AC_MSG_CHECKING(for --with-dbmliborder)
 AC_ARG_WITH(dbmliborder,
             AS_HELP_STRING([--with-dbmliborder=db1:db2:...], [override order to check db backends for dbm; a valid value is a colon separated string with the backend names `ndbm', `gdbm' and `bdb'.]),
-<<<<<<< HEAD
-[
-if test x$with_dbmliborder = xyes
-then
-AC_MSG_ERROR([proper usage is --with-dbmliborder=db1:db2:...])
-else
-  SAVE_VAR([IFS])
-  IFS=:
-  for db in $with_dbmliborder; do
-    if test x$db != xndbm && test x$db != xgdbm && test x$db != xbdb
-    then
-      AC_MSG_ERROR([proper usage is --with-dbmliborder=db1:db2:...])
-    fi
-  done
-  RESTORE_VAR([IFS])
-fi])
-=======
 [], [with_dbmliborder=ndbm:gdbm:bdb])
 
 have_gdbm_dbmliborder=no
-as_save_IFS=$IFS
+SAVE_VAR([IFS])
 IFS=:
 for db in $with_dbmliborder; do
     AS_CASE([$db],
@@ -3458,11 +3428,10 @@
       [with_dbmliborder=error]
     )
 done
-IFS=$as_save_IFS
+RESTORE_VAR([IFS])
 AS_VAR_IF([with_dbmliborder], [error], [
   AC_MSG_ERROR([proper usage is --with-dbmliborder=db1:db2:... (ndbm:gdbm:bdb)])
 ])
->>>>>>> 4dc198de
 AC_MSG_RESULT($with_dbmliborder)
 
 # Templates for things AC_DEFINEd more than once.
@@ -5945,36 +5914,13 @@
 
 # checks for POSIX shared memory, used by Modules/_multiprocessing/posixshmem.c
 # shm_* may only be available if linking against librt
-<<<<<<< HEAD
-SAVE_VAR([LIBS])
-SAVE_VAR([ac_includes_default])
-AC_SEARCH_LIBS(shm_open, rt)
-if test "$ac_cv_search_shm_open" = "-lrt"; then
-    AC_DEFINE(SHM_NEEDS_LIBRT, 1,
-              [Define to 1 if you must link with -lrt for shm_open().])
-fi
-AC_CHECK_HEADERS(sys/mman.h)
-# temporarily override ac_includes_default for AC_CHECK_FUNCS below
-ac_includes_default="\
-${ac_includes_default}
-#ifndef __cplusplus
-#  ifdef HAVE_SYS_MMAN_H
-#    include <sys/mman.h>
-#  endif
-#endif
-"
-AC_CHECK_FUNCS([shm_open shm_unlink])
-# we don't want to link with librt always, restore LIBS
-RESTORE_VAR([LIBS])
-RESTORE_VAR([ac_includes_default])
-=======
 POSIXSHMEM_CFLAGS='-I$(srcdir)/Modules/_multiprocessing'
 WITH_SAVE_ENV([
   AC_SEARCH_LIBS([shm_open], [rt])
   AS_VAR_IF([ac_cv_search_shm_open], [-lrt], [POSIXSHMEM_LIBS="-lrt"])
 
   dnl Temporarily override ac_includes_default for AC_CHECK_FUNCS below.
-  _SAVE_VAR([ac_includes_default])
+  SAVE_VAR([ac_includes_default])
   ac_includes_default="\
   ${ac_includes_default}
   #ifndef __cplusplus
@@ -5984,9 +5930,8 @@
   #endif
   "
   AC_CHECK_FUNCS([shm_open shm_unlink], [have_posix_shmem=yes], [have_posix_shmem=no])
-  _RESTORE_VAR([ac_includes_default])
-])
->>>>>>> 4dc198de
+  RESTORE_VAR([ac_includes_default])
+])
 
 # Check for usable OpenSSL
 AX_CHECK_OPENSSL([have_openssl=yes],[have_openssl=no])
@@ -6063,18 +6008,10 @@
 done
 
 # check if OpenSSL libraries work as expected
-<<<<<<< HEAD
-AC_CACHE_CHECK([whether OpenSSL provides required APIs], [ac_cv_working_openssl], [
-SAVE_ENV
-LIBS="$LIBS $OPENSSL_LIBS"
-CFLAGS="$CFLAGS_NODIST $OPENSSL_INCLUDES"
-LDFLAGS="$LDFLAGS $OPENSSL_LDFLAGS"
-=======
 WITH_SAVE_ENV([
   LIBS="$LIBS $OPENSSL_LIBS"
   CFLAGS="$CFLAGS $OPENSSL_INCLUDES"
   LDFLAGS="$LDFLAGS $OPENSSL_LDFLAGS $OPENSSL_LDFLAGS_RPATH"
->>>>>>> 4dc198de
 
   AC_CACHE_CHECK([whether OpenSSL provides required ssl module APIs], [ac_cv_working_openssl_ssl], [
     AC_LINK_IFELSE([AC_LANG_PROGRAM([
@@ -6101,29 +6038,6 @@
   CFLAGS="$CFLAGS $OPENSSL_INCLUDES"
   LDFLAGS="$LDFLAGS $OPENSSL_LDFLAGS $OPENSSL_LDFLAGS_RPATH"
 
-<<<<<<< HEAD
-static void keylog_cb(const SSL *ssl, const char *line) {}
-]], [[
-/* SSL APIs */
-SSL_CTX *ctx = SSL_CTX_new(TLS_client_method());
-SSL_CTX_set_keylog_callback(ctx, keylog_cb);
-SSL *ssl = SSL_new(ctx);
-X509_VERIFY_PARAM *param = SSL_get0_param(ssl);
-X509_VERIFY_PARAM_set1_host(param, "python.org", 0);
-SSL_free(ssl);
-SSL_CTX_free(ctx);
-
-/* hashlib APIs */
-OBJ_nid2sn(NID_md5);
-OBJ_nid2sn(NID_sha1);
-OBJ_nid2sn(NID_sha3_512);
-OBJ_nid2sn(NID_blake2b512);
-EVP_PBE_scrypt(NULL, 0, NULL, 0, 2, 8, 1, 0, NULL, 0);
-]])],
-  [ac_cv_working_openssl=yes],
-  [ac_cv_working_openssl=no])
-RESTORE_ENV
-=======
   AC_CACHE_CHECK([whether OpenSSL provides required hashlib module APIs], [ac_cv_working_openssl_hashlib], [
     AC_LINK_IFELSE([AC_LANG_PROGRAM([
       #include <openssl/opensslv.h>
@@ -6139,7 +6053,6 @@
       EVP_PBE_scrypt(NULL, 0, NULL, 0, 2, 8, 1, 0, NULL, 0);
     ])], [ac_cv_working_openssl_hashlib=yes], [ac_cv_working_openssl_hashlib=no])
   ])
->>>>>>> 4dc198de
 ])
 
 # ssl module default cipher suite string
