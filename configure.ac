dnl ***************************************************
dnl * Please run autoreconf -if to test your changes! *
dnl ***************************************************
dnl
dnl Python's configure script requires autoconf 2.69 and autoconf-archive.
dnl

# Set VERSION so we only need to edit in one place (i.e., here)
m4_define(PYTHON_VERSION, 3.11)

AC_PREREQ([2.69])

AC_INIT([python],[PYTHON_VERSION],[https://bugs.python.org/])

m4_ifdef(
    [AX_C_FLOAT_WORDS_BIGENDIAN],
    [],
    [AC_MSG_ERROR([Please install autoconf-archive package and re-run autoreconf])]
)dnl
m4_ifdef(
    [PKG_PROG_PKG_CONFIG],
    [],
    [AC_MSG_ERROR([Please install pkgconf's m4 macro package and re-run autoreconf])]
)dnl

AC_SUBST(BASECPPFLAGS)
if test "$srcdir" != . -a "$srcdir" != "$(pwd)"; then
    # If we're building out-of-tree, we need to make sure the following
    # resources get picked up before their $srcdir counterparts.
    #   Objects/ -> typeslots.inc
    #   Include/ -> Python.h
    #   Python/  -> importlib.h
    # (A side effect of this is that these resources will automatically be
    #  regenerated when building out-of-tree, regardless of whether or not
    #  the $srcdir counterpart is up-to-date.  This is an acceptable trade
    #  off.)
    BASECPPFLAGS="-IObjects -IInclude -IPython"
else
    BASECPPFLAGS=""
fi

AC_SUBST(GITVERSION)
AC_SUBST(GITTAG)
AC_SUBST(GITBRANCH)

if test -e $srcdir/.git
then
AC_CHECK_PROG(HAS_GIT, git, found, not-found)
else
HAS_GIT=no-repository
fi
if test $HAS_GIT = found
then
    GITVERSION="git --git-dir \$(srcdir)/.git rev-parse --short HEAD"
    GITTAG="git --git-dir \$(srcdir)/.git describe --all --always --dirty"
    GITBRANCH="git --git-dir \$(srcdir)/.git name-rev --name-only HEAD"
else
    GITVERSION=""
    GITTAG=""
    GITBRANCH=""
fi

AC_CONFIG_SRCDIR([Include/object.h])
AC_CONFIG_HEADERS([pyconfig.h])

AC_CANONICAL_HOST
AC_SUBST(build)
AC_SUBST(host)

# pybuilddir.txt will be created by --generate-posix-vars in the Makefile
rm -f pybuilddir.txt

AC_CHECK_PROGS(PYTHON_FOR_REGEN, python$PACKAGE_VERSION python3 python, python3)
AC_SUBST(PYTHON_FOR_REGEN)

if test "$cross_compiling" = yes; then
    AC_MSG_CHECKING([for python interpreter for cross build])
    if test -z "$PYTHON_FOR_BUILD"; then
        for interp in python$PACKAGE_VERSION python3 python; do
	    which $interp >/dev/null 2>&1 || continue
	    if $interp -c "import sys;sys.exit(not '.'.join(str(n) for n in sys.version_info@<:@:2@:>@) == '$PACKAGE_VERSION')"; then
	        break
	    fi
            interp=
	done
        if test x$interp = x; then
	    AC_MSG_ERROR([python$PACKAGE_VERSION interpreter not found])
	fi
        AC_MSG_RESULT($interp)
	PYTHON_FOR_BUILD='_PYTHON_PROJECT_BASE=$(abs_builddir) _PYTHON_HOST_PLATFORM=$(_PYTHON_HOST_PLATFORM) PYTHONPATH=$(shell test -f pybuilddir.txt && echo $(abs_builddir)/`cat pybuilddir.txt`:)$(srcdir)/Lib _PYTHON_SYSCONFIGDATA_NAME=_sysconfigdata_$(ABIFLAGS)_$(MACHDEP)_$(MULTIARCH) '$interp
    fi
elif test "$cross_compiling" = maybe; then
    AC_MSG_ERROR([Cross compiling required --host=HOST-TUPLE and --build=ARCH])
else
    PYTHON_FOR_BUILD='./$(BUILDPYTHON) -E'
fi
AC_SUBST(PYTHON_FOR_BUILD)

dnl Ensure that if prefix is specified, it does not end in a slash. If
dnl it does, we get path names containing '//' which is both ugly and
dnl can cause trouble.

dnl Last slash shouldn't be stripped if prefix=/
if test "$prefix" != "/"; then
    prefix=`echo "$prefix" | sed -e 's/\/$//g'`
fi

dnl This is for stuff that absolutely must end up in pyconfig.h.
dnl Please use pyport.h instead, if possible.
AH_TOP([
#ifndef Py_PYCONFIG_H
#define Py_PYCONFIG_H
])
AH_BOTTOM([
/* Define the macros needed if on a UnixWare 7.x system. */
#if defined(__USLC__) && defined(__SCO_VERSION__)
#define STRICT_SYSV_CURSES /* Don't use ncurses extensions */
#endif

#endif /*Py_PYCONFIG_H*/
])

# We don't use PACKAGE_ variables, and they cause conflicts
# with other autoconf-based packages that include Python.h
grep -v 'define PACKAGE_' <confdefs.h >confdefs.h.new
rm confdefs.h
mv confdefs.h.new confdefs.h

AC_SUBST(VERSION)
VERSION=PYTHON_VERSION

# Version number of Python's own shared library file.
AC_SUBST(SOVERSION)
SOVERSION=1.0

# The later definition of _XOPEN_SOURCE and _POSIX_C_SOURCE disables
# certain features on NetBSD, so we need _NETBSD_SOURCE to re-enable
# them.
AC_DEFINE(_NETBSD_SOURCE, 1, [Define on NetBSD to activate all library features])

# The later definition of _XOPEN_SOURCE and _POSIX_C_SOURCE disables
# certain features on FreeBSD, so we need __BSD_VISIBLE to re-enable
# them.
AC_DEFINE(__BSD_VISIBLE, 1, [Define on FreeBSD to activate all library features])

# The later definition of _XOPEN_SOURCE and _POSIX_C_SOURCE disables
# certain features on Mac OS X, so we need _DARWIN_C_SOURCE to re-enable
# them.
AC_DEFINE(_DARWIN_C_SOURCE, 1, [Define on Darwin to activate all library features])


define_xopen_source=yes

# Arguments passed to configure.
AC_SUBST(CONFIG_ARGS)
CONFIG_ARGS="$ac_configure_args"

dnl Allow users to disable pkg-config or require pkg-config
AC_ARG_WITH(
  [pkg-config],
  [AS_HELP_STRING([[--with-pkg-config=[yes|no|check]]],
                  [use pkg-config to detect build options (default is check)])],
  [],
  [with_pkg_config=check]
)
AS_CASE([$with_pkg_config],
  [yes|check], [
    if test -z "$PKG_CONFIG"; then
      dnl invalidate stale config.cache values
      AS_UNSET([PKG_CONFIG])
      AS_UNSET([ac_cv_path_ac_pt_PKG_CONFIG])
      AS_UNSET([ac_cv_prog_ac_ct_PKG_CONFIG])
    fi
    PKG_PROG_PKG_CONFIG
  ],
  [no], [
    PKG_CONFIG=''
    dnl force AX_CHECK_OPENSSL to ignore pkg-config
    ac_cv_path_ac_pt_PKG_CONFIG=''
    ac_cv_prog_ac_ct_PKG_CONFIG=''
  ],
  [AC_MSG_ERROR([invalid argument --with-pkg-config=$with_pkg_config])]
)
if test "$with_pkg_config" = yes -a -z "$PKG_CONFIG"; then
  AC_MSG_ERROR([pkg-config is required])]
fi

AC_MSG_CHECKING([for --enable-universalsdk])
AC_ARG_ENABLE(universalsdk,
	AS_HELP_STRING([--enable-universalsdk@<:@=SDKDIR@:>@],
	               [create a universal binary build.
	                SDKDIR specifies which macOS SDK should be used to perform the build,
	                see Mac/README.rst. (default is no)]),
[
	case $enableval in
	yes)
		# Locate the best usable SDK, see Mac/README for more
		# information
		enableval="`/usr/bin/xcodebuild -version -sdk macosx Path 2>/dev/null`"
		if ! ( echo $enableval | grep -E '\.sdk' 1>/dev/null )
		then
			enableval=/Developer/SDKs/MacOSX10.4u.sdk
			if test ! -d "${enableval}"
			then
				enableval=/
			fi
		fi
		;;
	esac
	case $enableval in
	no)
		UNIVERSALSDK=
		enable_universalsdk=
		;;
	*)
		UNIVERSALSDK=$enableval
		if test ! -d "${UNIVERSALSDK}"
		then
			AC_MSG_ERROR([--enable-universalsdk specifies non-existing SDK: ${UNIVERSALSDK}])
		fi
		;;
	esac

],[
   	UNIVERSALSDK=
	enable_universalsdk=
])
if test -n "${UNIVERSALSDK}"
then
	AC_MSG_RESULT(${UNIVERSALSDK})
else
	AC_MSG_RESULT(no)
fi
AC_SUBST(UNIVERSALSDK)

AC_SUBST(ARCH_RUN_32BIT)
ARCH_RUN_32BIT=""

# For backward compatibility reasons we prefer to select '32-bit' if available,
# otherwise use 'intel'
UNIVERSAL_ARCHS="32-bit"
if test "`uname -s`" = "Darwin"
then
	if test -n "${UNIVERSALSDK}"
	then
		if test -z "`/usr/bin/file -L "${UNIVERSALSDK}/usr/lib/libSystem.dylib" | grep ppc`"
		then
			UNIVERSAL_ARCHS="intel"
		fi
	fi
fi

AC_SUBST(LIPO_32BIT_FLAGS)
AC_SUBST(LIPO_INTEL64_FLAGS)
AC_MSG_CHECKING(for --with-universal-archs)
AC_ARG_WITH(universal-archs,
    AS_HELP_STRING([--with-universal-archs=ARCH],
                   [specify the kind of macOS universal binary that should be created.
                    This option is only valid when --enable-universalsdk is set; options are:
                    ("universal2", "intel-64", "intel-32", "intel", "32-bit",
                    "64-bit", "3-way", or "all")
                    see Mac/README.rst]),
[
	UNIVERSAL_ARCHS="$withval"
],
[])
if test -n "${UNIVERSALSDK}"
then
	AC_MSG_RESULT(${UNIVERSAL_ARCHS})
else
	AC_MSG_RESULT(no)
fi

AC_ARG_WITH(framework-name,
              AS_HELP_STRING([--with-framework-name=FRAMEWORK],
                             [specify the name for the python framework on macOS
                              only valid when --enable-framework is set. see Mac/README.rst
                              (default is 'Python')]),
[
    PYTHONFRAMEWORK=${withval}
    PYTHONFRAMEWORKDIR=${withval}.framework
    PYTHONFRAMEWORKIDENTIFIER=org.python.`echo $withval | tr '[A-Z]' '[a-z]'`
    ],[
    PYTHONFRAMEWORK=Python
    PYTHONFRAMEWORKDIR=Python.framework
    PYTHONFRAMEWORKIDENTIFIER=org.python.python
])
dnl quadrigraphs "@<:@" and "@:>@" produce "[" and "]" in the output
AC_ARG_ENABLE(framework,
              AS_HELP_STRING([--enable-framework@<:@=INSTALLDIR@:>@],
                             [create a Python.framework rather than a traditional Unix install.
                              optional INSTALLDIR specifies the installation path. see Mac/README.rst
                              (default is no)]),
[
	case $enableval in
	yes)
		enableval=/Library/Frameworks
	esac
	case $enableval in
	no)
		PYTHONFRAMEWORK=
		PYTHONFRAMEWORKDIR=no-framework
		PYTHONFRAMEWORKPREFIX=
		PYTHONFRAMEWORKINSTALLDIR=
		FRAMEWORKINSTALLFIRST=
		FRAMEWORKINSTALLLAST=
		FRAMEWORKALTINSTALLFIRST=
		FRAMEWORKALTINSTALLLAST=
		FRAMEWORKPYTHONW=
		if test "x${prefix}" = "xNONE"; then
			FRAMEWORKUNIXTOOLSPREFIX="${ac_default_prefix}"
		else
			FRAMEWORKUNIXTOOLSPREFIX="${prefix}"
		fi
		enable_framework=
		;;
	*)
		PYTHONFRAMEWORKPREFIX="${enableval}"
		PYTHONFRAMEWORKINSTALLDIR=$PYTHONFRAMEWORKPREFIX/$PYTHONFRAMEWORKDIR
		FRAMEWORKINSTALLFIRST="frameworkinstallstructure"
		FRAMEWORKALTINSTALLFIRST="frameworkinstallstructure "
		FRAMEWORKINSTALLLAST="frameworkinstallmaclib frameworkinstallapps frameworkinstallunixtools"
		FRAMEWORKALTINSTALLLAST="frameworkinstallmaclib frameworkinstallapps frameworkaltinstallunixtools"
		FRAMEWORKPYTHONW="frameworkpythonw"
		FRAMEWORKINSTALLAPPSPREFIX="/Applications"

		if test "x${prefix}" = "xNONE" ; then
			FRAMEWORKUNIXTOOLSPREFIX="${ac_default_prefix}"

		else
			FRAMEWORKUNIXTOOLSPREFIX="${prefix}"
		fi

		case "${enableval}" in
		/System*)
			FRAMEWORKINSTALLAPPSPREFIX="/Applications"
			if test "${prefix}" = "NONE" ; then
				# See below
				FRAMEWORKUNIXTOOLSPREFIX="/usr"
			fi
			;;

		/Library*)
			FRAMEWORKINSTALLAPPSPREFIX="/Applications"
			;;

		*/Library/Frameworks)
			MDIR="`dirname "${enableval}"`"
			MDIR="`dirname "${MDIR}"`"
			FRAMEWORKINSTALLAPPSPREFIX="${MDIR}/Applications"

			if test "${prefix}" = "NONE"; then
				# User hasn't specified the
				# --prefix option, but wants to install
				# the framework in a non-default location,
				# ensure that the compatibility links get
				# installed relative to that prefix as well
				# instead of in /usr/local.
				FRAMEWORKUNIXTOOLSPREFIX="${MDIR}"
			fi
			;;

		*)
			FRAMEWORKINSTALLAPPSPREFIX="/Applications"
			;;
		esac

		prefix=$PYTHONFRAMEWORKINSTALLDIR/Versions/$VERSION

		# Add files for Mac specific code to the list of output
		# files:
		AC_CONFIG_FILES(Mac/Makefile)
		AC_CONFIG_FILES(Mac/PythonLauncher/Makefile)
		AC_CONFIG_FILES(Mac/Resources/framework/Info.plist)
		AC_CONFIG_FILES(Mac/Resources/app/Info.plist)
	esac
	],[
	PYTHONFRAMEWORK=
	PYTHONFRAMEWORKDIR=no-framework
	PYTHONFRAMEWORKPREFIX=
	PYTHONFRAMEWORKINSTALLDIR=
	FRAMEWORKINSTALLFIRST=
	FRAMEWORKINSTALLLAST=
	FRAMEWORKALTINSTALLFIRST=
	FRAMEWORKALTINSTALLLAST=
	FRAMEWORKPYTHONW=
	if test "x${prefix}" = "xNONE" ; then
		FRAMEWORKUNIXTOOLSPREFIX="${ac_default_prefix}"
	else
		FRAMEWORKUNIXTOOLSPREFIX="${prefix}"
	fi
	enable_framework=

])
AC_SUBST(PYTHONFRAMEWORK)
AC_SUBST(PYTHONFRAMEWORKIDENTIFIER)
AC_SUBST(PYTHONFRAMEWORKDIR)
AC_SUBST(PYTHONFRAMEWORKPREFIX)
AC_SUBST(PYTHONFRAMEWORKINSTALLDIR)
AC_SUBST(FRAMEWORKINSTALLFIRST)
AC_SUBST(FRAMEWORKINSTALLLAST)
AC_SUBST(FRAMEWORKALTINSTALLFIRST)
AC_SUBST(FRAMEWORKALTINSTALLLAST)
AC_SUBST(FRAMEWORKPYTHONW)
AC_SUBST(FRAMEWORKUNIXTOOLSPREFIX)
AC_SUBST(FRAMEWORKINSTALLAPPSPREFIX)

AC_DEFINE_UNQUOTED(_PYTHONFRAMEWORK, "${PYTHONFRAMEWORK}", [framework name])

# Set name for machine-dependent library files
AC_ARG_VAR([MACHDEP], [name for machine-dependent library files])
AC_MSG_CHECKING(MACHDEP)
if test -z "$MACHDEP"
then
    # avoid using uname for cross builds
    if test "$cross_compiling" = yes; then
       # ac_sys_system and ac_sys_release are used for setting
       # a lot of different things including 'define_xopen_source'
       # in the case statement below.
	case "$host" in
	*-*-linux-android*)
		ac_sys_system=Linux-android
		;;
	*-*-linux*)
		ac_sys_system=Linux
		;;
	*-*-cygwin*)
		ac_sys_system=Cygwin
		;;
	*-*-vxworks*)
	    ac_sys_system=VxWorks
	    ;;
	*)
		# for now, limit cross builds to known configurations
		MACHDEP="unknown"
		AC_MSG_ERROR([cross build not supported for $host])
	esac
	ac_sys_release=
    else
	ac_sys_system=`uname -s`
	if test "$ac_sys_system" = "AIX" \
	-o "$ac_sys_system" = "UnixWare" -o "$ac_sys_system" = "OpenUNIX"; then
		ac_sys_release=`uname -v`
	else
		ac_sys_release=`uname -r`
	fi
    fi
    ac_md_system=`echo $ac_sys_system |
			tr -d '[/ ]' | tr '[[A-Z]]' '[[a-z]]'`
    ac_md_release=`echo $ac_sys_release |
			tr -d '[/ ]' | sed 's/^[[A-Z]]\.//' | sed 's/\..*//'`
    MACHDEP="$ac_md_system$ac_md_release"

    case $MACHDEP in
	aix*) MACHDEP="aix";;
	linux*) MACHDEP="linux";;
	cygwin*) MACHDEP="cygwin";;
	darwin*) MACHDEP="darwin";;
	'')	MACHDEP="unknown";;
    esac
fi
AC_MSG_RESULT("$MACHDEP")

AC_SUBST(_PYTHON_HOST_PLATFORM)
if test "$cross_compiling" = yes; then
	case "$host" in
	*-*-linux*)
		case "$host_cpu" in
		arm*)
			_host_cpu=arm
			;;
		*)
			_host_cpu=$host_cpu
		esac
		;;
	*-*-cygwin*)
		_host_cpu=
		;;
	*-*-vxworks*)
		_host_cpu=$host_cpu
		;;
	*)
		# for now, limit cross builds to known configurations
		MACHDEP="unknown"
		AC_MSG_ERROR([cross build not supported for $host])
	esac
	_PYTHON_HOST_PLATFORM="$MACHDEP${_host_cpu:+-$_host_cpu}"
fi

# Some systems cannot stand _XOPEN_SOURCE being defined at all; they
# disable features if it is defined, without any means to access these
# features as extensions. For these systems, we skip the definition of
# _XOPEN_SOURCE. Before adding a system to the list to gain access to
# some feature, make sure there is no alternative way to access this
# feature. Also, when using wildcards, make sure you have verified the
# need for not defining _XOPEN_SOURCE on all systems matching the
# wildcard, and that the wildcard does not include future systems
# (which may remove their limitations).
dnl quadrigraphs "@<:@" and "@:>@" produce "[" and "]" in the output
case $ac_sys_system/$ac_sys_release in
  # On OpenBSD, select(2) is not available if _XOPEN_SOURCE is defined,
  # even though select is a POSIX function. Reported by J. Ribbens.
  # Reconfirmed for OpenBSD 3.3 by Zachary Hamm, for 3.4 by Jason Ish.
  # In addition, Stefan Krah confirms that issue #1244610 exists through
  # OpenBSD 4.6, but is fixed in 4.7.
  OpenBSD/2.* | OpenBSD/3.* | OpenBSD/4.@<:@0123456@:>@)
    define_xopen_source=no
    # OpenBSD undoes our definition of __BSD_VISIBLE if _XOPEN_SOURCE is
    # also defined. This can be overridden by defining _BSD_SOURCE
    # As this has a different meaning on Linux, only define it on OpenBSD
    AC_DEFINE(_BSD_SOURCE, 1, [Define on OpenBSD to activate all library features])
    ;;
  OpenBSD/*)
    # OpenBSD undoes our definition of __BSD_VISIBLE if _XOPEN_SOURCE is
    # also defined. This can be overridden by defining _BSD_SOURCE
    # As this has a different meaning on Linux, only define it on OpenBSD
    AC_DEFINE(_BSD_SOURCE, 1, [Define on OpenBSD to activate all library features])
    ;;
  # Defining _XOPEN_SOURCE on NetBSD version prior to the introduction of
  # _NETBSD_SOURCE disables certain features (eg. setgroups). Reported by
  # Marc Recht
  NetBSD/1.5 | NetBSD/1.5.* | NetBSD/1.6 | NetBSD/1.6.* | NetBSD/1.6@<:@A-S@:>@)
    define_xopen_source=no;;
  # From the perspective of Solaris, _XOPEN_SOURCE is not so much a
  # request to enable features supported by the standard as a request
  # to disable features not supported by the standard.  The best way
  # for Python to use Solaris is simply to leave _XOPEN_SOURCE out
  # entirely and define __EXTENSIONS__ instead.
  SunOS/*)
    define_xopen_source=no;;
  # On UnixWare 7, u_long is never defined with _XOPEN_SOURCE,
  # but used in /usr/include/netinet/tcp.h. Reported by Tim Rice.
  # Reconfirmed for 7.1.4 by Martin v. Loewis.
  OpenUNIX/8.0.0| UnixWare/7.1.@<:@0-4@:>@)
    define_xopen_source=no;;
  # On OpenServer 5, u_short is never defined with _XOPEN_SOURCE,
  # but used in struct sockaddr.sa_family. Reported by Tim Rice.
  SCO_SV/3.2)
    define_xopen_source=no;;
  # On MacOS X 10.2, a bug in ncurses.h means that it craps out if
  # _XOPEN_EXTENDED_SOURCE is defined. Apparently, this is fixed in 10.3, which
  # identifies itself as Darwin/7.*
  # On Mac OS X 10.4, defining _POSIX_C_SOURCE or _XOPEN_SOURCE
  # disables platform specific features beyond repair.
  # On Mac OS X 10.3, defining _POSIX_C_SOURCE or _XOPEN_SOURCE
  # has no effect, don't bother defining them
  Darwin/@<:@6789@:>@.*)
    define_xopen_source=no;;
  Darwin/@<:@[12]@:>@@<:@0-9@:>@.*)
    define_xopen_source=no;;
  # On QNX 6.3.2, defining _XOPEN_SOURCE prevents netdb.h from
  # defining NI_NUMERICHOST.
  QNX/6.3.2)
    define_xopen_source=no
    ;;
  # On VxWorks, defining _XOPEN_SOURCE causes compile failures
  # in network headers still using system V types.
  VxWorks/*)
    define_xopen_source=no
    ;;

  # On HP-UX, defining _XOPEN_SOURCE to 600 or greater hides
  # chroot() and other functions
  hp*|HP*)
    define_xopen_source=no
    ;;

esac

if test $define_xopen_source = yes
then
  # X/Open 7, incorporating POSIX.1-2008
  AC_DEFINE(_XOPEN_SOURCE, 700,
            Define to the level of X/Open that your system supports)

  # On Tru64 Unix 4.0F, defining _XOPEN_SOURCE also requires
  # definition of _XOPEN_SOURCE_EXTENDED and _POSIX_C_SOURCE, or else
  # several APIs are not declared. Since this is also needed in some
  # cases for HP-UX, we define it globally.
  AC_DEFINE(_XOPEN_SOURCE_EXTENDED, 1,
   	    Define to activate Unix95-and-earlier features)

  AC_DEFINE(_POSIX_C_SOURCE, 200809L, Define to activate features from IEEE Stds 1003.1-2008)
fi

# On HP-UX mbstate_t requires _INCLUDE__STDC_A1_SOURCE
case $ac_sys_system in
  hp*|HP*)
    define_stdc_a1=yes;;
  *)
    define_stdc_a1=no;;
esac

if test $define_stdc_a1 = yes
then
  AC_DEFINE(_INCLUDE__STDC_A1_SOURCE, 1, Define to include mbstate_t for mbrtowc)
fi

# Record the configure-time value of MACOSX_DEPLOYMENT_TARGET,
# it may influence the way we can build extensions, so distutils
# needs to check it
AC_SUBST(CONFIGURE_MACOSX_DEPLOYMENT_TARGET)
AC_SUBST(EXPORT_MACOSX_DEPLOYMENT_TARGET)
CONFIGURE_MACOSX_DEPLOYMENT_TARGET=
EXPORT_MACOSX_DEPLOYMENT_TARGET='#'

# checks for alternative programs

# compiler flags are generated in two sets, BASECFLAGS and OPT.  OPT is just
# for debug/optimization stuff.  BASECFLAGS is for flags that are required
# just to get things to compile and link.  Users are free to override OPT
# when running configure or make.  The build should not break if they do.
# BASECFLAGS should generally not be messed with, however.

# If the user switches compilers, we can't believe the cache
if test ! -z "$ac_cv_prog_CC" -a ! -z "$CC" -a "$CC" != "$ac_cv_prog_CC"
then
  AC_MSG_ERROR([cached CC is different -- throw away $cache_file
(it is also a good idea to do 'make clean' before compiling)])
fi

# Don't let AC_PROG_CC set the default CFLAGS. It normally sets -g -O2
# when the compiler supports them, but we don't always want -O2, and
# we set -g later.
if test -z "$CFLAGS"; then
        CFLAGS=
fi

if test "$ac_sys_system" = "Darwin"
then
	# Compiler selection on MacOSX is more complicated than
	# AC_PROG_CC can handle, see Mac/README for more
	# information
	if test -z "${CC}"
	then
		found_gcc=
		found_clang=
		as_save_IFS=$IFS; IFS=:
		for as_dir in $PATH
		do
			IFS=$as_save_IFS
			if test -x "${as_dir}/gcc"; then
				if test -z "${found_gcc}"; then
					found_gcc="${as_dir}/gcc"
				fi
			fi
			if test -x "${as_dir}/clang"; then
				if test -z "${found_clang}"; then
					found_clang="${as_dir}/clang"
				fi
			fi
		done
		IFS=$as_save_IFS

		if test -n "$found_gcc" -a -n "$found_clang"
		then
			if test -n "`"$found_gcc" --version | grep llvm-gcc`"
			then
				AC_MSG_NOTICE([Detected llvm-gcc, falling back to clang])
				CC="$found_clang"
				CXX="$found_clang++"
			fi


		elif test -z "$found_gcc" -a -n "$found_clang"
		then
			AC_MSG_NOTICE([No GCC found, use CLANG])
			CC="$found_clang"
			CXX="$found_clang++"

		elif test -z "$found_gcc" -a -z "$found_clang"
		then
			found_clang=`/usr/bin/xcrun -find clang 2>/dev/null`
			if test -n "${found_clang}"
			then
				AC_MSG_NOTICE([Using clang from Xcode.app])
				CC="${found_clang}"
				CXX="`/usr/bin/xcrun -find clang++`"

			# else: use default behaviour
			fi
		fi
	fi
fi
AC_PROG_CC
AC_PROG_CPP
AC_PROG_GREP
AC_PROG_SED
AC_PROG_EGREP

# checks for UNIX variants that set C preprocessor variables
# may set _GNU_SOURCE, __EXTENSIONS__, _POSIX_PTHREAD_SEMANTICS,
# _POSIX_SOURCE, _POSIX_1_SOURCE, and more
AC_USE_SYSTEM_EXTENSIONS

AC_SUBST(CXX)
AC_SUBST(MAINCC)
AC_MSG_CHECKING(for --with-cxx-main=<compiler>)
AC_ARG_WITH(cxx_main,
            AS_HELP_STRING([--with-cxx-main@<:@=COMPILER@:>@],
                           [compile main() and link Python executable with C++ compiler specified in COMPILER (default is $CXX)]),
[

	case $withval in
	no)	with_cxx_main=no
		MAINCC='$(CC)';;
	yes)	with_cxx_main=yes
		MAINCC='$(CXX)';;
	*)	with_cxx_main=yes
		MAINCC=$withval
		if test -z "$CXX"
		then
			CXX=$withval
		fi;;
	esac], [
	with_cxx_main=no
	MAINCC='$(CC)'
])
AC_MSG_RESULT($with_cxx_main)

preset_cxx="$CXX"
if test -z "$CXX"
then
        case "$CC" in
        gcc)    AC_PATH_TOOL(CXX, [g++], [g++], [notfound]) ;;
        cc)     AC_PATH_TOOL(CXX, [c++], [c++], [notfound]) ;;
        clang|*/clang)     AC_PATH_TOOL(CXX, [clang++], [clang++], [notfound]) ;;
        icc|*/icc)         AC_PATH_TOOL(CXX, [icpc], [icpc], [notfound]) ;;
        esac
	if test "$CXX" = "notfound"
	then
		CXX=""
	fi
fi
if test -z "$CXX"
then
	AC_CHECK_TOOLS(CXX, $CCC c++ g++ gcc CC cxx cc++ cl, notfound)
	if test "$CXX" = "notfound"
	then
		CXX=""
	fi
fi
if test "$preset_cxx" != "$CXX"
then
        AC_MSG_NOTICE([

  By default, distutils will build C++ extension modules with "$CXX".
  If this is not intended, then set CXX on the configure command line.
  ])
fi


AC_MSG_CHECKING([for the platform triplet based on compiler characteristics])
cat >> conftest.c <<EOF
#undef bfin
#undef cris
#undef fr30
#undef linux
#undef hppa
#undef hpux
#undef i386
#undef mips
#undef powerpc
#undef sparc
#undef unix
#if defined(__ANDROID__)
    # Android is not a multiarch system.
#elif defined(__linux__)
# if defined(__x86_64__) && defined(__LP64__)
        x86_64-linux-gnu
# elif defined(__x86_64__) && defined(__ILP32__)
        x86_64-linux-gnux32
# elif defined(__i386__)
        i386-linux-gnu
# elif defined(__aarch64__) && defined(__AARCH64EL__)
#  if defined(__ILP32__)
        aarch64_ilp32-linux-gnu
#  else
        aarch64-linux-gnu
#  endif
# elif defined(__aarch64__) && defined(__AARCH64EB__)
#  if defined(__ILP32__)
        aarch64_be_ilp32-linux-gnu
#  else
        aarch64_be-linux-gnu
#  endif
# elif defined(__alpha__)
        alpha-linux-gnu
# elif defined(__ARM_EABI__) && defined(__ARM_PCS_VFP)
#  if defined(__ARMEL__)
        arm-linux-gnueabihf
#  else
        armeb-linux-gnueabihf
#  endif
# elif defined(__ARM_EABI__) && !defined(__ARM_PCS_VFP)
#  if defined(__ARMEL__)
        arm-linux-gnueabi
#  else
        armeb-linux-gnueabi
#  endif
# elif defined(__hppa__)
        hppa-linux-gnu
# elif defined(__ia64__)
        ia64-linux-gnu
# elif defined(__m68k__) && !defined(__mcoldfire__)
        m68k-linux-gnu
# elif defined(__mips_hard_float) && defined(__mips_isa_rev) && (__mips_isa_rev >=6) && defined(_MIPSEL)
#  if _MIPS_SIM == _ABIO32
        mipsisa32r6el-linux-gnu
#  elif _MIPS_SIM == _ABIN32
        mipsisa64r6el-linux-gnuabin32
#  elif _MIPS_SIM == _ABI64
        mipsisa64r6el-linux-gnuabi64
#  else
#   error unknown platform triplet
#  endif
# elif defined(__mips_hard_float) && defined(__mips_isa_rev) && (__mips_isa_rev >=6)
#  if _MIPS_SIM == _ABIO32
        mipsisa32r6-linux-gnu
#  elif _MIPS_SIM == _ABIN32
        mipsisa64r6-linux-gnuabin32
#  elif _MIPS_SIM == _ABI64
        mipsisa64r6-linux-gnuabi64
#  else
#   error unknown platform triplet
#  endif
# elif defined(__mips_hard_float) && defined(_MIPSEL)
#  if _MIPS_SIM == _ABIO32
        mipsel-linux-gnu
#  elif _MIPS_SIM == _ABIN32
        mips64el-linux-gnuabin32
#  elif _MIPS_SIM == _ABI64
        mips64el-linux-gnuabi64
#  else
#   error unknown platform triplet
#  endif
# elif defined(__mips_hard_float)
#  if _MIPS_SIM == _ABIO32
        mips-linux-gnu
#  elif _MIPS_SIM == _ABIN32
        mips64-linux-gnuabin32
#  elif _MIPS_SIM == _ABI64
        mips64-linux-gnuabi64
#  else
#   error unknown platform triplet
#  endif
# elif defined(__or1k__)
        or1k-linux-gnu
# elif defined(__powerpc__) && defined(__SPE__)
        powerpc-linux-gnuspe
# elif defined(__powerpc64__)
#  if defined(__LITTLE_ENDIAN__)
        powerpc64le-linux-gnu
#  else
        powerpc64-linux-gnu
#  endif
# elif defined(__powerpc__)
        powerpc-linux-gnu
# elif defined(__s390x__)
        s390x-linux-gnu
# elif defined(__s390__)
        s390-linux-gnu
# elif defined(__sh__) && defined(__LITTLE_ENDIAN__)
        sh4-linux-gnu
# elif defined(__sparc__) && defined(__arch64__)
        sparc64-linux-gnu
# elif defined(__sparc__)
        sparc-linux-gnu
# elif defined(__riscv)
#  if __riscv_xlen == 32
        riscv32-linux-gnu
#  elif __riscv_xlen == 64
        riscv64-linux-gnu
#  else
#   error unknown platform triplet
#  endif
# else
#   error unknown platform triplet
# endif
#elif defined(__FreeBSD_kernel__)
# if defined(__LP64__)
        x86_64-kfreebsd-gnu
# elif defined(__i386__)
        i386-kfreebsd-gnu
# else
#   error unknown platform triplet
# endif
#elif defined(__gnu_hurd__)
        i386-gnu
#elif defined(__APPLE__)
        darwin
#elif defined(__VXWORKS__)
        vxworks
#else
# error unknown platform triplet
#endif

EOF

if $CPP $CPPFLAGS conftest.c >conftest.out 2>/dev/null; then
  PLATFORM_TRIPLET=`grep -v '^#' conftest.out | grep -v '^ *$' | tr -d ' 	'`
  AC_MSG_RESULT([$PLATFORM_TRIPLET])
else
  AC_MSG_RESULT([none])
fi
rm -f conftest.c conftest.out

if test x$PLATFORM_TRIPLET != xdarwin; then
  MULTIARCH=$($CC --print-multiarch 2>/dev/null)
fi
AC_SUBST(MULTIARCH)

if test x$PLATFORM_TRIPLET != x && test x$MULTIARCH != x; then
  if test x$PLATFORM_TRIPLET != x$MULTIARCH; then
    AC_MSG_ERROR([internal configure error for the platform triplet, please file a bug report])
  fi
elif test x$PLATFORM_TRIPLET != x && test x$MULTIARCH = x; then
  MULTIARCH=$PLATFORM_TRIPLET
fi
AC_SUBST(PLATFORM_TRIPLET)
if test x$MULTIARCH != x; then
  MULTIARCH_CPPFLAGS="-DMULTIARCH=\\\"$MULTIARCH\\\""
fi
AC_SUBST(MULTIARCH_CPPFLAGS)

AC_CACHE_CHECK([for -Wl,--no-as-needed], [ac_cv_wl_no_as_needed], [
  save_LDFLAGS="$LDFLAGS"
  AS_VAR_APPEND([LDFLAGS], [-Wl,--no-as-needed])
  AC_LINK_IFELSE([AC_LANG_PROGRAM([[]], [[]])],
    [NO_AS_NEEDED="-Wl,--no-as-needed"
     ac_cv_wl_no_as_needed=yes],
    [NO_AS_NEEDED=""
     ac_cv_wl_no_as_needed=no])
  LDFLAGS="$save_LDFLAGS"
])
AC_SUBST(NO_AS_NEEDED)

AC_MSG_CHECKING([for the Android API level])
cat >> conftest.c <<EOF
#ifdef __ANDROID__
android_api = __ANDROID_API__
arm_arch = __ARM_ARCH
#else
#error not Android
#endif
EOF

if $CPP $CPPFLAGS conftest.c >conftest.out 2>/dev/null; then
  ANDROID_API_LEVEL=`sed -n -e '/__ANDROID_API__/d' -e 's/^android_api = //p' conftest.out`
  _arm_arch=`sed -n -e '/__ARM_ARCH/d' -e 's/^arm_arch = //p' conftest.out`
  AC_MSG_RESULT([$ANDROID_API_LEVEL])
  if test -z "$ANDROID_API_LEVEL"; then
    echo 'Fatal: you must define __ANDROID_API__'
    exit 1
  fi
  AC_DEFINE_UNQUOTED(ANDROID_API_LEVEL, $ANDROID_API_LEVEL, [The Android API level.])

  AC_MSG_CHECKING([for the Android arm ABI])
  AC_MSG_RESULT([$_arm_arch])
  if test "$_arm_arch" = 7; then
    BASECFLAGS="${BASECFLAGS} -mfloat-abi=softfp -mfpu=vfpv3-d16"
    LDFLAGS="${LDFLAGS} -march=armv7-a -Wl,--fix-cortex-a8"
  fi
else
  AC_MSG_RESULT([not Android])
fi
rm -f conftest.c conftest.out

# Check for unsupported systems
case $ac_sys_system/$ac_sys_release in
atheos*|Linux*/1*)
   echo This system \($ac_sys_system/$ac_sys_release\) is no longer supported.
   echo See README for details.
   exit 1;;
esac

AC_MSG_CHECKING(for --with-suffix)
AC_ARG_WITH(suffix,
            AS_HELP_STRING([--with-suffix=SUFFIX], [set executable suffix to SUFFIX (default is '.exe')]),
[
	case $withval in
	no)	EXEEXT=;;
	yes)	EXEEXT=.exe;;
	*)	EXEEXT=$withval;;
	esac])
AC_MSG_RESULT($EXEEXT)

# Test whether we're running on a non-case-sensitive system, in which
# case we give a warning if no ext is given
AC_SUBST(BUILDEXEEXT)
AC_MSG_CHECKING(for case-insensitive build directory)
if test ! -d CaseSensitiveTestDir; then
mkdir CaseSensitiveTestDir
fi

if test -d casesensitivetestdir
then
    AC_MSG_RESULT(yes)
    BUILDEXEEXT=.exe
else
	AC_MSG_RESULT(no)
	BUILDEXEEXT=$EXEEXT
fi
rmdir CaseSensitiveTestDir

case $ac_sys_system in
hp*|HP*)
    case $CC in
    cc|*/cc) CC="$CC -Ae";;
    esac;;
esac

AC_SUBST(LIBRARY)
AC_MSG_CHECKING(LIBRARY)
if test -z "$LIBRARY"
then
	LIBRARY='libpython$(VERSION)$(ABIFLAGS).a'
fi
AC_MSG_RESULT($LIBRARY)

# LDLIBRARY is the name of the library to link against (as opposed to the
# name of the library into which to insert object files). BLDLIBRARY is also
# the library to link against, usually. On Mac OS X frameworks, BLDLIBRARY
# is blank as the main program is not linked directly against LDLIBRARY.
# LDLIBRARYDIR is the path to LDLIBRARY, which is made in a subdirectory. On
# systems without shared libraries, LDLIBRARY is the same as LIBRARY
# (defined in the Makefiles). On Cygwin LDLIBRARY is the import library,
# DLLLIBRARY is the shared (i.e., DLL) library.
#
# RUNSHARED is used to run shared python without installed libraries
#
# INSTSONAME is the name of the shared library that will be use to install
# on the system - some systems like version suffix, others don't
#
# LDVERSION is the shared library version number, normally the Python version
# with the ABI build flags appended.
AC_SUBST(LDLIBRARY)
AC_SUBST(DLLLIBRARY)
AC_SUBST(BLDLIBRARY)
AC_SUBST(PY3LIBRARY)
AC_SUBST(LDLIBRARYDIR)
AC_SUBST(INSTSONAME)
AC_SUBST(RUNSHARED)
AC_SUBST(LDVERSION)
LDLIBRARY="$LIBRARY"
BLDLIBRARY='$(LDLIBRARY)'
INSTSONAME='$(LDLIBRARY)'
DLLLIBRARY=''
LDLIBRARYDIR=''
RUNSHARED=''
LDVERSION="$VERSION"

# LINKCC is the command that links the python executable -- default is $(CC).
# If CXX is set, and if it is needed to link a main function that was
# compiled with CXX, LINKCC is CXX instead. Always using CXX is undesirable:
# python might then depend on the C++ runtime
AC_SUBST(LINKCC)
AC_MSG_CHECKING(LINKCC)
if test -z "$LINKCC"
then
	LINKCC='$(PURIFY) $(MAINCC)'
	case $ac_sys_system in
	QNX*)
	   # qcc must be used because the other compilers do not
	   # support -N.
	   LINKCC=qcc;;
	esac
fi
AC_MSG_RESULT($LINKCC)

# EXPORTSYMS holds the list of exported symbols for AIX.
# EXPORTSFROM holds the module name exporting symbols on AIX.
EXPORTSYMS=
EXPORTSFROM=
AC_SUBST(EXPORTSYMS)
AC_SUBST(EXPORTSFROM)
AC_MSG_CHECKING(EXPORTSYMS)
case $ac_sys_system in
AIX*)
	EXPORTSYMS="Modules/python.exp"
	EXPORTSFROM=. # the main executable
	;;
esac
AC_MSG_RESULT($EXPORTSYMS)

# GNULD is set to "yes" if the GNU linker is used.  If this goes wrong
# make sure we default having it set to "no": this is used by
# distutils.unixccompiler to know if it should add --enable-new-dtags
# to linker command lines, and failing to detect GNU ld simply results
# in the same bahaviour as before.
AC_SUBST(GNULD)
AC_MSG_CHECKING(for GNU ld)
ac_prog=ld
if test "$GCC" = yes; then
       ac_prog=`$CC -print-prog-name=ld`
fi
case `"$ac_prog" -V 2>&1 < /dev/null` in
      *GNU*)
          GNULD=yes;;
      *)
          GNULD=no;;
esac
AC_MSG_RESULT($GNULD)

AC_MSG_CHECKING(for --enable-shared)
AC_ARG_ENABLE(shared,
              AS_HELP_STRING([--enable-shared], [enable building a shared Python library (default is no)]))

if test -z "$enable_shared"
then
  case $ac_sys_system in
  CYGWIN*)
    enable_shared="yes";;
  *)
    enable_shared="no";;
  esac
fi
AC_MSG_RESULT($enable_shared)

AC_MSG_CHECKING(for --enable-profiling)
AC_ARG_ENABLE(profiling,
              AS_HELP_STRING([--enable-profiling], [enable C-level code profiling with gprof (default is no)]))
if test "x$enable_profiling" = xyes; then
  ac_save_cc="$CC"
  CC="$CC -pg"
  AC_LINK_IFELSE([AC_LANG_SOURCE([[int main() { return 0; }]])],
    [],
    [enable_profiling=no])
  CC="$ac_save_cc"
else
  enable_profiling=no
fi
AC_MSG_RESULT($enable_profiling)

if test "x$enable_profiling" = xyes; then
  BASECFLAGS="-pg $BASECFLAGS"
  LDFLAGS="-pg $LDFLAGS"
fi

AC_MSG_CHECKING(LDLIBRARY)

# MacOSX framework builds need more magic. LDLIBRARY is the dynamic
# library that we build, but we do not want to link against it (we
# will find it with a -framework option). For this reason there is an
# extra variable BLDLIBRARY against which Python and the extension
# modules are linked, BLDLIBRARY. This is normally the same as
# LDLIBRARY, but empty for MacOSX framework builds.
if test "$enable_framework"
then
  LDLIBRARY='$(PYTHONFRAMEWORKDIR)/Versions/$(VERSION)/$(PYTHONFRAMEWORK)'
  RUNSHARED=DYLD_FRAMEWORK_PATH=`pwd`${DYLD_FRAMEWORK_PATH:+:${DYLD_FRAMEWORK_PATH}}
  BLDLIBRARY=''
else
  BLDLIBRARY='$(LDLIBRARY)'
fi

# Other platforms follow
if test $enable_shared = "yes"; then
  PY_ENABLE_SHARED=1
  AC_DEFINE(Py_ENABLE_SHARED, 1, [Defined if Python is built as a shared library.])
  case $ac_sys_system in
    CYGWIN*)
          LDLIBRARY='libpython$(LDVERSION).dll.a'
          DLLLIBRARY='libpython$(LDVERSION).dll'
          ;;
    SunOS*)
	  LDLIBRARY='libpython$(LDVERSION).so'
	  BLDLIBRARY='-Wl,-R,$(LIBDIR) -L. -lpython$(LDVERSION)'
	  RUNSHARED=LD_LIBRARY_PATH=`pwd`${LD_LIBRARY_PATH:+:${LD_LIBRARY_PATH}}
	  INSTSONAME="$LDLIBRARY".$SOVERSION
	  if test "$with_pydebug" != yes
	  then
	      PY3LIBRARY=libpython3.so
	  fi
          ;;
    Linux*|GNU*|NetBSD*|FreeBSD*|DragonFly*|OpenBSD*|VxWorks*)
	  LDLIBRARY='libpython$(LDVERSION).so'
	  BLDLIBRARY='-L. -lpython$(LDVERSION)'
	  RUNSHARED=LD_LIBRARY_PATH=`pwd`${LD_LIBRARY_PATH:+:${LD_LIBRARY_PATH}}
	  INSTSONAME="$LDLIBRARY".$SOVERSION
	  if test "$with_pydebug" != yes
          then
	      PY3LIBRARY=libpython3.so
	  fi
	  ;;
    hp*|HP*)
	  case `uname -m` in
		ia64)
			LDLIBRARY='libpython$(LDVERSION).so'
			;;
		*)
			LDLIBRARY='libpython$(LDVERSION).sl'
			;;
	  esac
	  BLDLIBRARY='-Wl,+b,$(LIBDIR) -L. -lpython$(LDVERSION)'
	  RUNSHARED=SHLIB_PATH=`pwd`${SHLIB_PATH:+:${SHLIB_PATH}}
	  ;;
    Darwin*)
    	LDLIBRARY='libpython$(LDVERSION).dylib'
	BLDLIBRARY='-L. -lpython$(LDVERSION)'
	RUNSHARED=DYLD_LIBRARY_PATH=`pwd`${DYLD_LIBRARY_PATH:+:${DYLD_LIBRARY_PATH}}
	;;
    AIX*)
	LDLIBRARY='libpython$(LDVERSION).so'
	RUNSHARED=LIBPATH=`pwd`${LIBPATH:+:${LIBPATH}}
	;;

  esac
else # shared is disabled
  PY_ENABLE_SHARED=0
  case $ac_sys_system in
    CYGWIN*)
          BLDLIBRARY='$(LIBRARY)'
          LDLIBRARY='libpython$(LDVERSION).dll.a'
          ;;
  esac
fi

if test "$cross_compiling" = yes; then
	RUNSHARED=
fi

AC_MSG_RESULT($LDLIBRARY)

AC_SUBST(AR)
AC_CHECK_TOOLS(AR, ar aal, ar)

# tweak ARFLAGS only if the user didn't set it on the command line
AC_SUBST(ARFLAGS)
if test -z "$ARFLAGS"
then
        ARFLAGS="rcs"
fi

AC_CHECK_TOOLS([READELF], [readelf], [:])
if test "$cross_compiling" = yes; then
    case "$READELF" in
	readelf|:)
	AC_MSG_ERROR([readelf for the host is required for cross builds])
	;;
    esac
fi
AC_SUBST(READELF)


case $MACHDEP in
hp*|HP*)
	# install -d does not work on HP-UX
	if test -z "$INSTALL"
	then
		INSTALL="${srcdir}/install-sh -c"
	fi
esac
AC_PROG_INSTALL
AC_PROG_MKDIR_P

# Not every filesystem supports hard links
AC_SUBST(LN)
if test -z "$LN" ; then
	case $ac_sys_system in
		CYGWIN*) LN="ln -s";;
		*) LN=ln;;
	esac
fi

# For calculating the .so ABI tag.
AC_SUBST(ABIFLAGS)
ABIFLAGS=""

# Check for --with-pydebug
AC_MSG_CHECKING(for --with-pydebug)
AC_ARG_WITH(pydebug,
            AS_HELP_STRING([--with-pydebug], [build with Py_DEBUG defined (default is no)]),
[
if test "$withval" != no
then
  AC_DEFINE(Py_DEBUG, 1,
  [Define if you want to build an interpreter with many run-time checks.])
  AC_MSG_RESULT(yes);
  Py_DEBUG='true'
  ABIFLAGS="${ABIFLAGS}d"
else AC_MSG_RESULT(no); Py_DEBUG='false'
fi],
[AC_MSG_RESULT(no)])

# Check for --with-trace-refs
# --with-trace-refs
AC_MSG_CHECKING(for --with-trace-refs)
AC_ARG_WITH(trace-refs,
  AS_HELP_STRING(
    [--with-trace-refs],
    [enable tracing references for debugging purpose (default is no)]),,
  with_trace_refs=no)
AC_MSG_RESULT($with_trace_refs)

if test "$with_trace_refs" = "yes"
then
  AC_DEFINE(Py_TRACE_REFS, 1, [Define if you want to enable tracing references for debugging purpose])
fi

# Check for --with-assertions.
# This allows enabling assertions without Py_DEBUG.
assertions='false'
AC_MSG_CHECKING(for --with-assertions)
AC_ARG_WITH(assertions,
            AS_HELP_STRING([--with-assertions],[build with C assertions enabled (default is no)]),
[
if test "$withval" != no
then
  assertions='true'
fi],
[])
if test "$assertions" = 'true'; then
  AC_MSG_RESULT(yes)
elif test "$Py_DEBUG" = 'true'; then
  assertions='true'
  AC_MSG_RESULT(implied by --with-pydebug)
else
  AC_MSG_RESULT(no)
fi

# Enable optimization flags
AC_SUBST(DEF_MAKE_ALL_RULE)
AC_SUBST(DEF_MAKE_RULE)
Py_OPT='false'
AC_MSG_CHECKING(for --enable-optimizations)
AC_ARG_ENABLE(optimizations, AS_HELP_STRING(
                [--enable-optimizations],
                [enable expensive, stable optimizations (PGO, etc.) (default is no)]),
[
if test "$enableval" != no
then
  Py_OPT='true'
  AC_MSG_RESULT(yes);
else
  Py_OPT='false'
  AC_MSG_RESULT(no);
fi],
[AC_MSG_RESULT(no)])
if test "$Py_OPT" = 'true' ; then
  # Intentionally not forcing Py_LTO='true' here.  Too many toolchains do not
  # compile working code using it and both test_distutils and test_gdb are
  # broken when you do manage to get a toolchain that works with it.  People
  # who want LTO need to use --with-lto themselves.
  DEF_MAKE_ALL_RULE="profile-opt"
  REQUIRE_PGO="yes"
  DEF_MAKE_RULE="build_all"
  case $CC in
    *gcc*)
      AX_CHECK_COMPILE_FLAG([-fno-semantic-interposition],[
      CFLAGS_NODIST="$CFLAGS_NODIST -fno-semantic-interposition"
      LDFLAGS_NODIST="$LDFLAGS_NODIST -fno-semantic-interposition"
      ])
      ;;
  esac


else
  DEF_MAKE_ALL_RULE="build_all"
  REQUIRE_PGO="no"
  DEF_MAKE_RULE="all"
fi

AC_ARG_VAR(PROFILE_TASK, Python args for PGO generation task)
AC_MSG_CHECKING(PROFILE_TASK)
if test -z "$PROFILE_TASK"
then
	PROFILE_TASK='-m test --pgo --timeout=$(TESTTIMEOUT)'
fi
AC_MSG_RESULT($PROFILE_TASK)

# Make llvm-relatec checks work on systems where llvm tools are not installed with their
# normal names in the default $PATH (ie: Ubuntu).  They exist under the
# non-suffixed name in their versioned llvm directory.

llvm_bin_dir=''
llvm_path="${PATH}"
if test "${CC}" = "clang"
then
  clang_bin=`which clang`
  # Some systems install clang elsewhere as a symlink to the real path
  # which is where the related llvm tools are located.
  if test -L "${clang_bin}"
  then
    clang_dir=`dirname "${clang_bin}"`
    clang_bin=`readlink "${clang_bin}"`
    llvm_bin_dir="${clang_dir}/"`dirname "${clang_bin}"`
    llvm_path="${llvm_path}${PATH_SEPARATOR}${llvm_bin_dir}"
  fi
fi

# Enable LTO flags
AC_MSG_CHECKING(for --with-lto)
AC_ARG_WITH(lto, AS_HELP_STRING([--with-lto=@<:@full|thin|no|yes@:>@], [enable Link-Time-Optimization in any build (default is no)]),
[
case "$withval" in
    full)
        Py_LTO='true'
        Py_LTO_POLICY='full'
        AC_MSG_RESULT(yes)
        ;;
    thin)
        Py_LTO='true'
        Py_LTO_POLICY='thin'
        AC_MSG_RESULT(yes)
        ;;
    yes)
        Py_LTO='true'
        Py_LTO_POLICY='default'
        AC_MSG_RESULT(yes)
        ;;
    no)
        Py_LTO='false'
        AC_MSG_RESULT(no)
        ;;
    *)
        Py_LTO='false'
        AC_MSG_ERROR([unknown lto option: '$withval'])
        ;;
esac
],
[AC_MSG_RESULT(no)])
if test "$Py_LTO" = 'true' ; then
  case $CC in
    *clang*)
      AC_SUBST(LLVM_AR)
      AC_PATH_TOOL(LLVM_AR, llvm-ar, '', ${llvm_path})
      AC_SUBST(LLVM_AR_FOUND)
      if test -n "${LLVM_AR}" -a -x "${LLVM_AR}"
      then
        LLVM_AR_FOUND="found"
      else
        LLVM_AR_FOUND="not-found"
      fi
      if test "$ac_sys_system" = "Darwin" -a "${LLVM_AR_FOUND}" = "not-found"
      then
        # The Apple-supplied ar in Xcode or the Command Line Tools is apparently sufficient
        found_llvm_ar=`/usr/bin/xcrun -find ar 2>/dev/null`
        if test -n "${found_llvm_ar}"
        then
          LLVM_AR='/usr/bin/xcrun ar'
          LLVM_AR_FOUND=found
          AC_MSG_NOTICE([llvm-ar found via xcrun: ${LLVM_AR}])
        fi
      fi
      if test $LLVM_AR_FOUND = not-found
      then
        LLVM_PROFR_ERR=yes
        AC_MSG_ERROR([llvm-ar is required for a --with-lto build with clang but could not be found.])
      else
        LLVM_AR_ERR=no
      fi
      AR="${LLVM_AR}"
      case $ac_sys_system in
        Darwin*)
          # Any changes made here should be reflected in the GCC+Darwin case below
          if test $Py_LTO_POLICY = default
          then
            LTOFLAGS="-flto -Wl,-export_dynamic"
            LTOCFLAGS="-flto"
          else
            LTOFLAGS="-flto=${Py_LTO_POLICY} -Wl,-export_dynamic"
            LTOCFLAGS="-flto=${Py_LTO_POLICY}"
          fi
          ;;
        *)
          if test $Py_LTO_POLICY = default
          then
            LTOFLAGS="-flto"
          else
            LTOFLAGS="-flto=${Py_LTO_POLICY}"
          fi
          ;;
      esac
      ;;
    *gcc*)
      if test $Py_LTO_POLICY = thin
      then
        AC_MSG_ERROR([thin lto is not supported under gcc compiler.])
      fi
      case $ac_sys_system in
        Darwin*)
          LTOFLAGS="-flto -Wl,-export_dynamic"
          LTOCFLAGS="-flto"
          ;;
        *)
          LTOFLAGS="-flto -fuse-linker-plugin -ffat-lto-objects -flto-partition=none"
          ;;
      esac
      ;;
  esac

  if test "$ac_cv_prog_cc_g" = "yes"
  then
      # bpo-30345: Add -g to LDFLAGS when compiling with LTO
      # to get debug symbols.
      LTOFLAGS="$LTOFLAGS -g"
  fi

  CFLAGS_NODIST="$CFLAGS_NODIST ${LTOCFLAGS-$LTOFLAGS}"
  LDFLAGS_NODIST="$LDFLAGS_NODIST $LTOFLAGS"
fi

# Enable PGO flags.
AC_SUBST(PGO_PROF_GEN_FLAG)
AC_SUBST(PGO_PROF_USE_FLAG)
AC_SUBST(LLVM_PROF_MERGER)
AC_SUBST(LLVM_PROF_FILE)
AC_SUBST(LLVM_PROF_ERR)
AC_SUBST(LLVM_PROFDATA)
AC_PATH_TOOL(LLVM_PROFDATA, llvm-profdata, '', ${llvm_path})
AC_SUBST(LLVM_PROF_FOUND)
if test -n "${LLVM_PROFDATA}" -a -x "${LLVM_PROFDATA}"
then
  LLVM_PROF_FOUND="found"
else
  LLVM_PROF_FOUND="not-found"
fi
if test "$ac_sys_system" = "Darwin" -a "${LLVM_PROF_FOUND}" = "not-found"
then
  found_llvm_profdata=`/usr/bin/xcrun -find llvm-profdata 2>/dev/null`
  if test -n "${found_llvm_profdata}"
  then
    # llvm-profdata isn't directly in $PATH in some cases.
    # https://apple.stackexchange.com/questions/197053/
    LLVM_PROFDATA='/usr/bin/xcrun llvm-profdata'
    LLVM_PROF_FOUND=found
    AC_MSG_NOTICE([llvm-profdata found via xcrun: ${LLVM_PROFDATA}])
  fi
fi
LLVM_PROF_ERR=no
case $CC in
  *clang*)
    # Any changes made here should be reflected in the GCC+Darwin case below
    PGO_PROF_GEN_FLAG="-fprofile-instr-generate"
    PGO_PROF_USE_FLAG="-fprofile-instr-use=code.profclangd"
    LLVM_PROF_MERGER="${LLVM_PROFDATA} merge -output=code.profclangd *.profclangr"
    LLVM_PROF_FILE="LLVM_PROFILE_FILE=\"code-%p.profclangr\""
    if test $LLVM_PROF_FOUND = not-found
    then
      LLVM_PROF_ERR=yes
      if test "${REQUIRE_PGO}" = "yes"
      then
        AC_MSG_ERROR([llvm-profdata is required for a --enable-optimizations build but could not be found.])
      fi
    fi
    ;;
  *gcc*)
    case $ac_sys_system in
      Darwin*)
        PGO_PROF_GEN_FLAG="-fprofile-instr-generate"
        PGO_PROF_USE_FLAG="-fprofile-instr-use=code.profclangd"
        LLVM_PROF_MERGER="${LLVM_PROFDATA} merge -output=code.profclangd *.profclangr"
        LLVM_PROF_FILE="LLVM_PROFILE_FILE=\"code-%p.profclangr\""
        if test "${LLVM_PROF_FOUND}" = "not-found"
        then
          LLVM_PROF_ERR=yes
          if test "${REQUIRE_PGO}" = "yes"
	  then
	    AC_MSG_ERROR([llvm-profdata is required for a --enable-optimizations build but could not be found.])
	  fi
        fi
        ;;
      *)
        PGO_PROF_GEN_FLAG="-fprofile-generate"
        PGO_PROF_USE_FLAG="-fprofile-use -fprofile-correction"
        LLVM_PROF_MERGER="true"
        LLVM_PROF_FILE=""
        ;;
    esac
    ;;
  *icc*)
    PGO_PROF_GEN_FLAG="-prof-gen"
    PGO_PROF_USE_FLAG="-prof-use"
    LLVM_PROF_MERGER="true"
    LLVM_PROF_FILE=""
    ;;
esac

# XXX Shouldn't the code above that fiddles with BASECFLAGS and OPT be
# merged with this chunk of code?

# Optimizer/debugger flags
# ------------------------
# (The following bit of code is complicated enough - please keep things
# indented properly.  Just pretend you're editing Python code. ;-)

# There are two parallel sets of case statements below, one that checks to
# see if OPT was set and one that does BASECFLAGS setting based upon
# compiler and platform.  BASECFLAGS tweaks need to be made even if the
# user set OPT.

case $CC in
    *clang*)
        cc_is_clang=1
        ;;
    *)
        if $CC --version 2>&1 | grep -q clang
        then
            cc_is_clang=1
        else
            cc_is_clang=
        fi
esac

# tweak OPT based on compiler and platform, only if the user didn't set
# it on the command line
AC_SUBST(OPT)
AC_SUBST(CFLAGS_ALIASING)
if test "${OPT-unset}" = "unset"
then
    case $GCC in
    yes)
        # For gcc 4.x we need to use -fwrapv so lets check if its supported
        if "$CC" -v --help 2>/dev/null |grep -- -fwrapv > /dev/null; then
           WRAP="-fwrapv"
        fi

        if test -n "${cc_is_clang}"
        then
            # Clang also needs -fwrapv
            WRAP="-fwrapv"
            # bpo-30104: disable strict aliasing to compile correctly dtoa.c,
            # see Makefile.pre.in for more information
            CFLAGS_ALIASING="-fno-strict-aliasing"
        fi

	case $ac_cv_prog_cc_g in
	yes)
	    if test "$Py_DEBUG" = 'true' ; then
		# Optimization messes up debuggers, so turn it off for
		# debug builds.
                if "$CC" -v --help 2>/dev/null |grep -- -Og > /dev/null; then
                    OPT="-g -Og -Wall"
                else
                    OPT="-g -O0 -Wall"
                fi
	    else
		OPT="-g $WRAP -O3 -Wall"
	    fi
	    ;;
	*)
	    OPT="-O3 -Wall"
	    ;;
	esac

	case $ac_sys_system in
	    SCO_SV*) OPT="$OPT -m486 -DSCO5"
	    ;;
        esac
	;;

    *)
	OPT="-O"
	;;
    esac
fi

AC_SUBST(BASECFLAGS)
AC_SUBST(CFLAGS_NODIST)
AC_SUBST(LDFLAGS_NODIST)

# The -arch flags for universal builds on macOS
UNIVERSAL_ARCH_FLAGS=
AC_SUBST(UNIVERSAL_ARCH_FLAGS)

dnl PY_CHECK_CC_WARNING(ENABLE, WARNING, [MSG])
AC_DEFUN([PY_CHECK_CC_WARNING], [
  AS_VAR_PUSHDEF([py_var], [ac_cv_$1_]m4_normalize($2)[_warning])
  AC_CACHE_CHECK(m4_ifblank([$3], [if we can $1 $CC $2 warning], [$3]), [py_var], [
    AS_VAR_COPY([py_cflags], [CFLAGS])
    AS_VAR_APPEND([CFLAGS], ["-W$2 -Werror"])
    AC_COMPILE_IFELSE([AC_LANG_PROGRAM([[]], [[]])],
                      [AS_VAR_SET([py_var], [yes])],
                      [AS_VAR_SET([py_var], [no])])
    AS_VAR_COPY([CFLAGS], [py_cflags])
  ])
  AS_VAR_POPDEF([py_var])
])

# tweak BASECFLAGS based on compiler and platform
case $GCC in
yes)
    CFLAGS_NODIST="$CFLAGS_NODIST -std=c99"

    PY_CHECK_CC_WARNING([enable], [extra], [if we can add -Wextra])
    AS_VAR_IF([ac_cv_enable_extra_warning], [yes],
              [CFLAGS_NODIST="$CFLAGS_NODIST -Wextra"])

    # Python doesn't violate C99 aliasing rules, but older versions of
    # GCC produce warnings for legal Python code.  Enable
    # -fno-strict-aliasing on versions of GCC that support but produce
    # warnings.  See Issue3326
     ac_save_cc="$CC"
     CC="$CC -fno-strict-aliasing"
     save_CFLAGS="$CFLAGS"
     AC_CACHE_CHECK([whether $CC accepts and needs -fno-strict-aliasing],
                    [ac_cv_no_strict_aliasing],
       AC_COMPILE_IFELSE(
         [
	   AC_LANG_PROGRAM([[]], [[]])
	 ],[
	   CC="$ac_save_cc -fstrict-aliasing"
           CFLAGS="$CFLAGS -Werror -Wstrict-aliasing"
           AC_COMPILE_IFELSE(
	     [
	       AC_LANG_PROGRAM([[void f(int **x) {}]],
	         [[double *x; f((int **) &x);]])
	     ],[
	       ac_cv_no_strict_aliasing=no
	     ],[
               ac_cv_no_strict_aliasing=yes
	     ])
	 ],[
	   ac_cv_no_strict_aliasing=no
	 ]))
     CFLAGS="$save_CFLAGS"
     CC="$ac_save_cc"
    AS_VAR_IF([ac_cv_no_strict_aliasing], [yes],
              [BASECFLAGS="$BASECFLAGS -fno-strict-aliasing"])

    # ICC doesn't recognize the option, but only emits a warning
    ## XXX does it emit an unused result warning and can it be disabled?
    AS_CASE([$CC],
            [*icc*], [ac_cv_disable_unused_result_warning=no]
            [PY_CHECK_CC_WARNING([disable], [unused-result])])
    AS_VAR_IF([ac_cv_disable_unused_result_warning], [yes],
              [BASECFLAGS="$BASECFLAGS -Wno-unused-result"
               CFLAGS_NODIST="$CFLAGS_NODIST -Wno-unused-result"])

    PY_CHECK_CC_WARNING([disable], [unused-parameter])
    AS_VAR_IF([ac_cv_disable_unused_parameter_warning], [yes],
              [CFLAGS_NODIST="$CFLAGS_NODIST -Wno-unused-parameter"])

    PY_CHECK_CC_WARNING([disable], [missing-field-initializers])
    AS_VAR_IF([ac_cv_disable_missing_field_initializers_warning], [yes],
              [CFLAGS_NODIST="$CFLAGS_NODIST -Wno-missing-field-initializers"])

    PY_CHECK_CC_WARNING([enable], [sign-compare])
    AS_VAR_IF([ac_cv_enable_sign_compare_warning], [yes],
              [BASECFLAGS="$BASECFLAGS -Wsign-compare"])

    PY_CHECK_CC_WARNING([enable], [unreachable-code])
    # Don't enable unreachable code warning in debug mode, since it usually
    # results in non-standard code paths.
    # Issue #24324: Unfortunately, the unreachable code warning does not work
    # correctly on gcc and has been silently removed from the compiler.
    # It is supported on clang but on OS X systems gcc may be an alias
    # for clang.  Try to determine if the compiler is not really gcc and,
    # if so, only then enable the warning.
    if test $ac_cv_enable_unreachable_code_warning = yes && \
        test "$Py_DEBUG" != "true" && \
        test -z "`$CC --version 2>/dev/null | grep 'Free Software Foundation'`"
    then
      BASECFLAGS="$BASECFLAGS -Wunreachable-code"
    else
      ac_cv_enable_unreachable_code_warning=no
    fi

    PY_CHECK_CC_WARNING([enable], [strict-prototypes])
    AS_VAR_IF([ac_cv_enable_strict_prototypes_warning], [yes],
              [CFLAGS_NODIST="$CFLAGS_NODIST -Wstrict-prototypes"])

     ac_save_cc="$CC"
     CC="$CC -Werror=implicit-function-declaration"
     AC_CACHE_CHECK([if we can make implicit function declaration an error in $CC],
                    [ac_cv_enable_implicit_function_declaration_error],
       AC_COMPILE_IFELSE(
         [
	   AC_LANG_PROGRAM([[]], [[]])
	 ],[
           ac_cv_enable_implicit_function_declaration_error=yes
	 ],[
           ac_cv_enable_implicit_function_declaration_error=no
	 ]))
     CC="$ac_save_cc"

    AS_VAR_IF([ac_cv_enable_implicit_function_declaration_error], [yes],
              [CFLAGS_NODIST="$CFLAGS_NODIST -Werror=implicit-function-declaration"])

     ac_save_cc="$CC"
     CC="$CC -fvisibility=hidden"
     AC_CACHE_CHECK([if we can use visibility in $CC], [ac_cv_enable_visibility],
       AC_COMPILE_IFELSE(
         [
	   AC_LANG_PROGRAM([[]], [[]])
	 ],[
           ac_cv_enable_visibility=yes
	 ],[
           ac_cv_enable_visibility=no
	 ]))
     CC="$ac_save_cc"

    AS_VAR_IF([ac_cv_enable_visibility], [yes],
              [CFLAGS_NODIST="$CFLAGS_NODIST -fvisibility=hidden"])

    # if using gcc on alpha, use -mieee to get (near) full IEEE 754
    # support.  Without this, treatment of subnormals doesn't follow
    # the standard.
    case $host in
         alpha*)
                BASECFLAGS="$BASECFLAGS -mieee"
                ;;
    esac

    case $ac_sys_system in
	SCO_SV*)
	    BASECFLAGS="$BASECFLAGS -m486 -DSCO5"
	    ;;

    Darwin*)
        # -Wno-long-double, -no-cpp-precomp, and -mno-fused-madd
        # used to be here, but non-Apple gcc doesn't accept them.
        if test "${CC}" = gcc
        then
            AC_MSG_CHECKING(which compiler should be used)
            case "${UNIVERSALSDK}" in
            */MacOSX10.4u.sdk)
                # Build using 10.4 SDK, force usage of gcc when the
                # compiler is gcc, otherwise the user will get very
                # confusing error messages when building on OSX 10.6
                CC=gcc-4.0
                CPP=cpp-4.0
                ;;
            esac
            AC_MSG_RESULT($CC)
        fi

        LIPO_INTEL64_FLAGS=""
        if test "${enable_universalsdk}"
        then
            case "$UNIVERSAL_ARCHS" in
            32-bit)
               UNIVERSAL_ARCH_FLAGS="-arch ppc -arch i386"
               LIPO_32BIT_FLAGS=""
               ARCH_RUN_32BIT=""
               ;;
            64-bit)
               UNIVERSAL_ARCH_FLAGS="-arch ppc64 -arch x86_64"
               LIPO_32BIT_FLAGS=""
               ARCH_RUN_32BIT="true"
               ;;
            all)
               UNIVERSAL_ARCH_FLAGS="-arch i386 -arch ppc -arch ppc64 -arch x86_64"
               LIPO_32BIT_FLAGS="-extract ppc7400 -extract i386"
               ARCH_RUN_32BIT="/usr/bin/arch -i386 -ppc"
               ;;
            universal2)
               UNIVERSAL_ARCH_FLAGS="-arch arm64 -arch x86_64"
               LIPO_32BIT_FLAGS=""
               LIPO_INTEL64_FLAGS="-extract x86_64"
               ARCH_RUN_32BIT="true"
               ;;
            intel)
               UNIVERSAL_ARCH_FLAGS="-arch i386 -arch x86_64"
               LIPO_32BIT_FLAGS="-extract i386"
               ARCH_RUN_32BIT="/usr/bin/arch -i386"
               ;;
            intel-32)
               UNIVERSAL_ARCH_FLAGS="-arch i386"
               LIPO_32BIT_FLAGS=""
               ARCH_RUN_32BIT=""
               ;;
            intel-64)
               UNIVERSAL_ARCH_FLAGS="-arch x86_64"
               LIPO_32BIT_FLAGS=""
               ARCH_RUN_32BIT="true"
               ;;
            3-way)
               UNIVERSAL_ARCH_FLAGS="-arch i386 -arch ppc -arch x86_64"
               LIPO_32BIT_FLAGS="-extract ppc7400 -extract i386"
               ARCH_RUN_32BIT="/usr/bin/arch -i386 -ppc"
               ;;
            *)
               AC_MSG_ERROR([proper usage is --with-universal-arch=universal2|32-bit|64-bit|all|intel|3-way])
               ;;
            esac

            if test "${UNIVERSALSDK}" != "/"
            then
                CFLAGS="${UNIVERSAL_ARCH_FLAGS} -isysroot ${UNIVERSALSDK} ${CFLAGS}"
                LDFLAGS="${UNIVERSAL_ARCH_FLAGS} -isysroot ${UNIVERSALSDK} ${LDFLAGS}"
                CPPFLAGS="-isysroot ${UNIVERSALSDK} ${CPPFLAGS}"
            else
                CFLAGS="${UNIVERSAL_ARCH_FLAGS} ${CFLAGS}"
                LDFLAGS="${UNIVERSAL_ARCH_FLAGS} ${LDFLAGS}"
            fi
        fi

        # Calculate an appropriate deployment target for this build:
        # The deployment target value is used explicitly to enable certain
        # features are enabled (such as builtin libedit support for readline)
        # through the use of Apple's Availability Macros and is used as a
        # component of the string returned by distutils.get_platform().
        #
        # Use the value from:
        # 1. the MACOSX_DEPLOYMENT_TARGET environment variable if specified
        # 2. the operating system version of the build machine if >= 10.6
        # 3. If running on OS X 10.3 through 10.5, use the legacy tests
        #       below to pick either 10.3, 10.4, or 10.5 as the target.
        # 4. If we are running on OS X 10.2 or earlier, good luck!

        AC_MSG_CHECKING(which MACOSX_DEPLOYMENT_TARGET to use)
        cur_target_major=`sw_vers -productVersion | \
                sed 's/\([[0-9]]*\)\.\([[0-9]]*\).*/\1/'`
        cur_target_minor=`sw_vers -productVersion | \
                sed 's/\([[0-9]]*\)\.\([[0-9]]*\).*/\2/'`
        cur_target="${cur_target_major}.${cur_target_minor}"
        if test ${cur_target_major} -eq 10 && \
           test ${cur_target_minor} -ge 3 && \
           test ${cur_target_minor} -le 5
        then
            # OS X 10.3 through 10.5
            cur_target=10.3
            if test ${enable_universalsdk}
            then
                case "$UNIVERSAL_ARCHS" in
                all|3-way|intel|64-bit)
                    # These configurations were first supported in 10.5
                    cur_target='10.5'
                    ;;
                esac
            else
                if test `/usr/bin/arch` = "i386"
                then
                    # 10.4 was the first release to support Intel archs
                    cur_target="10.4"
                fi
            fi
        fi
        CONFIGURE_MACOSX_DEPLOYMENT_TARGET=${MACOSX_DEPLOYMENT_TARGET-${cur_target}}

        # Make sure that MACOSX_DEPLOYMENT_TARGET is set in the
        # environment with a value that is the same as what we'll use
        # in the Makefile to ensure that we'll get the same compiler
        # environment during configure and build time.
        MACOSX_DEPLOYMENT_TARGET="$CONFIGURE_MACOSX_DEPLOYMENT_TARGET"
        export MACOSX_DEPLOYMENT_TARGET
        EXPORT_MACOSX_DEPLOYMENT_TARGET=''
        AC_MSG_RESULT($MACOSX_DEPLOYMENT_TARGET)

        AC_MSG_CHECKING(if specified universal architectures work)
        AC_LINK_IFELSE([AC_LANG_PROGRAM([[#include <stdio.h>]], [[printf("%d", 42);]])],
            [AC_MSG_RESULT(yes)],
            [AC_MSG_RESULT(no)
             AC_MSG_ERROR(check config.log and use the '--with-universal-archs' option)
        ])

        # end of Darwin* tests
        ;;
    esac
    ;;

*)
    case $ac_sys_system in
    OpenUNIX*|UnixWare*)
	BASECFLAGS="$BASECFLAGS -K pentium,host,inline,loop_unroll,alloca "
	;;
    SCO_SV*)
	BASECFLAGS="$BASECFLAGS -belf -Ki486 -DSCO5"
	;;
    esac
    ;;
esac

case "$CC" in
*icc*)
    # ICC needs -fp-model strict or floats behave badly
    CFLAGS_NODIST="$CFLAGS_NODIST -fp-model strict"
    ;;
*xlc*)
    CFLAGS_NODIST="$CFLAGS_NODIST -qalias=noansi -qmaxmem=-1"
    ;;
esac

if test "$assertions" = 'true'; then
  :
else
  OPT="-DNDEBUG $OPT"
fi

if test "$ac_arch_flags"
then
	BASECFLAGS="$BASECFLAGS $ac_arch_flags"
fi

# On some compilers, pthreads are available without further options
# (e.g. MacOS X). On some of these systems, the compiler will not
# complain if unaccepted options are passed (e.g. gcc on Mac OS X).
# So we have to see first whether pthreads are available without
# options before we can check whether -Kpthread improves anything.
AC_CACHE_CHECK([whether pthreads are available without options],
               [ac_cv_pthread_is_default],
[AC_RUN_IFELSE([AC_LANG_SOURCE([[
#include <stdio.h>
#include <pthread.h>

void* routine(void* p){return NULL;}

int main(){
  pthread_t p;
  if(pthread_create(&p,NULL,routine,NULL)!=0)
    return 1;
  (void)pthread_detach(p);
  return 0;
}
]])],[
  ac_cv_pthread_is_default=yes
  ac_cv_kthread=no
  ac_cv_pthread=no
],[ac_cv_pthread_is_default=no],[ac_cv_pthread_is_default=no])
])


if test $ac_cv_pthread_is_default = yes
then
  ac_cv_kpthread=no
else
# -Kpthread, if available, provides the right #defines
# and linker options to make pthread_create available
# Some compilers won't report that they do not support -Kpthread,
# so we need to run a program to see whether it really made the
# function available.
AC_CACHE_CHECK([whether $CC accepts -Kpthread], [ac_cv_kpthread],
[ac_save_cc="$CC"
CC="$CC -Kpthread"
AC_RUN_IFELSE([AC_LANG_SOURCE([[
#include <stdio.h>
#include <pthread.h>

void* routine(void* p){return NULL;}

int main(){
  pthread_t p;
  if(pthread_create(&p,NULL,routine,NULL)!=0)
    return 1;
  (void)pthread_detach(p);
  return 0;
}
]])],[ac_cv_kpthread=yes],[ac_cv_kpthread=no],[ac_cv_kpthread=no])
CC="$ac_save_cc"])
fi

if test $ac_cv_kpthread = no -a $ac_cv_pthread_is_default = no
then
# -Kthread, if available, provides the right #defines
# and linker options to make pthread_create available
# Some compilers won't report that they do not support -Kthread,
# so we need to run a program to see whether it really made the
# function available.
AC_CACHE_CHECK([whether $CC accepts -Kthread], [ac_cv_kthread],
[ac_save_cc="$CC"
CC="$CC -Kthread"
AC_RUN_IFELSE([AC_LANG_SOURCE([[
#include <stdio.h>
#include <pthread.h>

void* routine(void* p){return NULL;}

int main(){
  pthread_t p;
  if(pthread_create(&p,NULL,routine,NULL)!=0)
    return 1;
  (void)pthread_detach(p);
  return 0;
}
]])],[ac_cv_kthread=yes],[ac_cv_kthread=no],[ac_cv_kthread=no])
CC="$ac_save_cc"])
fi

if test $ac_cv_kthread = no -a $ac_cv_pthread_is_default = no
then
# -pthread, if available, provides the right #defines
# and linker options to make pthread_create available
# Some compilers won't report that they do not support -pthread,
# so we need to run a program to see whether it really made the
# function available.
AC_CACHE_CHECK([whether $CC accepts -pthread], [ac_cv_pthread],
[ac_save_cc="$CC"
CC="$CC -pthread"
AC_RUN_IFELSE([AC_LANG_SOURCE([[
#include <stdio.h>
#include <pthread.h>

void* routine(void* p){return NULL;}

int main(){
  pthread_t p;
  if(pthread_create(&p,NULL,routine,NULL)!=0)
    return 1;
  (void)pthread_detach(p);
  return 0;
}
]])],[ac_cv_pthread=yes],[ac_cv_pthread=no],[ac_cv_pthread=no])
CC="$ac_save_cc"])
fi

# If we have set a CC compiler flag for thread support then
# check if it works for CXX, too.
ac_cv_cxx_thread=no
if test ! -z "$CXX"
then
AC_MSG_CHECKING(whether $CXX also accepts flags for thread support)
ac_save_cxx="$CXX"

if test "$ac_cv_kpthread" = "yes"
then
  CXX="$CXX -Kpthread"
  ac_cv_cxx_thread=yes
elif test "$ac_cv_kthread" = "yes"
then
  CXX="$CXX -Kthread"
  ac_cv_cxx_thread=yes
elif test "$ac_cv_pthread" = "yes"
then
  CXX="$CXX -pthread"
  ac_cv_cxx_thread=yes
fi

if test $ac_cv_cxx_thread = yes
then
  echo 'void foo();int main(){foo();}void foo(){}' > conftest.$ac_ext
  $CXX -c conftest.$ac_ext 2>&5
  if $CXX -o conftest$ac_exeext conftest.$ac_objext 2>&5 \
     && test -s conftest$ac_exeext && ./conftest$ac_exeext
  then
    ac_cv_cxx_thread=yes
  else
    ac_cv_cxx_thread=no
  fi
  rm -fr conftest*
fi
AC_MSG_RESULT($ac_cv_cxx_thread)
fi
CXX="$ac_save_cxx"

dnl # check for ANSI or K&R ("traditional") preprocessor
dnl AC_MSG_CHECKING(for C preprocessor type)
dnl AC_COMPILE_IFELSE([AC_LANG_PROGRAM([[
dnl #define spam(name, doc) {#name, &name, #name "() -- " doc}
dnl int foo;
dnl struct {char *name; int *addr; char *doc;} desc = spam(foo, "something");
dnl ]], [[;]])],[cpp_type=ansi],[AC_DEFINE(HAVE_OLD_CPP) cpp_type=traditional])
dnl AC_MSG_RESULT($cpp_type)

dnl autoconf 2.71 deprecates STDC_HEADERS, keep for backwards compatibility
dnl assume C99 compilers provide ANSI C headers
AC_DEFINE(STDC_HEADERS, 1, [Define to 1 if you have the ANSI C header files.])

# checks for header files
AC_CHECK_HEADERS(asm/types.h crypt.h conio.h direct.h dlfcn.h errno.h \
fcntl.h grp.h \
ieeefp.h io.h langinfo.h libintl.h process.h pthread.h \
sched.h shadow.h signal.h stropts.h termios.h \
utime.h \
poll.h sys/devpoll.h sys/epoll.h sys/poll.h \
sys/audioio.h sys/xattr.h sys/bsdtty.h sys/event.h sys/file.h sys/ioctl.h \
sys/kern_control.h sys/loadavg.h sys/lock.h sys/mkdev.h sys/modem.h \
sys/param.h sys/random.h sys/select.h sys/sendfile.h sys/socket.h sys/statvfs.h \
sys/stat.h sys/syscall.h sys/sys_domain.h sys/termio.h sys/time.h \
sys/times.h sys/types.h sys/uio.h sys/un.h sys/utsname.h sys/wait.h pty.h \
libutil.h sys/resource.h netpacket/packet.h sysexits.h bluetooth.h \
linux/tipc.h linux/random.h spawn.h util.h alloca.h endian.h \
sys/endian.h sys/sysmacros.h linux/memfd.h linux/wait.h sys/memfd.h \
sys/mman.h sys/eventfd.h linux/soundcard.h sys/soundcard.h)
AC_HEADER_DIRENT
AC_HEADER_MAJOR

# bluetooth/bluetooth.h has been known to not compile with -std=c99.
# http://permalink.gmane.org/gmane.linux.bluez.kernel/22294
SAVE_CFLAGS=$CFLAGS
CFLAGS="-std=c99 $CFLAGS"
AC_CHECK_HEADERS(bluetooth/bluetooth.h)
CFLAGS=$SAVE_CFLAGS

# On Darwin (OS X) net/if.h requires sys/socket.h to be imported first.
AC_CHECK_HEADERS([net/if.h], [], [],
[#include <stdio.h>
#include <stdlib.h>
#include <stddef.h>
#ifdef HAVE_SYS_SOCKET_H
# include <sys/socket.h>
#endif
])

# On Linux, netlink.h requires asm/types.h
AC_CHECK_HEADERS(linux/netlink.h,,,[
#ifdef HAVE_ASM_TYPES_H
#include <asm/types.h>
#endif
#ifdef HAVE_SYS_SOCKET_H
#include <sys/socket.h>
#endif
])

# On Linux, qrtr.h requires asm/types.h
AC_CHECK_HEADERS(linux/qrtr.h,,,[
#ifdef HAVE_ASM_TYPES_H
#include <asm/types.h>
#endif
#ifdef HAVE_SYS_SOCKET_H
#include <sys/socket.h>
#endif
])

AC_CHECK_HEADERS(linux/vm_sockets.h,,,[
#ifdef HAVE_SYS_SOCKET_H
#include <sys/socket.h>
#endif
])

# On Linux, can.h, can/bcm.h, can/j1939.h, can/raw.h require sys/socket.h
AC_CHECK_HEADERS(linux/can.h linux/can/bcm.h linux/can/j1939.h linux/can/raw.h,,,[
#ifdef HAVE_SYS_SOCKET_H
#include <sys/socket.h>
#endif
])

# checks for typedefs
AC_CACHE_CHECK([for clock_t in time.h], [ac_cv_clock_t_time_h], [
  AC_EGREP_HEADER([clock_t], [time.h], [ac_cv_clock_t_time_h=yes], [ac_cv_clock_t_time_h=no])
])
dnl checks for "no"
AS_VAR_IF([ac_cv_clock_t_time_h], [no], [
  AC_DEFINE(clock_t, long, [Define to 'long' if <time.h> doesn't define.])
])

AC_CACHE_CHECK([for makedev], [ac_cv_func_makedev], [
AC_LINK_IFELSE([AC_LANG_PROGRAM([[
#if defined(MAJOR_IN_MKDEV)
#include <sys/mkdev.h>
#elif defined(MAJOR_IN_SYSMACROS)
#include <sys/sysmacros.h>
#else
#include <sys/types.h>
#endif
]], [[
  makedev(0, 0) ]])
],[ac_cv_func_makedev=yes],[ac_cv_func_makedev=no])
])

AS_VAR_IF([ac_cv_func_makedev], [yes], [
    AC_DEFINE(HAVE_MAKEDEV, 1, [Define this if you have the makedev macro.])
])

# byte swapping
AC_CACHE_CHECK([for le64toh], [ac_cv_func_le64toh], [
AC_LINK_IFELSE([AC_LANG_PROGRAM([[
#ifdef HAVE_ENDIAN_H
#include <endian.h>
#elif defined(HAVE_SYS_ENDIAN_H)
#include <sys/endian.h>
#endif
]], [[
   le64toh(1) ]])
],[ac_cv_func_le64toh=yes],[ac_cv_func_le64toh=no])
])

AS_VAR_IF([ac_cv_func_le64toh], [yes], [
    AC_DEFINE(HAVE_HTOLE64, 1, [Define this if you have le64toh()])
])

use_lfs=yes
# Don't use largefile support for GNU/Hurd
case $ac_sys_system in GNU*)
  use_lfs=no
esac

if test "$use_lfs" = "yes"; then
# Two defines needed to enable largefile support on various platforms
# These may affect some typedefs
case $ac_sys_system/$ac_sys_release in
AIX*)
    AC_DEFINE(_LARGE_FILES, 1,
    [This must be defined on AIX systems to enable large file support.])
    ;;
esac
AC_DEFINE(_LARGEFILE_SOURCE, 1,
[This must be defined on some systems to enable large file support.])
AC_DEFINE(_FILE_OFFSET_BITS, 64,
[This must be set to 64 on some systems to enable large file support.])
fi

# Add some code to confdefs.h so that the test for off_t works on SCO
cat >> confdefs.h <<\EOF
#if defined(SCO_DS)
#undef _OFF_T
#endif
EOF

# Type availability checks
AC_TYPE_MODE_T
AC_TYPE_OFF_T
AC_TYPE_PID_T
AC_DEFINE_UNQUOTED([RETSIGTYPE],[void],[assume C89 semantics that RETSIGTYPE is always void])
AC_TYPE_SIZE_T
AC_TYPE_UID_T

AC_CHECK_TYPE(ssize_t,
  AC_DEFINE(HAVE_SSIZE_T, 1, [Define if your compiler provides ssize_t]),,)
AC_CHECK_TYPE(__uint128_t,
  AC_DEFINE(HAVE_GCC_UINT128_T, 1, [Define if your compiler provides __uint128_t]),,)

# Sizes and alignments of various common basic types
# ANSI C requires sizeof(char) == 1, so no need to check it
AC_CHECK_SIZEOF(int, 4)
AC_CHECK_SIZEOF(long, 4)
AC_CHECK_ALIGNOF(long)
AC_CHECK_SIZEOF(long long, 8)
AC_CHECK_SIZEOF(void *, 4)
AC_CHECK_SIZEOF(short, 2)
AC_CHECK_SIZEOF(float, 4)
AC_CHECK_SIZEOF(double, 8)
AC_CHECK_SIZEOF(fpos_t, 4)
AC_CHECK_SIZEOF(size_t, 4)
AC_CHECK_ALIGNOF(size_t)
AC_CHECK_SIZEOF(pid_t, 4)
AC_CHECK_SIZEOF(uintptr_t)

AC_TYPE_LONG_DOUBLE
AC_CHECK_SIZEOF(long double, 16)

AC_CHECK_SIZEOF(_Bool, 1)

AC_CHECK_SIZEOF(off_t, [], [
#ifdef HAVE_SYS_TYPES_H
#include <sys/types.h>
#endif
])

AC_MSG_CHECKING(whether to enable large file support)
if test "$ac_cv_sizeof_off_t" -gt "$ac_cv_sizeof_long" -a \
	"$ac_cv_sizeof_long_long" -ge "$ac_cv_sizeof_off_t"; then
  AC_DEFINE(HAVE_LARGEFILE_SUPPORT, 1,
  [Defined to enable large file support when an off_t is bigger than a long
   and long long is at least as big as an off_t. You may need
   to add some flags for configuration and compilation to enable this mode.
   (For Solaris and Linux, the necessary defines are already defined.)])
  AC_MSG_RESULT(yes)
else
  AC_MSG_RESULT(no)
fi

AC_CHECK_SIZEOF(time_t, [], [
#ifdef HAVE_SYS_TYPES_H
#include <sys/types.h>
#endif
#ifdef HAVE_TIME_H
#include <time.h>
#endif
])

# if have pthread_t then define SIZEOF_PTHREAD_T
ac_save_cc="$CC"
if test "$ac_cv_kpthread" = "yes"
then CC="$CC -Kpthread"
elif test "$ac_cv_kthread" = "yes"
then CC="$CC -Kthread"
elif test "$ac_cv_pthread" = "yes"
then CC="$CC -pthread"
fi

AC_CACHE_CHECK([for pthread_t], [ac_cv_have_pthread_t], [
AC_COMPILE_IFELSE([
  AC_LANG_PROGRAM([[#include <pthread.h>]], [[pthread_t x; x = *(pthread_t*)0;]])
], [ac_cv_have_pthread_t=yes], [ac_cv_have_pthread_t=no])
])
AS_VAR_IF([ac_cv_have_pthread_t], [yes], [
  AC_CHECK_SIZEOF(pthread_t, [], [
#ifdef HAVE_PTHREAD_H
#include <pthread.h>
#endif
  ])
])

# Issue #25658: POSIX hasn't defined that pthread_key_t is compatible with int.
# This checking will be unnecessary after removing deprecated TLS API.
AC_CHECK_SIZEOF(pthread_key_t, [], [[#include <pthread.h>]])
AC_CACHE_CHECK([whether pthread_key_t is compatible with int], [ac_cv_pthread_key_t_is_arithmetic_type], [
if test "$ac_cv_sizeof_pthread_key_t" -eq "$ac_cv_sizeof_int" ; then
  AC_COMPILE_IFELSE(
    [AC_LANG_PROGRAM([[#include <pthread.h>]], [[pthread_key_t k; k * 1;]])],
    [ac_cv_pthread_key_t_is_arithmetic_type=yes],
    [ac_cv_pthread_key_t_is_arithmetic_type=no]
  )
else
  ac_cv_pthread_key_t_is_arithmetic_type=no
fi
])
AS_VAR_IF([ac_cv_pthread_key_t_is_arithmetic_type], [yes], [
    AC_DEFINE(PTHREAD_KEY_T_IS_COMPATIBLE_WITH_INT, 1,
              [Define if pthread_key_t is compatible with int.])
])

CC="$ac_save_cc"

AC_SUBST(OTHER_LIBTOOL_OPT)
case $ac_sys_system/$ac_sys_release in
  Darwin/@<:@01567@:>@\..*)
    OTHER_LIBTOOL_OPT="-prebind -seg1addr 0x10000000"
    ;;
  Darwin/*)
    OTHER_LIBTOOL_OPT=""
    ;;
esac


AC_SUBST(LIBTOOL_CRUFT)
case $ac_sys_system/$ac_sys_release in
  Darwin/@<:@01567@:>@\..*)
    LIBTOOL_CRUFT="-framework System -lcc_dynamic"
    if test "${enable_universalsdk}"; then
	    :
    else
        LIBTOOL_CRUFT="${LIBTOOL_CRUFT} -arch_only `/usr/bin/arch`"
    fi
    LIBTOOL_CRUFT=$LIBTOOL_CRUFT' -install_name $(PYTHONFRAMEWORKINSTALLDIR)/Versions/$(VERSION)/$(PYTHONFRAMEWORK)'
    LIBTOOL_CRUFT=$LIBTOOL_CRUFT' -compatibility_version $(VERSION) -current_version $(VERSION)';;
  Darwin/*)
    gcc_version=`gcc -dumpversion`
    if test ${gcc_version} '<' 4.0
        then
            LIBTOOL_CRUFT="-lcc_dynamic"
        else
            LIBTOOL_CRUFT=""
    fi
    AC_RUN_IFELSE([AC_LANG_SOURCE([[
    #include <unistd.h>
    int main(int argc, char*argv[])
    {
      if (sizeof(long) == 4) {
    	  return 0;
      } else {
      	  return 1;
      }
    }
    ]])],[ac_osx_32bit=yes],[ac_osx_32bit=no],[ac_osx_32bit=yes])

    if test "${ac_osx_32bit}" = "yes"; then
    	case `/usr/bin/arch` in
    	i386)
    		MACOSX_DEFAULT_ARCH="i386"
    		;;
    	ppc)
    		MACOSX_DEFAULT_ARCH="ppc"
    		;;
    	*)
    		AC_MSG_ERROR([Unexpected output of 'arch' on macOS])
    		;;
    	esac
    else
    	case `/usr/bin/arch` in
    	i386)
    		MACOSX_DEFAULT_ARCH="x86_64"
    		;;
    	ppc)
    		MACOSX_DEFAULT_ARCH="ppc64"
		;;
    	arm64)
    		MACOSX_DEFAULT_ARCH="arm64"
    		;;
    	*)
    		AC_MSG_ERROR([Unexpected output of 'arch' on macOS])
    		;;
    	esac

    fi

    LIBTOOL_CRUFT=$LIBTOOL_CRUFT" -lSystem -lSystemStubs -arch_only ${MACOSX_DEFAULT_ARCH}"
    LIBTOOL_CRUFT=$LIBTOOL_CRUFT' -install_name $(PYTHONFRAMEWORKINSTALLDIR)/Versions/$(VERSION)/$(PYTHONFRAMEWORK)'
    LIBTOOL_CRUFT=$LIBTOOL_CRUFT' -compatibility_version $(VERSION) -current_version $(VERSION)';;
esac
AC_MSG_CHECKING(for --enable-framework)
if test "$enable_framework"
then
	BASECFLAGS="$BASECFLAGS -fno-common -dynamic"
	# -F. is needed to allow linking to the framework while
	# in the build location.
	AC_DEFINE(WITH_NEXT_FRAMEWORK, 1,
         [Define if you want to produce an OpenStep/Rhapsody framework
         (shared library plus accessory files).])
	AC_MSG_RESULT(yes)
	if test $enable_shared = "yes"
	then
		AC_MSG_ERROR([Specifying both --enable-shared and --enable-framework is not supported, use only --enable-framework instead])
	fi
else
	AC_MSG_RESULT(no)
fi

AC_MSG_CHECKING(for dyld)
case $ac_sys_system/$ac_sys_release in
  Darwin/*)
  	AC_DEFINE(WITH_DYLD, 1,
        [Define if you want to use the new-style (Openstep, Rhapsody, MacOS)
         dynamic linker (dyld) instead of the old-style (NextStep) dynamic
         linker (rld). Dyld is necessary to support frameworks.])
  	AC_MSG_RESULT(always on for Darwin)
  	;;
  *)
	AC_MSG_RESULT(no)
	;;
esac

AC_MSG_CHECKING(for --with-address-sanitizer)
AC_ARG_WITH(address_sanitizer,
            AS_HELP_STRING([--with-address-sanitizer],
                           [enable AddressSanitizer memory error detector, 'asan' (default is no)]),
[
AC_MSG_RESULT($withval)
BASECFLAGS="-fsanitize=address -fno-omit-frame-pointer $BASECFLAGS"
LDFLAGS="-fsanitize=address $LDFLAGS"
# ASan works by controlling memory allocation, our own malloc interferes.
with_pymalloc="no"
],
[AC_MSG_RESULT(no)])

AC_MSG_CHECKING(for --with-memory-sanitizer)
AC_ARG_WITH(memory_sanitizer,
            AS_HELP_STRING([--with-memory-sanitizer],
                           [enable MemorySanitizer allocation error detector, 'msan' (default is no)]),
[
AC_MSG_RESULT($withval)
BASECFLAGS="-fsanitize=memory -fsanitize-memory-track-origins=2 -fno-omit-frame-pointer $BASECFLAGS"
LDFLAGS="-fsanitize=memory -fsanitize-memory-track-origins=2 $LDFLAGS"
# MSan works by controlling memory allocation, our own malloc interferes.
with_pymalloc="no"
],
[AC_MSG_RESULT(no)])

AC_MSG_CHECKING(for --with-undefined-behavior-sanitizer)
AC_ARG_WITH(undefined_behavior_sanitizer,
            AS_HELP_STRING([--with-undefined-behavior-sanitizer],
                           [enable UndefinedBehaviorSanitizer undefined behaviour detector, 'ubsan' (default is no)]),
[
AC_MSG_RESULT($withval)
BASECFLAGS="-fsanitize=undefined $BASECFLAGS"
LDFLAGS="-fsanitize=undefined $LDFLAGS"
with_ubsan="yes"
],
[
AC_MSG_RESULT(no)
with_ubsan="no"
])

# Set info about shared libraries.
AC_SUBST(SHLIB_SUFFIX)
AC_SUBST(LDSHARED)
AC_SUBST(LDCXXSHARED)
AC_SUBST(BLDSHARED)
AC_SUBST(CCSHARED)
AC_SUBST(LINKFORSHARED)

# SHLIB_SUFFIX is the extension of shared libraries `(including the dot!)
# -- usually .so, .sl on HP-UX, .dll on Cygwin
AC_MSG_CHECKING(the extension of shared libraries)
if test -z "$SHLIB_SUFFIX"; then
	case $ac_sys_system in
	hp*|HP*)
		case `uname -m` in
			ia64) SHLIB_SUFFIX=.so;;
	  		*)    SHLIB_SUFFIX=.sl;;
		esac
		;;
	CYGWIN*)   SHLIB_SUFFIX=.dll;;
	*)	   SHLIB_SUFFIX=.so;;
	esac
fi
AC_MSG_RESULT($SHLIB_SUFFIX)

# LDSHARED is the ld *command* used to create shared library
# -- "cc -G" on SunOS 5.x.
# (Shared libraries in this instance are shared modules to be loaded into
# Python, as opposed to building Python itself as a shared library.)
AC_MSG_CHECKING(LDSHARED)
if test -z "$LDSHARED"
then
	case $ac_sys_system/$ac_sys_release in
	AIX*)
		BLDSHARED="Modules/ld_so_aix \$(CC) -bI:Modules/python.exp"
		LDSHARED="\$(LIBPL)/ld_so_aix \$(CC) -bI:\$(LIBPL)/python.exp"
		;;
	SunOS/5*)
		if test "$GCC" = "yes" ; then
			LDSHARED='$(CC) -shared'
			LDCXXSHARED='$(CXX) -shared'
		else
			LDSHARED='$(CC) -G'
			LDCXXSHARED='$(CXX) -G'
		fi ;;
	hp*|HP*)
		if test "$GCC" = "yes" ; then
			LDSHARED='$(CC) -shared'
			LDCXXSHARED='$(CXX) -shared'
		else
			LDSHARED='$(CC) -b'
			LDCXXSHARED='$(CXX) -b'
		fi ;;
	Darwin/1.3*)
		LDSHARED='$(CC) -bundle'
		LDCXXSHARED='$(CXX) -bundle'
		if test "$enable_framework" ; then
			# Link against the framework. All externals should be defined.
			BLDSHARED="$LDSHARED "'$(PYTHONFRAMEWORKDIR)/Versions/$(VERSION)/$(PYTHONFRAMEWORK)'
			LDSHARED="$LDSHARED "'$(PYTHONFRAMEWORKPREFIX)/$(PYTHONFRAMEWORKDIR)/Versions/$(VERSION)/$(PYTHONFRAMEWORK)'
			LDCXXSHARED="$LDCXXSHARED "'$(PYTHONFRAMEWORKPREFIX)/$(PYTHONFRAMEWORKDIR)/Versions/$(VERSION)/$(PYTHONFRAMEWORK)'
		else
			# No framework. Ignore undefined symbols, assuming they come from Python
			LDSHARED="$LDSHARED -undefined suppress"
			LDCXXSHARED="$LDCXXSHARED -undefined suppress"
		fi ;;
	Darwin/1.4*|Darwin/5.*|Darwin/6.*)
		LDSHARED='$(CC) -bundle'
		LDCXXSHARED='$(CXX) -bundle'
		if test "$enable_framework" ; then
			# Link against the framework. All externals should be defined.
			BLDSHARED="$LDSHARED "'$(PYTHONFRAMEWORKDIR)/Versions/$(VERSION)/$(PYTHONFRAMEWORK)'
			LDSHARED="$LDSHARED "'$(PYTHONFRAMEWORKPREFIX)/$(PYTHONFRAMEWORKDIR)/Versions/$(VERSION)/$(PYTHONFRAMEWORK)'
			LDCXXSHARED="$LDCXXSHARED "'$(PYTHONFRAMEWORKPREFIX)/$(PYTHONFRAMEWORKDIR)/Versions/$(VERSION)/$(PYTHONFRAMEWORK)'
		else
			# No framework, use the Python app as bundle-loader
			BLDSHARED="$LDSHARED "'-bundle_loader $(BUILDPYTHON)'
			LDSHARED="$LDSHARED "'-bundle_loader $(BINDIR)/python$(VERSION)$(EXE)'
			LDCXXSHARED="$LDCXXSHARED "'-bundle_loader $(BINDIR)/python$(VERSION)$(EXE)'
		fi ;;
	Darwin/*)
		# Use -undefined dynamic_lookup whenever possible (10.3 and later).
		# This allows an extension to be used in any Python

		dep_target_major=`echo ${MACOSX_DEPLOYMENT_TARGET} | \
				sed 's/\([[0-9]]*\)\.\([[0-9]]*\).*/\1/'`
		dep_target_minor=`echo ${MACOSX_DEPLOYMENT_TARGET} | \
				sed 's/\([[0-9]]*\)\.\([[0-9]]*\).*/\2/'`
		if test ${dep_target_major} -eq 10 && \
		   test ${dep_target_minor} -le 2
		then
			# building for OS X 10.0 through 10.2
			AC_MSG_ERROR([MACOSX_DEPLOYMENT_TARGET too old ($MACOSX_DEPLOYMENT_TARGET), only 10.3 or later is supported])
		else
			# building for OS X 10.3 and later
			LDSHARED='$(CC) -bundle -undefined dynamic_lookup'
			LDCXXSHARED='$(CXX) -bundle -undefined dynamic_lookup'
			BLDSHARED="$LDSHARED"
		fi
		;;
	Linux*|GNU*|QNX*|VxWorks*|Haiku*)
		LDSHARED='$(CC) -shared'
		LDCXXSHARED='$(CXX) -shared';;
	FreeBSD*)
		if [[ "`$CC -dM -E - </dev/null | grep __ELF__`" != "" ]]
		then
			LDSHARED='$(CC) -shared'
			LDCXXSHARED='$(CXX) -shared'
		else
			LDSHARED="ld -Bshareable"
		fi;;
	OpenBSD*)
		if [[ "`$CC -dM -E - </dev/null | grep __ELF__`" != "" ]]
		then
				LDSHARED='$(CC) -shared $(CCSHARED)'
				LDCXXSHARED='$(CXX) -shared $(CCSHARED)'
		else
				case `uname -r` in
				[[01]].* | 2.[[0-7]] | 2.[[0-7]].*)
				   LDSHARED="ld -Bshareable ${LDFLAGS}"
				   ;;
				*)
				   LDSHARED='$(CC) -shared $(CCSHARED)'
				   LDCXXSHARED='$(CXX) -shared $(CCSHARED)'
				   ;;
				esac
		fi;;
	NetBSD*|DragonFly*)
		LDSHARED='$(CC) -shared'
		LDCXXSHARED='$(CXX) -shared';;
	OpenUNIX*|UnixWare*)
		if test "$GCC" = "yes" ; then
			LDSHARED='$(CC) -shared'
			LDCXXSHARED='$(CXX) -shared'
		else
			LDSHARED='$(CC) -G'
			LDCXXSHARED='$(CXX) -G'
		fi;;
	SCO_SV*)
		LDSHARED='$(CC) -Wl,-G,-Bexport'
		LDCXXSHARED='$(CXX) -Wl,-G,-Bexport';;
	CYGWIN*)
		LDSHARED="gcc -shared -Wl,--enable-auto-image-base"
		LDCXXSHARED="g++ -shared -Wl,--enable-auto-image-base";;
	*)	LDSHARED="ld";;
	esac
fi
AC_MSG_RESULT($LDSHARED)
LDCXXSHARED=${LDCXXSHARED-$LDSHARED}
BLDSHARED=${BLDSHARED-$LDSHARED}
# CCSHARED are the C *flags* used to create objects to go into a shared
# library (module) -- this is only needed for a few systems
AC_MSG_CHECKING(CCSHARED)
if test -z "$CCSHARED"
then
	case $ac_sys_system/$ac_sys_release in
	SunOS*) if test "$GCC" = yes;
		then CCSHARED="-fPIC";
		elif test `uname -p` = sparc;
		then CCSHARED="-xcode=pic32";
		else CCSHARED="-Kpic";
		fi;;
	hp*|HP*) if test "$GCC" = yes;
		 then CCSHARED="-fPIC";
		 else CCSHARED="+z";
		 fi;;
	Linux-android*) ;;
	Linux*|GNU*) CCSHARED="-fPIC";;
	FreeBSD*|NetBSD*|OpenBSD*|DragonFly*) CCSHARED="-fPIC";;
	Haiku*) CCSHARED="-fPIC";;
	OpenUNIX*|UnixWare*)
		if test "$GCC" = "yes"
		then CCSHARED="-fPIC"
		else CCSHARED="-KPIC"
		fi;;
	SCO_SV*)
		if test "$GCC" = "yes"
		then CCSHARED="-fPIC"
		else CCSHARED="-Kpic -belf"
		fi;;
	VxWorks*)
		CCSHARED="-fpic -D__SO_PICABILINUX__  -ftls-model=global-dynamic"
	esac
fi
AC_MSG_RESULT($CCSHARED)
# LINKFORSHARED are the flags passed to the $(CC) command that links
# the python executable -- this is only needed for a few systems
AC_MSG_CHECKING(LINKFORSHARED)
if test -z "$LINKFORSHARED"
then
	case $ac_sys_system/$ac_sys_release in
	AIX*)	LINKFORSHARED='-Wl,-bE:Modules/python.exp -lld';;
	hp*|HP*)
	    LINKFORSHARED="-Wl,-E -Wl,+s";;
#	    LINKFORSHARED="-Wl,-E -Wl,+s -Wl,+b\$(BINLIBDEST)/lib-dynload";;
	Linux-android*) LINKFORSHARED="-pie -Xlinker -export-dynamic";;
	Linux*|GNU*) LINKFORSHARED="-Xlinker -export-dynamic";;
	# -u libsys_s pulls in all symbols in libsys
	Darwin/*)
		LINKFORSHARED="$extra_undefs -framework CoreFoundation"

		# Issue #18075: the default maximum stack size (8MBytes) is too
		# small for the default recursion limit. Increase the stack size
		# to ensure that tests don't crash
    stack_size="1000000"  # 16 MB
    if test "$with_ubsan" == "yes"
    then
        # Undefined behavior sanitizer requires an even deeper stack
        stack_size="4000000"  # 64 MB
    fi

    LINKFORSHARED="-Wl,-stack_size,$stack_size $LINKFORSHARED"

    AC_DEFINE_UNQUOTED(THREAD_STACK_SIZE,
        0x$stack_size,
        [Custom thread stack size depending on chosen sanitizer runtimes.])

		if test "$enable_framework"
		then
			LINKFORSHARED="$LINKFORSHARED "'$(PYTHONFRAMEWORKDIR)/Versions/$(VERSION)/$(PYTHONFRAMEWORK)'
		fi
		LINKFORSHARED="$LINKFORSHARED";;
	OpenUNIX*|UnixWare*) LINKFORSHARED="-Wl,-Bexport";;
	SCO_SV*) LINKFORSHARED="-Wl,-Bexport";;
	ReliantUNIX*) LINKFORSHARED="-W1 -Blargedynsym";;
	FreeBSD*|NetBSD*|OpenBSD*|DragonFly*)
		if [[ "`$CC -dM -E - </dev/null | grep __ELF__`" != "" ]]
		then
			LINKFORSHARED="-Wl,--export-dynamic"
		fi;;
	SunOS/5*) case $CC in
		  *gcc*)
		    if $CC -Xlinker --help 2>&1 | grep export-dynamic >/dev/null
		    then
			LINKFORSHARED="-Xlinker --export-dynamic"
		    fi;;
		  esac;;
	CYGWIN*)
		if test $enable_shared = "no"
		then
			LINKFORSHARED='-Wl,--out-implib=$(LDLIBRARY)'
		fi;;
	QNX*)
		# -Wl,-E causes the symbols to be added to the dynamic
		# symbol table so that they can be found when a module
		# is loaded.  -N 2048K causes the stack size to be set
		# to 2048 kilobytes so that the stack doesn't overflow
		# when running test_compile.py.
		LINKFORSHARED='-Wl,-E -N 2048K';;
	VxWorks*)
		LINKFORSHARED='-Wl,-export-dynamic';;
	esac
fi
AC_MSG_RESULT($LINKFORSHARED)


AC_SUBST(CFLAGSFORSHARED)
AC_MSG_CHECKING(CFLAGSFORSHARED)
if test ! "$LIBRARY" = "$LDLIBRARY"
then
	case $ac_sys_system in
	CYGWIN*)
		# Cygwin needs CCSHARED when building extension DLLs
		# but not when building the interpreter DLL.
		CFLAGSFORSHARED='';;
	*)
		CFLAGSFORSHARED='$(CCSHARED)'
	esac
fi
AC_MSG_RESULT($CFLAGSFORSHARED)

# SHLIBS are libraries (except -lc and -lm) to link to the python shared
# library (with --enable-shared).
# For platforms on which shared libraries are not allowed to have unresolved
# symbols, this must be set to $(LIBS) (expanded by make). We do this even
# if it is not required, since it creates a dependency of the shared library
# to LIBS. This, in turn, means that applications linking the shared libpython
# don't need to link LIBS explicitly. The default should be only changed
# on systems where this approach causes problems.
AC_SUBST(SHLIBS)
AC_MSG_CHECKING(SHLIBS)
case "$ac_sys_system" in
	*)
		SHLIBS='$(LIBS)';;
esac
AC_MSG_RESULT($SHLIBS)


# checks for libraries
AC_CHECK_LIB(sendfile, sendfile)
AC_CHECK_LIB(dl, dlopen)	# Dynamic linking for SunOS/Solaris and SYSV
AC_CHECK_LIB(dld, shl_load)	# Dynamic linking for HP-UX

# checks for uuid.h location
AC_CHECK_HEADERS([uuid/uuid.h uuid.h])

AC_CACHE_CHECK([for uuid_generate_time_safe], [ac_cv_lib_uuid_uuid_generate_time_safe], [
AC_COMPILE_IFELSE([AC_LANG_PROGRAM([[#include <uuid/uuid.h>]], [[
#ifndef uuid_generate_time_safe
void *x = uuid_generate_time_safe
#endif
]])],
[ac_cv_lib_uuid_uuid_generate_time_safe=yes], [ac_cv_lib_uuid_uuid_generate_time_safe=no])
])
AS_VAR_IF([ac_cv_lib_uuid_uuid_generate_time_safe], [yes], [
  AC_DEFINE(HAVE_UUID_GENERATE_TIME_SAFE, 1, [Define if uuid_generate_time_safe() exists.])
])

# check for libuuid from util-linux
save_LIBS=$LIBS
AC_CHECK_LIB([uuid], [uuid_generate_time])
LIBS=$save_LIBS

# AIX provides support for RFC4122 (uuid) in libc.a starting with AIX 6.1 (anno 2007)
# FreeBSD and OpenBSD provides support in libc as well.
# Little-endian FreeBSD, OpenBSD and NetBSD needs encoding into an octet
# stream in big-endian byte-order
AC_CHECK_FUNCS([uuid_create uuid_enc_be])

# 'Real Time' functions on Solaris
# posix4 on Solaris 2.6
# pthread (first!) on Linux
AC_SEARCH_LIBS(sem_init, pthread rt posix4)

# check if we need libintl for locale functions
AC_CHECK_LIB(intl, textdomain,
	[AC_DEFINE(WITH_LIBINTL, 1,
	[Define to 1 if libintl is needed for locale functions.])
        LIBS="-lintl $LIBS"])

# checks for system dependent C++ extensions support
case "$ac_sys_system" in
	AIX*)	AC_MSG_CHECKING(for genuine AIX C++ extensions support)
		AC_LINK_IFELSE([
		  AC_LANG_PROGRAM([[#include <load.h>]],
				  [[loadAndInit("", 0, "")]])
		],[
		  AC_DEFINE(AIX_GENUINE_CPLUSPLUS, 1,
                      [Define for AIX if your compiler is a genuine IBM xlC/xlC_r
                       and you want support for AIX C++ shared extension modules.])
		  AC_MSG_RESULT(yes)
		],[
		  AC_MSG_RESULT(no)
		])
dnl The AIX_BUILDDATE is obtained from the kernel fileset - bos.mp64
# BUILD_GNU_TYPE + AIX_BUILDDATE are used to construct the platform_tag
# of the AIX system used to build/package Python executable. This tag serves
# as a baseline for bdist module packages
               AC_MSG_CHECKING(for the system builddate)
               AIX_BUILDDATE=$(lslpp -Lcq bos.mp64 | awk -F:  '{ print $NF }')
               AC_DEFINE_UNQUOTED([AIX_BUILDDATE], [$AIX_BUILDDATE],
                   [BUILD_GNU_TYPE + AIX_BUILDDATE are used to construct the PEP425 tag of the build system.])
               AC_MSG_RESULT($AIX_BUILDDATE)
               ;;
	*) ;;
esac

# check for systems that require aligned memory access
AC_CACHE_CHECK([aligned memory access is required], [ac_cv_aligned_required],
[AC_RUN_IFELSE([AC_LANG_SOURCE([[
int main()
{
    char s[16];
    int i, *p1, *p2;
    for (i=0; i < 16; i++)
        s[i] = i;
    p1 = (int*)(s+1);
    p2 = (int*)(s+2);
    if (*p1 == *p2)
        return 1;
    return 0;
}]])],
[ac_cv_aligned_required=no],
[ac_cv_aligned_required=yes],
[ac_cv_aligned_required=yes])
])
if test "$ac_cv_aligned_required" = yes ; then
  AC_DEFINE([HAVE_ALIGNED_REQUIRED], [1],
    [Define if aligned memory access is required])
fi

# str, bytes and memoryview hash algorithm
AH_TEMPLATE(Py_HASH_ALGORITHM,
  [Define hash algorithm for str, bytes and memoryview.
   SipHash24: 1, FNV: 2, SipHash13: 3, externally defined: 0])

AC_MSG_CHECKING(for --with-hash-algorithm)
dnl quadrigraphs "@<:@" and "@:>@" produce "[" and "]" in the output
AC_ARG_WITH(hash_algorithm,
            AS_HELP_STRING([--with-hash-algorithm=@<:@fnv|siphash13|siphash24@:>@],
                           [select hash algorithm for use in Python/pyhash.c (default is SipHash13)]),
[
AC_MSG_RESULT($withval)
case "$withval" in
    siphash13)
        AC_DEFINE(Py_HASH_ALGORITHM, 3)
        ;;
    siphash24)
        AC_DEFINE(Py_HASH_ALGORITHM, 1)
        ;;
    fnv)
        AC_DEFINE(Py_HASH_ALGORITHM, 2)
        ;;
    *)
        AC_MSG_ERROR([unknown hash algorithm '$withval'])
        ;;
esac
],
[AC_MSG_RESULT(default)])

validate_tzpath() {
    # Checks that each element of the path is an absolute path
    if test -z "$1"; then
        # Empty string is allowed: it indicates no system TZPATH
        return 0
    fi

    # Bad paths are those that don't start with /
    dnl quadrigraphs "@<:@" and "@:>@" produce "[" and "]" in the output
    if ( echo $1 | grep '\(^\|:\)\(@<:@^/@:>@\|$\)' > /dev/null); then
        AC_MSG_ERROR([--with-tzpath must contain only absolute paths, not $1])
        return 1;
    fi
}

TZPATH="/usr/share/zoneinfo:/usr/lib/zoneinfo:/usr/share/lib/zoneinfo:/etc/zoneinfo"
AC_MSG_CHECKING(for --with-tzpath)
AC_ARG_WITH(tzpath,
            AS_HELP_STRING([--with-tzpath=<list of absolute paths separated by pathsep>]
                           [Select the default time zone search path for zoneinfo.TZPATH]),
[
case "$withval" in
    yes)
        AC_MSG_ERROR([--with-tzpath requires a value])
        ;;
    *)
        validate_tzpath "$withval"
        TZPATH="$withval"
        AC_MSG_RESULT("$withval")
        ;;
esac
],
[validate_tzpath "$TZPATH"
 AC_MSG_RESULT("$TZPATH")])
AC_SUBST(TZPATH)

# Most SVR4 platforms (e.g. Solaris) need -lsocket and -lnsl.
AC_CHECK_LIB(nsl, t_open, [LIBS="-lnsl $LIBS"]) # SVR4
AC_CHECK_LIB(socket, socket, [LIBS="-lsocket $LIBS"], [], $LIBS) # SVR4 sockets

case $ac_sys_system/$ac_sys_release in
    Haiku*)
        AC_CHECK_LIB(network, socket, [LIBS="-lnetwork $LIBS"], [], $LIBS)
    ;;
esac

AC_MSG_CHECKING(for --with-libs)
AC_ARG_WITH(libs,
            AS_HELP_STRING([--with-libs='lib1 ...'], [link against additional libs (default is no)]),
[
AC_MSG_RESULT($withval)
LIBS="$withval $LIBS"
],
[AC_MSG_RESULT(no)])

# Check for use of the system expat library
AC_MSG_CHECKING(for --with-system-expat)
AC_ARG_WITH(system_expat,
            AS_HELP_STRING([--with-system-expat], [build pyexpat module using an installed expat library, see Doc/library/pyexpat.rst (default is no)]),
            [],
            [with_system_expat="no"])

AC_MSG_RESULT($with_system_expat)

AS_VAR_IF([with_system_expat], [yes], [
  LIBEXPAT_CFLAGS=""
  LIBEXPAT_LDFLAGS="-lexpat"
  LIBEXPAT_INTERNAL=
], [
  LIBEXPAT_CFLAGS="-I\$(srcdir)/Modules/expat"
  LIBEXPAT_LDFLAGS="-lm \$(LIBEXPAT_A)"
  LIBEXPAT_INTERNAL="\$(LIBEXPAT_A)"
])

AC_SUBST([LIBEXPAT_CFLAGS])
AC_SUBST([LIBEXPAT_LDFLAGS])
AC_SUBST([LIBEXPAT_INTERNAL])

# Check for use of the system libffi library
AC_MSG_CHECKING(for --with-system-ffi)
AC_ARG_WITH(system_ffi,
            AS_HELP_STRING([--with-system-ffi], [build _ctypes module using an installed ffi library, see Doc/library/ctypes.rst (default is system-dependent)]),,,)

if test "$ac_sys_system" = "Darwin"
then
    case "$with_system_ffi" in
        "")
            with_system_ffi="no"
            ;;
        yes|no)
            ;;
        *)
            AC_MSG_ERROR([--with-system-ffi accepts no arguments])
            ;;
    esac
    AC_MSG_RESULT($with_system_ffi)
else
    AC_MSG_RESULT(yes)
    if test "$with_system_ffi" != ""
    then
        AC_MSG_WARN([--with(out)-system-ffi is ignored on this platform])
    fi
    with_system_ffi="yes"
fi

if test "$with_system_ffi" = "yes" && test -n "$PKG_CONFIG"; then
    LIBFFI_INCLUDEDIR="`"$PKG_CONFIG" libffi --cflags-only-I 2>/dev/null | sed -e 's/^-I//;s/ *$//'`"
else
    LIBFFI_INCLUDEDIR=""
fi
AC_SUBST(LIBFFI_INCLUDEDIR)

# Check for use of the system libmpdec library
AC_MSG_CHECKING(for --with-system-libmpdec)
AC_ARG_WITH(system_libmpdec,
            AS_HELP_STRING([--with-system-libmpdec], [build _decimal module using an installed libmpdec library, see Doc/library/decimal.rst (default is no)]),
            [],
            [with_system_libmpdec="no"])
AC_MSG_RESULT($with_system_libmpdec)

AS_VAR_IF([with_system_libmpdec], [yes], [
  LIBMPDEC_CFLAGS=""
  LIBMPDEC_LDFLAGS="-lmpdec"
  LIBMPDEC_INTERNAL=
], [
  LIBMPDEC_CFLAGS="-I\$(srcdir)/Modules/_decimal/libmpdec"
  LIBMPDEC_LDFLAGS="-lm \$(LIBMPDEC_A)"
  LIBMPDEC_INTERNAL="\$(LIBMPDEC_A)"
])

AC_SUBST([LIBMPDEC_CFLAGS])
AC_SUBST([LIBMPDEC_LDFLAGS])
AC_SUBST([LIBMPDEC_INTERNAL])

# Check whether _decimal should use a coroutine-local or thread-local context
AC_MSG_CHECKING(for --with-decimal-contextvar)
AC_ARG_WITH(decimal_contextvar,
            AS_HELP_STRING([--with-decimal-contextvar], [build _decimal module using a coroutine-local rather than a thread-local context (default is yes)]),
            [],
            [with_decimal_contextvar="yes"])

if test "$with_decimal_contextvar" != "no"
then
    AC_DEFINE(WITH_DECIMAL_CONTEXTVAR, 1,
      [Define if you want build the _decimal module using a coroutine-local rather than a thread-local context])
fi

AC_MSG_RESULT($with_decimal_contextvar)

# Check for libmpdec machine flavor
AC_MSG_CHECKING(for decimal libmpdec machine)
AS_CASE([$ac_sys_system],
  [Darwin*], [libmpdec_system=Darwin],
  [SunOS*], [libmpdec_system=sunos],
  [libmpdec_system=other]
)

libmpdec_machine=unknown
if test "$libmpdec_system" = Darwin; then
    AS_CASE([$MACOSX_DEFAULT_ARCH],
      [i386],   [libmpdec_machine=ansi32],
      [ppc],    [libmpdec_machine=ansi32],
      [x86_64], [libmpdec_machine=x64],
      [ppc64],  [libmpdec_machine=ansi64],
      [arm64],  [libmpdec_machine=ansi64],
      [libmpdec_machine=universal]
    )
elif test $ac_cv_sizeof_size_t -eq 8; then
    if test "$ac_cv_gcc_asm_for_x64" = yes; then
        libmpdec_machine=x64
    elif test "$ac_cv_type___uint128_t" = yes; then
        libmpdec_machine=uint128
    else
        libmpdec_machine=ansi64
    fi
elif test $ac_cv_sizeof_size_t -eq 4; then
    if test "$ac_cv_gcc_asm_for_x87" = yes -a "$libmpdec_system" != sunos; then
        AS_CASE([$CC],
            [*gcc*],   [libmpdec_machine=ppro],
            [*clang*], [libmpdec_machine=ppro],
            [libmpdec_machine=ansi32]
        )
    else
        libmpdec_machine=ansi32
    fi
fi
AC_MSG_RESULT([$libmpdec_machine])

AS_CASE([$libmpdec_machine],
  [x64],         [AS_VAR_APPEND([LIBMPDEC_CFLAGS], [" -DCONFIG_64=1 -DASM=1"])],
  [uint128],     [AS_VAR_APPEND([LIBMPDEC_CFLAGS], [" -DCONFIG_64=1 -DANSI=1 -DHAVE_UINT128_T=1"])],
  [ansi64],      [AS_VAR_APPEND([LIBMPDEC_CFLAGS], [" -DCONFIG_64=1 -DANSI=1"])],
  [ppro],        [AS_VAR_APPEND([LIBMPDEC_CFLAGS], [" -DCONFIG_32=1 -DANSI=1 -DASM=1 -Wno-unknown-pragmas"])],
  [ansi32],      [AS_VAR_APPEND([LIBMPDEC_CFLAGS], [" -DCONFIG_32=1 -DANSI=1"])],
  [ansi-legacy], [AS_VAR_APPEND([LIBMPDEC_CFLAGS], [" -DCONFIG_32=1 -DANSI=1 -DLEGACY_COMPILER=1"])],
  [universal],   [AS_VAR_APPEND([LIBMPDEC_CFLAGS], [" -DUNIVERSAL=1"])],
  [AC_MSG_ERROR([_decimal: unsupported architecture])]
)

if test "$have_ipa_pure_const_bug" = yes; then
    # Some versions of gcc miscompile inline asm:
    # https://gcc.gnu.org/bugzilla/show_bug.cgi?id=46491
    # https://gcc.gnu.org/ml/gcc/2010-11/msg00366.html
    AS_VAR_APPEND([LIBMPDEC_CFLAGS], [" -fno-ipa-pure-const"])
fi

if test "$have_glibc_memmove_bug" = yes; then
    # _FORTIFY_SOURCE wrappers for memmove and bcopy are incorrect:
    # https://sourceware.org/ml/libc-alpha/2010-12/msg00009.html
    AS_VAR_APPEND([LIBMPDEC_CFLAGS], [" -U_FORTIFY_SOURCE"])
fi

dnl Check for SQLite library. Use pkg-config if available.
PKG_CHECK_MODULES(
  [LIBSQLITE3], [sqlite3 >= 3.7.15], [], [
    LIBSQLITE3_LIBS="-lsqlite3"
    LIBSQLITE3_CFLAGS=
  ]
)
AS_VAR_APPEND([LIBSQLITE3_CFLAGS], [' -I$(srcdir)/Modules/_sqlite'])

dnl bpo-45774/GH-29507: The CPP check in AC_CHECK_HEADER can fail on FreeBSD,
dnl hence CPPFLAGS instead of CFLAGS. We still need to save CFLAGS, because it
dnl is touched by AC_CHECK_HEADER.
AS_VAR_COPY([save_CFLAGS], [CFLAGS])
AS_VAR_COPY([save_CPPFLAGS], [CPPFLAGS])
AS_VAR_COPY([save_LDFLAGS], [LDFLAGS])
AS_VAR_COPY([save_LIBS], [LIBS])
CPPFLAGS="$LIBSQLITE3_CFLAGS $CFLAGS"
LDFLAGS="$LIBSQLITE3_LIBS $LDFLAGS"

AC_CHECK_HEADER([sqlite3.h], [
  AC_CHECK_LIB([sqlite3], [sqlite3_open_v2], [
    have_sqlite3=yes
    AC_COMPILE_IFELSE([
      AC_LANG_PROGRAM([
        #include <sqlite3.h>
        #if SQLITE_VERSION_NUMBER < 3007015
        #  error "SQLite 3.7.15 or higher required"
        #endif
      ], [])
    ], [have_supported_sqlite3=yes], [have_supported_sqlite3=no])
  ], [have_sqlite3=no])
<<<<<<< HEAD
  AC_CHECK_LIB([sqlite3], [sqlite3_load_extension])
  AC_CHECK_LIB([sqlite3], [sqlite3_serialize],
               [AC_DEFINE([PY_SQLITE_HAVE_SERIALIZE], [1],
                          ["Define if SQLite was compiled with the serialize API"])])
=======
  AC_CHECK_LIB([sqlite3], [sqlite3_load_extension],
               [have_sqlite3_load_extension=yes],
               [have_sqlite3_load_extension=no])
>>>>>>> 04e03f49
])

AS_VAR_COPY([CFLAGS], [save_CFLAGS])
AS_VAR_COPY([CPPFLAGS], [save_CPPFLAGS])
AS_VAR_COPY([LDFLAGS], [save_LDFLAGS])
AS_VAR_COPY([LIBS], [save_LIBS])

# Check for support for loadable sqlite extensions
AC_MSG_CHECKING(for --enable-loadable-sqlite-extensions)
AC_ARG_ENABLE(loadable-sqlite-extensions,
              AS_HELP_STRING([--enable-loadable-sqlite-extensions],
                             [support loadable extensions in _sqlite module, see Doc/library/sqlite3.rst (default is no)]),
              [AS_VAR_IF([have_sqlite3_load_extension], [no],
                         [AC_MSG_WARN([Your version of SQLite does not support loadable extensions])])],
              [enable_loadable_sqlite_extensions=no])
AC_MSG_RESULT($enable_loadable_sqlite_extensions)

AS_VAR_IF([enable_loadable_sqlite_extensions], [yes], [
  AC_DEFINE(PY_SQLITE_ENABLE_LOAD_EXTENSION, 1,
  [Define to 1 to build the sqlite module with loadable extensions support.])
])

# Check for --with-tcltk-includes=path and --with-tcltk-libs=path
AC_SUBST(TCLTK_INCLUDES)
AC_SUBST(TCLTK_LIBS)
AC_MSG_CHECKING(for --with-tcltk-includes)
AC_ARG_WITH(tcltk-includes,
            AS_HELP_STRING([--with-tcltk-includes='-I...'], [override search for Tcl and Tk include files]),
            [],
            [with_tcltk_includes="default"])
AC_MSG_RESULT($with_tcltk_includes)
AC_MSG_CHECKING(for --with-tcltk-libs)
AC_ARG_WITH(tcltk-libs,
            AS_HELP_STRING([--with-tcltk-libs='-L...'], [override search for Tcl and Tk libs]),
            [],
            [with_tcltk_libs="default"])
AC_MSG_RESULT($with_tcltk_libs)
if test "x$with_tcltk_includes" = xdefault || test "x$with_tcltk_libs" = xdefault
then
  if test "x$with_tcltk_includes" != "x$with_tcltk_libs"
  then
    AC_MSG_ERROR([use both --with-tcltk-includes='...' and --with-tcltk-libs='...' or neither])
  fi
  if test -n "$PKG_CONFIG" && "$PKG_CONFIG" --exists tcl tk; then
    TCLTK_INCLUDES="`"$PKG_CONFIG" tcl tk --cflags-only-I 2>/dev/null`"
    TCLTK_LIBS="`"$PKG_CONFIG" tcl tk --libs 2>/dev/null`"
  else
    TCLTK_INCLUDES=""
    TCLTK_LIBS=""
  fi
else
  TCLTK_INCLUDES="$with_tcltk_includes"
  TCLTK_LIBS="$with_tcltk_libs"
fi

# check for _gdbmmodulec dependencies
AC_CHECK_HEADERS([gdbm.h], [
  LIBS_SAVE=$LIBS
  AC_CHECK_LIB([gdbm], [gdbm_open])
  LIBS=$LIBS_SAVE
])

# check for _dbmmodule.c dependencies
AC_CHECK_HEADERS([ndbm.h], [
  LIBS_SAVE="$LIBS"
  AC_CHECK_LIB([ndbm], [dbm_open])
  LIBS="$LIBS_SAVE"
  AC_CHECK_LIB([gdbm_compat], [dbm_open])
  LIBS="$LIBS_SAVE"
])

# "gdbm-ndbm.h" and "gdbm/ndbm.h" are both normalized to "gdbm_ndbm_h"
# unset ac_cv_header_gdbm_ndbm_h to prevent false positive cache hits.
AS_UNSET([ac_cv_header_gdbm_ndbm_h])
AC_CACHE_VAL([ac_cv_header_gdbm_slash_ndbm_h], [
  AC_CHECK_HEADER(
    [gdbm/ndbm.h],
    [ac_cv_header_gdbm_slash_ndbm_h=yes], [ac_cv_header_gdbm_slash_ndbm_h=no]
  )
])
AS_VAR_IF([ac_cv_header_gdbm_slash_ndbm_h], [yes], [
  AC_DEFINE([HAVE_GDBM_NDBM_H], [1], [Define to 1 if you have the <gdbm/ndbm.h> header file.])
])

AS_UNSET([ac_cv_header_gdbm_ndbm_h])
AC_CACHE_VAL([ac_cv_header_gdbm_dash_ndbm_h], [
  AC_CHECK_HEADER(
    [gdbm-ndbm.h],
    [ac_cv_header_gdbm_dash_ndbm_h=yes], [ac_cv_header_gdbm_dash_ndbm_h=no]
  )
])
AS_VAR_IF([ac_cv_header_gdbm_dash_ndbm_h], [yes], [
  AC_DEFINE([HAVE_GDBM_DASH_NDBM_H], [1], [Define to 1 if you have the <gdbm-ndbm.h> header file.])
])
AS_UNSET([ac_cv_header_gdbm_ndbm_h])

if test "$ac_cv_header_gdbm_slash_ndbm_h" = yes -o "$ac_cv_header_gdbm_dash_ndbm_h" = yes; then
  LIBS_SAVE="$LIBS"
  AC_CHECK_LIB([gdbm_compat], [dbm_open])
  LIBS="$LIBS_SAVE"
fi

# Check for libdb >= 5 with dbm_open()
# db.h re-defines the name of the function
AC_CHECK_HEADERS([db.h], [
  AC_CACHE_CHECK([for libdb], [ac_cv_have_libdb], [
    LIBS_SAVE="$LIBS"
    LIBS="$LIBS -ldb"
    AC_LINK_IFELSE([AC_LANG_PROGRAM([
      #define DB_DBM_HSEARCH 1
      #include <db.h>
      #if DB_VERSION_MAJOR < 5
        #error "dh.h: DB_VERSION_MAJOR < 5 is not supported."
      #endif
      ], [DBM *dbm = dbm_open(NULL, 0, 0)])
    ], [ac_cv_have_libdb=yes], [ac_cv_have_libdb=no])
    LIBS="$LIBS_SAVE"
  ])
  AS_VAR_IF([ac_cv_have_libdb], [yes], [
    AC_DEFINE([HAVE_LIBDB], [1], [Define to 1 if you have the `db' library (-ldb).])
  ])
])

# Check for --with-dbmliborder
AC_MSG_CHECKING(for --with-dbmliborder)
AC_ARG_WITH(dbmliborder,
            AS_HELP_STRING([--with-dbmliborder=db1:db2:...], [override order to check db backends for dbm; a valid value is a colon separated string with the backend names `ndbm', `gdbm' and `bdb'.]),
[
if test x$with_dbmliborder = xyes
then
AC_MSG_ERROR([proper usage is --with-dbmliborder=db1:db2:...])
else
  as_save_IFS=$IFS
  IFS=:
  for db in $with_dbmliborder; do
    if test x$db != xndbm && test x$db != xgdbm && test x$db != xbdb
    then
      AC_MSG_ERROR([proper usage is --with-dbmliborder=db1:db2:...])
    fi
  done
  IFS=$as_save_IFS
fi])
AC_MSG_RESULT($with_dbmliborder)

# Templates for things AC_DEFINEd more than once.
# For a single AC_DEFINE, no template is needed.
AH_TEMPLATE(_REENTRANT,
  [Define to force use of thread-safe errno, h_errno, and other functions])

if test "$ac_cv_pthread_is_default" = yes
then
    # Defining _REENTRANT on system with POSIX threads should not hurt.
    AC_DEFINE(_REENTRANT)
    posix_threads=yes
    if test "$ac_sys_system" = "SunOS"; then
        CFLAGS="$CFLAGS -D_REENTRANT"
    fi
elif test "$ac_cv_kpthread" = "yes"
then
    CC="$CC -Kpthread"
    if test "$ac_cv_cxx_thread" = "yes"; then
        CXX="$CXX -Kpthread"
    fi
    posix_threads=yes
elif test "$ac_cv_kthread" = "yes"
then
    CC="$CC -Kthread"
    if test "$ac_cv_cxx_thread" = "yes"; then
        CXX="$CXX -Kthread"
    fi
    posix_threads=yes
elif test "$ac_cv_pthread" = "yes"
then
    CC="$CC -pthread"
    if test "$ac_cv_cxx_thread" = "yes"; then
        CXX="$CXX -pthread"
    fi
    posix_threads=yes
else
    if test ! -z "$withval" -a -d "$withval"
    then LDFLAGS="$LDFLAGS -L$withval"
    fi

    # According to the POSIX spec, a pthreads implementation must
    # define _POSIX_THREADS in unistd.h. Some apparently don't
    # (e.g. gnu pth with pthread emulation)
    AC_MSG_CHECKING(for _POSIX_THREADS in unistd.h)
    AC_EGREP_CPP(yes,
    [
#include <unistd.h>
#ifdef _POSIX_THREADS
yes
#endif
    ], unistd_defines_pthreads=yes, unistd_defines_pthreads=no)
    AC_MSG_RESULT($unistd_defines_pthreads)

    AC_DEFINE(_REENTRANT)
    # Just looking for pthread_create in libpthread is not enough:
    # on HP/UX, pthread.h renames pthread_create to a different symbol name.
    # So we really have to include pthread.h, and then link.
    _libs=$LIBS
    LIBS="$LIBS -lpthread"
    AC_MSG_CHECKING([for pthread_create in -lpthread])
    AC_LINK_IFELSE([AC_LANG_PROGRAM([[
#include <stdio.h>
#include <pthread.h>

void * start_routine (void *arg) { exit (0); }]], [[
pthread_create (NULL, NULL, start_routine, NULL)]])],[
    AC_MSG_RESULT(yes)
    posix_threads=yes
    ],[
    LIBS=$_libs
    AC_CHECK_FUNC(pthread_detach, [
    posix_threads=yes
    ],[
    AC_CHECK_LIB(pthreads, pthread_create, [
    posix_threads=yes
    LIBS="$LIBS -lpthreads"
    ], [
    AC_CHECK_LIB(c_r, pthread_create, [
    posix_threads=yes
    LIBS="$LIBS -lc_r"
    ], [
    AC_CHECK_LIB(pthread, __pthread_create_system, [
    posix_threads=yes
    LIBS="$LIBS -lpthread"
    ], [
    AC_CHECK_LIB(cma, pthread_create, [
    posix_threads=yes
    LIBS="$LIBS -lcma"
    ],[
    AC_MSG_ERROR([could not find pthreads on your system])
    ])
    ])])])])])

    AC_CHECK_LIB(mpc, usconfig, [
    LIBS="$LIBS -lmpc"
    ])

fi

if test "$posix_threads" = "yes"; then
      if test "$unistd_defines_pthreads" = "no"; then
         AC_DEFINE(_POSIX_THREADS, 1,
         [Define if you have POSIX threads,
          and your system does not define that.])
      fi

      # Bug 662787: Using semaphores causes unexplicable hangs on Solaris 8.
      case  $ac_sys_system/$ac_sys_release in
      SunOS/5.6) AC_DEFINE(HAVE_PTHREAD_DESTRUCTOR, 1,
                       [Defined for Solaris 2.6 bug in pthread header.])
		       ;;
      SunOS/5.8) AC_DEFINE(HAVE_BROKEN_POSIX_SEMAPHORES, 1,
		       [Define if the Posix semaphores do not work on your system])
		       ;;
      AIX/*) AC_DEFINE(HAVE_BROKEN_POSIX_SEMAPHORES, 1,
		       [Define if the Posix semaphores do not work on your system])
		       ;;
      esac

      AC_CACHE_CHECK([if PTHREAD_SCOPE_SYSTEM is supported], [ac_cv_pthread_system_supported],
      [AC_RUN_IFELSE([AC_LANG_SOURCE([[
      #include <stdio.h>
      #include <pthread.h>
      void *foo(void *parm) {
        return NULL;
      }
      main() {
        pthread_attr_t attr;
        pthread_t id;
        if (pthread_attr_init(&attr)) return (-1);
        if (pthread_attr_setscope(&attr, PTHREAD_SCOPE_SYSTEM)) return (-1);
        if (pthread_create(&id, &attr, foo, NULL)) return (-1);
        return (0);
      }]])],
      [ac_cv_pthread_system_supported=yes],
      [ac_cv_pthread_system_supported=no],
      [ac_cv_pthread_system_supported=no])
      ])
      if test "$ac_cv_pthread_system_supported" = "yes"; then
        AC_DEFINE(PTHREAD_SYSTEM_SCHED_SUPPORTED, 1, [Defined if PTHREAD_SCOPE_SYSTEM supported.])
      fi
      AC_CHECK_FUNCS(pthread_sigmask,
        [case $ac_sys_system in
        CYGWIN*)
          AC_DEFINE(HAVE_BROKEN_PTHREAD_SIGMASK, 1,
            [Define if pthread_sigmask() does not work on your system.])
            ;;
        esac])
      AC_CHECK_FUNCS(pthread_getcpuclockid)
fi


# Check for enable-ipv6
AH_TEMPLATE(ENABLE_IPV6, [Define if --enable-ipv6 is specified])
AC_MSG_CHECKING([if --enable-ipv6 is specified])
AC_ARG_ENABLE(ipv6,
    AS_HELP_STRING([--enable-ipv6],
               [enable ipv6 (with ipv4) support, see Doc/library/socket.rst (default is yes if supported)]),
[ case "$enableval" in
  no)
       AC_MSG_RESULT(no)
       ipv6=no
       ;;
  *)   AC_MSG_RESULT(yes)
       AC_DEFINE(ENABLE_IPV6)
       ipv6=yes
       ;;
  esac ],

[
dnl the check does not work on cross compilation case...
  AC_COMPILE_IFELSE([AC_LANG_PROGRAM([[ /* AF_INET6 available check */
#include <sys/types.h>
#include <sys/socket.h>]],
[[int domain = AF_INET6;]])],[
  AC_MSG_RESULT(yes)
  ipv6=yes
],[
  AC_MSG_RESULT(no)
  ipv6=no
])

if test "$ipv6" = "yes"; then
	AC_MSG_CHECKING(if RFC2553 API is available)
	AC_COMPILE_IFELSE([
	  AC_LANG_PROGRAM([[#include <sys/types.h>
#include <netinet/in.h>]],
			  [[struct sockaddr_in6 x;
			    x.sin6_scope_id;]])
	],[
	  AC_MSG_RESULT(yes)
	  ipv6=yes
	],[
	  AC_MSG_RESULT(no, IPv6 disabled)
	  ipv6=no
	])
fi

if test "$ipv6" = "yes"; then
	AC_DEFINE(ENABLE_IPV6)
fi
])

ipv6type=unknown
ipv6lib=none
ipv6trylibc=no

if test "$ipv6" = "yes"; then
	AC_MSG_CHECKING([ipv6 stack type])
	for i in inria kame linux-glibc linux-inet6 solaris toshiba v6d zeta;
	do
		case $i in
		inria)
			dnl http://www.kame.net/
			AC_EGREP_CPP(yes, [
#include <netinet/in.h>
#ifdef IPV6_INRIA_VERSION
yes
#endif],
				[ipv6type=$i])
			;;
		kame)
			dnl http://www.kame.net/
			AC_EGREP_CPP(yes, [
#include <netinet/in.h>
#ifdef __KAME__
yes
#endif],
				[ipv6type=$i;
				ipv6lib=inet6
				ipv6libdir=/usr/local/v6/lib
				ipv6trylibc=yes])
			;;
		linux-glibc)
			dnl http://www.v6.linux.or.jp/
			AC_EGREP_CPP(yes, [
#include <features.h>
#if defined(__GLIBC__) && ((__GLIBC__ == 2 && __GLIBC_MINOR__ >= 1) || (__GLIBC__ > 2))
yes
#endif],
				[ipv6type=$i;
				ipv6trylibc=yes])
			;;
		linux-inet6)
			dnl http://www.v6.linux.or.jp/
			if test -d /usr/inet6; then
				ipv6type=$i
				ipv6lib=inet6
				ipv6libdir=/usr/inet6/lib
				BASECFLAGS="-I/usr/inet6/include $BASECFLAGS"
			fi
			;;
		solaris)
			if test -f /etc/netconfig; then
                          if $GREP -q tcp6 /etc/netconfig; then
				ipv6type=$i
				ipv6trylibc=yes
                          fi
                        fi
			;;
		toshiba)
			AC_EGREP_CPP(yes, [
#include <sys/param.h>
#ifdef _TOSHIBA_INET6
yes
#endif],
				[ipv6type=$i;
				ipv6lib=inet6;
				ipv6libdir=/usr/local/v6/lib])
			;;
		v6d)
			AC_EGREP_CPP(yes, [
#include </usr/local/v6/include/sys/v6config.h>
#ifdef __V6D__
yes
#endif],
				[ipv6type=$i;
				ipv6lib=v6;
				ipv6libdir=/usr/local/v6/lib;
				BASECFLAGS="-I/usr/local/v6/include $BASECFLAGS"])
			;;
		zeta)
			AC_EGREP_CPP(yes, [
#include <sys/param.h>
#ifdef _ZETA_MINAMI_INET6
yes
#endif],
				[ipv6type=$i;
				ipv6lib=inet6;
				ipv6libdir=/usr/local/v6/lib])
			;;
		esac
		if test "$ipv6type" != "unknown"; then
			break
		fi
	done
	AC_MSG_RESULT($ipv6type)
fi

if test "$ipv6" = "yes" -a "$ipv6lib" != "none"; then
	if test -d $ipv6libdir -a -f $ipv6libdir/lib$ipv6lib.a; then
		LIBS="-L$ipv6libdir -l$ipv6lib $LIBS"
		echo "using lib$ipv6lib"
	else
		if test $ipv6trylibc = "yes"; then
			echo "using libc"
		else
			echo 'Fatal: no $ipv6lib library found.  cannot continue.'
			echo "You need to fetch lib$ipv6lib.a from appropriate"
			echo 'ipv6 kit and compile beforehand.'
			exit 1
		fi
	fi
fi


AC_CACHE_CHECK([CAN_RAW_FD_FRAMES], [ac_cv_can_raw_fd_frames], [
AC_COMPILE_IFELSE([AC_LANG_PROGRAM([[ /* CAN_RAW_FD_FRAMES available check */
#include <linux/can/raw.h>]],
[[int can_raw_fd_frames = CAN_RAW_FD_FRAMES;]])],
[ac_cv_can_raw_fd_frames=yes],
[ac_cv_can_raw_fd_frames=no])
])
AS_VAR_IF([ac_cv_can_raw_fd_frames], [yes], [
    AC_DEFINE(HAVE_LINUX_CAN_RAW_FD_FRAMES, 1, [Define if compiling using Linux 3.6 or later.])
])

AC_CACHE_CHECK([for CAN_RAW_JOIN_FILTERS], [ac_cv_can_raw_join_filters], [
AC_COMPILE_IFELSE([AC_LANG_PROGRAM([[
#include <linux/can/raw.h>]],
[[int can_raw_join_filters = CAN_RAW_JOIN_FILTERS;]])],
[ac_cv_can_raw_join_filters=yes],
[ac_cv_can_raw_join_filters=no])
])
AS_VAR_IF([ac_cv_can_raw_join_filters], [yes], [
    AC_DEFINE(HAVE_LINUX_CAN_RAW_JOIN_FILTERS, 1, [Define if compiling using Linux 4.1 or later.])
])

# Check for --with-doc-strings
AC_MSG_CHECKING(for --with-doc-strings)
AC_ARG_WITH(doc-strings,
            AS_HELP_STRING([--with-doc-strings], [enable documentation strings (default is yes)]))

if test -z "$with_doc_strings"
then with_doc_strings="yes"
fi
if test "$with_doc_strings" != "no"
then
    AC_DEFINE(WITH_DOC_STRINGS, 1,
      [Define if you want documentation strings in extension modules])
fi
AC_MSG_RESULT($with_doc_strings)

# Check for Python-specific malloc support
AC_MSG_CHECKING(for --with-pymalloc)
AC_ARG_WITH(pymalloc,
            AS_HELP_STRING([--with-pymalloc], [enable specialized mallocs (default is yes)]))

if test -z "$with_pymalloc"
then
    with_pymalloc="yes"
fi
if test "$with_pymalloc" != "no"
then
    AC_DEFINE(WITH_PYMALLOC, 1,
     [Define if you want to compile in Python-specific mallocs])
fi
AC_MSG_RESULT($with_pymalloc)

# Check whether objects such as float, tuple and dict are using
# freelists to optimization memory allocation.
AC_MSG_CHECKING(for --with-freelists)
AC_ARG_WITH(freelists,
            AS_HELP_STRING([--with-freelists], [enable object freelists (default is yes)]))

if test -z "$with_freelists"
then
    with_freelists="yes"
fi
if test "$with_freelists" != "no"
then
    AC_DEFINE(WITH_FREELISTS, 1,
     [Define if you want to compile in object freelists optimization])
fi
AC_MSG_RESULT($with_freelists)

# Check for --with-c-locale-coercion
AC_MSG_CHECKING(for --with-c-locale-coercion)
AC_ARG_WITH(c-locale-coercion,
            AS_HELP_STRING([--with-c-locale-coercion],
              [enable C locale coercion to a UTF-8 based locale (default is yes)]))

if test -z "$with_c_locale_coercion"
then
    with_c_locale_coercion="yes"
fi
if test "$with_c_locale_coercion" != "no"
then
    AC_DEFINE(PY_COERCE_C_LOCALE, 1,
      [Define if you want to coerce the C locale to a UTF-8 based locale])
fi
AC_MSG_RESULT($with_c_locale_coercion)

# Check for Valgrind support
AC_MSG_CHECKING([for --with-valgrind])
AC_ARG_WITH([valgrind],
  AS_HELP_STRING([--with-valgrind], [enable Valgrind support (default is no)]),,
  with_valgrind=no)
AC_MSG_RESULT([$with_valgrind])
if test "$with_valgrind" != no; then
    AC_CHECK_HEADER([valgrind/valgrind.h],
      [AC_DEFINE([WITH_VALGRIND], 1, [Define if you want pymalloc to be disabled when running under valgrind])],
      [AC_MSG_ERROR([Valgrind support requested but headers not available])]
    )
    OPT="-DDYNAMIC_ANNOTATIONS_ENABLED=1 $OPT"
fi

# Check for DTrace support
AC_MSG_CHECKING(for --with-dtrace)
AC_ARG_WITH(dtrace,
  AS_HELP_STRING([--with-dtrace],[enable DTrace support (default is no)]),,
  with_dtrace=no)
AC_MSG_RESULT($with_dtrace)

AC_SUBST(DTRACE)
AC_SUBST(DFLAGS)
AC_SUBST(DTRACE_HEADERS)
AC_SUBST(DTRACE_OBJS)
DTRACE=
DTRACE_HEADERS=
DTRACE_OBJS=

if test "$with_dtrace" = "yes"
then
    AC_PATH_PROG(DTRACE, [dtrace], [not found])
    if test "$DTRACE" = "not found"; then
        AC_MSG_ERROR([dtrace command not found on \$PATH])
    fi
    AC_DEFINE(WITH_DTRACE, 1, [Define if you want to compile in DTrace support])
    DTRACE_HEADERS="Include/pydtrace_probes.h"

    # On OS X, DTrace providers do not need to be explicitly compiled and
    # linked into the binary. Correspondingly, dtrace(1) is missing the ELF
    # generation flag '-G'. We check for presence of this flag, rather than
    # hardcoding support by OS, in the interest of robustness.
    AC_CACHE_CHECK([whether DTrace probes require linking],
        [ac_cv_dtrace_link], [dnl
            ac_cv_dtrace_link=no
            echo 'BEGIN{}' > conftest.d
            "$DTRACE" $DFLAGS -G -s conftest.d -o conftest.o > /dev/null 2>&1 && \
                ac_cv_dtrace_link=yes
      ])
    if test "$ac_cv_dtrace_link" = "yes"; then
        DTRACE_OBJS="Python/pydtrace.o"
    fi
fi

# -I${DLINCLDIR} is added to the compile rule for importdl.o
AC_SUBST(DLINCLDIR)
DLINCLDIR=.

# the dlopen() function means we might want to use dynload_shlib.o. some
# platforms have dlopen(), but don't want to use it.
AC_CHECK_FUNCS(dlopen)

# DYNLOADFILE specifies which dynload_*.o file we will use for dynamic
# loading of modules.
AC_SUBST(DYNLOADFILE)
AC_MSG_CHECKING(DYNLOADFILE)
if test -z "$DYNLOADFILE"
then
	case $ac_sys_system/$ac_sys_release in
	hp*|HP*) DYNLOADFILE="dynload_hpux.o";;
	*)
	# use dynload_shlib.c and dlopen() if we have it; otherwise stub
	# out any dynamic loading
	if test "$ac_cv_func_dlopen" = yes
	then DYNLOADFILE="dynload_shlib.o"
	else DYNLOADFILE="dynload_stub.o"
	fi
	;;
	esac
fi
AC_MSG_RESULT($DYNLOADFILE)
if test "$DYNLOADFILE" != "dynload_stub.o"
then
	AC_DEFINE(HAVE_DYNAMIC_LOADING, 1,
        [Defined when any dynamic module loading is enabled.])
fi

# MACHDEP_OBJS can be set to platform-specific object files needed by Python

AC_SUBST(MACHDEP_OBJS)
AC_MSG_CHECKING(MACHDEP_OBJS)
if test -z "$MACHDEP_OBJS"
then
	MACHDEP_OBJS=$extra_machdep_objs
else
	MACHDEP_OBJS="$MACHDEP_OBJS $extra_machdep_objs"
fi
if test -z "$MACHDEP_OBJS"; then
  AC_MSG_RESULT([none])
else
  AC_MSG_RESULT([$MACHDEP_OBJS])
fi

# checks for library functions
AC_CHECK_FUNCS(alarm accept4 setitimer getitimer bind_textdomain_codeset chown \
 clock confstr close_range copy_file_range ctermid dup3 execv explicit_bzero \
 explicit_memset faccessat fchmod fchmodat fchown fchownat \
 fdwalk fexecve fdopendir fork fpathconf fstatat ftime ftruncate futimesat \
 futimens futimes gai_strerror getentropy \
 getgrgid_r getgrnam_r \
 getgrouplist getgroups getlogin getloadavg getpeername getpgid getpid \
 getpriority getresuid getresgid getpwent getpwnam_r getpwuid_r getspnam getspent getsid getwd \
 if_nameindex \
 initgroups kill killpg lchown lockf linkat lstat lutimes mmap \
 memrchr mbrtowc mkdirat mkfifo \
 madvise mkfifoat mknod mknodat mktime mremap nice openat pathconf pause pipe2 plock poll \
 posix_fallocate posix_fadvise posix_spawn posix_spawnp pread preadv preadv2 \
 pthread_condattr_setclock pthread_init pthread_kill pwrite pwritev pwritev2 \
 readlink readlinkat readv realpath renameat \
 sem_open sem_timedwait sem_clockwait sem_getvalue sem_unlink sendfile setegid seteuid \
 setgid sethostname \
 setlocale setregid setreuid setresuid setresgid setsid setpgid setpgrp setpriority setuid setvbuf \
 sched_get_priority_max sched_setaffinity sched_setscheduler sched_setparam \
 sched_rr_get_interval \
 sigaction sigaltstack sigfillset siginterrupt sigpending sigrelse \
 sigtimedwait sigwait sigwaitinfo snprintf splice strftime strlcpy strsignal symlinkat sync \
 sysconf tcgetpgrp tcsetpgrp tempnam timegm times tmpfile tmpnam tmpnam_r \
 truncate uname unlinkat utimensat utimes vfork waitid waitpid wait3 wait4 \
 wcscoll wcsftime wcsxfrm wmemcmp writev _getpty rtpSpawn)

# Force lchmod off for Linux. Linux disallows changing the mode of symbolic
# links. Some libc implementations have a stub lchmod implementation that always
# returns an error.
if test "$MACHDEP" != linux; then
  AC_CHECK_FUNCS(lchmod)
fi

AC_CHECK_DECL(dirfd,
    AC_DEFINE(HAVE_DIRFD, 1,
              Define if you have the 'dirfd' function or macro.), ,
      [#include <sys/types.h>
       #include <dirent.h>])

dnl PY_CHECK_FUNC(FUNCTION, [INCLUDES], [AC_DEFINE-VAR])
AC_DEFUN([PY_CHECK_FUNC],
[ AS_VAR_PUSHDEF([py_var], [ac_cv_func_$1])
  AS_VAR_PUSHDEF([py_define], m4_ifblank([$3], [[HAVE_]m4_toupper($1)], [$3]))
  AC_CACHE_CHECK(
    [for $1],
    [py_var],
    [AC_COMPILE_IFELSE(
      [AC_LANG_PROGRAM([$2], [void *x=$1])],
      [AS_VAR_SET([py_var], [yes])],
      [AS_VAR_SET([py_var], [no])])]
  )
  AS_VAR_IF(
    [py_var],
    [yes],
    [AC_DEFINE([py_define], [1], [Define if you have the '$1' function.])])
  AS_VAR_POPDEF([py_var])
  AS_VAR_POPDEF([py_define])
])

# For some functions, having a definition is not sufficient, since
# we want to take their address.
PY_CHECK_FUNC([chroot], [#include <unistd.h>])
PY_CHECK_FUNC([link], [#include <unistd.h>])
PY_CHECK_FUNC([symlink], [#include <unistd.h>])
PY_CHECK_FUNC([fchdir], [#include <unistd.h>])
PY_CHECK_FUNC([fsync], [#include <unistd.h>])
PY_CHECK_FUNC([fdatasync], [#include <unistd.h>])
PY_CHECK_FUNC([epoll], [#include <sys/epoll.h>])
PY_CHECK_FUNC([epoll_create1], [#include <sys/epoll.h>])
PY_CHECK_FUNC([kqueue],[
#include <sys/types.h>
#include <sys/event.h>
])
PY_CHECK_FUNC([prlimit], [
#include <sys/time.h>
#include <sys/resource.h>
])

PY_CHECK_FUNC([_dyld_shared_cache_contains_path], [#include <mach-o/dyld.h>], [HAVE_DYLD_SHARED_CACHE_CONTAINS_PATH])

PY_CHECK_FUNC([memfd_create], [
#ifdef HAVE_SYS_MMAN_H
#include <sys/mman.h>
#endif
#ifdef HAVE_SYS_MEMFD_H
#include <sys/memfd.h>
#endif
])

PY_CHECK_FUNC([eventfd], [
#ifdef HAVE_SYS_EVENTFD_H
#include <sys/eventfd.h>
#endif
])

# On some systems (eg. FreeBSD 5), we would find a definition of the
# functions ctermid_r, setgroups in the library, but no prototype
# (e.g. because we use _XOPEN_SOURCE). See whether we can take their
# address to avoid compiler warnings and potential miscompilations
# because of the missing prototypes.

PY_CHECK_FUNC([ctermid_r], [#include <stdio.h>])

AC_CACHE_CHECK([for flock declaration], [ac_cv_flock_decl],
  [AC_COMPILE_IFELSE(
    [AC_LANG_PROGRAM(
      [#include <sys/file.h>],
      [void* p = flock]
    )],
    [ac_cv_flock_decl=yes],
    [ac_cv_flock_decl=no]
  )
])
if test "x${ac_cv_flock_decl}" = xyes; then
  AC_CHECK_FUNCS(flock,,
    AC_CHECK_LIB(bsd,flock,
      [AC_DEFINE(HAVE_FLOCK)
       AC_DEFINE(FLOCK_NEEDS_LIBBSD, 1, Define if flock needs to be linked with bsd library.)
    ])
  )
fi

PY_CHECK_FUNC([getpagesize], [#include <unistd.h>])

AC_CACHE_CHECK([for broken unsetenv], [ac_cv_broken_unsetenv],
  [AC_COMPILE_IFELSE(
    [AC_LANG_PROGRAM(
      [#include <stdlib.h>],
      [int res = unsetenv("DUMMY")])],
    [ac_cv_broken_unsetenv=no],
    [ac_cv_broken_unsetenv=yes]
  )
])
AS_VAR_IF([ac_cv_broken_unsetenv], [yes], [
  AC_DEFINE(HAVE_BROKEN_UNSETENV, 1, [Define if 'unsetenv' does not return an int.])
])

dnl check for true
AC_CHECK_PROGS(TRUE, true, /bin/true)

dnl On some systems (e.g. Solaris 9), hstrerror and inet_aton are in -lresolv
dnl On others, they are in the C library, so we to take no action
AC_CHECK_LIB(c, inet_aton, [$ac_cv_prog_TRUE],
  AC_CHECK_LIB(resolv, inet_aton)
)

# On Tru64, chflags seems to be present, but calling it will
# exit Python
AC_CACHE_CHECK([for chflags], [ac_cv_have_chflags], [dnl
AC_RUN_IFELSE([AC_LANG_SOURCE([[
#include <sys/stat.h>
#include <unistd.h>
int main(int argc, char*argv[])
{
  if(chflags(argv[0], 0) != 0)
    return 1;
  return 0;
}
]])],
[ac_cv_have_chflags=yes],
[ac_cv_have_chflags=no],
[ac_cv_have_chflags=cross])
])
if test "$ac_cv_have_chflags" = cross ; then
  AC_CHECK_FUNC([chflags], [ac_cv_have_chflags="yes"], [ac_cv_have_chflags="no"])
fi
if test "$ac_cv_have_chflags" = yes ; then
  AC_DEFINE(HAVE_CHFLAGS, 1, [Define to 1 if you have the 'chflags' function.])
fi

AC_CACHE_CHECK([for lchflags], [ac_cv_have_lchflags], [dnl
AC_RUN_IFELSE([AC_LANG_SOURCE([[
#include <sys/stat.h>
#include <unistd.h>
int main(int argc, char*argv[])
{
  if(lchflags(argv[0], 0) != 0)
    return 1;
  return 0;
}
]])],[ac_cv_have_lchflags=yes],[ac_cv_have_lchflags=no],[ac_cv_have_lchflags=cross])
])
if test "$ac_cv_have_lchflags" = cross ; then
  AC_CHECK_FUNC([lchflags], [ac_cv_have_lchflags="yes"], [ac_cv_have_lchflags="no"])
fi
if test "$ac_cv_have_lchflags" = yes ; then
  AC_DEFINE(HAVE_LCHFLAGS, 1, [Define to 1 if you have the 'lchflags' function.])
fi

dnl Check for compression libraries
AC_CHECK_HEADERS([zlib.h], [
  save_LIBS="$LIBS"
  AC_CHECK_LIB([z], [gzread])
  LIBS="$save_LIBS"
  AC_CHECK_LIB([z], [inflateCopy], [AC_DEFINE(HAVE_ZLIB_COPY, 1, [Define if the zlib library has inflateCopy])])
  LIBS="$save_LIBS"
])

AC_CHECK_HEADERS([bzlib.h], [
  save_LIBS="$LIBS"
  AC_CHECK_LIB([bz2], [BZ2_bzCompress])
  LIBS="$save_LIBS"
])

AC_CHECK_HEADERS([lzma.h], [
  save_LIBS="$LIBS"
  AC_CHECK_LIB([lzma], [lzma_easy_encoder])
  LIBS="$save_LIBS"
])

PY_CHECK_FUNC([hstrerror], [#include <netdb.h>])

PY_CHECK_FUNC([inet_aton], [
#include <sys/types.h>
#include <sys/socket.h>
#include <netinet/in.h>
#include <arpa/inet.h>
])

PY_CHECK_FUNC([inet_pton], [
#include <sys/types.h>
#include <sys/socket.h>
#include <netinet/in.h>
#include <arpa/inet.h>
])

# On some systems, setgroups is in unistd.h, on others, in grp.h
PY_CHECK_FUNC([setgroups], [
#include <unistd.h>
#ifdef HAVE_GRP_H
#include <grp.h>
#endif
])

# check for openpty and forkpty

AC_CHECK_FUNCS(openpty,,
   AC_CHECK_LIB(util,openpty,
     [AC_DEFINE(HAVE_OPENPTY) LIBS="$LIBS -lutil"],
     AC_CHECK_LIB(bsd,openpty, [AC_DEFINE(HAVE_OPENPTY) LIBS="$LIBS -lbsd"])
   )
)
AC_CHECK_FUNCS(forkpty,,
   AC_CHECK_LIB(util,forkpty,
     [AC_DEFINE(HAVE_FORKPTY) LIBS="$LIBS -lutil"],
     AC_CHECK_LIB(bsd,forkpty, [AC_DEFINE(HAVE_FORKPTY) LIBS="$LIBS -lbsd"])
   )
)

# check for long file support functions
AC_CHECK_FUNCS(fseek64 fseeko fstatvfs ftell64 ftello statvfs)

AC_REPLACE_FUNCS(dup2)
AC_CHECK_FUNCS(getpgrp,
  AC_COMPILE_IFELSE([AC_LANG_PROGRAM([[#include <unistd.h>]], [[getpgrp(0);]])],
    [AC_DEFINE(GETPGRP_HAVE_ARG, 1, [Define if getpgrp() must be called as getpgrp(0).])],
    [])
)
AC_CHECK_FUNCS(setpgrp,
  AC_COMPILE_IFELSE([AC_LANG_PROGRAM([[#include <unistd.h>]], [[setpgrp(0,0);]])],
    [AC_DEFINE(SETPGRP_HAVE_ARG, 1, [Define if setpgrp() must be called as setpgrp(0, 0).])],
    [])
)

# We search for both crypt and crypt_r as one or the other may be defined
# This gets us our -lcrypt in LIBS when required on the target platform.
# Save/restore LIBS to avoid linking libpython with libcrypt.
LIBS_SAVE=$LIBS
AC_SEARCH_LIBS(crypt_r, crypt)
LIBS="$LIBS_SAVE"
AC_SEARCH_LIBS(crypt, crypt)

AC_CHECK_FUNC(crypt_r,
  AC_COMPILE_IFELSE([AC_LANG_PROGRAM([[
#include <crypt.h>
]], [[
struct crypt_data d;
char *r = crypt_r("", "", &d);
]])],
    [AC_DEFINE(HAVE_CRYPT_R, 1, [Define if you have the crypt_r() function.])],
    [])
)
LIBS=$LIBS_SAVE

AC_CHECK_FUNCS(clock_gettime, [], [
    AC_CHECK_LIB(rt, clock_gettime, [
        LIBS="$LIBS -lrt"
        AC_DEFINE(HAVE_CLOCK_GETTIME, 1)
        AC_DEFINE(TIMEMODULE_LIB, [rt],
                  [Library needed by timemodule.c: librt may be needed for clock_gettime()])
    ])
])

AC_CHECK_FUNCS(clock_getres, [], [
    AC_CHECK_LIB(rt, clock_getres, [
        AC_DEFINE(HAVE_CLOCK_GETRES, 1)
    ])
])

AC_CHECK_FUNCS(clock_settime, [], [
    AC_CHECK_LIB(rt, clock_settime, [
        AC_DEFINE(HAVE_CLOCK_SETTIME, 1)
    ])
])

AC_CHECK_FUNCS(clock_nanosleep, [], [
    AC_CHECK_LIB(rt, clock_nanosleep, [
        AC_DEFINE(HAVE_CLOCK_NANOSLEEP, 1)
    ])
])

AC_CHECK_FUNCS(nanosleep, [], [
    AC_CHECK_LIB(rt, nanosleep, [
        AC_DEFINE(HAVE_NANOSLEEP, 1)
    ])
])

AC_CACHE_CHECK([for major, minor, and makedev], [ac_cv_device_macros], [
AC_LINK_IFELSE([AC_LANG_PROGRAM([[
#if defined(MAJOR_IN_MKDEV)
#include <sys/mkdev.h>
#elif defined(MAJOR_IN_SYSMACROS)
#include <sys/sysmacros.h>
#else
#include <sys/types.h>
#endif
]], [[
  makedev(major(0),minor(0));
]])],[ac_cv_device_macros=yes], [ac_cv_device_macros=no])
])
AS_VAR_IF([ac_cv_device_macros], [yes], [
  AC_DEFINE(HAVE_DEVICE_MACROS, 1,
	    [Define to 1 if you have the device macros.])
])

dnl no longer used, now always defined for backwards compatibility
AC_DEFINE(SYS_SELECT_WITH_SYS_TIME, 1,
  [Define if  you can safely include both <sys/select.h> and <sys/time.h>
   (which you can't on SCO ODT 3.0).])

# On OSF/1 V5.1, getaddrinfo is available, but a define
# for [no]getaddrinfo in netdb.h.
AC_CACHE_CHECK([for getaddrinfo], [ac_cv_func_getaddrinfo], [
AC_LINK_IFELSE([AC_LANG_PROGRAM([[
#include <sys/types.h>
#include <sys/socket.h>
#include <netdb.h>
#include <stdio.h>
]], [[getaddrinfo(NULL, NULL, NULL, NULL);]])],
[ac_cv_func_getaddrinfo=yes],
[ac_cv_func_getaddrinfo=no])
])

AS_VAR_IF([ac_cv_func_getaddrinfo], [yes], [
  AC_CACHE_CHECK([getaddrinfo bug], [ac_cv_buggy_getaddrinfo],
  AC_RUN_IFELSE([AC_LANG_SOURCE([[[
#include <stdio.h>
#include <sys/types.h>
#include <netdb.h>
#include <string.h>
#include <sys/socket.h>
#include <netinet/in.h>

int main()
{
  int passive, gaierr, inet4 = 0, inet6 = 0;
  struct addrinfo hints, *ai, *aitop;
  char straddr[INET6_ADDRSTRLEN], strport[16];

  for (passive = 0; passive <= 1; passive++) {
    memset(&hints, 0, sizeof(hints));
    hints.ai_family = AF_UNSPEC;
    hints.ai_flags = passive ? AI_PASSIVE : 0;
    hints.ai_socktype = SOCK_STREAM;
    hints.ai_protocol = IPPROTO_TCP;
    if ((gaierr = getaddrinfo(NULL, "54321", &hints, &aitop)) != 0) {
      (void)gai_strerror(gaierr);
      goto bad;
    }
    for (ai = aitop; ai; ai = ai->ai_next) {
      if (ai->ai_addr == NULL ||
          ai->ai_addrlen == 0 ||
          getnameinfo(ai->ai_addr, ai->ai_addrlen,
                      straddr, sizeof(straddr), strport, sizeof(strport),
                      NI_NUMERICHOST|NI_NUMERICSERV) != 0) {
        goto bad;
      }
      switch (ai->ai_family) {
      case AF_INET:
        if (strcmp(strport, "54321") != 0) {
          goto bad;
        }
        if (passive) {
          if (strcmp(straddr, "0.0.0.0") != 0) {
            goto bad;
          }
        } else {
          if (strcmp(straddr, "127.0.0.1") != 0) {
            goto bad;
          }
        }
        inet4++;
        break;
      case AF_INET6:
        if (strcmp(strport, "54321") != 0) {
          goto bad;
        }
        if (passive) {
          if (strcmp(straddr, "::") != 0) {
            goto bad;
          }
        } else {
          if (strcmp(straddr, "::1") != 0) {
            goto bad;
          }
        }
        inet6++;
        break;
      case AF_UNSPEC:
        goto bad;
        break;
      default:
        /* another family support? */
        break;
      }
    }
    freeaddrinfo(aitop);
    aitop = NULL;
  }

  if (!(inet4 == 0 || inet4 == 2))
    goto bad;
  if (!(inet6 == 0 || inet6 == 2))
    goto bad;

  if (aitop)
    freeaddrinfo(aitop);
  return 0;

 bad:
  if (aitop)
    freeaddrinfo(aitop);
  return 1;
}
]]])],
[ac_cv_buggy_getaddrinfo=no],
[ac_cv_buggy_getaddrinfo=yes],
[
if test "${enable_ipv6+set}" = set; then
  ac_cv_buggy_getaddrinfo="no -- configured with --(en|dis)able-ipv6"
else
  ac_cv_buggy_getaddrinfo=yes
fi]))

dnl if ac_cv_func_getaddrinfo
])

if test "$ac_cv_func_getaddrinfo" = no -o "$ac_cv_buggy_getaddrinfo" = yes
then
	if test $ipv6 = yes
	then
		echo 'Fatal: You must get working getaddrinfo() function.'
		echo '       or you can specify "--disable-ipv6"'.
		exit 1
	fi
else
	AC_DEFINE(HAVE_GETADDRINFO, 1, [Define if you have the getaddrinfo function.])
fi

AC_CHECK_FUNCS(getnameinfo)

dnl autoconf 2.71 deprecates AC_HEADER_TIME, keep for backwards compatibility
dnl TIME_WITH_SYS_TIME works on all supported systems that have sys/time.h
AS_VAR_IF([ac_cv_header_sys_time_h], [yes], [
  AC_DEFINE([TIME_WITH_SYS_TIME], 1, [Define to 1 if you can safely include both <sys/time.h> and <time.h>.])
])

# checks for structures
AC_STRUCT_TM
AC_STRUCT_TIMEZONE
AC_CHECK_MEMBERS([struct stat.st_rdev])
AC_CHECK_MEMBERS([struct stat.st_blksize])
AC_CHECK_MEMBERS([struct stat.st_flags])
AC_CHECK_MEMBERS([struct stat.st_gen])
AC_CHECK_MEMBERS([struct stat.st_birthtime])
AC_CHECK_MEMBERS([struct stat.st_blocks])
AC_CHECK_MEMBERS([struct passwd.pw_gecos, struct passwd.pw_passwd], [], [], [[
  #include <sys/types.h>
  #include <pwd.h>
]])
# Issue #21085: In Cygwin, siginfo_t does not have si_band field.
AC_CHECK_MEMBERS([siginfo_t.si_band], [], [], [[#include <signal.h>]])

AC_CACHE_CHECK([for time.h that defines altzone], [ac_cv_header_time_altzone], [
  AC_COMPILE_IFELSE([AC_LANG_PROGRAM([[#include <time.h>]], [[return altzone;]])],
    [ac_cv_header_time_altzone=yes],
    [ac_cv_header_time_altzone=no])
  ])
if test $ac_cv_header_time_altzone = yes; then
  AC_DEFINE(HAVE_ALTZONE, 1, [Define this if your time.h defines altzone.])
fi

AC_CACHE_CHECK([for addrinfo], [ac_cv_struct_addrinfo],
AC_COMPILE_IFELSE([AC_LANG_PROGRAM([[#include <netdb.h>]], [[struct addrinfo a]])],
  [ac_cv_struct_addrinfo=yes],
  [ac_cv_struct_addrinfo=no]))
if test $ac_cv_struct_addrinfo = yes; then
	AC_DEFINE(HAVE_ADDRINFO, 1, [struct addrinfo (netdb.h)])
fi

AC_CACHE_CHECK([for sockaddr_storage], [ac_cv_struct_sockaddr_storage],
AC_COMPILE_IFELSE([AC_LANG_PROGRAM([[
#		include <sys/types.h>
#		include <sys/socket.h>]], [[struct sockaddr_storage s]])],
  [ac_cv_struct_sockaddr_storage=yes],
  [ac_cv_struct_sockaddr_storage=no]))
if test $ac_cv_struct_sockaddr_storage = yes; then
	AC_DEFINE(HAVE_SOCKADDR_STORAGE, 1, [struct sockaddr_storage (sys/socket.h)])
fi

AC_CACHE_CHECK([for sockaddr_alg], [ac_cv_struct_sockaddr_alg],
AC_COMPILE_IFELSE([AC_LANG_PROGRAM([[
#		include <sys/types.h>
#		include <sys/socket.h>
#		include <linux/if_alg.h>]], [[struct sockaddr_alg s]])],
  [ac_cv_struct_sockaddr_alg=yes],
  [ac_cv_struct_sockaddr_alg=no]))
if test $ac_cv_struct_sockaddr_alg = yes; then
	AC_DEFINE(HAVE_SOCKADDR_ALG, 1, [struct sockaddr_alg (linux/if_alg.h)])
fi

# checks for compiler characteristics

AC_C_CHAR_UNSIGNED
AC_C_CONST

AC_CACHE_CHECK([for working signed char], [ac_cv_working_signed_char_c], [
AC_COMPILE_IFELSE([AC_LANG_PROGRAM([[]], [[signed char c;]])],
  [ac_cv_working_signed_char_c=yes], [ac_cv_working_signed_char_c=no])
])
AS_VAR_IF([ac_cv_working_signed_char_c], [no], [
  AC_DEFINE(signed, , [Define to empty if the keyword does not work.])
])

AC_CACHE_CHECK([for prototypes], [ac_cv_function_prototypes], [
AC_COMPILE_IFELSE([AC_LANG_PROGRAM([[int foo(int x) { return 0; }]], [[return foo(10);]])],
  [ac_cv_function_prototypes=yes], [ac_cv_function_prototypes=no])
])
AS_VAR_IF([ac_cv_function_prototypes], [yes], [
  AC_DEFINE(HAVE_PROTOTYPES, 1,
     [Define if your compiler supports function prototype])
])

works=no
AC_CACHE_CHECK([for variable length prototypes and stdarg.h], [ac_cv_stdarg_prototypes], [
AC_COMPILE_IFELSE([AC_LANG_PROGRAM([[
#include <stdarg.h>
int foo(int x, ...) {
	va_list va;
	va_start(va, x);
	va_arg(va, int);
	va_arg(va, char *);
	va_arg(va, double);
	return 0;
}
]], [[return foo(10, "", 3.14);]])],
  [ac_cv_stdarg_prototypes=yes], [ac_cv_stdarg_prototypes=no])
])
AS_VAR_IF([ac_cv_stdarg_prototypes], [yes], [
  AC_DEFINE(HAVE_STDARG_PROTOTYPES, 1,
   [Define if your compiler supports variable length function prototypes
   (e.g. void fprintf(FILE *, char *, ...);) *and* <stdarg.h>])
])


# check for socketpair
PY_CHECK_FUNC([socketpair], [
#include <sys/types.h>
#include <sys/socket.h>
])

# check if sockaddr has sa_len member
AC_CACHE_CHECK([if sockaddr has sa_len member], [ac_cv_struct_sockaddr_sa_len], [
AC_COMPILE_IFELSE([AC_LANG_PROGRAM([[#include <sys/types.h>
#include <sys/socket.h>]], [[struct sockaddr x;
x.sa_len = 0;]])],
  [ac_cv_struct_sockaddr_sa_len=yes], [ac_cv_struct_sockaddr_sa_len=no])
])
AS_VAR_IF([ac_cv_struct_sockaddr_sa_len], [yes], [
   AC_DEFINE(HAVE_SOCKADDR_SA_LEN, 1, [Define if sockaddr has sa_len member])
])

# sigh -- gethostbyname_r is a mess; it can have 3, 5 or 6 arguments :-(
AH_TEMPLATE(HAVE_GETHOSTBYNAME_R,
  [Define this if you have some version of gethostbyname_r()])

AC_CHECK_FUNC(gethostbyname_r, [
  AC_DEFINE(HAVE_GETHOSTBYNAME_R)
  AC_MSG_CHECKING([gethostbyname_r with 6 args])
  OLD_CFLAGS=$CFLAGS
  CFLAGS="$CFLAGS $MY_CPPFLAGS $MY_THREAD_CPPFLAGS $MY_CFLAGS"
  AC_COMPILE_IFELSE([AC_LANG_PROGRAM([[
#   include <netdb.h>
  ]], [[
    char *name;
    struct hostent *he, *res;
    char buffer[2048];
    int buflen = 2048;
    int h_errnop;

    (void) gethostbyname_r(name, he, buffer, buflen, &res, &h_errnop)
  ]])],[
    AC_DEFINE(HAVE_GETHOSTBYNAME_R)
    AC_DEFINE(HAVE_GETHOSTBYNAME_R_6_ARG, 1,
    [Define this if you have the 6-arg version of gethostbyname_r().])
    AC_MSG_RESULT(yes)
  ],[
    AC_MSG_RESULT(no)
    AC_MSG_CHECKING([gethostbyname_r with 5 args])
    AC_COMPILE_IFELSE([AC_LANG_PROGRAM([[
#       include <netdb.h>
      ]], [[
        char *name;
        struct hostent *he;
        char buffer[2048];
        int buflen = 2048;
        int h_errnop;

        (void) gethostbyname_r(name, he, buffer, buflen, &h_errnop)
      ]])],
      [
        AC_DEFINE(HAVE_GETHOSTBYNAME_R)
        AC_DEFINE(HAVE_GETHOSTBYNAME_R_5_ARG, 1,
          [Define this if you have the 5-arg version of gethostbyname_r().])
        AC_MSG_RESULT(yes)
      ], [
        AC_MSG_RESULT(no)
        AC_MSG_CHECKING([gethostbyname_r with 3 args])
        AC_COMPILE_IFELSE([AC_LANG_PROGRAM([[
#           include <netdb.h>
          ]], [[
            char *name;
            struct hostent *he;
            struct hostent_data data;

            (void) gethostbyname_r(name, he, &data);
          ]])],
          [
            AC_DEFINE(HAVE_GETHOSTBYNAME_R)
            AC_DEFINE(HAVE_GETHOSTBYNAME_R_3_ARG, 1,
              [Define this if you have the 3-arg version of gethostbyname_r().])
            AC_MSG_RESULT(yes)
          ], [
           AC_MSG_RESULT(no)
        ])
    ])
  ])
  CFLAGS=$OLD_CFLAGS
], [
  AC_CHECK_FUNCS(gethostbyname)
])
AC_SUBST(HAVE_GETHOSTBYNAME_R_6_ARG)
AC_SUBST(HAVE_GETHOSTBYNAME_R_5_ARG)
AC_SUBST(HAVE_GETHOSTBYNAME_R_3_ARG)
AC_SUBST(HAVE_GETHOSTBYNAME_R)
AC_SUBST(HAVE_GETHOSTBYNAME)

# checks for system services
# (none yet)

# Linux requires this for correct f.p. operations
AC_CHECK_FUNC(__fpu_control,
  [],
  [AC_CHECK_LIB(ieee, __fpu_control)
])

# check for --with-libm=...
AC_SUBST(LIBM)
case $ac_sys_system in
Darwin) ;;
*) LIBM=-lm
esac
AC_MSG_CHECKING(for --with-libm=STRING)
AC_ARG_WITH(libm,
            AS_HELP_STRING([--with-libm=STRING], [override libm math library to STRING (default is system-dependent)]),
[
if test "$withval" = no
then LIBM=
     AC_MSG_RESULT(force LIBM empty)
elif test "$withval" != yes
then LIBM=$withval
     AC_MSG_RESULT(set LIBM="$withval")
else AC_MSG_ERROR([proper usage is --with-libm=STRING])
fi],
[AC_MSG_RESULT(default LIBM="$LIBM")])

# check for --with-libc=...
AC_SUBST(LIBC)
AC_MSG_CHECKING(for --with-libc=STRING)
AC_ARG_WITH(libc,
            AS_HELP_STRING([--with-libc=STRING], [override libc C library to STRING (default is system-dependent)]),
[
if test "$withval" = no
then LIBC=
     AC_MSG_RESULT(force LIBC empty)
elif test "$withval" != yes
then LIBC=$withval
     AC_MSG_RESULT(set LIBC="$withval")
else AC_MSG_ERROR([proper usage is --with-libc=STRING])
fi],
[AC_MSG_RESULT(default LIBC="$LIBC")])

# **************************************
# * Check for gcc x64 inline assembler *
# **************************************


AC_CACHE_CHECK([for x64 gcc inline assembler], [ac_cv_gcc_asm_for_x64], [
AC_LINK_IFELSE([AC_LANG_PROGRAM([[]], [[
  __asm__ __volatile__ ("movq %rcx, %rax");
]])],[ac_cv_gcc_asm_for_x64=yes],[ac_cv_gcc_asm_for_x64=no])
])

AS_VAR_IF([ac_cv_gcc_asm_for_x64], [yes], [
    AC_DEFINE(HAVE_GCC_ASM_FOR_X64, 1,
    [Define if we can use x64 gcc inline assembler])
])

# **************************************************
# * Check for various properties of floating point *
# **************************************************

AX_C_FLOAT_WORDS_BIGENDIAN
if test "$ax_cv_c_float_words_bigendian" = "yes"
then
  AC_DEFINE(DOUBLE_IS_BIG_ENDIAN_IEEE754, 1,
  [Define if C doubles are 64-bit IEEE 754 binary format, stored
   with the most significant byte first])
elif test "$ax_cv_c_float_words_bigendian" = "no"
then
  AC_DEFINE(DOUBLE_IS_LITTLE_ENDIAN_IEEE754, 1,
  [Define if C doubles are 64-bit IEEE 754 binary format, stored
   with the least significant byte first])
else
  # Some ARM platforms use a mixed-endian representation for doubles.
  # While Python doesn't currently have full support for these platforms
  # (see e.g., issue 1762561), we can at least make sure that float <-> string
  # conversions work.
  # FLOAT_WORDS_BIGENDIAN doesnt actually detect this case, but if it's not big
  # or little, then it must be this?
  AC_DEFINE(DOUBLE_IS_ARM_MIXED_ENDIAN_IEEE754, 1,
  [Define if C doubles are 64-bit IEEE 754 binary format, stored
   in ARM mixed-endian order (byte order 45670123)])
fi

# The short float repr introduced in Python 3.1 requires the
# correctly-rounded string <-> double conversion functions from
# Python/dtoa.c, which in turn require that the FPU uses 53-bit
# rounding; this is a problem on x86, where the x87 FPU has a default
# rounding precision of 64 bits.  For gcc/x86, we can fix this by
# using inline assembler to get and set the x87 FPU control word.

# This inline assembler syntax may also work for suncc and icc,
# so we try it on all platforms.

AC_CACHE_CHECK([whether we can use gcc inline assembler to get and set x87 control word], [ac_cv_gcc_asm_for_x87], [
AC_LINK_IFELSE(   [AC_LANG_PROGRAM([[]], [[
  unsigned short cw;
  __asm__ __volatile__ ("fnstcw %0" : "=m" (cw));
  __asm__ __volatile__ ("fldcw %0" : : "m" (cw));
]])],[ac_cv_gcc_asm_for_x87=yes],[ac_cv_gcc_asm_for_x87=no])
])
AS_VAR_IF([ac_cv_gcc_asm_for_x87], [yes], [
    AC_DEFINE(HAVE_GCC_ASM_FOR_X87, 1,
    [Define if we can use gcc inline assembler to get and set x87 control word])
])

AC_CACHE_CHECK([whether we can use gcc inline assembler to get and set mc68881 fpcr], [ac_cv_gcc_asm_for_mc68881], [
AC_LINK_IFELSE(   [AC_LANG_PROGRAM([[]], [[
  unsigned int fpcr;
  __asm__ __volatile__ ("fmove.l %%fpcr,%0" : "=g" (fpcr));
  __asm__ __volatile__ ("fmove.l %0,%%fpcr" : : "g" (fpcr));
]])],[ac_cv_gcc_asm_for_mc68881=yes],[ac_cv_gcc_asm_for_mc68881=no])
])
AS_VAR_IF([ac_cv_gcc_asm_for_mc68881], [yes], [
    AC_DEFINE(HAVE_GCC_ASM_FOR_MC68881, 1,
    [Define if we can use gcc inline assembler to get and set mc68881 fpcr])
])

# Detect whether system arithmetic is subject to x87-style double
# rounding issues.  The result of this test has little meaning on non
# IEEE 754 platforms.  On IEEE 754, test should return 1 if rounding
# mode is round-to-nearest and double rounding issues are present, and
# 0 otherwise.  See http://bugs.python.org/issue2937 for more info.
AC_CACHE_CHECK([for x87-style double rounding], [ac_cv_x87_double_rounding], [
# $BASECFLAGS may affect the result
ac_save_cc="$CC"
CC="$CC $BASECFLAGS"
AC_RUN_IFELSE([AC_LANG_SOURCE([[
#include <stdlib.h>
#include <math.h>
int main() {
    volatile double x, y, z;
    /* 1./(1-2**-53) -> 1+2**-52 (correct), 1.0 (double rounding) */
    x = 0.99999999999999989; /* 1-2**-53 */
    y = 1./x;
    if (y != 1.)
        exit(0);
    /* 1e16+2.99999 -> 1e16+2. (correct), 1e16+4. (double rounding) */
    x = 1e16;
    y = 2.99999;
    z = x + y;
    if (z != 1e16+4.)
        exit(0);
    /* both tests show evidence of double rounding */
    exit(1);
}
]])],
[ac_cv_x87_double_rounding=no],
[ac_cv_x87_double_rounding=yes],
[ac_cv_x87_double_rounding=no])
CC="$ac_save_cc"
])

AS_VAR_IF([ac_cv_x87_double_rounding], [yes], [
  AC_DEFINE(X87_DOUBLE_ROUNDING, 1,
  [Define if arithmetic is subject to x87-style double rounding issue])
])

# ************************************
# * Check for mathematical functions *
# ************************************

LIBS_SAVE=$LIBS
LIBS="$LIBS $LIBM"

AC_CHECK_FUNCS(
  [acosh asinh atanh erf erfc expm1 log1p log2],
  [],
  [AC_MSG_ERROR([Python requires C99 compatible libm])]
)
LIBS=$LIBS_SAVE

# For multiprocessing module, check that sem_open
# actually works.  For FreeBSD versions <= 7.2,
# the kernel module that provides POSIX semaphores
# isn't loaded by default, so an attempt to call
# sem_open results in a 'Signal 12' error.
AC_CACHE_CHECK([whether POSIX semaphores are enabled], [ac_cv_posix_semaphores_enabled],
AC_RUN_IFELSE([AC_LANG_SOURCE([[
#include <unistd.h>
#include <fcntl.h>
#include <stdio.h>
#include <semaphore.h>
#include <sys/stat.h>

int main(void) {
  sem_t *a = sem_open("/autoconf", O_CREAT, S_IRUSR|S_IWUSR, 0);
  if (a == SEM_FAILED) {
    perror("sem_open");
    return 1;
  }
  sem_close(a);
  sem_unlink("/autoconf");
  return 0;
}
]])],
[ac_cv_posix_semaphores_enabled=yes],
[ac_cv_posix_semaphores_enabled=no],
[ac_cv_posix_semaphores_enabled=yes])
)
if test $ac_cv_posix_semaphores_enabled = no
then
  AC_DEFINE(POSIX_SEMAPHORES_NOT_ENABLED, 1,
            [Define if POSIX semaphores aren't enabled on your system])
fi

# Multiprocessing check for broken sem_getvalue
AC_CACHE_CHECK([for broken sem_getvalue], [ac_cv_broken_sem_getvalue],
AC_RUN_IFELSE([AC_LANG_SOURCE([[
#include <unistd.h>
#include <fcntl.h>
#include <stdio.h>
#include <semaphore.h>
#include <sys/stat.h>

int main(void){
  sem_t *a = sem_open("/autocftw", O_CREAT, S_IRUSR|S_IWUSR, 0);
  int count;
  int res;
  if(a==SEM_FAILED){
    perror("sem_open");
    return 1;

  }
  res = sem_getvalue(a, &count);
  sem_close(a);
  sem_unlink("/autocftw");
  return res==-1 ? 1 : 0;
}
]])],
[ac_cv_broken_sem_getvalue=no],
[ac_cv_broken_sem_getvalue=yes],
[ac_cv_broken_sem_getvalue=yes])
)
if test $ac_cv_broken_sem_getvalue = yes
then
  AC_DEFINE(HAVE_BROKEN_SEM_GETVALUE, 1,
  [define to 1 if your sem_getvalue is broken.])
fi

AC_CHECK_DECLS([RTLD_LAZY, RTLD_NOW, RTLD_GLOBAL, RTLD_LOCAL, RTLD_NODELETE, RTLD_NOLOAD, RTLD_DEEPBIND, RTLD_MEMBER], [], [], [[#include <dlfcn.h>]])

# determine what size digit to use for Python's longs
AC_MSG_CHECKING([digit size for Python's longs])
AC_ARG_ENABLE(big-digits,
AS_HELP_STRING([--enable-big-digits@<:@=15|30@:>@],[use big digits (30 or 15 bits) for Python longs (default is system-dependent)]]),
[case $enable_big_digits in
yes)
  enable_big_digits=30 ;;
no)
  enable_big_digits=15 ;;
[15|30])
  ;;
*)
  AC_MSG_ERROR([bad value $enable_big_digits for --enable-big-digits; value should be 15 or 30]) ;;
esac
AC_MSG_RESULT($enable_big_digits)
AC_DEFINE_UNQUOTED(PYLONG_BITS_IN_DIGIT, $enable_big_digits, [Define as the preferred size in bits of long digits])
],
[AC_MSG_RESULT(no value specified)])

# check for wchar.h
AC_CHECK_HEADER(wchar.h, [
  AC_DEFINE(HAVE_WCHAR_H, 1,
  [Define if the compiler provides a wchar.h header file.])
  wchar_h="yes"
],
wchar_h="no"
)

# determine wchar_t size
if test "$wchar_h" = yes
then
  AC_CHECK_SIZEOF(wchar_t, 4, [#include <wchar.h>])
fi

AC_MSG_CHECKING(for UCS-4 tcl)
have_ucs4_tcl=no
AC_COMPILE_IFELSE([AC_LANG_PROGRAM([[
#include <tcl.h>
#if TCL_UTF_MAX != 6
# error "NOT UCS4_TCL"
#endif]], [[]])],[
  AC_DEFINE(HAVE_UCS4_TCL, 1, [Define this if you have tcl and TCL_UTF_MAX==6])
  have_ucs4_tcl=yes
],[])
AC_MSG_RESULT($have_ucs4_tcl)

# check whether wchar_t is signed or not
if test "$wchar_h" = yes
then
  # check whether wchar_t is signed or not
  AC_CACHE_CHECK([whether wchar_t is signed], [ac_cv_wchar_t_signed], [
  AC_RUN_IFELSE([AC_LANG_SOURCE([[
  #include <wchar.h>
  int main()
  {
	/* Success: exit code 0 */
        return ((((wchar_t) -1) < ((wchar_t) 0)) ? 0 : 1);
  }
  ]])],
  [ac_cv_wchar_t_signed=yes],
  [ac_cv_wchar_t_signed=no],
  [ac_cv_wchar_t_signed=yes])])
fi

AC_MSG_CHECKING(whether wchar_t is usable)
# wchar_t is only usable if it maps to an unsigned type
if test "$ac_cv_sizeof_wchar_t" -ge 2 \
          -a "$ac_cv_wchar_t_signed" = "no"
then
  AC_DEFINE(HAVE_USABLE_WCHAR_T, 1,
  [Define if you have a useable wchar_t type defined in wchar.h; useable
   means wchar_t must be an unsigned type with at least 16 bits. (see
   Include/unicodeobject.h).])
  AC_MSG_RESULT(yes)
else
  AC_MSG_RESULT(no)
fi

case $ac_sys_system/$ac_sys_release in
SunOS/*)
  if test -f /etc/os-release; then
    OS_NAME=$(awk -F= '/^NAME=/ {print substr($2,2,length($2)-2)}' /etc/os-release)
    if test "x$OS_NAME" = "xOracle Solaris"; then
      # bpo-43667: In Oracle Solaris, the internal form of wchar_t in
      # non-Unicode locales is not Unicode and hence cannot be used directly.
      # https://docs.oracle.com/cd/E37838_01/html/E61053/gmwke.html
      AC_DEFINE(HAVE_NON_UNICODE_WCHAR_T_REPRESENTATION, 1,
      [Define if the internal form of wchar_t in non-Unicode locales
       is not Unicode.])
    fi
  fi
  ;;
esac

# check for endianness
AC_C_BIGENDIAN

# ABI version string for Python extension modules.  This appears between the
# periods in shared library file names, e.g. foo.<SOABI>.so.  It is calculated
# from the following attributes which affect the ABI of this Python build (in
# this order):
#
# * The Python implementation (always 'cpython-' for us)
# * The major and minor version numbers
# * --with-pydebug (adds a 'd')
#
# Thus for example, Python 3.2 built with wide unicode, pydebug, and pymalloc,
# would get a shared library ABI version tag of 'cpython-32dmu' and shared
# libraries would be named 'foo.cpython-32dmu.so'.
#
# In Python 3.2 and older, --with-wide-unicode added a 'u' flag.
# In Python 3.7 and older, --with-pymalloc added a 'm' flag.
AC_SUBST(SOABI)
AC_MSG_CHECKING(ABIFLAGS)
AC_MSG_RESULT($ABIFLAGS)
AC_MSG_CHECKING(SOABI)
SOABI='cpython-'`echo $VERSION | tr -d .`${ABIFLAGS}${PLATFORM_TRIPLET:+-$PLATFORM_TRIPLET}
AC_MSG_RESULT($SOABI)

# Release and debug (Py_DEBUG) ABI are compatible, but not Py_TRACE_REFS ABI
if test "$Py_DEBUG" = 'true' -a "$with_trace_refs" != "yes"; then
  # Similar to SOABI but remove "d" flag from ABIFLAGS
  AC_SUBST(ALT_SOABI)
  ALT_SOABI='cpython-'`echo $VERSION | tr -d .``echo $ABIFLAGS | tr -d d`${PLATFORM_TRIPLET:+-$PLATFORM_TRIPLET}
  AC_DEFINE_UNQUOTED(ALT_SOABI, "${ALT_SOABI}",
            [Alternative SOABI used in debug build to load C extensions built in release mode])
fi

AC_SUBST(EXT_SUFFIX)
EXT_SUFFIX=.${SOABI}${SHLIB_SUFFIX}

AC_MSG_CHECKING(LDVERSION)
LDVERSION='$(VERSION)$(ABIFLAGS)'
AC_MSG_RESULT($LDVERSION)

# On Android and Cygwin the shared libraries must be linked with libpython.
AC_SUBST(LIBPYTHON)
if test -n "$ANDROID_API_LEVEL" -o "$MACHDEP" = "cygwin"; then
  LIBPYTHON="-lpython${VERSION}${ABIFLAGS}"
else
  LIBPYTHON=''
fi


AC_SUBST(BINLIBDEST)
BINLIBDEST='$(LIBDIR)/python$(VERSION)'


# Check for --with-platlibdir
# /usr/$LIDIRNAME/python$VERSION
AC_SUBST(PLATLIBDIR)
PLATLIBDIR="lib"
AC_MSG_CHECKING(for --with-platlibdir)
AC_ARG_WITH(platlibdir,
            AS_HELP_STRING([--with-platlibdir=DIRNAME],
            [Python library directory name (default is "lib")]),
[
# ignore 3 options:
#   --with-platlibdir
#   --with-platlibdir=
#   --without-platlibdir
if test -n "$withval" -a "$withval" != yes -a "$withval" != no
then
  AC_MSG_RESULT(yes)
  PLATLIBDIR="$withval"
  BINLIBDEST='${exec_prefix}/${PLATLIBDIR}/python$(VERSION)'
else
  AC_MSG_RESULT(no)
fi],
[AC_MSG_RESULT(no)])


dnl define LIBPL after ABIFLAGS and LDVERSION is defined.
AC_SUBST(PY_ENABLE_SHARED)
if test x$PLATFORM_TRIPLET = x; then
  LIBPL='$(prefix)'"/${PLATLIBDIR}/python${VERSION}/config-${LDVERSION}"
else
  LIBPL='$(prefix)'"/${PLATLIBDIR}/python${VERSION}/config-${LDVERSION}-${PLATFORM_TRIPLET}"
fi
AC_SUBST(LIBPL)

# Check for --with-wheel-pkg-dir=PATH
AC_SUBST(WHEEL_PKG_DIR)
WHEEL_PKG_DIR=""
AC_MSG_CHECKING(for --with-wheel-pkg-dir)
AC_ARG_WITH(wheel-pkg-dir,
            AS_HELP_STRING([--with-wheel-pkg-dir=PATH],
            [Directory of wheel packages used by ensurepip (default: none)]),
[
if test -n "$withval"; then
  AC_MSG_RESULT(yes)
  WHEEL_PKG_DIR="$withval"
else
  AC_MSG_RESULT(no)
fi],
[AC_MSG_RESULT(no)])

# Check whether right shifting a negative integer extends the sign bit
# or fills with zeros (like the Cray J90, according to Tim Peters).
AC_CACHE_CHECK([whether right shift extends the sign bit], [ac_cv_rshift_extends_sign], [
AC_RUN_IFELSE([AC_LANG_SOURCE([[
int main()
{
	return (((-1)>>3 == -1) ? 0 : 1);
}
]])],
[ac_cv_rshift_extends_sign=yes],
[ac_cv_rshift_extends_sign=no],
[ac_cv_rshift_extends_sign=yes])])
if test "$ac_cv_rshift_extends_sign" = no
then
  AC_DEFINE(SIGNED_RIGHT_SHIFT_ZERO_FILLS, 1,
  [Define if i>>j for signed int i does not extend the sign bit
   when i < 0])
fi

# check for getc_unlocked and related locking functions
AC_CACHE_CHECK([for getc_unlocked() and friends], [ac_cv_have_getc_unlocked], [
AC_LINK_IFELSE([AC_LANG_PROGRAM([[#include <stdio.h>]], [[
	FILE *f = fopen("/dev/null", "r");
	flockfile(f);
	getc_unlocked(f);
	funlockfile(f);
]])],[ac_cv_have_getc_unlocked=yes],[ac_cv_have_getc_unlocked=no])])
if test "$ac_cv_have_getc_unlocked" = yes
then
  AC_DEFINE(HAVE_GETC_UNLOCKED, 1,
  [Define this if you have flockfile(), getc_unlocked(), and funlockfile()])
fi

AC_ARG_WITH([readline],
  [AS_HELP_STRING([--with(out)-readline@<:@=editline@:>@],
    [use Editline for backend or disable readline module])],
    [],
    [with_readline=yes])

# check where readline lives
py_cv_lib_readline=no
# save the value of LIBS so we don't actually link Python with readline
LIBS_no_readline=$LIBS

if test "$with_readline" != no; then
  case "$with_readline" in
  editline|edit)
    LIBREADLINE=edit
    AC_DEFINE(WITH_EDITLINE, 1,
      [Define to build the readline module against Editline.])
    ;;
  yes|readline)
    LIBREADLINE=readline
    ;;
  *)
    AC_MSG_ERROR([proper usage is --with(out)-readline@<:@=editline@:>@])
    ;;
  esac

  # On some systems we need to link readline to a termcap compatible
  # library.  NOTE: Keep the precedence of listed libraries synchronised
  # with setup.py.
  AC_MSG_CHECKING([how to link readline libs])
  for py_libtermcap in "" tinfo ncursesw ncurses curses termcap; do
    if test -z "$py_libtermcap"; then
      READLINE_LIBS="-l$LIBREADLINE"
    else
      READLINE_LIBS="-l$LIBREADLINE -l$py_libtermcap"
    fi
    LIBS="$READLINE_LIBS $LIBS_no_readline"
    AC_LINK_IFELSE(
      [AC_LANG_CALL([],[readline])],
      [py_cv_lib_readline=yes])
    if test $py_cv_lib_readline = yes; then
      break
    fi
  done

  # Uncomment this line if you want to use READLINE_LIBS in Makefile or scripts
  #AC_SUBST([READLINE_LIBS])
  if test $py_cv_lib_readline = no; then
    AC_MSG_RESULT([none])
  else
    AC_MSG_RESULT([$READLINE_LIBS])
    AC_DEFINE(HAVE_LIBREADLINE, 1,
      [Define to build the readline module.])
  fi
fi

if test "$py_cv_lib_readline" = yes; then
  # check for readline 2.2
  AC_CHECK_DECL(rl_completion_append_character,
    AC_DEFINE(HAVE_RL_COMPLETION_APPEND_CHARACTER, 1,
      [Define if you have readline 2.2]),,
    [
#include <stdio.h> /* Must be first for Gnu Readline */
#ifdef WITH_EDITLINE
# include <editline/readline.h>
#else
# include <readline/readline.h>
#endif
    ])
  AC_CHECK_DECL(rl_completion_suppress_append,
    AC_DEFINE(HAVE_RL_COMPLETION_SUPPRESS_APPEND, 1,
      [Define if you have rl_completion_suppress_append]),,
    [
#include <stdio.h> /* Must be first for Gnu Readline */
#ifdef WITH_EDITLINE
# include <editline/readline.h>
#else
# include <readline/readline.h>
#endif
    ])

  # check for readline 4.0
  AC_CHECK_LIB($LIBREADLINE, rl_pre_input_hook,
    AC_DEFINE(HAVE_RL_PRE_INPUT_HOOK, 1,
      [Define if you have readline 4.0]),,$READLINE_LIBS)

  # also in 4.0
  AC_CHECK_LIB($LIBREADLINE, rl_completion_display_matches_hook,
    AC_DEFINE(HAVE_RL_COMPLETION_DISPLAY_MATCHES_HOOK, 1,
      [Define if you have readline 4.0]),,$READLINE_LIBS)

  # also in 4.0, but not in editline
  AC_CHECK_LIB($LIBREADLINE, rl_resize_terminal,
    AC_DEFINE(HAVE_RL_RESIZE_TERMINAL, 1,
      [Define if you have readline 4.0]),,$READLINE_LIBS)

  # check for readline 4.2
  AC_CHECK_LIB($LIBREADLINE, rl_completion_matches,
    AC_DEFINE(HAVE_RL_COMPLETION_MATCHES, 1,
      [Define if you have readline 4.2]),,$READLINE_LIBS)

  # also in readline 4.2
  AC_CHECK_DECL(rl_catch_signals,
    AC_DEFINE(HAVE_RL_CATCH_SIGNAL, 1,
      [Define if you can turn off readline's signal handling.]),,
    [
#include <stdio.h> /* Must be first for Gnu Readline */
#ifdef WITH_EDITLINE
# include <editline/readline.h>
#else
# include <readline/readline.h>
#endif
    ])

  AC_CHECK_LIB($LIBREADLINE, append_history,
    AC_DEFINE(HAVE_RL_APPEND_HISTORY, 1,
      [Define if readline supports append_history]),,$READLINE_LIBS)
fi

# End of readline checks: restore LIBS
LIBS=$LIBS_no_readline

AC_CACHE_CHECK([for broken nice()], [ac_cv_broken_nice], [
AC_RUN_IFELSE([AC_LANG_SOURCE([[
#include <stdlib.h>
#include <unistd.h>
int main()
{
	int val1 = nice(1);
	if (val1 != -1 && val1 == nice(2))
		exit(0);
	exit(1);
}
]])],
[ac_cv_broken_nice=yes],
[ac_cv_broken_nice=no],
[ac_cv_broken_nice=no])])
if test "$ac_cv_broken_nice" = yes
then
  AC_DEFINE(HAVE_BROKEN_NICE, 1,
  [Define if nice() returns success/failure instead of the new priority.])
fi

AC_CACHE_CHECK([for broken poll()], [ac_cv_broken_poll],
AC_RUN_IFELSE([AC_LANG_SOURCE([[
#include <poll.h>
#include <unistd.h>

int main()
{
    struct pollfd poll_struct = { 42, POLLIN|POLLPRI|POLLOUT, 0 };
    int poll_test;

    close (42);

    poll_test = poll(&poll_struct, 1, 0);
    if (poll_test < 0)
        return 0;
    else if (poll_test == 0 && poll_struct.revents != POLLNVAL)
        return 0;
    else
        return 1;
}
]])],
[ac_cv_broken_poll=yes],
[ac_cv_broken_poll=no],
[ac_cv_broken_poll=no]))
if test "$ac_cv_broken_poll" = yes
then
  AC_DEFINE(HAVE_BROKEN_POLL, 1,
      [Define if poll() sets errno on invalid file descriptors.])
fi

# check tzset(3) exists and works like we expect it to
AC_CACHE_CHECK([for working tzset()], [ac_cv_working_tzset], [
AC_RUN_IFELSE([AC_LANG_SOURCE([[
#include <stdlib.h>
#include <time.h>
#include <string.h>

#if HAVE_TZNAME
extern char *tzname[];
#endif

int main()
{
	/* Note that we need to ensure that not only does tzset(3)
	   do 'something' with localtime, but it works as documented
	   in the library reference and as expected by the test suite.
	   This includes making sure that tzname is set properly if
	   tm->tm_zone does not exist since it is the alternative way
	   of getting timezone info.

	   Red Hat 6.2 doesn't understand the southern hemisphere
	   after New Year's Day.
	*/

	time_t groundhogday = 1044144000; /* GMT-based */
	time_t midyear = groundhogday + (365 * 24 * 3600 / 2);

	putenv("TZ=UTC+0");
	tzset();
	if (localtime(&groundhogday)->tm_hour != 0)
	    exit(1);
#if HAVE_TZNAME
	/* For UTC, tzname[1] is sometimes "", sometimes "   " */
	if (strcmp(tzname[0], "UTC") ||
		(tzname[1][0] != 0 && tzname[1][0] != ' '))
	    exit(1);
#endif

	putenv("TZ=EST+5EDT,M4.1.0,M10.5.0");
	tzset();
	if (localtime(&groundhogday)->tm_hour != 19)
	    exit(1);
#if HAVE_TZNAME
	if (strcmp(tzname[0], "EST") || strcmp(tzname[1], "EDT"))
	    exit(1);
#endif

	putenv("TZ=AEST-10AEDT-11,M10.5.0,M3.5.0");
	tzset();
	if (localtime(&groundhogday)->tm_hour != 11)
	    exit(1);
#if HAVE_TZNAME
	if (strcmp(tzname[0], "AEST") || strcmp(tzname[1], "AEDT"))
	    exit(1);
#endif

#if HAVE_STRUCT_TM_TM_ZONE
	if (strcmp(localtime(&groundhogday)->tm_zone, "AEDT"))
	    exit(1);
	if (strcmp(localtime(&midyear)->tm_zone, "AEST"))
	    exit(1);
#endif

	exit(0);
}
]])],
[ac_cv_working_tzset=yes],
[ac_cv_working_tzset=no],
[ac_cv_working_tzset=no])])
if test "$ac_cv_working_tzset" = yes
then
  AC_DEFINE(HAVE_WORKING_TZSET, 1,
  [Define if tzset() actually switches the local timezone in a meaningful way.])
fi

# Look for subsecond timestamps in struct stat
AC_CACHE_CHECK([for tv_nsec in struct stat], [ac_cv_stat_tv_nsec],
AC_COMPILE_IFELSE([AC_LANG_PROGRAM([[#include <sys/stat.h>]], [[
struct stat st;
st.st_mtim.tv_nsec = 1;
]])],
[ac_cv_stat_tv_nsec=yes],
[ac_cv_stat_tv_nsec=no]))
if test "$ac_cv_stat_tv_nsec" = yes
then
  AC_DEFINE(HAVE_STAT_TV_NSEC, 1,
  [Define if you have struct stat.st_mtim.tv_nsec])
fi

# Look for BSD style subsecond timestamps in struct stat
AC_CACHE_CHECK([for tv_nsec2 in struct stat], [ac_cv_stat_tv_nsec2],
AC_COMPILE_IFELSE([AC_LANG_PROGRAM([[#include <sys/stat.h>]], [[
struct stat st;
st.st_mtimespec.tv_nsec = 1;
]])],
[ac_cv_stat_tv_nsec2=yes],
[ac_cv_stat_tv_nsec2=no]))
if test "$ac_cv_stat_tv_nsec2" = yes
then
  AC_DEFINE(HAVE_STAT_TV_NSEC2, 1,
  [Define if you have struct stat.st_mtimensec])
fi

# first curses header check
ac_save_cppflags="$CPPFLAGS"
if test "$cross_compiling" = no; then
  CPPFLAGS="$CPPFLAGS -I/usr/include/ncursesw"
fi

AC_CHECK_HEADERS(curses.h ncurses.h)

# On Solaris, term.h requires curses.h
AC_CHECK_HEADERS(term.h,,,[
#ifdef HAVE_CURSES_H
#include <curses.h>
#endif
])

# On HP/UX 11.0, mvwdelch is a block with a return statement
AC_CACHE_CHECK([whether mvwdelch is an expression], [ac_cv_mvwdelch_is_expression],
AC_COMPILE_IFELSE([AC_LANG_PROGRAM([[#include <curses.h>]], [[
  int rtn;
  rtn = mvwdelch(0,0,0);
]])],
[ac_cv_mvwdelch_is_expression=yes],
[ac_cv_mvwdelch_is_expression=no]))

if test "$ac_cv_mvwdelch_is_expression" = yes
then
  AC_DEFINE(MVWDELCH_IS_EXPRESSION, 1,
  [Define if mvwdelch in curses.h is an expression.])
fi

# Issue #25720: ncurses has introduced the NCURSES_OPAQUE symbol making opaque
# structs since version 5.7.  If the macro is defined as zero before including
# [n]curses.h, ncurses will expose fields of the structs regardless of the
# configuration.
AC_CACHE_CHECK([whether WINDOW has _flags], [ac_cv_window_has_flags],
AC_COMPILE_IFELSE([AC_LANG_PROGRAM([[
  #define NCURSES_OPAQUE 0
  #include <curses.h>
]], [[
  WINDOW *w;
  w->_flags = 0;
]])],
[ac_cv_window_has_flags=yes],
[ac_cv_window_has_flags=no]))


if test "$ac_cv_window_has_flags" = yes
then
  AC_DEFINE(WINDOW_HAS_FLAGS, 1,
  [Define if WINDOW in curses.h offers a field _flags.])
fi

dnl PY_CHECK_CURSES_FUNC(FUNCTION)
AC_DEFUN([PY_CHECK_CURSES_FUNC],
[ AS_VAR_PUSHDEF([py_var], [ac_cv_lib_curses_$1])
  AS_VAR_PUSHDEF([py_define], [HAVE_CURSES_]m4_toupper($1))
  AC_CACHE_CHECK(
    [for curses function $1],
    [py_var],
    [AC_COMPILE_IFELSE(
      [AC_LANG_PROGRAM(
        [#include <curses.h>], [
        #ifndef $1
        void *x=$1
        #endif
      ])],
      [AS_VAR_SET([py_var], [yes])],
      [AS_VAR_SET([py_var], [no])])]
  )
  AS_VAR_IF(
    [py_var],
    [yes],
    [AC_DEFINE([py_define], [1], [Define if you have the '$1' function.])])
  AS_VAR_POPDEF([py_var])
  AS_VAR_POPDEF([py_define])
])

PY_CHECK_CURSES_FUNC([is_pad])
PY_CHECK_CURSES_FUNC([is_term_resized])
PY_CHECK_CURSES_FUNC([resize_term])
PY_CHECK_CURSES_FUNC([resizeterm])
PY_CHECK_CURSES_FUNC([immedok])
PY_CHECK_CURSES_FUNC([syncok])
PY_CHECK_CURSES_FUNC([wchgat])
PY_CHECK_CURSES_FUNC([filter])
PY_CHECK_CURSES_FUNC([has_key])
PY_CHECK_CURSES_FUNC([typeahead])
PY_CHECK_CURSES_FUNC([use_env])
CPPFLAGS=$ac_save_cppflags

AC_MSG_NOTICE([checking for device files])

dnl NOTE: Inform user how to proceed with files when cross compiling.
if test "x$cross_compiling" = xyes; then
  if test "${ac_cv_file__dev_ptmx+set}" != set; then
    AC_MSG_CHECKING([for /dev/ptmx])
    AC_MSG_RESULT([not set])
    AC_MSG_ERROR([set ac_cv_file__dev_ptmx to yes/no in your CONFIG_SITE file when cross compiling])
  fi
  if test "${ac_cv_file__dev_ptc+set}" != set; then
    AC_MSG_CHECKING([for /dev/ptc])
    AC_MSG_RESULT([not set])
    AC_MSG_ERROR([set ac_cv_file__dev_ptc to yes/no in your CONFIG_SITE file when cross compiling])
  fi
fi

AC_CHECK_FILE(/dev/ptmx, [], [])
if test "x$ac_cv_file__dev_ptmx" = xyes; then
  AC_DEFINE(HAVE_DEV_PTMX, 1,
  [Define to 1 if you have the /dev/ptmx device file.])
fi
AC_CHECK_FILE(/dev/ptc, [], [])
if test "x$ac_cv_file__dev_ptc" = xyes; then
  AC_DEFINE(HAVE_DEV_PTC, 1,
  [Define to 1 if you have the /dev/ptc device file.])
fi

if test $ac_sys_system = Darwin
then
	LIBS="$LIBS -framework CoreFoundation"
fi

AC_CACHE_CHECK([for %zd printf() format support], ac_cv_have_size_t_format, [dnl
AC_RUN_IFELSE([AC_LANG_SOURCE([[
#include <stdio.h>
#include <stddef.h>
#include <string.h>

#ifdef HAVE_SYS_TYPES_H
#include <sys/types.h>
#endif

#ifdef HAVE_SSIZE_T
typedef ssize_t Py_ssize_t;
#elif SIZEOF_VOID_P == SIZEOF_LONG
typedef long Py_ssize_t;
#else
typedef int Py_ssize_t;
#endif

int main()
{
    char buffer[256];

    if(sprintf(buffer, "%zd", (size_t)123) < 0)
       	return 1;

    if (strcmp(buffer, "123"))
	return 1;

    if (sprintf(buffer, "%zd", (Py_ssize_t)-123) < 0)
       	return 1;

    if (strcmp(buffer, "-123"))
	return 1;

    return 0;
}
]])],
  [ac_cv_have_size_t_format=yes],
  [ac_cv_have_size_t_format=no],
  [ac_cv_have_size_t_format="cross -- assuming yes"
])])
if test "$ac_cv_have_size_t_format" != no ; then
  AC_DEFINE(PY_FORMAT_SIZE_T, "z",
  [Define to printf format modifier for Py_ssize_t])
fi

AC_CHECK_TYPE(socklen_t,,
  AC_DEFINE(socklen_t,int,
            [Define to `int' if <sys/socket.h> does not define.]),[
#ifdef HAVE_SYS_TYPES_H
#include <sys/types.h>
#endif
#ifdef HAVE_SYS_SOCKET_H
#include <sys/socket.h>
#endif
])

AC_CACHE_CHECK([for broken mbstowcs], [ac_cv_broken_mbstowcs],
AC_RUN_IFELSE([AC_LANG_SOURCE([[
#include <stdio.h>
#include<stdlib.h>
int main() {
    size_t len = -1;
    const char *str = "text";
    len = mbstowcs(NULL, str, 0);
    return (len != 4);
}
]])],
[ac_cv_broken_mbstowcs=no],
[ac_cv_broken_mbstowcs=yes],
[ac_cv_broken_mbstowcs=no]))
if test "$ac_cv_broken_mbstowcs" = yes
then
  AC_DEFINE(HAVE_BROKEN_MBSTOWCS, 1,
  [Define if mbstowcs(NULL, "text", 0) does not return the number of
   wide chars that would be converted.])
fi

# Check for --with-computed-gotos
AC_MSG_CHECKING(for --with-computed-gotos)
AC_ARG_WITH(computed-gotos,
            AS_HELP_STRING([--with-computed-gotos],
                           [enable computed gotos in evaluation loop (enabled by default on supported compilers)]),
[
if test "$withval" = yes
then
  AC_DEFINE(USE_COMPUTED_GOTOS, 1,
  [Define if you want to use computed gotos in ceval.c.])
  AC_MSG_RESULT(yes)
fi
if test "$withval" = no
then
  AC_DEFINE(USE_COMPUTED_GOTOS, 0,
  [Define if you want to use computed gotos in ceval.c.])
  AC_MSG_RESULT(no)
fi
],
[AC_MSG_RESULT(no value specified)])

AC_CACHE_CHECK([whether $CC supports computed gotos], [ac_cv_computed_gotos],
AC_RUN_IFELSE([AC_LANG_SOURCE([[[
int main(int argc, char **argv)
{
    static void *targets[1] = { &&LABEL1 };
    goto LABEL2;
LABEL1:
    return 0;
LABEL2:
    goto *targets[0];
    return 1;
}
]]])],
[ac_cv_computed_gotos=yes],
[ac_cv_computed_gotos=no],
[if test "${with_computed_gotos+set}" = set; then
   ac_cv_computed_gotos="$with_computed_gotos -- configured --with(out)-computed-gotos"
 else
   ac_cv_computed_gotos=no
 fi]))
case "$ac_cv_computed_gotos" in yes*)
  AC_DEFINE(HAVE_COMPUTED_GOTOS, 1,
  [Define if the C compiler supports computed gotos.])
esac

case $ac_sys_system in
AIX*)
  AC_DEFINE(HAVE_BROKEN_PIPE_BUF, 1, [Define if the system reports an invalid PIPE_BUF value.]) ;;
esac


AC_SUBST(THREADHEADERS)

for h in `(cd $srcdir;echo Python/thread_*.h)`
do
  THREADHEADERS="$THREADHEADERS \$(srcdir)/$h"
done

AC_SUBST(SRCDIRS)
SRCDIRS="\
  Modules \
  Modules/_blake2 \
  Modules/_ctypes \
  Modules/_decimal \
  Modules/_decimal/libmpdec \
  Modules/_io \
  Modules/_multiprocessing \
  Modules/_sha3 \
  Modules/_sqlite \
  Modules/_xxtestfuzz \
  Modules/cjkcodecs \
  Modules/expat \
  Objects \
  Parser \
  Programs \
  Python \
  Python/deepfreeze"
AC_MSG_CHECKING(for build directories)
for dir in $SRCDIRS; do
    if test ! -d $dir; then
        mkdir $dir
    fi
done
AC_MSG_RESULT(done)

# Availability of -O2:
AC_CACHE_CHECK([for -O2], [ac_cv_compile_o2], [
saved_cflags="$CFLAGS"
CFLAGS="-O2"
AC_COMPILE_IFELSE([AC_LANG_PROGRAM([], [])], [ac_cv_compile_o2=yes], [ac_cv_compile_o2=no])
CFLAGS="$saved_cflags"
])

# _FORTIFY_SOURCE wrappers for memmove and bcopy are incorrect:
# http://sourceware.org/ml/libc-alpha/2010-12/msg00009.html
AC_MSG_CHECKING(for glibc _FORTIFY_SOURCE/memmove bug)
saved_cflags="$CFLAGS"
CFLAGS="-O2 -D_FORTIFY_SOURCE=2"
if test "$ac_cv_compile_o2" = no; then
    CFLAGS=""
fi
AC_RUN_IFELSE([AC_LANG_SOURCE([[
#include <stdio.h>
#include <stdlib.h>
#include <string.h>
void foo(void *p, void *q) { memmove(p, q, 19); }
int main() {
  char a[32] = "123456789000000000";
  foo(&a[9], a);
  if (strcmp(a, "123456789123456789000000000") != 0)
    return 1;
  foo(a, &a[9]);
  if (strcmp(a, "123456789000000000") != 0)
    return 1;
  return 0;
}
]])],
[have_glibc_memmove_bug=no],
[have_glibc_memmove_bug=yes],
[have_glibc_memmove_bug=undefined])
CFLAGS="$saved_cflags"
AC_MSG_RESULT($have_glibc_memmove_bug)
if test "$have_glibc_memmove_bug" = yes; then
    AC_DEFINE(HAVE_GLIBC_MEMMOVE_BUG, 1,
    [Define if glibc has incorrect _FORTIFY_SOURCE wrappers
     for memmove and bcopy.])
fi

if test "$ac_cv_gcc_asm_for_x87" = yes; then
    # Some versions of gcc miscompile inline asm:
    # http://gcc.gnu.org/bugzilla/show_bug.cgi?id=46491
    # http://gcc.gnu.org/ml/gcc/2010-11/msg00366.html
    case $CC in
        *gcc*)
            AC_MSG_CHECKING(for gcc ipa-pure-const bug)
            saved_cflags="$CFLAGS"
            CFLAGS="-O2"
            AC_RUN_IFELSE([AC_LANG_SOURCE([[
            __attribute__((noinline)) int
            foo(int *p) {
              int r;
              asm ( "movl \$6, (%1)\n\t"
                    "xorl %0, %0\n\t"
                    : "=r" (r) : "r" (p) : "memory"
              );
              return r;
            }
            int main() {
              int p = 8;
              if ((foo(&p) ? : p) != 6)
                return 1;
              return 0;
            }
            ]])],
            [have_ipa_pure_const_bug=no],
            [have_ipa_pure_const_bug=yes],
            [have_ipa_pure_const_bug=undefined])
            CFLAGS="$saved_cflags"
            AC_MSG_RESULT($have_ipa_pure_const_bug)
            if test "$have_ipa_pure_const_bug" = yes; then
                AC_DEFINE(HAVE_IPA_PURE_CONST_BUG, 1,
                          [Define if gcc has the ipa-pure-const bug.])
            fi
        ;;
    esac
fi

# Check for stdatomic.h
AC_CACHE_CHECK([for stdatomic.h], [ac_cv_header_stdatomic_h], [
AC_LINK_IFELSE(
[
  AC_LANG_SOURCE([[
    #include <stdatomic.h>
    atomic_int int_var;
    atomic_uintptr_t uintptr_var;
    int main() {
      atomic_store_explicit(&int_var, 5, memory_order_relaxed);
      atomic_store_explicit(&uintptr_var, 0, memory_order_relaxed);
      int loaded_value = atomic_load_explicit(&int_var, memory_order_seq_cst);
      return 0;
    }
  ]])
],[ac_cv_header_stdatomic_h=yes],[ac_cv_header_stdatomic_h=no])
])

AS_VAR_IF([ac_cv_header_stdatomic_h], [yes], [
    AC_DEFINE(HAVE_STD_ATOMIC, 1,
              [Has stdatomic.h with atomic_int and atomic_uintptr_t])
])

# Check for GCC >= 4.7 and clang __atomic builtin functions
AC_CACHE_CHECK([for builtin __atomic_load_n and __atomic_store_n functions], [ac_cv_builtin_atomic], [
AC_LINK_IFELSE(
[
  AC_LANG_SOURCE([[
    int val;
    int main() {
      __atomic_store_n(&val, 1, __ATOMIC_SEQ_CST);
      (void)__atomic_load_n(&val, __ATOMIC_SEQ_CST);
      return 0;
    }
  ]])
],[ac_cv_builtin_atomic=yes],[ac_cv_builtin_atomic=no])
])

AS_VAR_IF([ac_cv_builtin_atomic], [yes], [
    AC_DEFINE(HAVE_BUILTIN_ATOMIC, 1, [Has builtin __atomic_load_n() and __atomic_store_n() functions])
])

# ensurepip option
AC_MSG_CHECKING(for ensurepip)
AC_ARG_WITH(ensurepip,
    [AS_HELP_STRING([--with-ensurepip@<:@=install|upgrade|no@:>@],
        ["install" or "upgrade" using bundled pip (default is upgrade)])],
    [],
    [with_ensurepip=upgrade])
AS_CASE($with_ensurepip,
    [yes|upgrade],[ENSUREPIP=upgrade],
    [install],[ENSUREPIP=install],
    [no],[ENSUREPIP=no],
    [AC_MSG_ERROR([--with-ensurepip=upgrade|install|no])])
AC_MSG_RESULT($ENSUREPIP)
AC_SUBST(ENSUREPIP)

# check if the dirent structure of a d_type field and DT_UNKNOWN is defined
AC_CACHE_CHECK([if the dirent structure of a d_type field], [ac_cv_dirent_d_type], [
AC_LINK_IFELSE(
[
  AC_LANG_SOURCE([[
    #include <dirent.h>

    int main() {
      struct dirent entry;
      return entry.d_type == DT_UNKNOWN;
    }
  ]])
],[ac_cv_dirent_d_type=yes],[ac_cv_dirent_d_type=no])
])

AS_VAR_IF([ac_cv_dirent_d_type], [yes], [
    AC_DEFINE(HAVE_DIRENT_D_TYPE, 1,
              [Define to 1 if the dirent structure has a d_type field])
])

# check if the Linux getrandom() syscall is available
AC_CACHE_CHECK([for the Linux getrandom() syscall], [ac_cv_getrandom_syscall], [
AC_LINK_IFELSE(
[
  AC_LANG_SOURCE([[
    #include <unistd.h>
    #include <sys/syscall.h>
    #include <linux/random.h>

    int main() {
        char buffer[1];
        const size_t buflen = sizeof(buffer);
        const int flags = GRND_NONBLOCK;
        /* ignore the result, Python checks for ENOSYS and EAGAIN at runtime */
        (void)syscall(SYS_getrandom, buffer, buflen, flags);
        return 0;
    }
  ]])
],[ac_cv_getrandom_syscall=yes],[ac_cv_getrandom_syscall=no])
])

AS_VAR_IF([ac_cv_getrandom_syscall], [yes], [
    AC_DEFINE(HAVE_GETRANDOM_SYSCALL, 1,
              [Define to 1 if the Linux getrandom() syscall is available])
])

# check if the getrandom() function is available
# the test was written for the Solaris function of <sys/random.h>
AC_CACHE_CHECK([for the getrandom() function], [ac_cv_func_getrandom], [
AC_LINK_IFELSE(
[
  AC_LANG_SOURCE([[
    #include <sys/random.h>

    int main() {
        char buffer[1];
        const size_t buflen = sizeof(buffer);
        const int flags = 0;
        /* ignore the result, Python checks for ENOSYS at runtime */
        (void)getrandom(buffer, buflen, flags);
        return 0;
    }
  ]])
],[ac_cv_func_getrandom=yes],[ac_cv_func_getrandom=no])
])

AS_VAR_IF([ac_cv_func_getrandom], [yes], [
    AC_DEFINE(HAVE_GETRANDOM, 1,
              [Define to 1 if the getrandom() function is available])
])

# checks for POSIX shared memory, used by Modules/_multiprocessing/posixshmem.c
# shm_* may only be available if linking against librt
save_LIBS="$LIBS"
save_includes_default="$ac_includes_default"
AC_SEARCH_LIBS(shm_open, rt)
if test "$ac_cv_search_shm_open" = "-lrt"; then
    AC_DEFINE(SHM_NEEDS_LIBRT, 1,
              [Define to 1 if you must link with -lrt for shm_open().])
fi
AC_CHECK_HEADERS(sys/mman.h)
# temporarily override ac_includes_default for AC_CHECK_FUNCS below
ac_includes_default="\
${ac_includes_default}
#ifndef __cplusplus
#  ifdef HAVE_SYS_MMAN_H
#    include <sys/mman.h>
#  endif
#endif
"
AC_CHECK_FUNCS([shm_open shm_unlink])
# we don't want to link with librt always, restore LIBS
LIBS="$save_LIBS"
ac_includes_default="$save_includes_default"

# Check for usable OpenSSL
AX_CHECK_OPENSSL([have_openssl=yes],[have_openssl=no])

# rpath to libssl and libcrypto
AC_MSG_CHECKING(for --with-openssl-rpath)
AC_ARG_WITH(openssl-rpath,
    AS_HELP_STRING([--with-openssl-rpath=@<:@DIR|auto|no@:>@],
                   [Set runtime library directory (rpath) for OpenSSL libraries,
                    no (default): don't set rpath,
                    auto: auto-detect rpath from --with-openssl and pkg-config,
                    DIR: set an explicit rpath
                   ]),
    [],
    [with_openssl_rpath=no]
)
AS_CASE($with_openssl_rpath,
    [auto|yes],[OPENSSL_RPATH=auto],
    [no],[OPENSSL_RPATH=],
    [AS_IF(
        [test -d "$with_openssl_rpath"],
        [OPENSSL_RPATH="$with_openssl_rpath"],
        AC_MSG_ERROR([--with-openssl-rpath "$with_openssl_rpath" is not a directory]))
    ]
)
AC_MSG_RESULT($OPENSSL_RPATH)
AC_SUBST([OPENSSL_RPATH])

# check if OpenSSL libraries work as expected
AC_CACHE_CHECK([whether OpenSSL provides required APIs], [ac_cv_working_openssl], [
save_LIBS="$LIBS"
save_CFLAGS="$CFLAGS"
save_LDFLAGS="$LDFLAGS"
LIBS="$LIBS $OPENSSL_LIBS"
CFLAGS="$CFLAGS_NODIST $OPENSSL_INCLUDES"
LDFLAGS="$LDFLAGS $OPENSSL_LDFLAGS"

AC_LINK_IFELSE([AC_LANG_PROGRAM([[
#include <openssl/opensslv.h>
#include <openssl/evp.h>
#include <openssl/ssl.h>

#if OPENSSL_VERSION_NUMBER < 0x10101000L
#error "OpenSSL >= 1.1.1 is required"
#endif

static void keylog_cb(const SSL *ssl, const char *line) {}
]], [[
/* SSL APIs */
SSL_CTX *ctx = SSL_CTX_new(TLS_client_method());
SSL_CTX_set_keylog_callback(ctx, keylog_cb);
SSL *ssl = SSL_new(ctx);
X509_VERIFY_PARAM *param = SSL_get0_param(ssl);
X509_VERIFY_PARAM_set1_host(param, "python.org", 0);
SSL_free(ssl);
SSL_CTX_free(ctx);

/* hashlib APIs */
OBJ_nid2sn(NID_md5);
OBJ_nid2sn(NID_sha1);
OBJ_nid2sn(NID_sha3_512);
OBJ_nid2sn(NID_blake2b512);
EVP_PBE_scrypt(NULL, 0, NULL, 0, 2, 8, 1, 0, NULL, 0);
]])],
  [ac_cv_working_openssl=yes],
  [ac_cv_working_openssl=no])
LIBS="$save_LIBS"
CFLAGS="$save_CFLAGS"
LDFLAGS="$save_LDFLAGS"
])

# ssl module default cipher suite string
AH_TEMPLATE(PY_SSL_DEFAULT_CIPHERS,
  [Default cipher suites list for ssl module.
   1: Python's preferred selection, 2: leave OpenSSL defaults untouched, 0: custom string])
AH_TEMPLATE(PY_SSL_DEFAULT_CIPHER_STRING,
  [Cipher suite string for PY_SSL_DEFAULT_CIPHERS=0]
)

AC_MSG_CHECKING(for --with-ssl-default-suites)
AC_ARG_WITH(ssl-default-suites,
            AS_HELP_STRING([--with-ssl-default-suites=@<:@python|openssl|STRING@:>@],
                           [override default cipher suites string,
                            python: use Python's preferred selection (default),
                            openssl: leave OpenSSL's defaults untouched,
                            STRING: use a custom string,
                            python and STRING also set TLS 1.2 as minimum TLS version]),
[
AC_MSG_RESULT($withval)
case "$withval" in
    python)
        AC_DEFINE(PY_SSL_DEFAULT_CIPHERS, 1)
        ;;
    openssl)
        AC_DEFINE(PY_SSL_DEFAULT_CIPHERS, 2)
        ;;
    *)
        AC_DEFINE(PY_SSL_DEFAULT_CIPHERS, 0)
        AC_DEFINE_UNQUOTED(PY_SSL_DEFAULT_CIPHER_STRING, "$withval")
        ;;
esac
],
[
AC_MSG_RESULT(python)
AC_DEFINE(PY_SSL_DEFAULT_CIPHERS, 1)
])

# builtin hash modules
default_hashlib_hashes="md5,sha1,sha256,sha512,sha3,blake2"
AC_DEFINE([PY_BUILTIN_HASHLIB_HASHES], [], [enabled builtin hash modules]
)
AC_MSG_CHECKING(for --with-builtin-hashlib-hashes)
AC_ARG_WITH(builtin-hashlib-hashes,
            AS_HELP_STRING([--with-builtin-hashlib-hashes=md5,sha1,sha256,sha512,sha3,blake2],
                           [builtin hash modules,
                            md5, sha1, sha256, sha512, sha3 (with shake), blake2]),
[
  AS_CASE([$with_builtin_hashlib_hashes],
    [yes], [with_builtin_hashlib_hashes=$default_hashlib_hashes],
    [no], [with_builtin_hashlib_hashes=""]
  )
], [with_builtin_hashlib_hashes=$default_hashlib_hashes])

AC_MSG_RESULT($with_builtin_hashlib_hashes)
AC_DEFINE_UNQUOTED(PY_BUILTIN_HASHLIB_HASHES, "$with_builtin_hashlib_hashes")

as_save_IFS=$IFS
IFS=,
for builtin_hash in $with_builtin_hashlib_hashes; do
    AS_CASE($builtin_hash,
      [md5], [with_builtin_md5=yes],
      [sha1], [with_builtin_sha1=yes],
      [sha256], [with_builtin_sha256=yes],
      [sha512], [with_builtin_sha512=yes],
      [sha3], [with_builtin_sha3=yes],
      [blake2], [with_builtin_blake2=yes]
    )
done
IFS=$as_save_IFS

# --with-experimental-isolated-subinterpreters
AH_TEMPLATE(EXPERIMENTAL_ISOLATED_SUBINTERPRETERS,
            [Better isolate subinterpreters, experimental build mode.])
AC_MSG_CHECKING(for --with-experimental-isolated-subinterpreters)
AC_ARG_WITH(experimental-isolated-subinterpreters,
  AS_HELP_STRING([--with-experimental-isolated-subinterpreters],
                 [better isolate subinterpreters, experimental build mode (default is no)]),
[
if test "$withval" != no
then
  AC_MSG_RESULT(yes);
  AC_DEFINE(EXPERIMENTAL_ISOLATED_SUBINTERPRETERS)
else
  AC_MSG_RESULT(no);
fi],
[AC_MSG_RESULT(no)])

# --with-static-libpython
STATIC_LIBPYTHON=1
AC_MSG_CHECKING(for --with-static-libpython)
AC_ARG_WITH(static-libpython,
  AS_HELP_STRING([--without-static-libpython],
                 [do not build libpythonMAJOR.MINOR.a and do not install python.o (default is yes)]),
[
if test "$withval" = no
then
  AC_MSG_RESULT(no);
  STATIC_LIBPYTHON=0
else
  AC_MSG_RESULT(yes);
fi],
[AC_MSG_RESULT(yes)])
LIBRARY_DEPS='$(PY3LIBRARY) $(EXPORTSYMS)'
if test "$PY_ENABLE_SHARED" = 1 || test "$enable_framework" ; then
    LIBRARY_DEPS="\$(LDLIBRARY) $LIBRARY_DEPS"
    if test "$STATIC_LIBPYTHON" = 1; then
        LIBRARY_DEPS="\$(LIBRARY) $LIBRARY_DEPS"
    fi
else
    LIBRARY_DEPS="\$(LIBRARY) $LIBRARY_DEPS"
fi
AC_SUBST(STATIC_LIBPYTHON)
AC_SUBST(LIBRARY_DEPS)

# Check whether to disable test modules. Once set, setup.py will not build
# test extension modules and "make install" will not install test suites.
AC_MSG_CHECKING(for --disable-test-modules)
AC_ARG_ENABLE(test-modules,
              AS_HELP_STRING([--disable-test-modules], [don't build nor install test modules]))
if test "$enable_test_modules" = no; then
    TEST_MODULES=no
    AC_MSG_RESULT(yes)
else
    TEST_MODULES=yes
    AC_MSG_RESULT(no)
fi
AC_SUBST(TEST_MODULES)

dnl Modules that are not available on some platforms
dnl AIX has shadow passwords, but access is not via getspent()
dnl VxWorks does not provide crypt() function
AS_CASE([$ac_sys_system],
  [AIX], [py_stdlib_not_available="_scproxy spwd"],
  [VxWorks*], [py_stdlib_not_available="_scproxy _crypt termios grp"],
  [Darwin], [py_stdlib_not_available="ossaudiodev spwd"],
  [CYGWIN*], [py_stdlib_not_available="_scproxy nis"],
  [QNX*], [py_stdlib_not_available="_scproxy nis"],
  [FreeBSD*], [py_stdlib_not_available="_scproxy spwd"],
  [py_stdlib_not_available="_scproxy"]
)

dnl _MODULE_BLOCK_ADD([VAR], [VALUE])
dnl internal: adds $1=quote($2) to MODULE_BLOCK
AC_DEFUN([_MODULE_BLOCK_ADD], [AS_VAR_APPEND([MODULE_BLOCK], ["$1=_AS_QUOTE([$2])$as_nl"])])
MODULE_BLOCK=

dnl Check for stdlib extension modules
dnl PY_STDLIB_MOD([NAME], [ENABLED-TEST], [SUPPORTED-TEST], [CFLAGS], [LDFLAGS])
dnl sets MODULE_$NAME based on $py_stdlib_not_available, ENABLED-TEST,
dnl and SUPPORTED_TEST. ENABLED-TEST and SUPPORTED-TEST default to true if
dnl empty.
dnl    n/a: $NAME in $py_stdlib_not_available (not available on platform)
dnl    yes: enabled and supported
dnl    missing: enabled and not supported
dnl    disabled: not enabled
dnl sets MODULE_$NAME_CFLAGS and MODULE_$NAME_LDFLAGS
AC_DEFUN([PY_STDLIB_MOD], [
  AC_MSG_CHECKING([for stdlib extension module $1])
  m4_pushdef([modcond], [MODULE_]m4_toupper([$1]))dnl
  m4_pushdef([modstate], [py_cv_module_$1])dnl
  AS_CASE([$py_stdlib_not_available],
    [*$1*], [modstate=n/a],
    [
      AS_IF(m4_ifblank([$2], [true], [$2]),
        [AS_IF([m4_ifblank([$3], [true], [$3])], [modstate=yes], [modstate=missing])],
        [modstate=disabled]
      )
    ]
  )
  _MODULE_BLOCK_ADD(modcond, [$modstate])
  AS_VAR_IF([modstate], [yes], [
    m4_ifblank([$4], [], [_MODULE_BLOCK_ADD([MODULE_]m4_toupper([$1])[_CFLAGS], [$4])])
    m4_ifblank([$5], [], [_MODULE_BLOCK_ADD([MODULE_]m4_toupper([$1])[_LDFLAGS], [$5])])
  ])
  AM_CONDITIONAL(modcond, [test "$modstate" = yes])
  AC_MSG_RESULT([$modstate])
  m4_popdef([modcond])dnl
  m4_popdef([modstate])dnl
])

dnl Define simple, always enabled stdlib extension module
dnl PY_STDLIB_MOD_SIMPLE([NAME], [CFLAGS], [LDFLAGS])
dnl cflags and ldflags are optional
AC_DEFUN([PY_STDLIB_MOD_SIMPLE], [
  m4_pushdef([modcond], [MODULE_]m4_toupper([$1]))dnl
  AM_CONDITIONAL(modcond, [true])
  m4_ifval([$2], [
    _MODULE_BLOCK_ADD([MODULE_]m4_toupper([$1])[_CFLAGS], [$2])
  ])
  m4_ifval([$3], [
    _MODULE_BLOCK_ADD([MODULE_]m4_toupper([$1])[_LDFLAGS], [$3])
  ])
  m4_popdef([modcond])dnl
])

dnl static modules in Modules/Setup.bootstrap
PY_STDLIB_MOD_SIMPLE([_io], [-I\$(srcdir)/Modules/_io], [])
PY_STDLIB_MOD_SIMPLE([time], [], [$TIMEMODULE_LIB])

dnl always enabled extension modules
PY_STDLIB_MOD_SIMPLE([_datetime], [], [$TIMEMODULE_LIB $LIBM])

dnl platform specific extensions
PY_STDLIB_MOD([ossaudiodev],
  [], [test "$ac_cv_header_linux_soundcard_h" = yes -o "$ac_cv_header_sys_soundcard_h" = yes])
PY_STDLIB_MOD([_scproxy],
  [test "$ac_sys_system" = "Darwin"], [],
  [], [-framework SystemConfiguration -framework CoreFoundation])

dnl _elementtree loads libexpat via CAPI hook in pyexpat
PY_STDLIB_MOD([pyexpat], [], [], [$LIBEXPAT_CFLAGS], [$LIBEXPAT_LDFLAGS])
PY_STDLIB_MOD([_elementtree], [], [], [$LIBEXPAT_CFLAGS], [])

dnl By default we always compile these even when OpenSSL is available
dnl (issue #14693). The modules are small.
PY_STDLIB_MOD([_md5], [test "$with_builtin_md5" = yes])
PY_STDLIB_MOD([_sha1], [test "$with_builtin_sha1" = yes])
PY_STDLIB_MOD([_sha256], [test "$with_builtin_sha256" = yes])
PY_STDLIB_MOD([_sha512], [test "$with_builtin_sha512" = yes])
PY_STDLIB_MOD([_sha3], [test "$with_builtin_sha3" = yes])
PY_STDLIB_MOD([_blake2], [test "$with_builtin_blake2" = yes])

PY_STDLIB_MOD([_decimal], [], [], [$LIBMPDEC_CFLAGS], [$LIBMPDEC_LDFLAGS])
PY_STDLIB_MOD([_sqlite3],
  [test "$have_sqlite3" = "yes"],
  [test "$have_supported_sqlite3" = "yes"],
  [$LIBSQLITE3_CFLAGS], [$LIBSQLITE3_LIBS])

dnl test modules
PY_STDLIB_MOD([_testcapi], [test "$TEST_MODULES" = yes])
PY_STDLIB_MOD([_testinternalcapi], [test "$TEST_MODULES" = yes])
PY_STDLIB_MOD([_testbuffer], [test "$TEST_MODULES" = yes])
PY_STDLIB_MOD([_testimportmultiple], [test "$TEST_MODULES" = yes])
PY_STDLIB_MOD([_testmultiphase], [test "$TEST_MODULES" = yes])
PY_STDLIB_MOD([_xxtestfuzz], [test "$TEST_MODULES" = yes])
PY_STDLIB_MOD([_ctypes_test], [test "$TEST_MODULES" = yes], [], [], [-lm])

# substitute multiline block, must come after last PY_STDLIB_MOD()
AC_SUBST([MODULE_BLOCK])

# generate output files
AC_CONFIG_FILES(Makefile.pre Misc/python.pc Misc/python-embed.pc Misc/python-config.sh)
AC_CONFIG_FILES([Modules/Setup.stdlib])
AC_CONFIG_FILES([Modules/ld_so_aix], [chmod +x Modules/ld_so_aix])
AC_OUTPUT

echo "creating Modules/Setup.local" >&AS_MESSAGE_FD
if test ! -f Modules/Setup.local
then
	echo "# Edit this file for local setup changes" >Modules/Setup.local
fi

echo "creating Makefile" >&AS_MESSAGE_FD
$SHELL $srcdir/Modules/makesetup -c $srcdir/Modules/config.c.in \
			-s Modules \
			Modules/Setup.local $srcdir/Modules/Setup.bootstrap $srcdir/Modules/Setup
mv config.c Modules

if test -z "$PKG_CONFIG"; then
  echo "" >&AS_MESSAGE_FD
  echo "pkg-config is missing. Some dependencies may not be detected correctly." >&AS_MESSAGE_FD
fi

if test "$Py_OPT" = 'false' -a "$Py_DEBUG" != 'true'; then
    echo "" >&AS_MESSAGE_FD
    echo "" >&AS_MESSAGE_FD
    echo "If you want a release build with all stable optimizations active (PGO, etc)," >&AS_MESSAGE_FD
    echo "please run ./configure --enable-optimizations" >&AS_MESSAGE_FD
    echo "" >&AS_MESSAGE_FD
    echo "" >&AS_MESSAGE_FD
fi<|MERGE_RESOLUTION|>--- conflicted
+++ resolved
@@ -3196,16 +3196,12 @@
       ], [])
     ], [have_supported_sqlite3=yes], [have_supported_sqlite3=no])
   ], [have_sqlite3=no])
-<<<<<<< HEAD
-  AC_CHECK_LIB([sqlite3], [sqlite3_load_extension])
+  AC_CHECK_LIB([sqlite3], [sqlite3_load_extension],
+               [have_sqlite3_load_extension=yes],
+               [have_sqlite3_load_extension=no])
   AC_CHECK_LIB([sqlite3], [sqlite3_serialize],
                [AC_DEFINE([PY_SQLITE_HAVE_SERIALIZE], [1],
                           ["Define if SQLite was compiled with the serialize API"])])
-=======
-  AC_CHECK_LIB([sqlite3], [sqlite3_load_extension],
-               [have_sqlite3_load_extension=yes],
-               [have_sqlite3_load_extension=no])
->>>>>>> 04e03f49
 ])
 
 AS_VAR_COPY([CFLAGS], [save_CFLAGS])
